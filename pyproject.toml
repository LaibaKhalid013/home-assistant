[build-system]
requires = ["setuptools==68.0.0", "wheel~=0.40.0"]
build-backend = "setuptools.build_meta"

[project]
name        = "homeassistant"
version     = "2024.4.0.dev0"
license     = {text = "Apache-2.0"}
description = "Open-source home automation platform running on Python 3."
readme      = "README.rst"
authors     = [
    {name = "The Home Assistant Authors", email = "hello@home-assistant.io"}
]
keywords    = ["home", "automation"]
classifiers = [
    "Development Status :: 5 - Production/Stable",
    "Intended Audience :: End Users/Desktop",
    "Intended Audience :: Developers",
    "License :: OSI Approved :: Apache Software License",
    "Operating System :: OS Independent",
    "Programming Language :: Python :: 3.11",
    "Topic :: Home Automation",
]
requires-python = ">=3.11.0"
dependencies    = [
    "aiohttp==3.9.3",
    "aiohttp_cors==0.7.0",
    "aiohttp-fast-url-dispatcher==0.3.0",
    "aiohttp-zlib-ng==0.3.1",
    "astral==2.2",
    "async-interrupt==1.1.1",
    "attrs==23.2.0",
    "atomicwrites-homeassistant==1.4.1",
    "awesomeversion==24.2.0",
    "bcrypt==4.1.2",
    "certifi>=2021.5.30",
    "ciso8601==2.3.1",
    "fnv-hash-fast==0.5.0",
    # hass-nabucasa is imported by helpers which don't depend on the cloud
    # integration
    "hass-nabucasa==0.79.0",
    # When bumping httpx, please check the version pins of
    # httpcore, anyio, and h11 in gen_requirements_all
    "httpx==0.27.0",
    "home-assistant-bluetooth==1.12.0",
    "ifaddr==0.2.0",
    "Jinja2==3.1.3",
    "lru-dict==1.3.0",
    "PyJWT==2.8.0",
    # PyJWT has loose dependency. We want the latest one.
    "cryptography==42.0.5",
    "Pillow==10.2.0",
    # pyOpenSSL 23.2.0 is required to work with cryptography 41+
    "pyOpenSSL==24.0.0",
    "orjson==3.9.15",
    "packaging>=23.1",
    "pip>=21.3.1",
    "psutil-home-assistant==0.0.1",
    "python-slugify==8.0.4",
    "PyYAML==6.0.1",
    "requests==2.31.0",
    "SQLAlchemy==2.0.28",
    "typing-extensions>=4.10.0,<5.0",
    "ulid-transform==0.9.0",
    # Constrain urllib3 to ensure we deal with CVE-2020-26137 and CVE-2021-33503
    # Temporary setting an upper bound, to prevent compat issues with urllib3>=2
    # https://github.com/home-assistant/core/issues/97248
    "urllib3>=1.26.5,<2",
    "voluptuous==0.13.1",
    "voluptuous-serialize==2.6.0",
    "yarl==1.9.4",
]

[project.urls]
"Homepage"    = "https://www.home-assistant.io/"
"Source Code" = "https://github.com/home-assistant/core"
"Bug Reports" = "https://github.com/home-assistant/core/issues"
"Docs: Dev"   = "https://developers.home-assistant.io/"
"Discord"     = "https://www.home-assistant.io/join-chat/"
"Forum"       = "https://community.home-assistant.io/"

[project.scripts]
hass = "homeassistant.__main__:main"

[tool.setuptools]
platforms = ["any"]
zip-safe  = false
include-package-data = true

[tool.setuptools.packages.find]
include = ["homeassistant*"]

[tool.pylint.MAIN]
py-version = "3.11"
ignore = [
    "tests",
]
# Use a conservative default here; 2 should speed up most setups and not hurt
# any too bad. Override on command line as appropriate.
jobs = 2
init-hook = """\
    from pathlib import Path; \
    import sys; \

    from pylint.config import find_default_config_files; \

    sys.path.append( \
        str(Path(next(find_default_config_files())).parent.joinpath('pylint/plugins'))
    ) \
    """
load-plugins = [
    "pylint.extensions.code_style",
    "pylint.extensions.typing",
    "hass_enforce_coordinator_module",
    "hass_enforce_sorted_platforms",
    "hass_enforce_super_call",
    "hass_enforce_type_hints",
    "hass_inheritance",
    "hass_imports",
    "hass_logger",
    "pylint_per_file_ignores",
]
persistent = false
extension-pkg-allow-list = [
    "av.audio.stream",
    "av.logging",
    "av.stream",
    "ciso8601",
    "orjson",
    "cv2",
]
fail-on = [
    "I",
]

[tool.pylint.BASIC]
class-const-naming-style = "any"

[tool.pylint."MESSAGES CONTROL"]
# Reasons disabled:
# format - handled by ruff
# locally-disabled - it spams too much
# duplicate-code - unavoidable
# cyclic-import - doesn't test if both import on load
# abstract-class-little-used - prevents from setting right foundation
# unused-argument - generic callbacks and setup methods create a lot of warnings
# too-many-* - are not enforced for the sake of readability
# too-few-* - same as too-many-*
# abstract-method - with intro of async there are always methods missing
# inconsistent-return-statements - doesn't handle raise
# too-many-ancestors - it's too strict.
# wrong-import-order - isort guards this
# consider-using-f-string - str.format sometimes more readable
# ---
# Pylint CodeStyle plugin
# consider-using-namedtuple-or-dataclass - too opinionated
# consider-using-assignment-expr - decision to use := better left to devs
disable = [
    "format",
    "abstract-method",
    "cyclic-import",
    "duplicate-code",
    "inconsistent-return-statements",
    "locally-disabled",
    "not-context-manager",
    "too-few-public-methods",
    "too-many-ancestors",
    "too-many-arguments",
    "too-many-instance-attributes",
    "too-many-lines",
    "too-many-locals",
    "too-many-public-methods",
    "too-many-boolean-expressions",
    "wrong-import-order",
    "consider-using-f-string",
    "consider-using-namedtuple-or-dataclass",
    "consider-using-assignment-expr",

    # Handled by ruff
    # Ref: <https://github.com/astral-sh/ruff/issues/970>
    "await-outside-async", # PLE1142
    "bad-str-strip-call", # PLE1310
    "bad-string-format-type", # PLE1307
    "bidirectional-unicode", # PLE2502
    "continue-in-finally", # PLE0116
    "duplicate-bases", # PLE0241
    "format-needs-mapping", # F502
    "function-redefined", # F811
    # Needed because ruff does not understand type of __all__ generated by a function
    # "invalid-all-format", # PLE0605
    "invalid-all-object", # PLE0604
    "invalid-character-backspace", # PLE2510
    "invalid-character-esc", # PLE2513
    "invalid-character-nul", # PLE2514
    "invalid-character-sub", # PLE2512
    "invalid-character-zero-width-space", # PLE2515
    "logging-too-few-args", # PLE1206
    "logging-too-many-args", # PLE1205
    "missing-format-string-key", # F524
    "mixed-format-string", # F506
    "no-method-argument", # N805
    "no-self-argument", # N805
    "nonexistent-operator", # B002
    "nonlocal-without-binding", # PLE0117
    "not-in-loop", # F701, F702
    "notimplemented-raised", # F901
    "return-in-init", # PLE0101
    "return-outside-function", # F706
    "syntax-error", # E999
    "too-few-format-args", # F524
    "too-many-format-args", # F522
    "too-many-star-expressions", # F622
    "truncated-format-string", # F501
    "undefined-all-variable", # F822
    "undefined-variable", # F821
    "used-prior-global-declaration", # PLE0118
    "yield-inside-async-function", # PLE1700
    "yield-outside-function", # F704
    "anomalous-backslash-in-string", # W605
    "assert-on-string-literal", # PLW0129
    "assert-on-tuple", # F631
    "bad-format-string", # W1302, F
    "bad-format-string-key", # W1300, F
    "bare-except", # E722
    "binary-op-exception", # PLW0711
    "cell-var-from-loop", # B023
    # "dangerous-default-value", # B006, ruff catches new occurrences, needs more work
    "duplicate-except", # B014
    "duplicate-key", # F601
    "duplicate-string-formatting-argument", # F
    "duplicate-value", # F
    "eval-used", # S307
    "exec-used", # S102
    # "expression-not-assigned", # B018, ruff catches new occurrences, needs more work
    "f-string-without-interpolation", # F541
    "forgotten-debug-statement", # T100
    "format-string-without-interpolation", # F
    # "global-statement", # PLW0603, ruff catches new occurrences, needs more work
    "global-variable-not-assigned", # PLW0602
    "implicit-str-concat", # ISC001
    "import-self", # PLW0406
    "inconsistent-quotes", # Q000
    "invalid-envvar-default", # PLW1508
    "keyword-arg-before-vararg", # B026
    "logging-format-interpolation", # G
    "logging-fstring-interpolation", # G
    "logging-not-lazy", # G
    "misplaced-future", # F404
    "named-expr-without-context", # PLW0131
    "nested-min-max", # PLW3301
    # "pointless-statement", # B018, ruff catches new occurrences, needs more work
    "raise-missing-from", # B904
    # "redefined-builtin", # A001, ruff is way more stricter, needs work
    "try-except-raise", # TRY302
    "unused-argument", # ARG001, we don't use it
    "unused-format-string-argument", #F507
    "unused-format-string-key", # F504
    "unused-import", # F401
    "unused-variable", # F841
    "useless-else-on-loop", # PLW0120
    "wildcard-import", # F403
    "bad-classmethod-argument", # N804
    "consider-iterating-dictionary", # SIM118
    "empty-docstring", # D419
    "invalid-name", # N815
    "line-too-long", # E501, disabled globally
    "missing-class-docstring", # D101
    "missing-final-newline", # W292
    "missing-function-docstring", # D103
    "missing-module-docstring", # D100
    "multiple-imports", #E401
    "singleton-comparison", # E711, E712
    "subprocess-run-check", # PLW1510
    "superfluous-parens", # UP034
    "ungrouped-imports", # I001
    "unidiomatic-typecheck", # E721
    "unnecessary-direct-lambda-call", # PLC3002
    "unnecessary-lambda-assignment", # PLC3001
    "unnecessary-pass", # PIE790
    "unneeded-not", # SIM208
    "useless-import-alias", # PLC0414
    "wrong-import-order", # I001
    "wrong-import-position", # E402
    "comparison-of-constants", # PLR0133
    "comparison-with-itself", # PLR0124
    "consider-alternative-union-syntax", # UP007
    "consider-merging-isinstance", # PLR1701
    "consider-using-alias", # UP006
    "consider-using-dict-comprehension", # C402
    "consider-using-generator", # C417
    "consider-using-get", # SIM401
    "consider-using-set-comprehension", # C401
    "consider-using-sys-exit", # PLR1722
    "consider-using-ternary", # SIM108
    "literal-comparison", # F632
    "property-with-parameters", # PLR0206
    "super-with-arguments", # UP008
    "too-many-branches", # PLR0912
    "too-many-return-statements", # PLR0911
    "too-many-statements", # PLR0915
    "trailing-comma-tuple", # COM818
    "unnecessary-comprehension", # C416
    "use-a-generator", # C417
    "use-dict-literal", # C406
    "use-list-literal", # C405
    "useless-object-inheritance", # UP004
    "useless-return", # PLR1711
    # "no-self-use", # PLR6301  # Optional plugin, not enabled

    # Handled by mypy
    # Ref: <https://github.com/antonagestam/pylint-mypy-overlap>
    "abstract-class-instantiated",
    "arguments-differ",
    "assigning-non-slot",
    "assignment-from-no-return",
    "assignment-from-none",
    "bad-exception-cause",
    "bad-format-character",
    "bad-reversed-sequence",
    "bad-super-call",
    "bad-thread-instantiation",
    "catching-non-exception",
    "comparison-with-callable",
    "deprecated-class",
    "dict-iter-missing-items",
    "format-combined-specification",
    "global-variable-undefined",
    "import-error",
    "inconsistent-mro",
    "inherit-non-class",
    "init-is-generator",
    "invalid-class-object",
    "invalid-enum-extension",
    "invalid-envvar-value",
    "invalid-format-returned",
    "invalid-hash-returned",
    "invalid-metaclass",
    "invalid-overridden-method",
    "invalid-repr-returned",
    "invalid-sequence-index",
    "invalid-slice-index",
    "invalid-slots-object",
    "invalid-slots",
    "invalid-star-assignment-target",
    "invalid-str-returned",
    "invalid-unary-operand-type",
    "invalid-unicode-codec",
    "isinstance-second-argument-not-valid-type",
    "method-hidden",
    "misplaced-format-function",
    "missing-format-argument-key",
    "missing-format-attribute",
    "missing-kwoa",
    "no-member",
    "no-value-for-parameter",
    "non-iterator-returned",
    "non-str-assignment-to-dunder-name",
    "nonlocal-and-global",
    "not-a-mapping",
    "not-an-iterable",
    "not-async-context-manager",
    "not-callable",
    "not-context-manager",
    "overridden-final-method",
    "raising-bad-type",
    "raising-non-exception",
    "redundant-keyword-arg",
    "relative-beyond-top-level",
    "self-cls-assignment",
    "signature-differs",
    "star-needs-assignment-target",
    "subclassed-final-class",
    "super-without-brackets",
    "too-many-function-args",
    "typevar-double-variance",
    "typevar-name-mismatch",
    "unbalanced-dict-unpacking",
    "unbalanced-tuple-unpacking",
    "unexpected-keyword-arg",
    "unhashable-member",
    "unpacking-non-sequence",
    "unsubscriptable-object",
    "unsupported-assignment-operation",
    "unsupported-binary-operation",
    "unsupported-delete-operation",
    "unsupported-membership-test",
    "used-before-assignment",
    "using-final-decorator-in-unsupported-version",
    "wrong-exception-operation",
]
enable = [
    #"useless-suppression",  # temporarily every now and then to clean them up
    "use-symbolic-message-instead",
]
per-file-ignores = [
    # hass-component-root-import: Tests test non-public APIs
    # protected-access: Tests do often test internals a lot
    # redefined-outer-name: Tests reference fixtures in the test function
    "/tests/:hass-component-root-import,protected-access,redefined-outer-name",
]

[tool.pylint.REPORTS]
score = false

[tool.pylint.TYPECHECK]
ignored-classes = [
    "_CountingAttr",  # for attrs
]
mixin-class-rgx = ".*[Mm]ix[Ii]n"

[tool.pylint.FORMAT]
expected-line-ending-format = "LF"

[tool.pylint.EXCEPTIONS]
overgeneral-exceptions = [
    "builtins.BaseException",
    "builtins.Exception",
    # "homeassistant.exceptions.HomeAssistantError",  # too many issues
]

[tool.pylint.TYPING]
runtime-typing = false

[tool.pylint.CODE_STYLE]
max-line-length-suggestions = 72

[tool.pytest.ini_options]
testpaths = [
    "tests",
]
norecursedirs = [
    ".git",
    "testing_config",
]
log_format = "%(asctime)s.%(msecs)03d %(levelname)-8s %(threadName)s %(name)s:%(filename)s:%(lineno)s %(message)s"
log_date_format = "%Y-%m-%d %H:%M:%S"
asyncio_mode = "auto"
filterwarnings = [
    "error::sqlalchemy.exc.SAWarning",

    # -- HomeAssistant - aiohttp
    # Overwrite web.Application to pass a custom default argument to _make_request
    "ignore:Inheritance class HomeAssistantApplication from web.Application is discouraged:DeprecationWarning",
    # Hass wraps `ClientSession.close` to emit a warning if the session is closed accidentally
    "ignore:Setting custom ClientSession.close attribute is discouraged:DeprecationWarning:homeassistant.helpers.aiohttp_client",
    # Modify app state for testing
    "ignore:Changing state of started or joined application is deprecated:DeprecationWarning:tests.components.http.test_ban",

    # -- Tests
    # Ignore custom pytest marks
    "ignore:Unknown pytest.mark.disable_autouse_fixture:pytest.PytestUnknownMarkWarning:tests.components.met",

    # -- design choice 3rd party
    # https://github.com/gwww/elkm1/blob/2.2.6/elkm1_lib/util.py#L8-L19
    "ignore:ssl.TLSVersion.TLSv1 is deprecated:DeprecationWarning:elkm1_lib.util",
    # https://github.com/michaeldavie/env_canada/blob/v0.6.1/env_canada/ec_cache.py
    "ignore:Inheritance class CacheClientSession from ClientSession is discouraged:DeprecationWarning:env_canada.ec_cache",
    # https://github.com/allenporter/ical/pull/215
    # https://github.com/allenporter/ical/blob/6.1.1/ical/util.py#L20-L22
    "ignore:datetime.*utcnow\\(\\) is deprecated and scheduled for removal:DeprecationWarning:ical.util",
    # https://github.com/bachya/regenmaschine/blob/2024.01.0/regenmaschine/client.py#L51
    "ignore:ssl.TLSVersion.SSLv3 is deprecated:DeprecationWarning:regenmaschine.client",

    # -- Setuptools DeprecationWarnings
    # https://github.com/googleapis/google-cloud-python/issues/11184
    # https://github.com/zopefoundation/meta/issues/194
    "ignore:Deprecated call to `pkg_resources.declare_namespace\\(('google.*'|'pywinusb'|'repoze'|'xbox'|'zope')\\)`:DeprecationWarning:pkg_resources",

    # -- tracked upstream / open PRs
    # https://github.com/certbot/certbot/issues/9828 - v2.8.0
    "ignore:X509Extension support in pyOpenSSL is deprecated. You should use the APIs in cryptography:DeprecationWarning:acme.crypto_util",
    # https://github.com/tschamm/boschshcpy/pull/39 - v0.2.88
    "ignore:pkg_resources is deprecated as an API:DeprecationWarning:boschshcpy.api",
    # https://github.com/influxdata/influxdb-client-python/issues/603 - v1.37.0
    "ignore:datetime.*utcfromtimestamp\\(\\) is deprecated and scheduled for removal:DeprecationWarning:influxdb_client.client.write.point",
    # https://github.com/beetbox/mediafile/issues/67 - v0.12.0
    "ignore:'imghdr' is deprecated and slated for removal in Python 3.13:DeprecationWarning:mediafile",
    # https://github.com/PythonCharmers/python-future/issues/488 - v0.18.3
    "ignore:the imp module is deprecated in favour of importlib and slated for removal in Python 3.12:DeprecationWarning:future.standard_library",
    # https://github.com/foxel/python_ndms2_client/issues/6 - v0.1.3
    # https://github.com/foxel/python_ndms2_client/pull/8
    "ignore:'telnetlib' is deprecated and slated for removal in Python 3.13:DeprecationWarning:ndms2_client.connection",
    # https://github.com/pytest-dev/pytest-cov/issues/557 - v4.1.0
    # Should resolve itself once pytest-xdist 4.0 is released and the option is removed
    "ignore:The --rsyncdir command line argument and rsyncdirs config variable are deprecated:DeprecationWarning:xdist.plugin",

    # -- fixed, waiting for release / update
    # https://github.com/mkmer/AIOAladdinConnect/commit/8851fff4473d80d70ac518db2533f0fbef63b69c - >0.1.58
    "ignore:module 'sre_constants' is deprecated:DeprecationWarning:AIOAladdinConnect",
    # https://github.com/ludeeus/aiogithubapi/pull/208 - >=23.9.0
    "ignore:datetime.*utcnow\\(\\) is deprecated and scheduled for removal:DeprecationWarning:aiogithubapi.namespaces.events",
    # https://github.com/bachya/aiopurpleair/pull/200 - >=2023.10.0
    "ignore:datetime.*utcfromtimestamp\\(\\) is deprecated and scheduled for removal:DeprecationWarning:aiopurpleair.helpers.validators",
    # https://github.com/kiorky/croniter/pull/52 - >=2.0.0
    "ignore:datetime.*utcfromtimestamp\\(\\) is deprecated and scheduled for removal:DeprecationWarning:croniter.croniter",
    # https://github.com/fwestenberg/devialet/pull/6 - >1.4.5
    "ignore:datetime.*utcnow\\(\\) is deprecated and scheduled for removal:DeprecationWarning:devialet.devialet_api",
    # https://github.com/jaraco/jaraco.abode/commit/9e3e789efc96cddcaa15f920686bbeb79a7469e0 - update jaraco.abode to >=5.1.0
    "ignore:`jaraco.functools.call_aside` is deprecated, use `jaraco.functools.invoke` instead:DeprecationWarning:jaraco.abode.helpers.timeline",
    # https://github.com/nextcord/nextcord/pull/1095 - >2.6.1
    "ignore:pkg_resources is deprecated as an API:DeprecationWarning:nextcord.health_check",
    # https://github.com/eclipse/paho.mqtt.python/issues/653 - >=2.0.0
    # https://github.com/eclipse/paho.mqtt.python/pull/665
    "ignore:ssl.PROTOCOL_TLS is deprecated:DeprecationWarning:paho.mqtt.client",
    # https://github.com/bachya/pytile/pull/280 - >=2023.10.0
    "ignore:datetime.*utcfromtimestamp\\(\\) is deprecated and scheduled for removal:DeprecationWarning:pytile.tile",
    # https://github.com/rytilahti/python-miio/pull/1809 - >0.5.12
    "ignore:datetime.*utcnow\\(\\) is deprecated and scheduled for removal:DeprecationWarning:miio.protocol",
    "ignore:datetime.*utcnow\\(\\) is deprecated and scheduled for removal:DeprecationWarning:miio.miioprotocol",
    # https://github.com/hunterjm/python-onvif-zeep-async/pull/51 - >3.1.12
    "ignore:datetime.*utcnow\\(\\) is deprecated and scheduled for removal:DeprecationWarning:onvif.client",
    # https://github.com/xeniter/romy/pull/1 - >0.0.7
    "ignore:with timeout\\(\\) is deprecated, use async with timeout\\(\\) instead:DeprecationWarning:romy.utils",
    # https://github.com/grahamwetzler/smart-meter-texas/pull/143 - >0.5.3
    "ignore:ssl.OP_NO_SSL\\*/ssl.OP_NO_TLS\\* options are deprecated:DeprecationWarning:smart_meter_texas",
    # https://github.com/mvantellingen/python-zeep/pull/1364 - >4.2.1
    "ignore:'cgi' is deprecated and slated for removal in Python 3.13:DeprecationWarning:zeep.utils",

    # -- other
    # Locale changes might take some time to resolve upstream
    "ignore:'locale.getdefaultlocale' is deprecated and slated for removal in Python 3.15:DeprecationWarning:micloud.micloud",
    # https://github.com/protocolbuffers/protobuf - v4.25.1
    "ignore:Type google._upb._message.(Message|Scalar)MapContainer uses PyType_Spec with a metaclass that has custom tp_new. .* Python 3.14:DeprecationWarning",
    # https://github.com/MatsNl/pyatag/issues/11 - v0.3.7.1
    "ignore:datetime.*utcnow\\(\\) is deprecated and scheduled for removal:DeprecationWarning:pyatag.gateway",
    # https://github.com/lidatong/dataclasses-json/issues/328
    # https://github.com/lidatong/dataclasses-json/pull/351
    "ignore:The 'default' argument to fields is deprecated. Use 'dump_default' instead:DeprecationWarning:dataclasses_json.mm",
    # https://pypi.org/project/emulated-roku/ - v0.2.1
    # https://github.com/martonperei/emulated_roku
    "ignore:loop argument is deprecated:DeprecationWarning:emulated_roku",
    # https://github.com/thecynic/pylutron - v0.2.10
    "ignore:setDaemon\\(\\) is deprecated, set the daemon attribute instead:DeprecationWarning:pylutron",
    # Wrong stacklevel
    # https://bugs.launchpad.net/beautifulsoup/+bug/2034451
    "ignore:It looks like you're parsing an XML document using an HTML parser:UserWarning:bs4.builder",
    # New in aiohttp - v3.9.0
    "ignore:It is recommended to use web.AppKey instances for keys:UserWarning:(homeassistant|tests|aiohttp_cors)",

    # -- unmaintained projects, last release about 2+ years
    # https://pypi.org/project/agent-py/ - v0.0.23 - 2020-06-04
    "ignore:with timeout\\(\\) is deprecated:DeprecationWarning:agent.a",
    # https://pypi.org/project/aiomodernforms/ - v0.1.8 - 2021-06-27
    "ignore:with timeout\\(\\) is deprecated:DeprecationWarning:aiomodernforms.modernforms",
    # https://pypi.org/project/directv/ - v0.4.0 - 2020-09-12
    "ignore:with timeout\\(\\) is deprecated:DeprecationWarning:directv.directv",
    "ignore:datetime.*utcnow\\(\\) is deprecated and scheduled for removal:DeprecationWarning:directv.models",
    # https://pypi.org/project/emulated-roku/ - v0.2.1 - 2020-01-23 (archived)
    "ignore:loop argument is deprecated:DeprecationWarning:emulated_roku",
    # https://pypi.org/project/foobot_async/ - v1.0.0 - 2020-11-24
    "ignore:with timeout\\(\\) is deprecated:DeprecationWarning:foobot_async",
    # https://pypi.org/project/influxdb/ - v5.3.1 - 2020-11-11 (archived)
    "ignore:datetime.*utcfromtimestamp\\(\\) is deprecated and scheduled for removal:DeprecationWarning:influxdb.line_protocol",
    # https://pypi.org/project/lark-parser/ - v0.12.0 - 2021-08-30 -> moved to `lark`
    # https://pypi.org/project/commentjson/ - v0.9.0 - 2020-10-05
    # https://github.com/vaidik/commentjson/issues/51
    # https://github.com/vaidik/commentjson/pull/52
    # Fixed upstream, commentjson depends on old version and seems to be unmaintained
    "ignore:module '(sre_parse|sre_constants)' is deprecate:DeprecationWarning:lark.utils",
    # https://pypi.org/project/lomond/ - v0.3.3 - 2018-09-21
    "ignore:ssl.PROTOCOL_TLS is deprecated:DeprecationWarning:lomond.session",
    # https://pypi.org/project/oauth2client/ - v4.1.3 - 2018-09-07 (archived)
    "ignore:datetime.*utcnow\\(\\) is deprecated and scheduled for removal:DeprecationWarning:oauth2client.client",
    # https://pypi.org/project/passlib/ - v1.7.4 - 2020-10-08
    "ignore:'crypt' is deprecated and slated for removal in Python 3.13:DeprecationWarning:passlib.utils",
    # https://pypi.org/project/PyMetEireann/ - v2021.8.0 - 2021-08-16
    "ignore:datetime.*utcnow\\(\\) is deprecated and scheduled for removal:DeprecationWarning:meteireann",
    # https://pypi.org/project/pyqwikswitch/ - v0.94 - 2019-08-19
    "ignore:client.loop property is deprecated:DeprecationWarning:pyqwikswitch.async_",
    "ignore:with timeout\\(\\) is deprecated:DeprecationWarning:pyqwikswitch.async_",
    # https://pypi.org/project/Rx/ - v3.2.0 - 2021-04-25
    "ignore:datetime.*utcfromtimestamp\\(\\) is deprecated and scheduled for removal:DeprecationWarning:rx.internal.constants",
    # https://pypi.org/project/rxv/ - v0.7.0 - 2021-10-10
    "ignore:defusedxml.cElementTree is deprecated, import from defusedxml.ElementTree instead:DeprecationWarning:rxv.ssdp",
    # https://pypi.org/project/vilfo-api-client/ - v0.4.1 - 2021-11-06
    "ignore:Function 'semver.compare' is deprecated. Deprecated since version 3.0.0:PendingDeprecationWarning:.*vilfo.client",
    # https://pypi.org/project/webrtcvad/ - v2.0.10 - 2017-01-08
    "ignore:pkg_resources is deprecated as an API:DeprecationWarning:webrtcvad",
]

[tool.ruff.lint]
select = [
    "B002", # Python does not support the unary prefix increment
    "B005", # Using .strip() with multi-character strings is misleading
    "B007", # Loop control variable {name} not used within loop body
    "B014", # Exception handler with duplicate exception
    "B015", # Pointless comparison. Did you mean to assign a value? Otherwise, prepend assert or remove it.
    "B023", # Function definition does not bind loop variable {name}
    "B026", # Star-arg unpacking after a keyword argument is strongly discouraged
    "B032", # Possible unintentional type annotation (using :). Did you mean to assign (using =)?
    "B904", # Use raise from to specify exception cause
    "C", # complexity
    "COM818", # Trailing comma on bare tuple prohibited
    "D", # docstrings
    "DTZ003", # Use datetime.now(tz=) instead of datetime.utcnow()
    "DTZ004", # Use datetime.fromtimestamp(ts, tz=) instead of datetime.utcfromtimestamp(ts)
    "E", # pycodestyle
    "F", # pyflakes/autoflake
    "G", # flake8-logging-format
    "I", # isort
    "ISC", # flake8-implicit-str-concat
    "ICN001", # import concentions; {name} should be imported as {asname}
    "N804", # First argument of a class method should be named cls
    "N805", # First argument of a method should be named self
    "N815", # Variable {name} in class scope should not be mixedCase
    "PERF", # Perflint
    "PGH004", # Use specific rule codes when using noqa
    "PIE", # flake8-pie
    "PL", # pylint
<<<<<<< HEAD
    "PIE804", # Unnecessary dict kwargs
    "PIE790", # Unnecessary pass statement
    "PIE794", # Class field is defined multiple times
    "PIE807", # Prefer list/dict over useless lambda
    "PIE810", # Call startswith/endswith once with a tuple
    "PT", # flake8-pytest-style
=======
>>>>>>> d5fd005d
    "RUF005", # Consider iterable unpacking instead of concatenation
    "RUF006", # Store a reference to the return value of asyncio.create_task
    # "RUF100", # Unused `noqa` directive; temporarily every now and then to clean them up
    "S102", # Use of exec detected
    "S103", # bad-file-permissions
    "S108", # hardcoded-temp-file
    "S306", # suspicious-mktemp-usage
    "S307", # suspicious-eval-usage
    "S313", # suspicious-xmlc-element-tree-usage
    "S314", # suspicious-xml-element-tree-usage
    "S315", # suspicious-xml-expat-reader-usage
    "S316", # suspicious-xml-expat-builder-usage
    "S317", # suspicious-xml-sax-usage
    "S318", # suspicious-xml-mini-dom-usage
    "S319", # suspicious-xml-pull-dom-usage
    "S320", # suspicious-xmle-tree-usage
    "S601", # paramiko-call
    "S602", # subprocess-popen-with-shell-equals-true
    "S604", # call-with-shell-equals-true
    "S608", # hardcoded-sql-expression
    "S609", # unix-command-wildcard-injection
    "SIM", # flake8-simplify
    "T100", # Trace found: {name} used
    "T20", # flake8-print
    "TID251", # Banned imports
    "TRY004", # Prefer TypeError exception for invalid type
    "TRY302", # Remove exception handler; error is immediately re-raised
    "UP", # pyupgrade
    "W", # pycodestyle
]

ignore = [
    "D202", # No blank lines allowed after function docstring
    "D203", # 1 blank line required before class docstring
    "D213", # Multi-line docstring summary should start at the second line
    "D406", # Section name should end with a newline
    "D407", # Section name underlining
    "E501", # line too long
    "E731", # do not assign a lambda expression, use a def

    # Ignore ignored, as the rule is now back in preview/nursery, which cannot
    # be ignored anymore without warnings.
    # https://github.com/astral-sh/ruff/issues/7491
    # "PLC1901", # Lots of false positives

    "PLR0911", # Too many return statements ({returns} > {max_returns})
    "PLR0912", # Too many branches ({branches} > {max_branches})
    "PLR0913", # Too many arguments to function call ({c_args} > {max_args})
    "PLR0915", # Too many statements ({statements} > {max_statements})
    "PLR2004", # Magic value used in comparison, consider replacing {value} with a constant variable
    "PLW2901", # Outer {outer_kind} variable {name} overwritten by inner {inner_kind} target
    "SIM102", # Use a single if statement instead of nested if statements
    "SIM108", # Use ternary operator {contents} instead of if-else-block
    "SIM115", # Use context handler for opening files
    "UP006", # keep type annotation style as is
    "UP007", # keep type annotation style as is
    # Ignored due to performance: https://github.com/charliermarsh/ruff/issues/2923
    "UP038", # Use `X | Y` in `isinstance` call instead of `(X, Y)`

    # May conflict with the formatter, https://docs.astral.sh/ruff/formatter/#conflicting-lint-rules
    "W191",
    "E111",
    "E114",
    "E117",
    "D206",
    "D300",
    "Q",
    "COM812",
    "COM819",
    "ISC001",

    # Disabled because ruff does not understand type of __all__ generated by a function
    "PLE0605",

    # temporarily disabled
    "PT004",
    "PT007",
    "PT011",
    "PT018",
    "PT012",
    "PT023",
    "PT019"
]

[tool.ruff.lint.flake8-import-conventions.extend-aliases]
voluptuous = "vol"
"homeassistant.helpers.area_registry" = "ar"
"homeassistant.helpers.category_registry" = "cr"
"homeassistant.helpers.config_validation" = "cv"
"homeassistant.helpers.device_registry" = "dr"
"homeassistant.helpers.entity_registry" = "er"
"homeassistant.helpers.floor_registry" = "fr"
"homeassistant.helpers.issue_registry" = "ir"
"homeassistant.helpers.label_registry" = "lr"
"homeassistant.util.dt" = "dt_util"

[tool.ruff.lint.flake8-pytest-style]
fixture-parentheses = false

[tool.ruff.lint.flake8-tidy-imports.banned-api]
"async_timeout".msg = "use asyncio.timeout instead"
"pytz".msg = "use zoneinfo instead"

[tool.ruff.lint.isort]
force-sort-within-sections = true
known-first-party = [
    "homeassistant",
]
combine-as-imports = true
split-on-trailing-comma = false

[tool.ruff.lint.per-file-ignores]

# Allow for main entry & scripts to write to stdout
"homeassistant/__main__.py" = ["T201"]
"homeassistant/scripts/*" = ["T201"]
"script/*" = ["T20"]

[tool.ruff.lint.mccabe]
max-complexity = 25<|MERGE_RESOLUTION|>--- conflicted
+++ resolved
@@ -607,15 +607,7 @@
     "PGH004", # Use specific rule codes when using noqa
     "PIE", # flake8-pie
     "PL", # pylint
-<<<<<<< HEAD
-    "PIE804", # Unnecessary dict kwargs
-    "PIE790", # Unnecessary pass statement
-    "PIE794", # Class field is defined multiple times
-    "PIE807", # Prefer list/dict over useless lambda
-    "PIE810", # Call startswith/endswith once with a tuple
     "PT", # flake8-pytest-style
-=======
->>>>>>> d5fd005d
     "RUF005", # Consider iterable unpacking instead of concatenation
     "RUF006", # Store a reference to the return value of asyncio.create_task
     # "RUF100", # Unused `noqa` directive; temporarily every now and then to clean them up
