--- conflicted
+++ resolved
@@ -505,13 +505,6 @@
     "ignore:datetime.*utcnow\\(\\) is deprecated and scheduled for removal:DeprecationWarning:onvif.client",
     # https://github.com/okunishinishi/python-stringcase/commit/6a5c5bbd3fe5337862abc7fd0853a0f36e18b2e1 - >1.2.0
     "ignore:invalid escape sequence:SyntaxWarning:.*stringcase",
-<<<<<<< HEAD
-    # https://github.com/pyudev/pyudev/pull/466 - >=0.24.0
-    "ignore:invalid escape sequence:SyntaxWarning:.*pyudev.monitor",
-=======
-    # https://github.com/xeniter/romy/pull/1 - >=0.0.8
-    "ignore:with timeout\\(\\) is deprecated, use async with timeout\\(\\) instead:DeprecationWarning:romy.utils",
->>>>>>> 41bd3d08
     # https://github.com/grahamwetzler/smart-meter-texas/pull/143 - >0.5.3
     "ignore:ssl.OP_NO_SSL\\*/ssl.OP_NO_TLS\\* options are deprecated:DeprecationWarning:smart_meter_texas",
     # https://github.com/mvantellingen/python-zeep/pull/1364 - >4.2.1
