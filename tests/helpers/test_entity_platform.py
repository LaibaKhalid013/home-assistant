"""Tests for the EntityPlatform helper."""
import asyncio
from datetime import timedelta
import logging

import pytest

from homeassistant.const import UNIT_PERCENTAGE
from homeassistant.core import callback
from homeassistant.exceptions import HomeAssistantError, PlatformNotReady
from homeassistant.helpers import entity_platform, entity_registry
from homeassistant.helpers.entity import async_generate_entity_id
from homeassistant.helpers.entity_component import (
    DEFAULT_SCAN_INTERVAL,
    EntityComponent,
)
import homeassistant.util.dt as dt_util

from tests.async_mock import Mock, patch
from tests.common import (
    MockConfigEntry,
    MockEntity,
    MockEntityPlatform,
    MockPlatform,
    async_fire_time_changed,
    mock_entity_platform,
    mock_registry,
)

_LOGGER = logging.getLogger(__name__)
DOMAIN = "test_domain"
PLATFORM = "test_platform"


async def test_polling_only_updates_entities_it_should_poll(hass):
    """Test the polling of only updated entities."""
    component = EntityComponent(_LOGGER, DOMAIN, hass, timedelta(seconds=20))

    no_poll_ent = MockEntity(should_poll=False)
    no_poll_ent.async_update = Mock()
    poll_ent = MockEntity(should_poll=True)
    poll_ent.async_update = Mock()

    await component.async_add_entities([no_poll_ent, poll_ent])

    no_poll_ent.async_update.reset_mock()
    poll_ent.async_update.reset_mock()

    async_fire_time_changed(hass, dt_util.utcnow() + timedelta(seconds=20))
    await hass.async_block_till_done()

    assert not no_poll_ent.async_update.called
    assert poll_ent.async_update.called


async def test_polling_updates_entities_with_exception(hass):
    """Test the updated entities that not break with an exception."""
    component = EntityComponent(_LOGGER, DOMAIN, hass, timedelta(seconds=20))

    update_ok = []
    update_err = []

    def update_mock():
        """Mock normal update."""
        update_ok.append(None)

    def update_mock_err():
        """Mock error update."""
        update_err.append(None)
        raise AssertionError("Fake error update")

    ent1 = MockEntity(should_poll=True)
    ent1.update = update_mock_err
    ent2 = MockEntity(should_poll=True)
    ent2.update = update_mock
    ent3 = MockEntity(should_poll=True)
    ent3.update = update_mock
    ent4 = MockEntity(should_poll=True)
    ent4.update = update_mock

    await component.async_add_entities([ent1, ent2, ent3, ent4])

    update_ok.clear()
    update_err.clear()

    async_fire_time_changed(hass, dt_util.utcnow() + timedelta(seconds=20))
    await hass.async_block_till_done()

    assert len(update_ok) == 3
    assert len(update_err) == 1


async def test_update_state_adds_entities(hass):
    """Test if updating poll entities cause an entity to be added works."""
    component = EntityComponent(_LOGGER, DOMAIN, hass)

    ent1 = MockEntity()
    ent2 = MockEntity(should_poll=True)

    await component.async_add_entities([ent2])
    assert len(hass.states.async_entity_ids()) == 1
    ent2.update = lambda *_: component.add_entities([ent1])

    async_fire_time_changed(hass, dt_util.utcnow() + DEFAULT_SCAN_INTERVAL)
    await hass.async_block_till_done()

    assert len(hass.states.async_entity_ids()) == 2


async def test_update_state_adds_entities_with_update_before_add_true(hass):
    """Test if call update before add to state machine."""
    component = EntityComponent(_LOGGER, DOMAIN, hass)

    ent = MockEntity()
    ent.update = Mock(spec_set=True)

    await component.async_add_entities([ent], True)
    await hass.async_block_till_done()

    assert len(hass.states.async_entity_ids()) == 1
    assert ent.update.called


async def test_update_state_adds_entities_with_update_before_add_false(hass):
    """Test if not call update before add to state machine."""
    component = EntityComponent(_LOGGER, DOMAIN, hass)

    ent = MockEntity()
    ent.update = Mock(spec_set=True)

    await component.async_add_entities([ent], False)
    await hass.async_block_till_done()

    assert len(hass.states.async_entity_ids()) == 1
    assert not ent.update.called


@patch("homeassistant.helpers.entity_platform.async_track_time_interval")
async def test_set_scan_interval_via_platform(mock_track, hass):
    """Test the setting of the scan interval via platform."""

    def platform_setup(hass, config, add_entities, discovery_info=None):
        """Test the platform setup."""
        add_entities([MockEntity(should_poll=True)])

    platform = MockPlatform(platform_setup)
    platform.SCAN_INTERVAL = timedelta(seconds=30)

    mock_entity_platform(hass, "test_domain.platform", platform)

    component = EntityComponent(_LOGGER, DOMAIN, hass)

    component.setup({DOMAIN: {"platform": "platform"}})

    await hass.async_block_till_done()
    assert mock_track.called
    assert timedelta(seconds=30) == mock_track.call_args[0][2]


async def test_adding_entities_with_generator_and_thread_callback(hass):
    """Test generator in add_entities that calls thread method.

    We should make sure we resolve the generator to a list before passing
    it into an async context.
    """
    component = EntityComponent(_LOGGER, DOMAIN, hass)

    def create_entity(number):
        """Create entity helper."""
        entity = MockEntity(unique_id=f"unique{number}")
        entity.entity_id = async_generate_entity_id(DOMAIN + ".{}", "Number", hass=hass)
        return entity

    await component.async_add_entities(create_entity(i) for i in range(2))


async def test_platform_warn_slow_setup(hass):
    """Warn we log when platform setup takes a long time."""
    platform = MockPlatform()

    mock_entity_platform(hass, "test_domain.platform", platform)

    component = EntityComponent(_LOGGER, DOMAIN, hass)

    with patch.object(hass.loop, "call_later") as mock_call:
        await component.async_setup({DOMAIN: {"platform": "platform"}})
        await hass.async_block_till_done()
        assert mock_call.called

        # mock_calls[0] is the warning message for component setup
        # mock_calls[4] is the warning message for platform setup
        timeout, logger_method = mock_call.mock_calls[4][1][:2]

        assert timeout == entity_platform.SLOW_SETUP_WARNING
        assert logger_method == _LOGGER.warning

        assert mock_call().cancel.called


async def test_platform_error_slow_setup(hass, caplog):
    """Don't block startup more than SLOW_SETUP_MAX_WAIT."""
    with patch.object(entity_platform, "SLOW_SETUP_MAX_WAIT", 0):
        called = []

        async def setup_platform(*args):
            called.append(1)
            await asyncio.sleep(1)

        platform = MockPlatform(async_setup_platform=setup_platform)
        component = EntityComponent(_LOGGER, DOMAIN, hass)
        mock_entity_platform(hass, "test_domain.test_platform", platform)
        await component.async_setup({DOMAIN: {"platform": "test_platform"}})
        await hass.async_block_till_done()
        assert len(called) == 1
        assert "test_domain.test_platform" not in hass.config.components
        assert "test_platform is taking longer than 0 seconds" in caplog.text


async def test_updated_state_used_for_entity_id(hass):
    """Test that first update results used for entity ID generation."""
    component = EntityComponent(_LOGGER, DOMAIN, hass)

    class MockEntityNameFetcher(MockEntity):
        """Mock entity that fetches a friendly name."""

        async def async_update(self):
            """Mock update that assigns a name."""
            self._values["name"] = "Living Room"

    await component.async_add_entities([MockEntityNameFetcher()], True)

    entity_ids = hass.states.async_entity_ids()
    assert len(entity_ids) == 1
    assert entity_ids[0] == "test_domain.living_room"


async def test_parallel_updates_async_platform(hass):
    """Test async platform does not have parallel_updates limit by default."""
    platform = MockPlatform()

    mock_entity_platform(hass, "test_domain.platform", platform)

    component = EntityComponent(_LOGGER, DOMAIN, hass)
    component._platforms = {}

    await component.async_setup({DOMAIN: {"platform": "platform"}})
    await hass.async_block_till_done()

    handle = list(component._platforms.values())[-1]
    assert handle.parallel_updates is None

    class AsyncEntity(MockEntity):
        """Mock entity that has async_update."""

        async def async_update(self):
            pass

    entity = AsyncEntity()
    await handle.async_add_entities([entity])
    assert entity.parallel_updates is None


async def test_parallel_updates_async_platform_with_constant(hass):
    """Test async platform can set parallel_updates limit."""
    platform = MockPlatform()
    platform.PARALLEL_UPDATES = 2

    mock_entity_platform(hass, "test_domain.platform", platform)

    component = EntityComponent(_LOGGER, DOMAIN, hass)
    component._platforms = {}

    await component.async_setup({DOMAIN: {"platform": "platform"}})
    await hass.async_block_till_done()

    handle = list(component._platforms.values())[-1]

    class AsyncEntity(MockEntity):
        """Mock entity that has async_update."""

        async def async_update(self):
            pass

    entity = AsyncEntity()
    await handle.async_add_entities([entity])
    assert entity.parallel_updates is not None
    assert entity.parallel_updates._value == 2


async def test_parallel_updates_sync_platform(hass):
    """Test sync platform parallel_updates default set to 1."""
    platform = MockPlatform()

    mock_entity_platform(hass, "test_domain.platform", platform)

    component = EntityComponent(_LOGGER, DOMAIN, hass)
    component._platforms = {}

    await component.async_setup({DOMAIN: {"platform": "platform"}})
    await hass.async_block_till_done()

    handle = list(component._platforms.values())[-1]

    class SyncEntity(MockEntity):
        """Mock entity that has update."""

        async def update(self):
            pass

    entity = SyncEntity()
    await handle.async_add_entities([entity])
    assert entity.parallel_updates is not None
    assert entity.parallel_updates._value == 1


async def test_parallel_updates_sync_platform_with_constant(hass):
    """Test sync platform can set parallel_updates limit."""
    platform = MockPlatform()
    platform.PARALLEL_UPDATES = 2

    mock_entity_platform(hass, "test_domain.platform", platform)

    component = EntityComponent(_LOGGER, DOMAIN, hass)
    component._platforms = {}

    await component.async_setup({DOMAIN: {"platform": "platform"}})
    await hass.async_block_till_done()

    handle = list(component._platforms.values())[-1]

    class SyncEntity(MockEntity):
        """Mock entity that has update."""

        async def update(self):
            pass

    entity = SyncEntity()
    await handle.async_add_entities([entity])
    assert entity.parallel_updates is not None
    assert entity.parallel_updates._value == 2


async def test_raise_error_on_update(hass):
    """Test the add entity if they raise an error on update."""
    updates = []
    component = EntityComponent(_LOGGER, DOMAIN, hass)
    entity1 = MockEntity(name="test_1")
    entity2 = MockEntity(name="test_2")

    def _raise():
        """Raise an exception."""
        raise AssertionError

    entity1.update = _raise
    entity2.update = lambda: updates.append(1)

    await component.async_add_entities([entity1, entity2], True)

    assert len(updates) == 1
    assert 1 in updates

    assert entity1.hass is None
    assert entity1.platform is None
    assert entity2.hass is not None
    assert entity2.platform is not None


async def test_async_remove_with_platform(hass):
    """Remove an entity from a platform."""
    component = EntityComponent(_LOGGER, DOMAIN, hass)
    entity1 = MockEntity(name="test_1")
    await component.async_add_entities([entity1])
    assert len(hass.states.async_entity_ids()) == 1
    await entity1.async_remove()
    assert len(hass.states.async_entity_ids()) == 0


async def test_not_adding_duplicate_entities_with_unique_id(hass, caplog):
    """Test for not adding duplicate entities."""
    caplog.set_level(logging.ERROR)
    component = EntityComponent(_LOGGER, DOMAIN, hass)

    await component.async_add_entities(
        [MockEntity(name="test1", unique_id="not_very_unique")]
    )

    assert len(hass.states.async_entity_ids()) == 1
    assert not caplog.text

    ent2 = MockEntity(name="test2", unique_id="not_very_unique")
    await component.async_add_entities([ent2])
    assert "test1" in caplog.text
    assert DOMAIN in caplog.text

    ent3 = MockEntity(
        name="test2", entity_id="test_domain.test3", unique_id="not_very_unique"
    )
    await component.async_add_entities([ent3])
    assert "test1" in caplog.text
    assert "test3" in caplog.text
    assert DOMAIN in caplog.text

    assert ent2.hass is None
    assert ent2.platform is None
    assert len(hass.states.async_entity_ids()) == 1


async def test_using_prescribed_entity_id(hass):
    """Test for using predefined entity ID."""
    component = EntityComponent(_LOGGER, DOMAIN, hass)
    await component.async_add_entities(
        [MockEntity(name="bla", entity_id="hello.world")]
    )
    assert "hello.world" in hass.states.async_entity_ids()


async def test_using_prescribed_entity_id_with_unique_id(hass):
    """Test for amending predefined entity ID because currently exists."""
    component = EntityComponent(_LOGGER, DOMAIN, hass)

    await component.async_add_entities([MockEntity(entity_id="test_domain.world")])
    await component.async_add_entities(
        [MockEntity(entity_id="test_domain.world", unique_id="bla")]
    )

    assert "test_domain.world_2" in hass.states.async_entity_ids()


async def test_using_prescribed_entity_id_which_is_registered(hass):
    """Test not allowing predefined entity ID that already registered."""
    component = EntityComponent(_LOGGER, DOMAIN, hass)
    registry = mock_registry(hass)
    # Register test_domain.world
    registry.async_get_or_create(DOMAIN, "test", "1234", suggested_object_id="world")

    # This entity_id will be rewritten
    await component.async_add_entities([MockEntity(entity_id="test_domain.world")])

    assert "test_domain.world_2" in hass.states.async_entity_ids()


async def test_name_which_conflict_with_registered(hass):
    """Test not generating conflicting entity ID based on name."""
    component = EntityComponent(_LOGGER, DOMAIN, hass)
    registry = mock_registry(hass)

    # Register test_domain.world
    registry.async_get_or_create(DOMAIN, "test", "1234", suggested_object_id="world")

    await component.async_add_entities([MockEntity(name="world")])

    assert "test_domain.world_2" in hass.states.async_entity_ids()


async def test_entity_with_name_and_entity_id_getting_registered(hass):
    """Ensure that entity ID is used for registration."""
    component = EntityComponent(_LOGGER, DOMAIN, hass)
    await component.async_add_entities(
        [MockEntity(unique_id="1234", name="bla", entity_id="test_domain.world")]
    )
    assert "test_domain.world" in hass.states.async_entity_ids()


async def test_overriding_name_from_registry(hass):
    """Test that we can override a name via the Entity Registry."""
    component = EntityComponent(_LOGGER, DOMAIN, hass)
    mock_registry(
        hass,
        {
            "test_domain.world": entity_registry.RegistryEntry(
                entity_id="test_domain.world",
                unique_id="1234",
                # Using component.async_add_entities is equal to platform "domain"
                platform="test_domain",
                name="Overridden",
            )
        },
    )
    await component.async_add_entities(
        [MockEntity(unique_id="1234", name="Device Name")]
    )

    state = hass.states.get("test_domain.world")
    assert state is not None
    assert state.name == "Overridden"


async def test_registry_respect_entity_namespace(hass):
    """Test that the registry respects entity namespace."""
    mock_registry(hass)
    platform = MockEntityPlatform(hass, entity_namespace="ns")
    entity = MockEntity(unique_id="1234", name="Device Name")
    await platform.async_add_entities([entity])
    assert entity.entity_id == "test_domain.ns_device_name"


async def test_registry_respect_entity_disabled(hass):
    """Test that the registry respects entity disabled."""
    mock_registry(
        hass,
        {
            "test_domain.world": entity_registry.RegistryEntry(
                entity_id="test_domain.world",
                unique_id="1234",
                # Using component.async_add_entities is equal to platform "domain"
                platform="test_platform",
                disabled_by=entity_registry.DISABLED_USER,
            )
        },
    )
    platform = MockEntityPlatform(hass)
    entity = MockEntity(unique_id="1234")
    await platform.async_add_entities([entity])
    assert entity.entity_id == "test_domain.world"
    assert hass.states.async_entity_ids() == []


async def test_entity_registry_updates_name(hass):
    """Test that updates on the entity registry update platform entities."""
    registry = mock_registry(
        hass,
        {
            "test_domain.world": entity_registry.RegistryEntry(
                entity_id="test_domain.world",
                unique_id="1234",
                # Using component.async_add_entities is equal to platform "domain"
                platform="test_platform",
                name="before update",
            )
        },
    )
    platform = MockEntityPlatform(hass)
    entity = MockEntity(unique_id="1234")
    await platform.async_add_entities([entity])

    state = hass.states.get("test_domain.world")
    assert state is not None
    assert state.name == "before update"

    registry.async_update_entity("test_domain.world", name="after update")
    await hass.async_block_till_done()
    await hass.async_block_till_done()

    state = hass.states.get("test_domain.world")
    assert state.name == "after update"


async def test_setup_entry(hass):
    """Test we can setup an entry."""
    registry = mock_registry(hass)

    async def async_setup_entry(hass, config_entry, async_add_entities):
        """Mock setup entry method."""
        async_add_entities([MockEntity(name="test1", unique_id="unique")])
        return True

    platform = MockPlatform(async_setup_entry=async_setup_entry)
    config_entry = MockConfigEntry(entry_id="super-mock-id")
    entity_platform = MockEntityPlatform(
        hass, platform_name=config_entry.domain, platform=platform
    )

    assert await entity_platform.async_setup_entry(config_entry)
    await hass.async_block_till_done()
    full_name = f"{entity_platform.domain}.{config_entry.domain}"
    assert full_name in hass.config.components
    assert len(hass.states.async_entity_ids()) == 1
    assert len(registry.entities) == 1
    assert registry.entities["test_domain.test1"].config_entry_id == "super-mock-id"


async def test_setup_entry_platform_not_ready(hass, caplog):
    """Test when an entry is not ready yet."""
    async_setup_entry = Mock(side_effect=PlatformNotReady)
    platform = MockPlatform(async_setup_entry=async_setup_entry)
    config_entry = MockConfigEntry()
    ent_platform = MockEntityPlatform(
        hass, platform_name=config_entry.domain, platform=platform
    )

    with patch.object(entity_platform, "async_call_later") as mock_call_later:
        assert not await ent_platform.async_setup_entry(config_entry)

    full_name = f"{ent_platform.domain}.{config_entry.domain}"
    assert full_name not in hass.config.components
    assert len(async_setup_entry.mock_calls) == 1
    assert "Platform test not ready yet" in caplog.text
    assert len(mock_call_later.mock_calls) == 1


async def test_reset_cancels_retry_setup(hass):
    """Test that resetting a platform will cancel scheduled a setup retry."""
    async_setup_entry = Mock(side_effect=PlatformNotReady)
    platform = MockPlatform(async_setup_entry=async_setup_entry)
    config_entry = MockConfigEntry()
    ent_platform = MockEntityPlatform(
        hass, platform_name=config_entry.domain, platform=platform
    )

    with patch.object(entity_platform, "async_call_later") as mock_call_later:
        assert not await ent_platform.async_setup_entry(config_entry)

    assert len(mock_call_later.mock_calls) == 1
    assert len(mock_call_later.return_value.mock_calls) == 0
    assert ent_platform._async_cancel_retry_setup is not None

    await ent_platform.async_reset()

    assert len(mock_call_later.return_value.mock_calls) == 1
    assert ent_platform._async_cancel_retry_setup is None


async def test_not_fails_with_adding_empty_entities_(hass):
    """Test for not fails on empty entities list."""
    component = EntityComponent(_LOGGER, DOMAIN, hass)

    await component.async_add_entities([])

    assert len(hass.states.async_entity_ids()) == 0


async def test_entity_registry_updates_entity_id(hass):
    """Test that updates on the entity registry update platform entities."""
    registry = mock_registry(
        hass,
        {
            "test_domain.world": entity_registry.RegistryEntry(
                entity_id="test_domain.world",
                unique_id="1234",
                # Using component.async_add_entities is equal to platform "domain"
                platform="test_platform",
                name="Some name",
            )
        },
    )
    platform = MockEntityPlatform(hass)
    entity = MockEntity(unique_id="1234")
    await platform.async_add_entities([entity])

    state = hass.states.get("test_domain.world")
    assert state is not None
    assert state.name == "Some name"

    registry.async_update_entity(
        "test_domain.world", new_entity_id="test_domain.planet"
    )
    await hass.async_block_till_done()
    await hass.async_block_till_done()

    assert hass.states.get("test_domain.world") is None
    assert hass.states.get("test_domain.planet") is not None


async def test_entity_registry_updates_invalid_entity_id(hass):
    """Test that we can't update to an invalid entity id."""
    registry = mock_registry(
        hass,
        {
            "test_domain.world": entity_registry.RegistryEntry(
                entity_id="test_domain.world",
                unique_id="1234",
                # Using component.async_add_entities is equal to platform "domain"
                platform="test_platform",
                name="Some name",
            ),
            "test_domain.existing": entity_registry.RegistryEntry(
                entity_id="test_domain.existing",
                unique_id="5678",
                platform="test_platform",
            ),
        },
    )
    platform = MockEntityPlatform(hass)
    entity = MockEntity(unique_id="1234")
    await platform.async_add_entities([entity])

    state = hass.states.get("test_domain.world")
    assert state is not None
    assert state.name == "Some name"

    with pytest.raises(ValueError):
        registry.async_update_entity(
            "test_domain.world", new_entity_id="test_domain.existing"
        )

    with pytest.raises(ValueError):
        registry.async_update_entity(
            "test_domain.world", new_entity_id="invalid_entity_id"
        )

    with pytest.raises(ValueError):
        registry.async_update_entity(
            "test_domain.world", new_entity_id="diff_domain.world"
        )

    await hass.async_block_till_done()
    await hass.async_block_till_done()

    assert hass.states.get("test_domain.world") is not None
    assert hass.states.get("invalid_entity_id") is None
    assert hass.states.get("diff_domain.world") is None


async def test_device_info_called(hass):
    """Test device info is forwarded correctly."""
    registry = await hass.helpers.device_registry.async_get_registry()
    via = registry.async_get_or_create(
        config_entry_id="123",
        connections=set(),
        identifiers={("hue", "via-id")},
        manufacturer="manufacturer",
        model="via",
    )

    async def async_setup_entry(hass, config_entry, async_add_entities):
        """Mock setup entry method."""
        async_add_entities(
            [
                # Invalid device info
                MockEntity(unique_id="abcd", device_info={}),
                # Valid device info
                MockEntity(
                    unique_id="qwer",
                    device_info={
                        "identifiers": {("hue", "1234")},
                        "connections": {("mac", "abcd")},
                        "manufacturer": "test-manuf",
                        "model": "test-model",
                        "name": "test-name",
                        "sw_version": "test-sw",
                        "entry_type": "service",
                        "via_device": ("hue", "via-id"),
                    },
                ),
            ]
        )
        return True

    platform = MockPlatform(async_setup_entry=async_setup_entry)
    config_entry = MockConfigEntry(entry_id="super-mock-id")
    entity_platform = MockEntityPlatform(
        hass, platform_name=config_entry.domain, platform=platform
    )

    assert await entity_platform.async_setup_entry(config_entry)
    await hass.async_block_till_done()

    assert len(hass.states.async_entity_ids()) == 2

    device = registry.async_get_device({("hue", "1234")}, set())
    assert device is not None
    assert device.identifiers == {("hue", "1234")}
    assert device.connections == {("mac", "abcd")}
    assert device.manufacturer == "test-manuf"
    assert device.model == "test-model"
    assert device.name == "test-name"
    assert device.sw_version == "test-sw"
    assert device.entry_type == "service"
    assert device.via_device_id == via.id


async def test_device_info_not_overrides(hass):
    """Test device info is forwarded correctly."""
    registry = await hass.helpers.device_registry.async_get_registry()
    device = registry.async_get_or_create(
        config_entry_id="bla",
        connections={("mac", "abcd")},
        manufacturer="test-manufacturer",
        model="test-model",
    )

    assert device.manufacturer == "test-manufacturer"
    assert device.model == "test-model"

    async def async_setup_entry(hass, config_entry, async_add_entities):
        """Mock setup entry method."""
        async_add_entities(
            [
                MockEntity(
                    unique_id="qwer", device_info={"connections": {("mac", "abcd")}}
                )
            ]
        )
        return True

    platform = MockPlatform(async_setup_entry=async_setup_entry)
    config_entry = MockConfigEntry(entry_id="super-mock-id")
    entity_platform = MockEntityPlatform(
        hass, platform_name=config_entry.domain, platform=platform
    )

    assert await entity_platform.async_setup_entry(config_entry)
    await hass.async_block_till_done()

    device2 = registry.async_get_device(set(), {("mac", "abcd")})
    assert device2 is not None
    assert device.id == device2.id
    assert device2.manufacturer == "test-manufacturer"
    assert device2.model == "test-model"


async def test_entity_disabled_by_integration(hass):
    """Test entity disabled by integration."""
    component = EntityComponent(_LOGGER, DOMAIN, hass, timedelta(seconds=20))

    entity_default = MockEntity(unique_id="default")
    entity_disabled = MockEntity(
        unique_id="disabled", entity_registry_enabled_default=False
    )

    await component.async_add_entities([entity_default, entity_disabled])

    assert entity_default.hass is not None
    assert entity_default.platform is not None
    assert entity_disabled.hass is None
    assert entity_disabled.platform is None

    registry = await hass.helpers.entity_registry.async_get_registry()

    entry_default = registry.async_get_or_create(DOMAIN, DOMAIN, "default")
    assert entry_default.disabled_by is None
    entry_disabled = registry.async_get_or_create(DOMAIN, DOMAIN, "disabled")
    assert entry_disabled.disabled_by == "integration"


async def test_entity_info_added_to_entity_registry(hass):
    """Test entity info is written to entity registry."""
    component = EntityComponent(_LOGGER, DOMAIN, hass, timedelta(seconds=20))

    entity_default = MockEntity(
        unique_id="default",
        capability_attributes={"max": 100},
        supported_features=5,
        device_class="mock-device-class",
        unit_of_measurement=UNIT_PERCENTAGE,
    )

    await component.async_add_entities([entity_default])

    registry = await hass.helpers.entity_registry.async_get_registry()

    entry_default = registry.async_get_or_create(DOMAIN, DOMAIN, "default")
    print(entry_default)
    assert entry_default.capabilities == {"max": 100}
    assert entry_default.supported_features == 5
    assert entry_default.device_class == "mock-device-class"
    assert entry_default.unit_of_measurement == UNIT_PERCENTAGE


async def test_override_restored_entities(hass):
    """Test that we allow overriding restored entities."""
    registry = mock_registry(hass)
    registry.async_get_or_create(
        "test_domain", "test_domain", "1234", suggested_object_id="world"
    )

    hass.states.async_set("test_domain.world", "unavailable", {"restored": True})

    component = EntityComponent(_LOGGER, DOMAIN, hass)

    await component.async_add_entities(
        [MockEntity(unique_id="1234", state="on", entity_id="test_domain.world")], True
    )

    state = hass.states.get("test_domain.world")
    assert state.state == "on"


async def test_platform_with_no_setup(hass, caplog):
    """Test setting up a platform that does not support setup."""
    entity_platform = MockEntityPlatform(
        hass, domain="mock-integration", platform_name="mock-platform", platform=None
    )

    await entity_platform.async_setup(None)

    assert (
        "The mock-platform platform for the mock-integration integration does not support platform setup."
        in caplog.text
    )


async def test_platforms_sharing_services(hass):
    """Test platforms share services."""
    entity_platform1 = MockEntityPlatform(
        hass, domain="mock_integration", platform_name="mock_platform", platform=None
    )
    entity1 = MockEntity(entity_id="mock_integration.entity_1")
    await entity_platform1.async_add_entities([entity1])

    entity_platform2 = MockEntityPlatform(
        hass, domain="mock_integration", platform_name="mock_platform", platform=None
    )
    entity2 = MockEntity(entity_id="mock_integration.entity_2")
    await entity_platform2.async_add_entities([entity2])

    entity_platform3 = MockEntityPlatform(
        hass,
        domain="different_integration",
        platform_name="mock_platform",
        platform=None,
    )
    entity3 = MockEntity(entity_id="different_integration.entity_3")
    await entity_platform3.async_add_entities([entity3])

    entities = []

    @callback
    def handle_service(entity, data):
        entities.append(entity)

    entity_platform1.async_register_entity_service("hello", {}, handle_service)
    entity_platform2.async_register_entity_service(
        "hello", {}, Mock(side_effect=AssertionError("Should not be called"))
    )

    await hass.services.async_call(
        "mock_platform", "hello", {"entity_id": "all"}, blocking=True
    )

    assert len(entities) == 2
    assert entity1 in entities
    assert entity2 in entities


async def test_invalid_entity_id(hass):
    """Test specifying an invalid entity id."""
    platform = MockEntityPlatform(hass)
    entity = MockEntity(entity_id="invalid_entity_id")
    with pytest.raises(HomeAssistantError):
        await platform.async_add_entities([entity])
    assert entity.hass is None
    assert entity.platform is None


class MockBlockingEntity(MockEntity):
    """Class to mock an entity that will block adding entities."""

    async def async_added_to_hass(self):
        """Block for a long time."""
        await asyncio.sleep(1000)


async def test_setup_entry_with_entities_that_block_forever(hass, caplog):
    """Test we cancel adding entities when we reach the timeout."""
    registry = mock_registry(hass)

    async def async_setup_entry(hass, config_entry, async_add_entities):
        """Mock setup entry method."""
        async_add_entities([MockBlockingEntity(name="test1", unique_id="unique")])
        return True

    platform = MockPlatform(async_setup_entry=async_setup_entry)
    config_entry = MockConfigEntry(entry_id="super-mock-id")
    mock_entity_platform = MockEntityPlatform(
        hass, platform_name=config_entry.domain, platform=platform
    )

<<<<<<< HEAD
    with patch.object(entity_platform, "SLOW_ADD_ENTITIES_MAX_WAIT", 0.01):
=======
    with patch.object(entity_platform, "SLOW_ADD_ENTITY_MAX_WAIT", 0.01), patch.object(
        entity_platform, "SLOW_ADD_MIN_TIMEOUT", 0.01
    ):
>>>>>>> 94fd6cce
        assert await mock_entity_platform.async_setup_entry(config_entry)
        await hass.async_block_till_done()
    full_name = f"{mock_entity_platform.domain}.{config_entry.domain}"
    assert full_name in hass.config.components
    assert len(hass.states.async_entity_ids()) == 0
    assert len(registry.entities) == 1
<<<<<<< HEAD
    assert "Timed out adding entity" in caplog.text
=======
    assert "Timed out adding entities" in caplog.text
>>>>>>> 94fd6cce
    assert "test_domain.test1" in caplog.text
    assert "test_domain" in caplog.text
    assert "test" in caplog.text<|MERGE_RESOLUTION|>--- conflicted
+++ resolved
@@ -956,24 +956,16 @@
         hass, platform_name=config_entry.domain, platform=platform
     )
 
-<<<<<<< HEAD
-    with patch.object(entity_platform, "SLOW_ADD_ENTITIES_MAX_WAIT", 0.01):
-=======
     with patch.object(entity_platform, "SLOW_ADD_ENTITY_MAX_WAIT", 0.01), patch.object(
         entity_platform, "SLOW_ADD_MIN_TIMEOUT", 0.01
     ):
->>>>>>> 94fd6cce
         assert await mock_entity_platform.async_setup_entry(config_entry)
         await hass.async_block_till_done()
     full_name = f"{mock_entity_platform.domain}.{config_entry.domain}"
     assert full_name in hass.config.components
     assert len(hass.states.async_entity_ids()) == 0
     assert len(registry.entities) == 1
-<<<<<<< HEAD
-    assert "Timed out adding entity" in caplog.text
-=======
     assert "Timed out adding entities" in caplog.text
->>>>>>> 94fd6cce
     assert "test_domain.test1" in caplog.text
     assert "test_domain" in caplog.text
     assert "test" in caplog.text