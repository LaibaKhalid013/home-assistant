"""Test the translation helper."""
import asyncio
from os import path
import pathlib

import pytest

from homeassistant.generated import config_flows
from homeassistant.helpers import translation
from homeassistant.loader import async_get_integration
from homeassistant.setup import async_setup_component, setup_component

from tests.async_mock import Mock, patch


@pytest.fixture
def mock_config_flows():
    """Mock the config flows."""
    flows = []
    with patch.object(config_flows, "FLOWS", flows):
        yield flows


def test_recursive_flatten():
    """Test the flatten function."""
    data = {"parent1": {"child1": "data1", "child2": "data2"}, "parent2": "data3"}

    flattened = translation.recursive_flatten("prefix.", data)

    assert flattened == {
        "prefix.parent1.child1": "data1",
        "prefix.parent1.child2": "data2",
        "prefix.parent2": "data3",
    }


async def test_component_translation_path(hass):
    """Test the component translation file function."""
    assert await async_setup_component(
        hass,
        "switch",
        {"switch": [{"platform": "test"}, {"platform": "test_embedded"}]},
    )
    assert await async_setup_component(hass, "test_standalone", {"test_standalone"})
    assert await async_setup_component(hass, "test_package", {"test_package"})

    (
        int_test,
        int_test_embedded,
        int_test_standalone,
        int_test_package,
    ) = await asyncio.gather(
        async_get_integration(hass, "test"),
        async_get_integration(hass, "test_embedded"),
        async_get_integration(hass, "test_standalone"),
        async_get_integration(hass, "test_package"),
    )

    assert path.normpath(
        translation.component_translation_path("switch.test", "en", int_test)
    ) == path.normpath(
        hass.config.path("custom_components", "test", "translations", "switch.en.json")
    )

    assert path.normpath(
        translation.component_translation_path(
            "switch.test_embedded", "en", int_test_embedded
        )
    ) == path.normpath(
        hass.config.path(
            "custom_components", "test_embedded", "translations", "switch.en.json"
        )
    )

    assert (
        translation.component_translation_path(
            "test_standalone", "en", int_test_standalone
        )
        is None
    )

    assert path.normpath(
        translation.component_translation_path("test_package", "en", int_test_package)
    ) == path.normpath(
        hass.config.path("custom_components", "test_package", "translations", "en.json")
    )


def test_load_translations_files(hass):
    """Test the load translation files function."""
    # Test one valid and one invalid file
    file1 = hass.config.path(
        "custom_components", "test", "translations", "switch.en.json"
    )
    file2 = hass.config.path(
        "custom_components", "test", "translations", "invalid.json"
    )
    assert translation.load_translations_files(
        {"switch.test": file1, "invalid": file2}
    ) == {
        "switch.test": {
            "state": {"string1": "Value 1", "string2": "Value 2"},
            "something": "else",
        },
        "invalid": {},
    }


async def test_get_translations(hass, mock_config_flows):
    """Test the get translations helper."""
    translations = await translation.async_get_translations(hass, "en", "state")
    assert translations == {}

    assert await async_setup_component(hass, "switch", {"switch": {"platform": "test"}})
    await hass.async_block_till_done()

    translations = await translation.async_get_translations(hass, "en", "state")

    assert translations["component.switch.state.string1"] == "Value 1"
    assert translations["component.switch.state.string2"] == "Value 2"

    translations = await translation.async_get_translations(hass, "de", "state")
    assert "component.switch.something" not in translations
    assert translations["component.switch.state.string1"] == "German Value 1"
    assert translations["component.switch.state.string2"] == "German Value 2"

    # Test a partial translation
    translations = await translation.async_get_translations(hass, "es", "state")
    assert translations["component.switch.state.string1"] == "Spanish Value 1"
    assert translations["component.switch.state.string2"] == "Value 2"

    # Test that an untranslated language falls back to English.
    translations = await translation.async_get_translations(
        hass, "invalid-language", "state"
    )
    assert translations["component.switch.state.string1"] == "Value 1"
    assert translations["component.switch.state.string2"] == "Value 2"


async def test_get_translations_loads_config_flows(hass, mock_config_flows):
    """Test the get translations helper loads config flow translations."""
    mock_config_flows.append("component1")
    integration = Mock(file_path=pathlib.Path(__file__))
    integration.name = "Component 1"

    with patch(
        "homeassistant.helpers.translation.component_translation_path",
        return_value="bla.json",
    ), patch(
        "homeassistant.helpers.translation.load_translations_files",
        return_value={"component1": {"title": "world"}},
    ), patch(
        "homeassistant.helpers.translation.async_get_integration",
        return_value=integration,
    ):
        translations = await translation.async_get_translations(
            hass, "en", "title", config_flow=True
        )
        translations_again = await translation.async_get_translations(
            hass, "en", "title", config_flow=True
        )

        assert translations == translations_again

    assert translations == {
        "component.component1.title": "world",
    }

    assert "component1" not in hass.config.components

    mock_config_flows.append("component2")
    integration = Mock(file_path=pathlib.Path(__file__))
    integration.name = "Component 2"

    with patch(
        "homeassistant.helpers.translation.component_translation_path",
        return_value="bla.json",
    ), patch(
        "homeassistant.helpers.translation.load_translations_files",
        return_value={"component2": {"title": "world"}},
    ), patch(
        "homeassistant.helpers.translation.async_get_integration",
        return_value=integration,
    ):
        translations = await translation.async_get_translations(
            hass, "en", "title", config_flow=True
        )
        translations_again = await translation.async_get_translations(
            hass, "en", "title", config_flow=True
        )

        assert translations == translations_again

    assert translations == {
        "component.component1.title": "world",
        "component.component2.title": "world",
    }

    translations_all_cached = await translation.async_get_translations(
        hass, "en", "title", config_flow=True
    )
    assert translations == translations_all_cached

    assert "component1" not in hass.config.components
    assert "component2" not in hass.config.components


async def test_get_translations_while_loading_components(hass):
    """Test the get translations helper loads config flow translations."""
    integration = Mock(file_path=pathlib.Path(__file__))
    integration.name = "Component 1"
    hass.config.components.add("component1")
    load_count = 0

    def mock_load_translation_files(files):
        """Mock load translation files."""
        nonlocal load_count
        load_count += 1
        # Mimic race condition by loading a component during setup
        setup_component(hass, "persistent_notification", {})
        return {"component1": {"title": "world"}}

    with patch(
        "homeassistant.helpers.translation.component_translation_path",
        return_value="bla.json",
    ), patch(
        "homeassistant.helpers.translation.load_translations_files",
        mock_load_translation_files,
    ), patch(
        "homeassistant.helpers.translation.async_get_integration",
        return_value=integration,
    ):
        tasks = [
            translation.async_get_translations(hass, "en", "title") for _ in range(5)
        ]
        all_translations = await asyncio.gather(*tasks)

    assert all_translations[0] == {
        "component.component1.title": "world",
    }
    assert load_count == 1


async def test_get_translation_categories(hass):
    """Test the get translations helper loads config flow translations."""
    with patch.object(translation, "async_get_config_flows", return_value={"light"}):
        translations = await translation.async_get_translations(
            hass, "en", "title", None, True
        )
        assert "component.light.title" in translations

        translations = await translation.async_get_translations(
            hass, "en", "device_automation", None, True
        )
        assert "component.light.device_automation.action_type.turn_on" in translations


async def test_translation_merging(hass, caplog):
    """Test we merge translations of two integrations."""
    hass.config.components.add("sensor.moon")
    hass.config.components.add("sensor")

    translations = await translation.async_get_translations(hass, "en", "state")

    assert "component.sensor.state.moon__phase.first_quarter" in translations

    hass.config.components.add("sensor.season")

    # Patch in some bad translation data

    orig_load_translations = translation.load_translations_files

    def mock_load_translations_files(files):
        """Mock loading."""
        result = orig_load_translations(files)
        result["sensor.season"] = {"state": "bad data"}
        return result

    with patch(
        "homeassistant.helpers.translation.load_translations_files",
        side_effect=mock_load_translations_files,
    ):
        translations = await translation.async_get_translations(hass, "en", "state")

        assert "component.sensor.state.moon__phase.first_quarter" in translations

    assert (
        "An integration providing translations for sensor provided invalid data: bad data"
        in caplog.text
    )


async def test_translation_merging_loaded_apart(hass, caplog):
    """Test we merge translations of two integrations when they are not loaded at the same time."""
    hass.config.components.add("sensor")

    translations = await translation.async_get_translations(hass, "en", "state")

    assert "component.sensor.state.moon__phase.first_quarter" not in translations

    hass.config.components.add("sensor.moon")

    translations = await translation.async_get_translations(hass, "en", "state")

    assert "component.sensor.state.moon__phase.first_quarter" in translations

    translations = await translation.async_get_translations(
        hass, "en", "state", integration="sensor"
    )

    assert "component.sensor.state.moon__phase.first_quarter" in translations


async def test_caching(hass):
    """Test we cache data."""
    hass.config.components.add("sensor")
    hass.config.components.add("light")

    # Patch with same method so we can count invocations
    with patch(
        "homeassistant.helpers.translation._merge_resources",
        side_effect=translation._merge_resources,
    ) as mock_merge:
        load1 = await translation.async_get_translations(hass, "en", "state")
        assert len(mock_merge.mock_calls) == 1

        load2 = await translation.async_get_translations(hass, "en", "state")
        assert len(mock_merge.mock_calls) == 1

        assert load1 == load2

        for key in load1:
            assert key.startswith("component.sensor.state.") or key.startswith(
                "component.light.state."
            )

    load_sensor_only = await translation.async_get_translations(
        hass, "en", "state", integration="sensor"
    )
    assert load_sensor_only
    for key in load_sensor_only:
        assert key.startswith("component.sensor.state.")

    load_light_only = await translation.async_get_translations(
        hass, "en", "state", integration="light"
    )
    assert load_light_only
    for key in load_light_only:
        assert key.startswith("component.light.state.")

    hass.config.components.add("media_player")

    # Patch with same method so we can count invocations
    with patch(
        "homeassistant.helpers.translation._build_resources",
        side_effect=translation._build_resources,
    ) as mock_build:
        load_sensor_only = await translation.async_get_translations(
            hass, "en", "title", integration="sensor"
        )
        assert load_sensor_only
        for key in load_sensor_only:
            assert key == "component.sensor.title"
        assert len(mock_build.mock_calls) == 0

        assert await translation.async_get_translations(
            hass, "en", "title", integration="sensor"
        )
        assert len(mock_build.mock_calls) == 0

        load_light_only = await translation.async_get_translations(
            hass, "en", "title", integration="media_player"
        )
        assert load_light_only
        for key in load_light_only:
            assert key == "component.media_player.title"
<<<<<<< HEAD
        assert len(mock_build.mock_calls) == len(translation.CATEGORIES) - 1
=======
        assert len(mock_build.mock_calls) > 1
>>>>>>> 456809af


async def test_custom_component_translations(hass):
    """Test getting translation from custom components."""
    hass.config.components.add("test_standalone")
    hass.config.components.add("test_embedded")
    hass.config.components.add("test_package")
    assert await translation.async_get_translations(hass, "en", "state") == {}<|MERGE_RESOLUTION|>--- conflicted
+++ resolved
@@ -374,11 +374,7 @@
         assert load_light_only
         for key in load_light_only:
             assert key == "component.media_player.title"
-<<<<<<< HEAD
-        assert len(mock_build.mock_calls) == len(translation.CATEGORIES) - 1
-=======
         assert len(mock_build.mock_calls) > 1
->>>>>>> 456809af
 
 
 async def test_custom_component_translations(hass):
