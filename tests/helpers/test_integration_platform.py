"""Test integration platform helpers."""
from unittest.mock import Mock

from homeassistant.helpers.integration_platform import (
    async_process_integration_platform,
)
from homeassistant.setup import ATTR_COMPONENT, EVENT_COMPONENT_LOADED

from tests.common import mock_platform


async def test_process_integration_platforms(hass):
    """Test processing integrations."""
    loaded_platform = Mock()
    mock_platform(hass, "loaded.platform_to_check", loaded_platform)
    hass.config.components.add("loaded")

    event_platform = Mock()
    mock_platform(hass, "event.platform_to_check", event_platform)

    processed = []

    async def _process_platform(hass, domain, platform):
        """Process platform."""
        processed.append((domain, platform))

    await hass.helpers.integration_platform.async_process_integration_platforms(
        "platform_to_check", _process_platform
    )

    assert len(processed) == 1
    assert processed[0][0] == "loaded"
    assert processed[0][1] == loaded_platform

    hass.bus.async_fire(EVENT_COMPONENT_LOADED, {ATTR_COMPONENT: "event"})
    await hass.async_block_till_done()

    assert len(processed) == 2
    assert processed[1][0] == "event"
    assert processed[1][1] == event_platform

    # Verify we only process the platform once if we call it manually
    await hass.helpers.integration_platform.async_process_integration_platform(
        hass, "event"
    )
<<<<<<< HEAD
    assert len(processed) == 2
=======
    assert len(processed) == 2


async def test_process_integration_platforms_none_loaded(hass):
    """Test processing integrations with none loaded."""
    # Verify we can call async_process_integration_platform
    # when there are none loaded and it does not throw
    await async_process_integration_platform(hass, "any")
>>>>>>> bc7d52da
<|MERGE_RESOLUTION|>--- conflicted
+++ resolved
@@ -43,9 +43,6 @@
     await hass.helpers.integration_platform.async_process_integration_platform(
         hass, "event"
     )
-<<<<<<< HEAD
-    assert len(processed) == 2
-=======
     assert len(processed) == 2
 
 
@@ -53,5 +50,4 @@
     """Test processing integrations with none loaded."""
     # Verify we can call async_process_integration_platform
     # when there are none loaded and it does not throw
-    await async_process_integration_platform(hass, "any")
->>>>>>> bc7d52da
+    await async_process_integration_platform(hass, "any")