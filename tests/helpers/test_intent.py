--- conflicted
+++ resolved
@@ -747,7 +747,53 @@
             "TestType",
             slots={"floor": {"value": "invalid floor"}},
         )
-<<<<<<< HEAD
+        assert (
+            err.value.result.no_match_reason == intent.MatchFailedReason.INVALID_FLOOR
+        )
+
+
+async def test_service_intent_handler_required_domains(hass: HomeAssistant) -> None:
+    """Test that required_domains restricts the domain of a ServiceIntentHandler."""
+    hass.states.async_set("light.kitchen", "off")
+    hass.states.async_set("switch.bedroom", "off")
+
+    calls = async_mock_service(hass, "homeassistant", "turn_on")
+    handler = intent.ServiceIntentHandler(
+        "TestType",
+        "homeassistant",
+        "turn_on",
+        "Turned {} on",
+        required_domains={"light"},
+    )
+    intent.async_register(hass, handler)
+
+    # Should work fine
+    result = await intent.async_handle(
+        hass,
+        "test",
+        "TestType",
+        slots={"name": {"value": "kitchen"}, "domain": {"value": "light"}},
+    )
+    assert result.response_type == intent.IntentResponseType.ACTION_DONE
+    assert len(calls) == 1
+
+    # Fails because the intent handler is restricted to lights only
+    with pytest.raises(intent.MatchFailedError):
+        await intent.async_handle(
+            hass,
+            "test",
+            "TestType",
+            slots={"name": {"value": "bedroom"}},
+        )
+
+    # Still fails even if we provide the domain
+    with pytest.raises(intent.MatchFailedError):
+        await intent.async_handle(
+            hass,
+            "test",
+            "TestType",
+            slots={"name": {"value": "bedroom"}, "domain": {"value": "switch"}},
+        )
 
 
 async def test_intent_tool(hass: HomeAssistant) -> None:
@@ -875,53 +921,4 @@
         "language": "*",
         "response_type": "action_done",
         "speech": {},
-    }
-=======
-        assert (
-            err.value.result.no_match_reason == intent.MatchFailedReason.INVALID_FLOOR
-        )
-
-
-async def test_service_intent_handler_required_domains(hass: HomeAssistant) -> None:
-    """Test that required_domains restricts the domain of a ServiceIntentHandler."""
-    hass.states.async_set("light.kitchen", "off")
-    hass.states.async_set("switch.bedroom", "off")
-
-    calls = async_mock_service(hass, "homeassistant", "turn_on")
-    handler = intent.ServiceIntentHandler(
-        "TestType",
-        "homeassistant",
-        "turn_on",
-        "Turned {} on",
-        required_domains={"light"},
-    )
-    intent.async_register(hass, handler)
-
-    # Should work fine
-    result = await intent.async_handle(
-        hass,
-        "test",
-        "TestType",
-        slots={"name": {"value": "kitchen"}, "domain": {"value": "light"}},
-    )
-    assert result.response_type == intent.IntentResponseType.ACTION_DONE
-    assert len(calls) == 1
-
-    # Fails because the intent handler is restricted to lights only
-    with pytest.raises(intent.MatchFailedError):
-        await intent.async_handle(
-            hass,
-            "test",
-            "TestType",
-            slots={"name": {"value": "bedroom"}},
-        )
-
-    # Still fails even if we provide the domain
-    with pytest.raises(intent.MatchFailedError):
-        await intent.async_handle(
-            hass,
-            "test",
-            "TestType",
-            slots={"name": {"value": "bedroom"}, "domain": {"value": "switch"}},
-        )
->>>>>>> 96ccf7f2
+    }