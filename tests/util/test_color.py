"""Test Home Assistant color util methods."""
import unittest
import homeassistant.util.color as color_util

import pytest
import voluptuous as vol


class TestColorUtil(unittest.TestCase):
    """Test color util methods."""

    # pylint: disable=invalid-name
    def test_color_RGB_to_xy_brightness(self):
        """Test color_RGB_to_xy_brightness."""
        self.assertEqual((0, 0, 0),
                         color_util.color_RGB_to_xy_brightness(0, 0, 0))
        self.assertEqual((0.32, 0.336, 255),
                         color_util.color_RGB_to_xy_brightness(255, 255, 255))

        self.assertEqual((0.136, 0.04, 12),
                         color_util.color_RGB_to_xy_brightness(0, 0, 255))

        self.assertEqual((0.172, 0.747, 170),
                         color_util.color_RGB_to_xy_brightness(0, 255, 0))

        self.assertEqual((0.679, 0.321, 80),
                         color_util.color_RGB_to_xy_brightness(255, 0, 0))

        self.assertEqual((0.679, 0.321, 17),
                         color_util.color_RGB_to_xy_brightness(128, 0, 0))

    def test_color_RGB_to_xy(self):
        """Test color_RGB_to_xy."""
        self.assertEqual((0, 0),
                         color_util.color_RGB_to_xy(0, 0, 0))
        self.assertEqual((0.32, 0.336),
                         color_util.color_RGB_to_xy(255, 255, 255))

        self.assertEqual((0.136, 0.04),
                         color_util.color_RGB_to_xy(0, 0, 255))

        self.assertEqual((0.172, 0.747),
                         color_util.color_RGB_to_xy(0, 255, 0))

        self.assertEqual((0.679, 0.321),
                         color_util.color_RGB_to_xy(255, 0, 0))

        self.assertEqual((0.679, 0.321),
                         color_util.color_RGB_to_xy(128, 0, 0))

    def test_color_xy_brightness_to_RGB(self):
        """Test color_xy_brightness_to_RGB."""
        self.assertEqual((0, 0, 0),
                         color_util.color_xy_brightness_to_RGB(1, 1, 0))

        self.assertEqual((194, 186, 169),
                         color_util.color_xy_brightness_to_RGB(.35, .35, 128))

        self.assertEqual((255, 243, 222),
                         color_util.color_xy_brightness_to_RGB(.35, .35, 255))

        self.assertEqual((255, 0, 60),
                         color_util.color_xy_brightness_to_RGB(1, 0, 255))

        self.assertEqual((0, 255, 0),
                         color_util.color_xy_brightness_to_RGB(0, 1, 255))

        self.assertEqual((0, 63, 255),
                         color_util.color_xy_brightness_to_RGB(0, 0, 255))

    def test_color_xy_to_RGB(self):
        """Test color_xy_to_RGB."""
        self.assertEqual((255, 243, 222),
                         color_util.color_xy_to_RGB(.35, .35))

        self.assertEqual((255, 0, 60),
                         color_util.color_xy_to_RGB(1, 0))

        self.assertEqual((0, 255, 0),
                         color_util.color_xy_to_RGB(0, 1))

        self.assertEqual((0, 63, 255),
                         color_util.color_xy_to_RGB(0, 0))

    def test_color_RGB_to_hsv(self):
        """Test color_RGB_to_hsv."""
        self.assertEqual((0, 0, 0),
                         color_util.color_RGB_to_hsv(0, 0, 0))

        self.assertEqual((0, 0, 100),
                         color_util.color_RGB_to_hsv(255, 255, 255))

        self.assertEqual((240, 100, 100),
                         color_util.color_RGB_to_hsv(0, 0, 255))

        self.assertEqual((120, 100, 100),
                         color_util.color_RGB_to_hsv(0, 255, 0))

        self.assertEqual((0, 100, 100),
                         color_util.color_RGB_to_hsv(255, 0, 0))

    def test_color_hsv_to_RGB(self):
        """Test color_hsv_to_RGB."""
        self.assertEqual((0, 0, 0),
                         color_util.color_hsv_to_RGB(0, 0, 0))

        self.assertEqual((255, 255, 255),
                         color_util.color_hsv_to_RGB(0, 0, 100))

        self.assertEqual((0, 0, 255),
                         color_util.color_hsv_to_RGB(240, 100, 100))

        self.assertEqual((0, 255, 0),
                         color_util.color_hsv_to_RGB(120, 100, 100))

        self.assertEqual((255, 0, 0),
                         color_util.color_hsv_to_RGB(0, 100, 100))

    def test_color_hsb_to_RGB(self):
        """Test color_hsb_to_RGB."""
        self.assertEqual((0, 0, 0),
                         color_util.color_hsb_to_RGB(0, 0, 0))

        self.assertEqual((255, 255, 255),
                         color_util.color_hsb_to_RGB(0, 0, 1.0))

        self.assertEqual((0, 0, 255),
                         color_util.color_hsb_to_RGB(240, 1.0, 1.0))

        self.assertEqual((0, 255, 0),
                         color_util.color_hsb_to_RGB(120, 1.0, 1.0))

        self.assertEqual((255, 0, 0),
                         color_util.color_hsb_to_RGB(0, 1.0, 1.0))

    def test_color_xy_to_hs(self):
        """Test color_xy_to_hs."""
        self.assertEqual((47.294, 100),
                         color_util.color_xy_to_hs(1, 1))

        self.assertEqual((38.182, 12.941),
                         color_util.color_xy_to_hs(.35, .35))

        self.assertEqual((345.882, 100),
                         color_util.color_xy_to_hs(1, 0))

        self.assertEqual((120, 100),
                         color_util.color_xy_to_hs(0, 1))

<<<<<<< HEAD
        self.assertEqual((40991, 255),
=======
        self.assertEqual((225.176, 100),
>>>>>>> 3442b674
                         color_util.color_xy_to_hs(0, 0))

    def test_color_hs_to_xy(self):
        """Test color_hs_to_xy."""
        self.assertEqual((0.679, 0.321),
                         color_util.color_hs_to_xy(127, 255))

        self.assertEqual((0.356, 0.334),
                         color_util.color_hs_to_xy(250, 32))

        self.assertEqual((0.514, 0.329),
                         color_util.color_hs_to_xy(100, 128))

        self.assertEqual((0.462, 0.33),
                         color_util.color_hs_to_xy(0, 100))

        self.assertEqual((0.32, 0.336),
                         color_util.color_hs_to_xy(255, 0))

    def test_rgb_hex_to_rgb_list(self):
        """Test rgb_hex_to_rgb_list."""
        self.assertEqual([255, 255, 255],
                         color_util.rgb_hex_to_rgb_list('ffffff'))

        self.assertEqual([0, 0, 0],
                         color_util.rgb_hex_to_rgb_list('000000'))

        self.assertEqual([255, 255, 255, 255],
                         color_util.rgb_hex_to_rgb_list('ffffffff'))

        self.assertEqual([0, 0, 0, 0],
                         color_util.rgb_hex_to_rgb_list('00000000'))

        self.assertEqual([51, 153, 255],
                         color_util.rgb_hex_to_rgb_list('3399ff'))

        self.assertEqual([51, 153, 255, 0],
                         color_util.rgb_hex_to_rgb_list('3399ff00'))

    def test_color_name_to_rgb_valid_name(self):
        """Test color_name_to_rgb."""
        self.assertEqual((255, 0, 0),
                         color_util.color_name_to_rgb('red'))

        self.assertEqual((0, 0, 255),
                         color_util.color_name_to_rgb('blue'))

        self.assertEqual((0, 128, 0),
                         color_util.color_name_to_rgb('green'))

        # spaces in the name
        self.assertEqual((72, 61, 139),
                         color_util.color_name_to_rgb('dark slate blue'))

        # spaces removed from name
        self.assertEqual((72, 61, 139),
                         color_util.color_name_to_rgb('darkslateblue'))
        self.assertEqual((72, 61, 139),
                         color_util.color_name_to_rgb('dark slateblue'))
        self.assertEqual((72, 61, 139),
                         color_util.color_name_to_rgb('darkslate blue'))

    def test_color_name_to_rgb_unknown_name_raises_value_error(self):
        """Test color_name_to_rgb."""
        with pytest.raises(ValueError):
            color_util.color_name_to_rgb('not a color')

    def test_color_rgb_to_rgbw(self):
        """Test color_rgb_to_rgbw."""
        self.assertEqual((0, 0, 0, 0),
                         color_util.color_rgb_to_rgbw(0, 0, 0))

        self.assertEqual((0, 0, 0, 255),
                         color_util.color_rgb_to_rgbw(255, 255, 255))

        self.assertEqual((255, 0, 0, 0),
                         color_util.color_rgb_to_rgbw(255, 0, 0))

        self.assertEqual((0, 255, 0, 0),
                         color_util.color_rgb_to_rgbw(0, 255, 0))

        self.assertEqual((0, 0, 255, 0),
                         color_util.color_rgb_to_rgbw(0, 0, 255))

        self.assertEqual((255, 127, 0, 0),
                         color_util.color_rgb_to_rgbw(255, 127, 0))

        self.assertEqual((255, 0, 0, 253),
                         color_util.color_rgb_to_rgbw(255, 127, 127))

        self.assertEqual((0, 0, 0, 127),
                         color_util.color_rgb_to_rgbw(127, 127, 127))

    def test_color_rgbw_to_rgb(self):
        """Test color_rgbw_to_rgb."""
        self.assertEqual((0, 0, 0),
                         color_util.color_rgbw_to_rgb(0, 0, 0, 0))

        self.assertEqual((255, 255, 255),
                         color_util.color_rgbw_to_rgb(0, 0, 0, 255))

        self.assertEqual((255, 0, 0),
                         color_util.color_rgbw_to_rgb(255, 0, 0, 0))

        self.assertEqual((0, 255, 0),
                         color_util.color_rgbw_to_rgb(0, 255, 0, 0))

        self.assertEqual((0, 0, 255),
                         color_util.color_rgbw_to_rgb(0, 0, 255, 0))

        self.assertEqual((255, 127, 0),
                         color_util.color_rgbw_to_rgb(255, 127, 0, 0))

        self.assertEqual((255, 127, 127),
                         color_util.color_rgbw_to_rgb(255, 0, 0, 253))

        self.assertEqual((127, 127, 127),
                         color_util.color_rgbw_to_rgb(0, 0, 0, 127))

    def test_color_rgb_to_hex(self):
        """Test color_rgb_to_hex."""
        assert color_util.color_rgb_to_hex(255, 255, 255) == 'ffffff'
        assert color_util.color_rgb_to_hex(0, 0, 0) == '000000'
        assert color_util.color_rgb_to_hex(51, 153, 255) == '3399ff'
        assert color_util.color_rgb_to_hex(255, 67.9204190, 0) == 'ff4400'


class ColorTemperatureMiredToKelvinTests(unittest.TestCase):
    """Test color_temperature_mired_to_kelvin."""

    def test_should_return_25000_kelvin_when_input_is_40_mired(self):
        """Function should return 25000K if given 40 mired."""
        kelvin = color_util.color_temperature_mired_to_kelvin(40)
        self.assertEqual(25000, kelvin)

    def test_should_return_5000_kelvin_when_input_is_200_mired(self):
        """Function should return 5000K if given 200 mired."""
        kelvin = color_util.color_temperature_mired_to_kelvin(200)
        self.assertEqual(5000, kelvin)


class ColorTemperatureKelvinToMiredTests(unittest.TestCase):
    """Test color_temperature_kelvin_to_mired."""

    def test_should_return_40_mired_when_input_is_25000_kelvin(self):
        """Function should return 40 mired when given 25000 Kelvin."""
        mired = color_util.color_temperature_kelvin_to_mired(25000)
        self.assertEqual(40, mired)

    def test_should_return_200_mired_when_input_is_5000_kelvin(self):
        """Function should return 200 mired when given 5000 Kelvin."""
        mired = color_util.color_temperature_kelvin_to_mired(5000)
        self.assertEqual(200, mired)


class ColorTemperatureToRGB(unittest.TestCase):
    """Test color_temperature_to_rgb."""

    def test_returns_same_value_for_any_two_temperatures_below_1000(self):
        """Function should return same value for 999 Kelvin and 0 Kelvin."""
        rgb_1 = color_util.color_temperature_to_rgb(999)
        rgb_2 = color_util.color_temperature_to_rgb(0)
        self.assertEqual(rgb_1, rgb_2)

    def test_returns_same_value_for_any_two_temperatures_above_40000(self):
        """Function should return same value for 40001K and 999999K."""
        rgb_1 = color_util.color_temperature_to_rgb(40001)
        rgb_2 = color_util.color_temperature_to_rgb(999999)
        self.assertEqual(rgb_1, rgb_2)

    def test_should_return_pure_white_at_6600(self):
        """
        Function should return red=255, blue=255, green=255 when given 6600K.

        6600K is considered "pure white" light.
        This is just a rough estimate because the formula itself is a "best
        guess" approach.
        """
        rgb = color_util.color_temperature_to_rgb(6600)
        self.assertEqual((255, 255, 255), rgb)

    def test_color_above_6600_should_have_more_blue_than_red_or_green(self):
        """Function should return a higher blue value for blue-ish light."""
        rgb = color_util.color_temperature_to_rgb(6700)
        self.assertGreater(rgb[2], rgb[1])
        self.assertGreater(rgb[2], rgb[0])

    def test_color_below_6600_should_have_more_red_than_blue_or_green(self):
        """Function should return a higher red value for red-ish light."""
        rgb = color_util.color_temperature_to_rgb(6500)
        self.assertGreater(rgb[0], rgb[1])
        self.assertGreater(rgb[0], rgb[2])


def test_get_color_in_voluptuous():
    """Test using the get method in color validation."""
    schema = vol.Schema(color_util.color_name_to_rgb)

    with pytest.raises(vol.Invalid):
        schema('not a color')

    assert schema('red') == (255, 0, 0)<|MERGE_RESOLUTION|>--- conflicted
+++ resolved
@@ -147,11 +147,7 @@
         self.assertEqual((120, 100),
                          color_util.color_xy_to_hs(0, 1))
 
-<<<<<<< HEAD
-        self.assertEqual((40991, 255),
-=======
         self.assertEqual((225.176, 100),
->>>>>>> 3442b674
                          color_util.color_xy_to_hs(0, 0))
 
     def test_color_hs_to_xy(self):
