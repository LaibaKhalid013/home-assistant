--- conflicted
+++ resolved
@@ -282,11 +282,7 @@
     """Write a string to file and return the parsed yaml."""
     FILES[fname] = string
     with patch_yaml_files(FILES):
-<<<<<<< HEAD
-        return load_yaml_config_file(fname)
-=======
         return load_yaml_config_file(fname, secrets)
->>>>>>> 3ae94601
 
 
 class TestSecrets(unittest.TestCase):
