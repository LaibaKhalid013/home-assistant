"""Set up some common test helper things."""

from __future__ import annotations

import asyncio
from collections.abc import AsyncGenerator, Callable, Coroutine, Generator
from contextlib import AsyncExitStack, asynccontextmanager, contextmanager
import datetime
import functools
import gc
import itertools
import logging
import os
import reprlib
from shutil import rmtree
import sqlite3
import ssl
import threading
from typing import TYPE_CHECKING, Any, cast
from unittest.mock import AsyncMock, MagicMock, Mock, _patch, patch

from aiohttp import client
from aiohttp.test_utils import (
    BaseTestServer,
    TestClient,
    TestServer,
    make_mocked_request,
)
from aiohttp.typedefs import JSONDecoder
from aiohttp.web import Application
import bcrypt
import freezegun
import multidict
import pytest
import pytest_socket
import requests_mock
import respx
from syrupy.assertion import SnapshotAssertion

from homeassistant import block_async_io
from homeassistant.exceptions import ServiceNotFound

# Setup patching of recorder functions before any other Home Assistant imports
from . import patch_recorder  # noqa: F401, isort:skip

# Setup patching of dt_util time functions before any other Home Assistant imports
from . import patch_time  # noqa: F401, isort:skip

from homeassistant import core as ha, loader, runner
from homeassistant.auth.const import GROUP_ID_ADMIN, GROUP_ID_READ_ONLY
from homeassistant.auth.models import Credentials
from homeassistant.auth.providers import homeassistant
from homeassistant.components.device_tracker.legacy import Device

# pylint: disable-next=hass-component-root-import
from homeassistant.components.websocket_api.auth import (
    TYPE_AUTH,
    TYPE_AUTH_OK,
    TYPE_AUTH_REQUIRED,
)

# pylint: disable-next=hass-component-root-import
from homeassistant.components.websocket_api.http import URL
from homeassistant.config import YAML_CONFIG_FILE
from homeassistant.config_entries import ConfigEntries, ConfigEntry, ConfigEntryState
from homeassistant.const import BASE_PLATFORMS, HASSIO_USER_NAME
from homeassistant.core import (
    Context,
    CoreState,
    HassJob,
    HomeAssistant,
    ServiceCall,
    ServiceResponse,
)
from homeassistant.helpers import (
    area_registry as ar,
    category_registry as cr,
    config_entry_oauth2_flow,
    device_registry as dr,
    entity_registry as er,
    floor_registry as fr,
    issue_registry as ir,
    label_registry as lr,
    recorder as recorder_helper,
)
from homeassistant.helpers.dispatcher import async_dispatcher_send
from homeassistant.helpers.translation import _TranslationsCacheData
from homeassistant.helpers.typing import ConfigType
from homeassistant.setup import async_setup_component
from homeassistant.util import dt as dt_util, location
from homeassistant.util.async_ import create_eager_task, get_scheduled_timer_handles
from homeassistant.util.json import json_loads

from .ignore_uncaught_exceptions import IGNORE_UNCAUGHT_EXCEPTIONS
from .syrupy import HomeAssistantSnapshotExtension
from .typing import (
    ClientSessionGenerator,
    MockHAClientWebSocket,
    MqttMockHAClient,
    MqttMockHAClientGenerator,
    MqttMockPahoClient,
    RecorderInstanceGenerator,
    WebSocketGenerator,
)

if TYPE_CHECKING:
    # Local import to avoid processing recorder and SQLite modules when running a
    # testcase which does not use the recorder.
    from homeassistant.components import recorder

pytest.register_assert_rewrite("tests.common")

from .common import (  # noqa: E402, isort:skip
    CLIENT_ID,
    INSTANCES,
    MockConfigEntry,
    MockUser,
    async_fire_mqtt_message,
    async_test_home_assistant,
    mock_storage,
    patch_yaml_files,
    extract_stack_to_frame,
)
from .test_util.aiohttp import (  # noqa: E402, isort:skip
    AiohttpClientMocker,
    mock_aiohttp_client,
)

_LOGGER = logging.getLogger(__name__)

logging.basicConfig(level=logging.INFO)
logging.getLogger("sqlalchemy.engine").setLevel(logging.INFO)

asyncio.set_event_loop_policy(runner.HassEventLoopPolicy(False))
# Disable fixtures overriding our beautiful policy
asyncio.set_event_loop_policy = lambda policy: None


def pytest_addoption(parser: pytest.Parser) -> None:
    """Register custom pytest options."""
    parser.addoption("--dburl", action="store", default="sqlite://")


def pytest_configure(config: pytest.Config) -> None:
    """Register marker for tests that log exceptions."""
    config.addinivalue_line(
        "markers", "no_fail_on_log_exception: mark test to not fail on logged exception"
    )
    if config.getoption("verbose") > 0:
        logging.getLogger().setLevel(logging.DEBUG)


def pytest_runtest_setup() -> None:
    """Prepare pytest_socket and freezegun.

    pytest_socket:
    Throw if tests attempt to open sockets.

    allow_unix_socket is set to True because it's needed by asyncio.
    Important: socket_allow_hosts must be called before disable_socket, otherwise all
    destinations will be allowed.

    freezegun:
    Modified to include https://github.com/spulec/freezegun/pull/424
    """
    pytest_socket.socket_allow_hosts(["127.0.0.1"])
    pytest_socket.disable_socket(allow_unix_socket=True)

    freezegun.api.datetime_to_fakedatetime = ha_datetime_to_fakedatetime  # type: ignore[attr-defined]
    freezegun.api.FakeDatetime = HAFakeDatetime  # type: ignore[attr-defined]

    def adapt_datetime(val):
        return val.isoformat(" ")

    # Setup HAFakeDatetime converter for sqlite3
    sqlite3.register_adapter(HAFakeDatetime, adapt_datetime)

    # Setup HAFakeDatetime converter for pymysql
    try:
        # pylint: disable-next=import-outside-toplevel
        import MySQLdb.converters as MySQLdb_converters
    except ImportError:
        pass
    else:
        MySQLdb_converters.conversions[HAFakeDatetime] = (
            MySQLdb_converters.DateTime2literal
        )


def ha_datetime_to_fakedatetime(datetime) -> freezegun.api.FakeDatetime:  # type: ignore[name-defined]
    """Convert datetime to FakeDatetime.

    Modified to include https://github.com/spulec/freezegun/pull/424.
    """
    return freezegun.api.FakeDatetime(  # type: ignore[attr-defined]
        datetime.year,
        datetime.month,
        datetime.day,
        datetime.hour,
        datetime.minute,
        datetime.second,
        datetime.microsecond,
        datetime.tzinfo,
        fold=datetime.fold,
    )


class HAFakeDatetime(freezegun.api.FakeDatetime):  # type: ignore[name-defined]
    """Modified to include https://github.com/spulec/freezegun/pull/424."""

    @classmethod
    def now(cls, tz=None):
        """Return frozen now."""
        now = cls._time_to_freeze() or freezegun.api.real_datetime.now()
        if tz:
            result = tz.fromutc(now.replace(tzinfo=tz))
        else:
            result = now

        # Add the _tz_offset only if it's non-zero to preserve fold
        if cls._tz_offset():
            result += cls._tz_offset()

        return ha_datetime_to_fakedatetime(result)


def check_real[**_P, _R](func: Callable[_P, Coroutine[Any, Any, _R]]):
    """Force a function to require a keyword _test_real to be passed in."""

    @functools.wraps(func)
    async def guard_func(*args: _P.args, **kwargs: _P.kwargs) -> _R:
        real = kwargs.pop("_test_real", None)

        if not real:
            raise RuntimeError(
                f'Forgot to mock or pass "_test_real=True" to {func.__name__}'
            )

        return await func(*args, **kwargs)

    return guard_func


# Guard a few functions that would make network connections
location.async_detect_location_info = check_real(location.async_detect_location_info)


@pytest.fixture(name="caplog")
def caplog_fixture(caplog: pytest.LogCaptureFixture) -> pytest.LogCaptureFixture:
    """Set log level to debug for tests using the caplog fixture."""
    caplog.set_level(logging.DEBUG)
    return caplog


@pytest.fixture(autouse=True, scope="module")
def garbage_collection() -> None:
    """Run garbage collection at known locations.

    This is to mimic the behavior of pytest-aiohttp, and is
    required to avoid warnings during garbage collection from
    spilling over into next test case. We run it per module which
    handles the most common cases and let each module override
    to run per test case if needed.
    """
    gc.collect()


@pytest.fixture(autouse=True)
def expected_lingering_tasks() -> bool:
    """Temporary ability to bypass test failures.

    Parametrize to True to bypass the pytest failure.
    @pytest.mark.parametrize("expected_lingering_tasks", [True])

    This should be removed when all lingering tasks have been cleaned up.
    """
    return False


@pytest.fixture(autouse=True)
def expected_lingering_timers() -> bool:
    """Temporary ability to bypass test failures.

    Parametrize to True to bypass the pytest failure.
    @pytest.mark.parametrize("expected_lingering_timers", [True])

    This should be removed when all lingering timers have been cleaned up.
    """
    current_test = os.getenv("PYTEST_CURRENT_TEST")
    if (
        current_test
        and current_test.startswith("tests/components/")
        and current_test.split("/")[2] not in BASE_PLATFORMS
    ):
        # As a starting point, we ignore non-platform components
        return True
    return False


@pytest.fixture
def wait_for_stop_scripts_after_shutdown() -> bool:
    """Add ability to bypass _schedule_stop_scripts_after_shutdown.

    _schedule_stop_scripts_after_shutdown leaves a lingering timer.

    Parametrize to True to bypass the pytest failure.
    @pytest.mark.parametrize("wait_for_stop_scripts_at_shutdown", [True])
    """
    return False


@pytest.fixture(autouse=True)
def skip_stop_scripts(
    wait_for_stop_scripts_after_shutdown: bool,
) -> Generator[None]:
    """Add ability to bypass _schedule_stop_scripts_after_shutdown."""
    if wait_for_stop_scripts_after_shutdown:
        yield
        return
    with patch(
        "homeassistant.helpers.script._schedule_stop_scripts_after_shutdown",
        Mock(),
    ):
        yield


@contextmanager
def long_repr_strings() -> Generator[None]:
    """Increase reprlib maxstring and maxother to 300."""
    arepr = reprlib.aRepr
    original_maxstring = arepr.maxstring
    original_maxother = arepr.maxother
    arepr.maxstring = 300
    arepr.maxother = 300
    try:
        yield
    finally:
        arepr.maxstring = original_maxstring
        arepr.maxother = original_maxother


@pytest.fixture(autouse=True)
def enable_event_loop_debug(event_loop: asyncio.AbstractEventLoop) -> None:
    """Enable event loop debug mode."""
    event_loop.set_debug(True)


@pytest.fixture(autouse=True)
def verify_cleanup(
    event_loop: asyncio.AbstractEventLoop,
    expected_lingering_tasks: bool,
    expected_lingering_timers: bool,
) -> Generator[None]:
    """Verify that the test has cleaned up resources correctly."""
    threads_before = frozenset(threading.enumerate())
    tasks_before = asyncio.all_tasks(event_loop)
    yield

    event_loop.run_until_complete(event_loop.shutdown_default_executor())

    if len(INSTANCES) >= 2:
        count = len(INSTANCES)
        for inst in INSTANCES:
            inst.stop()
        pytest.exit(f"Detected non stopped instances ({count}), aborting test run")

    # Warn and clean-up lingering tasks and timers
    # before moving on to the next test.
    tasks = asyncio.all_tasks(event_loop) - tasks_before
    for task in tasks:
        if expected_lingering_tasks:
            _LOGGER.warning("Lingering task after test %r", task)
        else:
            pytest.fail(f"Lingering task after test {task!r}")
        task.cancel()
    if tasks:
        event_loop.run_until_complete(asyncio.wait(tasks))

    for handle in get_scheduled_timer_handles(event_loop):
        if not handle.cancelled():
            with long_repr_strings():
                if expected_lingering_timers:
                    _LOGGER.warning("Lingering timer after test %r", handle)
                elif handle._args and isinstance(job := handle._args[-1], HassJob):
                    if job.cancel_on_shutdown:
                        continue
                    pytest.fail(f"Lingering timer after job {job!r}")
                else:
                    pytest.fail(f"Lingering timer after test {handle!r}")
                handle.cancel()

    # Verify no threads where left behind.
    threads = frozenset(threading.enumerate()) - threads_before
    for thread in threads:
        assert isinstance(thread, threading._DummyThread) or thread.name.startswith(
            "waitpid-"
        )

    try:
        # Verify the default time zone has been restored
        assert dt_util.DEFAULT_TIME_ZONE is datetime.UTC
    finally:
        # Restore the default time zone to not break subsequent tests
        dt_util.DEFAULT_TIME_ZONE = datetime.UTC

    try:
        # Verify respx.mock has been cleaned up
        assert not respx.mock.routes, "respx.mock routes not cleaned up, maybe the test needs to be decorated with @respx.mock"
    finally:
        # Clear mock routes not break subsequent tests
        respx.mock.clear()


@pytest.fixture(autouse=True)
def reset_hass_threading_local_object() -> Generator[None]:
    """Reset the _Hass threading.local object for every test case."""
    yield
    ha._hass.__dict__.clear()


@pytest.fixture(scope="session", autouse=True)
def bcrypt_cost() -> Generator[None]:
    """Run with reduced rounds during tests, to speed up uses."""
    gensalt_orig = bcrypt.gensalt

    def gensalt_mock(rounds=12, prefix=b"2b"):
        return gensalt_orig(4, prefix)

    bcrypt.gensalt = gensalt_mock
    yield
    bcrypt.gensalt = gensalt_orig


@pytest.fixture
def hass_storage() -> Generator[dict[str, Any]]:
    """Fixture to mock storage."""
    with mock_storage() as stored_data:
        yield stored_data


@pytest.fixture
def load_registries() -> bool:
    """Fixture to control the loading of registries when setting up the hass fixture.

    To avoid loading the registries, tests can be marked with:
    @pytest.mark.parametrize("load_registries", [False])
    """
    return True


class CoalescingResponse(client.ClientWebSocketResponse):
    """ClientWebSocketResponse client that mimics the websocket js code."""

    def __init__(self, *args: Any, **kwargs: Any) -> None:
        """Init the ClientWebSocketResponse."""
        super().__init__(*args, **kwargs)
        self._recv_buffer: list[Any] = []

    async def receive_json(
        self,
        *,
        loads: JSONDecoder = json_loads,
        timeout: float | None = None,
    ) -> Any:
        """receive_json or from buffer."""
        if self._recv_buffer:
            return self._recv_buffer.pop(0)
        data = await self.receive_str(timeout=timeout)
        decoded = loads(data)
        if isinstance(decoded, list):
            self._recv_buffer = decoded
            return self._recv_buffer.pop(0)
        return decoded


class CoalescingClient(TestClient):
    """Client that mimics the websocket js code."""

    def __init__(self, *args: Any, **kwargs: Any) -> None:
        """Init TestClient."""
        super().__init__(*args, ws_response_class=CoalescingResponse, **kwargs)


@pytest.fixture
def aiohttp_client_cls() -> type[CoalescingClient]:
    """Override the test class for aiohttp."""
    return CoalescingClient


@pytest.fixture
def aiohttp_client(
    event_loop: asyncio.AbstractEventLoop,
) -> Generator[ClientSessionGenerator]:
    """Override the default aiohttp_client since 3.x does not support aiohttp_client_cls.

    Remove this when upgrading to 4.x as aiohttp_client_cls
    will do the same thing

    aiohttp_client(app, **kwargs)
    aiohttp_client(server, **kwargs)
    aiohttp_client(raw_server, **kwargs)
    """
    loop = event_loop
    clients = []

    async def go(
        __param: Application | BaseTestServer,
        *args: Any,
        server_kwargs: dict[str, Any] | None = None,
        **kwargs: Any,
    ) -> TestClient:
        if isinstance(__param, Callable) and not isinstance(  # type: ignore[arg-type]
            __param, (Application, BaseTestServer)
        ):
            __param = __param(loop, *args, **kwargs)
            kwargs = {}
        else:
            assert not args, "args should be empty"

        client: TestClient
        if isinstance(__param, Application):
            server_kwargs = server_kwargs or {}
            server = TestServer(__param, loop=loop, **server_kwargs)
            # Registering a view after starting the server should still work.
            server.app._router.freeze = lambda: None
            client = CoalescingClient(server, loop=loop, **kwargs)
        elif isinstance(__param, BaseTestServer):
            client = TestClient(__param, loop=loop, **kwargs)
        else:
            raise TypeError(f"Unknown argument type: {type(__param)!r}")

        await client.start_server()
        clients.append(client)
        return client

    yield go

    async def finalize() -> None:
        while clients:
            await clients.pop().close()

    loop.run_until_complete(finalize())


@pytest.fixture
def hass_fixture_setup() -> list[bool]:
    """Fixture which is truthy if the hass fixture has been setup."""
    return []


@pytest.fixture
async def hass(
    hass_fixture_setup: list[bool],
    load_registries: bool,
    hass_storage: dict[str, Any],
    request: pytest.FixtureRequest,
    mock_recorder_before_hass: None,
) -> AsyncGenerator[HomeAssistant]:
    """Create a test instance of Home Assistant."""

    loop = asyncio.get_running_loop()
    hass_fixture_setup.append(True)

    def exc_handle(loop, context):
        """Handle exceptions by rethrowing them, which will fail the test."""
        # Most of these contexts will contain an exception, but not all.
        # The docs note the key as "optional"
        # See https://docs.python.org/3/library/asyncio-eventloop.html#asyncio.loop.call_exception_handler
        if "exception" in context:
            exceptions.append(context["exception"])
        else:
            exceptions.append(
                Exception(
                    "Received exception handler without exception, "
                    f"but with message: {context["message"]}"
                )
            )
        orig_exception_handler(loop, context)

    exceptions: list[Exception] = []
    async with async_test_home_assistant(loop, load_registries) as hass:
        orig_exception_handler = loop.get_exception_handler()
        loop.set_exception_handler(exc_handle)

        yield hass

        # Config entries are not normally unloaded on HA shutdown. They are unloaded here
        # to ensure that they could, and to help track lingering tasks and timers.
        loaded_entries = [
            entry
            for entry in hass.config_entries.async_entries()
            if entry.state is ConfigEntryState.LOADED
        ]
        if loaded_entries:
            await asyncio.gather(
                *(
                    create_eager_task(
                        hass.config_entries.async_unload(config_entry.entry_id),
                        loop=hass.loop,
                    )
                    for config_entry in loaded_entries
                )
            )

        await hass.async_stop(force=True)

    for ex in exceptions:
        if (
            request.module.__name__,
            request.function.__name__,
        ) in IGNORE_UNCAUGHT_EXCEPTIONS:
            continue
        raise ex


@pytest.fixture
async def stop_hass() -> AsyncGenerator[None]:
    """Make sure all hass are stopped."""
    orig_hass = ha.HomeAssistant

    event_loop = asyncio.get_running_loop()
    created = []

    def mock_hass(*args):
        hass_inst = orig_hass(*args)
        created.append(hass_inst)
        return hass_inst

    with patch("homeassistant.core.HomeAssistant", mock_hass):
        yield

    for hass_inst in created:
        if hass_inst.state == ha.CoreState.stopped:
            continue

        with patch.object(hass_inst.loop, "stop"):
            await hass_inst.async_block_till_done()
            await hass_inst.async_stop(force=True)
            await event_loop.shutdown_default_executor()


@pytest.fixture(name="requests_mock")
def requests_mock_fixture() -> Generator[requests_mock.Mocker]:
    """Fixture to provide a requests mocker."""
    with requests_mock.mock() as m:
        yield m


@pytest.fixture
def aioclient_mock() -> Generator[AiohttpClientMocker]:
    """Fixture to mock aioclient calls."""
    with mock_aiohttp_client() as mock_session:
        yield mock_session


@pytest.fixture
def mock_device_tracker_conf() -> Generator[list[Device]]:
    """Prevent device tracker from reading/writing data."""
    devices: list[Device] = []

    async def mock_update_config(path: str, dev_id: str, entity: Device) -> None:
        devices.append(entity)

    with (
        patch(
            (
                "homeassistant.components.device_tracker.legacy"
                ".DeviceTracker.async_update_config"
            ),
            side_effect=mock_update_config,
        ),
        patch(
            "homeassistant.components.device_tracker.legacy.async_load_config",
            side_effect=lambda *args: devices,
        ),
    ):
        yield devices


@pytest.fixture
async def hass_admin_credential(
    hass: HomeAssistant, local_auth: homeassistant.HassAuthProvider
) -> Credentials:
    """Provide credentials for admin user."""
    return Credentials(
        id="mock-credential-id",
        auth_provider_type="homeassistant",
        auth_provider_id=None,
        data={"username": "admin"},
        is_new=False,
    )


@pytest.fixture
async def hass_access_token(
    hass: HomeAssistant, hass_admin_user: MockUser, hass_admin_credential: Credentials
) -> str:
    """Return an access token to access Home Assistant."""
    await hass.auth.async_link_user(hass_admin_user, hass_admin_credential)

    refresh_token = await hass.auth.async_create_refresh_token(
        hass_admin_user, CLIENT_ID, credential=hass_admin_credential
    )
    return hass.auth.async_create_access_token(refresh_token)


@pytest.fixture
def hass_owner_user(
    hass: HomeAssistant, local_auth: homeassistant.HassAuthProvider
) -> MockUser:
    """Return a Home Assistant admin user."""
    return MockUser(is_owner=True).add_to_hass(hass)


@pytest.fixture
async def hass_admin_user(
    hass: HomeAssistant, local_auth: homeassistant.HassAuthProvider
) -> MockUser:
    """Return a Home Assistant admin user."""
    admin_group = await hass.auth.async_get_group(GROUP_ID_ADMIN)
    return MockUser(groups=[admin_group]).add_to_hass(hass)


@pytest.fixture
async def hass_read_only_user(
    hass: HomeAssistant, local_auth: homeassistant.HassAuthProvider
) -> MockUser:
    """Return a Home Assistant read only user."""
    read_only_group = await hass.auth.async_get_group(GROUP_ID_READ_ONLY)
    return MockUser(groups=[read_only_group]).add_to_hass(hass)


@pytest.fixture
async def hass_read_only_access_token(
    hass: HomeAssistant,
    hass_read_only_user: MockUser,
    local_auth: homeassistant.HassAuthProvider,
) -> str:
    """Return a Home Assistant read only user."""
    credential = Credentials(
        id="mock-readonly-credential-id",
        auth_provider_type="homeassistant",
        auth_provider_id=None,
        data={"username": "readonly"},
        is_new=False,
    )
    hass_read_only_user.credentials.append(credential)

    refresh_token = await hass.auth.async_create_refresh_token(
        hass_read_only_user, CLIENT_ID, credential=credential
    )
    return hass.auth.async_create_access_token(refresh_token)


@pytest.fixture
async def hass_supervisor_user(
    hass: HomeAssistant, local_auth: homeassistant.HassAuthProvider
) -> MockUser:
    """Return the Home Assistant Supervisor user."""
    admin_group = await hass.auth.async_get_group(GROUP_ID_ADMIN)
    return MockUser(
        name=HASSIO_USER_NAME, groups=[admin_group], system_generated=True
    ).add_to_hass(hass)


@pytest.fixture
async def hass_supervisor_access_token(
    hass: HomeAssistant,
    hass_supervisor_user: MockUser,
    local_auth: homeassistant.HassAuthProvider,
) -> str:
    """Return a Home Assistant Supervisor access token."""
    refresh_token = await hass.auth.async_create_refresh_token(hass_supervisor_user)
    return hass.auth.async_create_access_token(refresh_token)


@pytest.fixture
async def local_auth(hass: HomeAssistant) -> homeassistant.HassAuthProvider:
    """Load local auth provider."""
    prv = homeassistant.HassAuthProvider(
        hass, hass.auth._store, {"type": "homeassistant"}
    )
    await prv.async_initialize()
    hass.auth._providers[(prv.type, prv.id)] = prv
    return prv


@pytest.fixture
def hass_client(
    hass: HomeAssistant,
    aiohttp_client: ClientSessionGenerator,
    hass_access_token: str,
    socket_enabled: None,
) -> ClientSessionGenerator:
    """Return an authenticated HTTP client."""

    async def auth_client(access_token: str | None = hass_access_token) -> TestClient:
        """Return an authenticated client."""
        return await aiohttp_client(
            hass.http.app, headers={"Authorization": f"Bearer {access_token}"}
        )

    return auth_client


@pytest.fixture
def hass_client_no_auth(
    hass: HomeAssistant,
    aiohttp_client: ClientSessionGenerator,
    socket_enabled: None,
) -> ClientSessionGenerator:
    """Return an unauthenticated HTTP client."""

    async def client() -> TestClient:
        """Return an authenticated client."""
        return await aiohttp_client(hass.http.app)

    return client


@pytest.fixture
def current_request() -> Generator[MagicMock]:
    """Mock current request."""
    with patch("homeassistant.components.http.current_request") as mock_request_context:
        mocked_request = make_mocked_request(
            "GET",
            "/some/request",
            headers={"Host": "example.com"},
            sslcontext=ssl.SSLContext(ssl.PROTOCOL_TLS_CLIENT),
        )
        mock_request_context.get.return_value = mocked_request
        yield mock_request_context


@pytest.fixture
def current_request_with_host(current_request: MagicMock) -> None:
    """Mock current request with a host header."""
    new_headers = multidict.CIMultiDict(current_request.get.return_value.headers)
    new_headers[config_entry_oauth2_flow.HEADER_FRONTEND_BASE] = "https://example.com"
    current_request.get.return_value = current_request.get.return_value.clone(
        headers=new_headers
    )


@pytest.fixture
def hass_ws_client(
    aiohttp_client: ClientSessionGenerator,
    hass_access_token: str,
    hass: HomeAssistant,
    socket_enabled: None,
) -> WebSocketGenerator:
    """Websocket client fixture connected to websocket server."""

    async def create_client(
        hass: HomeAssistant = hass, access_token: str | None = hass_access_token
    ) -> MockHAClientWebSocket:
        """Create a websocket client."""
        assert await async_setup_component(hass, "websocket_api", {})
        client = await aiohttp_client(hass.http.app)
        websocket = await client.ws_connect(URL)
        auth_resp = await websocket.receive_json()
        assert auth_resp["type"] == TYPE_AUTH_REQUIRED

        if access_token is None:
            await websocket.send_json({"type": TYPE_AUTH, "access_token": "incorrect"})
        else:
            await websocket.send_json({"type": TYPE_AUTH, "access_token": access_token})

        auth_ok = await websocket.receive_json()
        assert auth_ok["type"] == TYPE_AUTH_OK

        def _get_next_id() -> Generator[int]:
            i = 0
            while True:
                yield (i := i + 1)

        id_generator = _get_next_id()

        def _send_json_auto_id(data: dict[str, Any]) -> Coroutine[Any, Any, None]:
            data["id"] = next(id_generator)
            return websocket.send_json(data)

        async def _remove_device(device_id: str, config_entry_id: str) -> Any:
            await _send_json_auto_id(
                {
                    "type": "config/device_registry/remove_config_entry",
                    "config_entry_id": config_entry_id,
                    "device_id": device_id,
                }
            )
            return await websocket.receive_json()

        # wrap in client
        wrapped_websocket = cast(MockHAClientWebSocket, websocket)
        wrapped_websocket.client = client
        wrapped_websocket.send_json_auto_id = _send_json_auto_id
        wrapped_websocket.remove_device = _remove_device
        return wrapped_websocket

    return create_client


@pytest.fixture(autouse=True)
def fail_on_log_exception(
    request: pytest.FixtureRequest, monkeypatch: pytest.MonkeyPatch
) -> None:
    """Fixture to fail if a callback wrapped by catch_log_exception or coroutine wrapped by async_create_catching_coro throws."""
    if "no_fail_on_log_exception" in request.keywords:
        return

    def log_exception(format_err, *args):
        raise  # noqa: PLE0704

    monkeypatch.setattr("homeassistant.util.logging.log_exception", log_exception)


@pytest.fixture
def mqtt_config_entry_data() -> dict[str, Any] | None:
    """Fixture to allow overriding MQTT config."""
    return None


@pytest.fixture
def mqtt_client_mock(hass: HomeAssistant) -> Generator[MqttMockPahoClient]:
    """Fixture to mock MQTT client."""

    mid: int = 0

    def get_mid() -> int:
        nonlocal mid
        mid += 1
        return mid

    class FakeInfo:
        """Class to fake MQTT info."""

        def __init__(self, mid: int) -> None:
            self.mid = mid
            self.rc = 0

    with patch(
        "homeassistant.components.mqtt.async_client.AsyncMQTTClient"
    ) as mock_client:
        # The below use a call_soon for the on_publish/on_subscribe/on_unsubscribe
        # callbacks to simulate the behavior of the real MQTT client which will
        # not be synchronous.

        @ha.callback
        def _async_fire_mqtt_message(topic, payload, qos, retain):
            async_fire_mqtt_message(hass, topic, payload or b"", qos, retain)
            mid = get_mid()
            hass.loop.call_soon(mock_client.on_publish, 0, 0, mid)
            return FakeInfo(mid)

        def _subscribe(topic, qos=0):
            mid = get_mid()
            hass.loop.call_soon(mock_client.on_subscribe, 0, 0, mid)
            return (0, mid)

        def _unsubscribe(topic):
            mid = get_mid()
            hass.loop.call_soon(mock_client.on_unsubscribe, 0, 0, mid)
            return (0, mid)

        def _connect(*args, **kwargs):
            # Connect always calls reconnect once, but we
            # mock it out so we call reconnect to simulate
            # the behavior.
            mock_client.reconnect()
            hass.loop.call_soon_threadsafe(
                mock_client.on_connect, mock_client, None, 0, 0, 0
            )
            mock_client.on_socket_open(
                mock_client, None, Mock(fileno=Mock(return_value=-1))
            )
            mock_client.on_socket_register_write(
                mock_client, None, Mock(fileno=Mock(return_value=-1))
            )
            return 0

        mock_client = mock_client.return_value
        mock_client.connect.side_effect = _connect
        mock_client.subscribe.side_effect = _subscribe
        mock_client.unsubscribe.side_effect = _unsubscribe
        mock_client.publish.side_effect = _async_fire_mqtt_message
        mock_client.loop_read.return_value = 0
        yield mock_client


@pytest.fixture
async def mqtt_mock(
    hass: HomeAssistant,
    mock_hass_config: None,
    mqtt_client_mock: MqttMockPahoClient,
    mqtt_config_entry_data: dict[str, Any] | None,
    mqtt_mock_entry: MqttMockHAClientGenerator,
) -> AsyncGenerator[MqttMockHAClient]:
    """Fixture to mock MQTT component."""
    return await mqtt_mock_entry()


@asynccontextmanager
async def _mqtt_mock_entry(
    hass: HomeAssistant,
    mqtt_client_mock: MqttMockPahoClient,
    mqtt_config_entry_data: dict[str, Any] | None,
) -> AsyncGenerator[MqttMockHAClientGenerator]:
    """Fixture to mock a delayed setup of the MQTT config entry."""
    # Local import to avoid processing MQTT modules when running a testcase
    # which does not use MQTT.
    from homeassistant.components import mqtt  # pylint: disable=import-outside-toplevel

    if mqtt_config_entry_data is None:
        mqtt_config_entry_data = {
            mqtt.CONF_BROKER: "mock-broker",
            mqtt.CONF_BIRTH_MESSAGE: {},
        }

    await hass.async_block_till_done()

    entry = MockConfigEntry(
        data=mqtt_config_entry_data,
        domain=mqtt.DOMAIN,
        title="MQTT",
    )
    entry.add_to_hass(hass)

    real_mqtt = mqtt.MQTT
    real_mqtt_instance = None
    mock_mqtt_instance = None

    async def _setup_mqtt_entry(
        setup_entry: Callable[[HomeAssistant, ConfigEntry], Coroutine[Any, Any, bool]],
    ) -> MagicMock:
        """Set up the MQTT config entry."""
        assert await setup_entry(hass, entry)

        # Assert that MQTT is setup
        assert real_mqtt_instance is not None, "MQTT was not setup correctly"
        mock_mqtt_instance.conf = real_mqtt_instance.conf  # For diagnostics
        mock_mqtt_instance._mqttc = mqtt_client_mock

        # connected set to True to get a more realistic behavior when subscribing
        mock_mqtt_instance.connected = True
        mqtt_client_mock.on_connect(mqtt_client_mock, None, 0, 0, 0)

        async_dispatcher_send(hass, mqtt.MQTT_CONNECTION_STATE, True)
        await hass.async_block_till_done()

        return mock_mqtt_instance

    def create_mock_mqtt(*args, **kwargs) -> MqttMockHAClient:
        """Create a mock based on mqtt.MQTT."""
        nonlocal mock_mqtt_instance
        nonlocal real_mqtt_instance
        real_mqtt_instance = real_mqtt(*args, **kwargs)
        spec = [*dir(real_mqtt_instance), "_mqttc"]
        mock_mqtt_instance = MagicMock(
            return_value=real_mqtt_instance,
            spec_set=spec,
            wraps=real_mqtt_instance,
        )
        return mock_mqtt_instance

    with patch("homeassistant.components.mqtt.MQTT", side_effect=create_mock_mqtt):
        yield _setup_mqtt_entry


@pytest.fixture
def hass_config() -> ConfigType:
    """Fixture to parametrize the content of main configuration using mock_hass_config.

    To set a configuration, tests can be marked with:
    @pytest.mark.parametrize("hass_config", [{integration: {...}}])
    Add the `mock_hass_config: None` fixture to the test.
    """
    return {}


@pytest.fixture
def mock_hass_config(hass: HomeAssistant, hass_config: ConfigType) -> Generator[None]:
    """Fixture to mock the content of main configuration.

    Patches homeassistant.config.load_yaml_config_file and hass.config_entries
    with `hass_config` as parameterized.
    """
    if hass_config:
        hass.config_entries = ConfigEntries(hass, hass_config)
    with patch("homeassistant.config.load_yaml_config_file", return_value=hass_config):
        yield


@pytest.fixture
def hass_config_yaml() -> str:
    """Fixture to parametrize the content of configuration.yaml file.

    To set yaml content, tests can be marked with:
    @pytest.mark.parametrize("hass_config_yaml", ["..."])
    Add the `mock_hass_config_yaml: None` fixture to the test.
    """
    return ""


@pytest.fixture
def hass_config_yaml_files(hass_config_yaml: str) -> dict[str, str]:
    """Fixture to parametrize multiple yaml configuration files.

    To set the YAML files to patch, tests can be marked with:
    @pytest.mark.parametrize(
        "hass_config_yaml_files", [{"configuration.yaml": "..."}]
    )
    Add the `mock_hass_config_yaml: None` fixture to the test.
    """
    return {YAML_CONFIG_FILE: hass_config_yaml}


@pytest.fixture
def mock_hass_config_yaml(
    hass: HomeAssistant, hass_config_yaml_files: dict[str, str]
) -> Generator[None]:
    """Fixture to mock the content of the yaml configuration files.

    Patches yaml configuration files using the `hass_config_yaml`
    and `hass_config_yaml_files` fixtures.
    """
    with patch_yaml_files(hass_config_yaml_files):
        yield


@pytest.fixture
async def mqtt_mock_entry(
    hass: HomeAssistant,
    mqtt_client_mock: MqttMockPahoClient,
    mqtt_config_entry_data: dict[str, Any] | None,
) -> AsyncGenerator[MqttMockHAClientGenerator]:
    """Set up an MQTT config entry."""

    async def _async_setup_config_entry(
        hass: HomeAssistant, entry: ConfigEntry
    ) -> bool:
        """Help set up the config entry."""
        assert await hass.config_entries.async_setup(entry.entry_id)
        await hass.async_block_till_done()
        return True

    async def _setup_mqtt_entry() -> MqttMockHAClient:
        """Set up the MQTT config entry."""
        return await mqtt_mock_entry(_async_setup_config_entry)

    async with _mqtt_mock_entry(
        hass, mqtt_client_mock, mqtt_config_entry_data
    ) as mqtt_mock_entry:
        yield _setup_mqtt_entry


@pytest.fixture(autouse=True, scope="session")
def mock_network() -> Generator[None]:
    """Mock network."""
    with patch(
        "homeassistant.components.network.util.ifaddr.get_adapters",
        return_value=[
            Mock(
                nice_name="eth0",
                ips=[Mock(is_IPv6=False, ip="10.10.10.10", network_prefix=24)],
                index=0,
            )
        ],
    ):
        yield


@pytest.fixture(autouse=True, scope="session")
def mock_get_source_ip() -> Generator[_patch]:
    """Mock network util's async_get_source_ip."""
    patcher = patch(
        "homeassistant.components.network.util.async_get_source_ip",
        return_value="10.10.10.10",
    )
    patcher.start()
    try:
        yield patcher
    finally:
        patcher.stop()


@pytest.fixture(autouse=True, scope="session")
def translations_once() -> Generator[_patch]:
    """Only load translations once per session."""
    cache = _TranslationsCacheData({}, {})
    patcher = patch(
        "homeassistant.helpers.translation._TranslationsCacheData",
        return_value=cache,
    )
    patcher.start()
    try:
        yield patcher
    finally:
        patcher.stop()


@pytest.fixture
def disable_translations_once(
    translations_once: _patch,
) -> Generator[None]:
    """Override loading translations once."""
    translations_once.stop()
    yield
    translations_once.start()


@pytest.fixture
def mock_zeroconf() -> Generator[MagicMock]:
    """Mock zeroconf."""
    from zeroconf import DNSCache  # pylint: disable=import-outside-toplevel

    with (
        patch("homeassistant.components.zeroconf.HaZeroconf", autospec=True) as mock_zc,
        patch("homeassistant.components.zeroconf.AsyncServiceBrowser", autospec=True),
    ):
        zc = mock_zc.return_value
        # DNSCache has strong Cython type checks, and MagicMock does not work
        # so we must mock the class directly
        zc.cache = DNSCache()
        yield mock_zc


@pytest.fixture
def mock_async_zeroconf(mock_zeroconf: MagicMock) -> Generator[MagicMock]:
    """Mock AsyncZeroconf."""
    from zeroconf import DNSCache, Zeroconf  # pylint: disable=import-outside-toplevel
    from zeroconf.asyncio import (  # pylint: disable=import-outside-toplevel
        AsyncZeroconf,
    )

    with patch(
        "homeassistant.components.zeroconf.HaAsyncZeroconf", spec=AsyncZeroconf
    ) as mock_aiozc:
        zc = mock_aiozc.return_value
        zc.async_unregister_service = AsyncMock()
        zc.async_register_service = AsyncMock()
        zc.async_update_service = AsyncMock()
        zc.zeroconf = Mock(spec=Zeroconf)
        zc.zeroconf.async_wait_for_start = AsyncMock()
        # DNSCache has strong Cython type checks, and MagicMock does not work
        # so we must mock the class directly
        zc.zeroconf.cache = DNSCache()
        zc.zeroconf.done = False
        zc.async_close = AsyncMock()
        zc.ha_async_close = AsyncMock()
        yield zc


@pytest.fixture
def enable_custom_integrations(hass: HomeAssistant) -> None:
    """Enable custom integrations defined in the test dir."""
    hass.data.pop(loader.DATA_CUSTOM_COMPONENTS)


@pytest.fixture
def enable_statistics() -> bool:
    """Fixture to control enabling of recorder's statistics compilation.

    To enable statistics, tests can be marked with:
    @pytest.mark.parametrize("enable_statistics", [True])
    """
    return False


@pytest.fixture
def enable_missing_statistics() -> bool:
    """Fixture to control enabling of recorder's statistics compilation.

    To enable statistics, tests can be marked with:
    @pytest.mark.parametrize("enable_missing_statistics", [True])
    """
    return False


@pytest.fixture
def enable_schema_validation() -> bool:
    """Fixture to control enabling of recorder's statistics table validation.

    To enable statistics table validation, tests can be marked with:
    @pytest.mark.parametrize("enable_schema_validation", [True])
    """
    return False


@pytest.fixture
def enable_nightly_purge() -> bool:
    """Fixture to control enabling of recorder's nightly purge job.

    To enable nightly purging, tests can be marked with:
    @pytest.mark.parametrize("enable_nightly_purge", [True])
    """
    return False


@pytest.fixture
def enable_migrate_event_context_ids() -> bool:
<<<<<<< HEAD
    """Fixture to control enabling of recorder's context id migration.

    To enable context id migration, tests can be marked with:
    @pytest.mark.parametrize("enable_migrate_event_context_ids", [True])
    """
    return False


@pytest.fixture
def enable_migrate_state_context_ids() -> bool:
    """Fixture to control enabling of recorder's context id migration.

    To enable context id migration, tests can be marked with:
=======
    """Fixture to control enabling of recorder's context id migration.

    To enable context id migration, tests can be marked with:
    @pytest.mark.parametrize("enable_migrate_event_context_ids", [True])
    """
    return False


@pytest.fixture
def enable_migrate_state_context_ids() -> bool:
    """Fixture to control enabling of recorder's context id migration.

    To enable context id migration, tests can be marked with:
>>>>>>> 8c34d8da
    @pytest.mark.parametrize("enable_migrate_state_context_ids", [True])
    """
    return False


@pytest.fixture
def enable_migrate_event_type_ids() -> bool:
    """Fixture to control enabling of recorder's event type id migration.

    To enable context id migration, tests can be marked with:
    @pytest.mark.parametrize("enable_migrate_event_type_ids", [True])
    """
    return False


@pytest.fixture
def enable_migrate_entity_ids() -> bool:
    """Fixture to control enabling of recorder's entity_id migration.

    To enable context id migration, tests can be marked with:
    @pytest.mark.parametrize("enable_migrate_entity_ids", [True])
    """
    return False


@pytest.fixture
def enable_migrate_event_ids() -> bool:
    """Fixture to control enabling of recorder's event id migration.

    To enable context id migration, tests can be marked with:
    @pytest.mark.parametrize("enable_migrate_event_ids", [True])
    """
    return False


@pytest.fixture
def recorder_config() -> dict[str, Any] | None:
    """Fixture to override recorder config.

    To override the config, tests can be marked with:
    @pytest.mark.parametrize("recorder_config", [{...}])
    """
    return None


@pytest.fixture
def persistent_database() -> bool:
    """Fixture to control if database should persist when recorder is shut down in test.

    When using sqlite, this uses on disk database instead of in memory database.
    This does nothing when using mysql or postgresql.

    Note that the database is always destroyed in between tests.

    To use a persistent database, tests can be marked with:
    @pytest.mark.parametrize("persistent_database", [True])
    """
    return False


@pytest.fixture
def recorder_db_url(
    pytestconfig: pytest.Config,
    hass_fixture_setup: list[bool],
    persistent_database: str,
    tmp_path_factory: pytest.TempPathFactory,
) -> Generator[str]:
    """Prepare a default database for tests and return a connection URL."""
    assert not hass_fixture_setup

    db_url = cast(str, pytestconfig.getoption("dburl"))
    if db_url == "sqlite://" and persistent_database:
        tmp_path = tmp_path_factory.mktemp("recorder")
        db_url = "sqlite:///" + str(tmp_path / "pytest.db")
    elif db_url.startswith("mysql://"):
        # pylint: disable-next=import-outside-toplevel
        import sqlalchemy_utils

        charset = "utf8mb4' COLLATE = 'utf8mb4_unicode_ci"
        assert not sqlalchemy_utils.database_exists(db_url)
        sqlalchemy_utils.create_database(db_url, encoding=charset)
    elif db_url.startswith("postgresql://"):
        # pylint: disable-next=import-outside-toplevel
        import sqlalchemy_utils

        assert not sqlalchemy_utils.database_exists(db_url)
        sqlalchemy_utils.create_database(db_url, encoding="utf8")
    yield db_url
    if db_url == "sqlite://" and persistent_database:
        rmtree(tmp_path, ignore_errors=True)
    elif db_url.startswith("mysql://"):
        # pylint: disable-next=import-outside-toplevel
        import sqlalchemy as sa

        made_url = sa.make_url(db_url)
        db = made_url.database
        engine = sa.create_engine(db_url)
        # Check for any open connections to the database before dropping it
        # to ensure that InnoDB does not deadlock.
        with engine.begin() as connection:
            query = sa.text(
                "select id FROM information_schema.processlist WHERE db=:db and id != CONNECTION_ID()"
            )
            rows = connection.execute(query, parameters={"db": db}).fetchall()
            if rows:
                raise RuntimeError(
                    f"Unable to drop database {db} because it is in use by {rows}"
                )
        engine.dispose()
        sqlalchemy_utils.drop_database(db_url)
    elif db_url.startswith("postgresql://"):
        sqlalchemy_utils.drop_database(db_url)


async def _async_init_recorder_component(
    hass: HomeAssistant,
    add_config: dict[str, Any] | None = None,
    db_url: str | None = None,
    *,
    expected_setup_result: bool,
    wait_setup: bool,
) -> None:
    """Initialize the recorder asynchronously."""
    # pylint: disable-next=import-outside-toplevel
    from homeassistant.components import recorder

    config = dict(add_config) if add_config else {}
    if recorder.CONF_DB_URL not in config:
        config[recorder.CONF_DB_URL] = db_url
        if recorder.CONF_COMMIT_INTERVAL not in config:
            config[recorder.CONF_COMMIT_INTERVAL] = 0

    with patch("homeassistant.components.recorder.ALLOW_IN_MEMORY_DB", True):
        if recorder.DOMAIN not in hass.data:
            recorder_helper.async_initialize_recorder(hass)
        setup_task = asyncio.ensure_future(
            async_setup_component(hass, recorder.DOMAIN, {recorder.DOMAIN: config})
        )
        if wait_setup:
            # Wait for recorder integration to setup
            setup_result = await setup_task
            assert setup_result == expected_setup_result
            assert (recorder.DOMAIN in hass.config.components) == expected_setup_result
        else:
            # Wait for recorder to connect to the database
            await recorder_helper.async_wait_recorder(hass)
    _LOGGER.info(
        "Test recorder successfully started, database location: %s",
        config[recorder.CONF_DB_URL],
    )


class ThreadSession(threading.local):
    """Keep track of session per thread."""

    has_session = False


thread_session = ThreadSession()


@pytest.fixture
async def async_test_recorder(
    recorder_db_url: str,
    enable_nightly_purge: bool,
    enable_statistics: bool,
    enable_missing_statistics: bool,
    enable_schema_validation: bool,
    enable_migrate_event_context_ids: bool,
    enable_migrate_state_context_ids: bool,
    enable_migrate_event_type_ids: bool,
    enable_migrate_entity_ids: bool,
    enable_migrate_event_ids: bool,
) -> AsyncGenerator[RecorderInstanceGenerator]:
    """Yield context manager to setup recorder instance."""
    # pylint: disable-next=import-outside-toplevel
    from homeassistant.components import recorder

    # pylint: disable-next=import-outside-toplevel
    from homeassistant.components.recorder import migration

    # pylint: disable-next=import-outside-toplevel
    from .components.recorder.common import async_recorder_block_till_done

    # pylint: disable-next=import-outside-toplevel
    from .patch_recorder import real_session_scope

    if TYPE_CHECKING:
        # pylint: disable-next=import-outside-toplevel
        from sqlalchemy.orm.session import Session

    @contextmanager
    def debug_session_scope(
        *,
        hass: HomeAssistant | None = None,
        session: Session | None = None,
        exception_filter: Callable[[Exception], bool] | None = None,
        read_only: bool = False,
    ) -> Generator[Session]:
        """Wrap session_scope to bark if we create nested sessions."""
        if thread_session.has_session:
            raise RuntimeError(
                f"Thread '{threading.current_thread().name}' already has an "
                "active session"
            )
        thread_session.has_session = True
        try:
            with real_session_scope(
                hass=hass,
                session=session,
                exception_filter=exception_filter,
                read_only=read_only,
            ) as ses:
                yield ses
        finally:
            thread_session.has_session = False

    nightly = recorder.Recorder.async_nightly_tasks if enable_nightly_purge else None
    stats = recorder.Recorder.async_periodic_statistics if enable_statistics else None
    schema_validate = (
        migration._find_schema_errors
        if enable_schema_validation
        else itertools.repeat(set())
    )
    compile_missing = (
        recorder.Recorder._schedule_compile_missing_statistics
        if enable_missing_statistics
        else None
    )
    migrate_states_context_ids = (
        migration.StatesContextIDMigration.migrate_data
        if enable_migrate_state_context_ids
        else None
    )
    migrate_events_context_ids = (
        migration.EventsContextIDMigration.migrate_data
        if enable_migrate_event_context_ids
        else None
    )
    migrate_event_type_ids = (
        migration.EventTypeIDMigration.migrate_data
        if enable_migrate_event_type_ids
        else None
    )
    migrate_entity_ids = (
        migration.EntityIDMigration.migrate_data if enable_migrate_entity_ids else None
    )
    legacy_event_id_foreign_key_exists = (
        migration.EventIDPostMigration._legacy_event_id_foreign_key_exists
        if enable_migrate_event_ids
        else lambda _: None
    )
    with (
        patch(
            "homeassistant.components.recorder.Recorder.async_nightly_tasks",
            side_effect=nightly,
            autospec=True,
        ),
        patch(
            "homeassistant.components.recorder.Recorder.async_periodic_statistics",
            side_effect=stats,
            autospec=True,
        ),
        patch(
            "homeassistant.components.recorder.migration._find_schema_errors",
            side_effect=schema_validate,
            autospec=True,
        ),
        patch(
            "homeassistant.components.recorder.migration.EventsContextIDMigration.migrate_data",
            side_effect=migrate_events_context_ids,
            autospec=True,
        ),
        patch(
            "homeassistant.components.recorder.migration.StatesContextIDMigration.migrate_data",
            side_effect=migrate_states_context_ids,
            autospec=True,
        ),
        patch(
            "homeassistant.components.recorder.migration.EventTypeIDMigration.migrate_data",
            side_effect=migrate_event_type_ids,
            autospec=True,
        ),
        patch(
            "homeassistant.components.recorder.migration.EntityIDMigration.migrate_data",
            side_effect=migrate_entity_ids,
            autospec=True,
        ),
        patch(
            "homeassistant.components.recorder.migration.EventIDPostMigration._legacy_event_id_foreign_key_exists",
            side_effect=legacy_event_id_foreign_key_exists,
            autospec=True,
        ),
        patch(
            "homeassistant.components.recorder.Recorder._schedule_compile_missing_statistics",
            side_effect=compile_missing,
            autospec=True,
        ),
        patch.object(
            patch_recorder,
            "real_session_scope",
            side_effect=debug_session_scope,
            autospec=True,
        ),
    ):

        @asynccontextmanager
        async def async_test_recorder(
            hass: HomeAssistant,
            config: ConfigType | None = None,
            *,
            expected_setup_result: bool = True,
            wait_recorder: bool = True,
            wait_recorder_setup: bool = True,
        ) -> AsyncGenerator[recorder.Recorder]:
            """Setup and return recorder instance."""  # noqa: D401
            await _async_init_recorder_component(
                hass,
                config,
                recorder_db_url,
                expected_setup_result=expected_setup_result,
                wait_setup=wait_recorder_setup,
            )
            await hass.async_block_till_done()
            instance = hass.data[recorder.DATA_INSTANCE]
            # The recorder's worker is not started until Home Assistant is running
            if hass.state is CoreState.running and wait_recorder:
                await async_recorder_block_till_done(hass)
            try:
                yield instance
            finally:
                if instance.is_alive():
                    await instance._async_shutdown(None)

        yield async_test_recorder


@pytest.fixture
async def async_setup_recorder_instance(
    async_test_recorder: RecorderInstanceGenerator,
) -> AsyncGenerator[RecorderInstanceGenerator]:
    """Yield callable to setup recorder instance."""

    async with AsyncExitStack() as stack:

        async def async_setup_recorder(
            hass: HomeAssistant,
            config: ConfigType | None = None,
            *,
            expected_setup_result: bool = True,
            wait_recorder: bool = True,
            wait_recorder_setup: bool = True,
        ) -> AsyncGenerator[recorder.Recorder]:
            """Set up and return recorder instance."""

            return await stack.enter_async_context(
                async_test_recorder(
                    hass,
                    config,
                    expected_setup_result=expected_setup_result,
                    wait_recorder=wait_recorder,
                    wait_recorder_setup=wait_recorder_setup,
                )
            )

        yield async_setup_recorder


@pytest.fixture
async def recorder_mock(
    recorder_config: dict[str, Any] | None,
    async_test_recorder: RecorderInstanceGenerator,
    hass: HomeAssistant,
) -> AsyncGenerator[recorder.Recorder]:
    """Fixture with in-memory recorder."""
    async with async_test_recorder(hass, recorder_config) as instance:
        yield instance


@pytest.fixture
def mock_recorder_before_hass() -> None:
    """Mock the recorder.

    Override or parametrize this fixture with a fixture that mocks the recorder,
    in the tests that need to test the recorder.
    """


@pytest.fixture(name="enable_bluetooth")
async def mock_enable_bluetooth(
    hass: HomeAssistant,
    mock_bleak_scanner_start: MagicMock,
    mock_bluetooth_adapters: None,
) -> AsyncGenerator[None]:
    """Fixture to mock starting the bleak scanner."""
    entry = MockConfigEntry(domain="bluetooth", unique_id="00:00:00:00:00:01")
    entry.add_to_hass(hass)
    await hass.config_entries.async_setup(entry.entry_id)
    await hass.async_block_till_done()
    yield
    await hass.config_entries.async_unload(entry.entry_id)
    await hass.async_block_till_done()


@pytest.fixture(scope="session")
def mock_bluetooth_adapters() -> Generator[None]:
    """Fixture to mock bluetooth adapters."""
    with (
        patch("bluetooth_auto_recovery.recover_adapter"),
        patch("bluetooth_adapters.systems.platform.system", return_value="Linux"),
        patch("bluetooth_adapters.systems.linux.LinuxAdapters.refresh"),
        patch(
            "bluetooth_adapters.systems.linux.LinuxAdapters.adapters",
            {
                "hci0": {
                    "address": "00:00:00:00:00:01",
                    "hw_version": "usb:v1D6Bp0246d053F",
                    "passive_scan": False,
                    "sw_version": "homeassistant",
                    "manufacturer": "ACME",
                    "product": "Bluetooth Adapter 5.0",
                    "product_id": "aa01",
                    "vendor_id": "cc01",
                },
            },
        ),
    ):
        yield


@pytest.fixture
def mock_bleak_scanner_start() -> Generator[MagicMock]:
    """Fixture to mock starting the bleak scanner."""

    # Late imports to avoid loading bleak unless we need it

    # pylint: disable-next=import-outside-toplevel
    from habluetooth import scanner as bluetooth_scanner

    # We need to drop the stop method from the object since we patched
    # out start and this fixture will expire before the stop method is called
    # when EVENT_HOMEASSISTANT_STOP is fired.
    # pylint: disable-next=c-extension-no-member
    bluetooth_scanner.OriginalBleakScanner.stop = AsyncMock()  # type: ignore[assignment]
    with (
        patch.object(
            bluetooth_scanner.OriginalBleakScanner,  # pylint: disable=c-extension-no-member
            "start",
        ) as mock_bleak_scanner_start,
        patch.object(bluetooth_scanner, "HaScanner"),
    ):
        yield mock_bleak_scanner_start


@pytest.fixture
def mock_integration_frame() -> Generator[Mock]:
    """Mock as if we're calling code from inside an integration."""
    correct_frame = Mock(
        filename="/home/paulus/homeassistant/components/hue/light.py",
        lineno="23",
        line="self.light.is_on",
    )
    with (
        patch(
            "homeassistant.helpers.frame.linecache.getline",
            return_value=correct_frame.line,
        ),
        patch(
            "homeassistant.helpers.frame.get_current_frame",
            return_value=extract_stack_to_frame(
                [
                    Mock(
                        filename="/home/paulus/homeassistant/core.py",
                        lineno="23",
                        line="do_something()",
                    ),
                    correct_frame,
                    Mock(
                        filename="/home/paulus/aiohue/lights.py",
                        lineno="2",
                        line="something()",
                    ),
                ]
            ),
        ),
    ):
        yield correct_frame


@pytest.fixture
def mock_bluetooth(
    mock_bleak_scanner_start: MagicMock, mock_bluetooth_adapters: None
) -> None:
    """Mock out bluetooth from starting."""


@pytest.fixture
def category_registry(hass: HomeAssistant) -> cr.CategoryRegistry:
    """Return the category registry from the current hass instance."""
    return cr.async_get(hass)


@pytest.fixture
def area_registry(hass: HomeAssistant) -> ar.AreaRegistry:
    """Return the area registry from the current hass instance."""
    return ar.async_get(hass)


@pytest.fixture
def device_registry(hass: HomeAssistant) -> dr.DeviceRegistry:
    """Return the device registry from the current hass instance."""
    return dr.async_get(hass)


@pytest.fixture
def entity_registry(hass: HomeAssistant) -> er.EntityRegistry:
    """Return the entity registry from the current hass instance."""
    return er.async_get(hass)


@pytest.fixture
def floor_registry(hass: HomeAssistant) -> fr.FloorRegistry:
    """Return the floor registry from the current hass instance."""
    return fr.async_get(hass)


@pytest.fixture
def issue_registry(hass: HomeAssistant) -> ir.IssueRegistry:
    """Return the issue registry from the current hass instance."""
    return ir.async_get(hass)


@pytest.fixture
def label_registry(hass: HomeAssistant) -> lr.LabelRegistry:
    """Return the label registry from the current hass instance."""
    return lr.async_get(hass)


@pytest.fixture
def service_calls(hass: HomeAssistant) -> Generator[list[ServiceCall]]:
    """Track all service calls."""
    calls = []

    _original_async_call = hass.services.async_call

    async def _async_call(
        self,
        domain: str,
        service: str,
        service_data: dict[str, Any] | None = None,
        blocking: bool = False,
        context: Context | None = None,
        target: dict[str, Any] | None = None,
        return_response: bool = False,
    ) -> ServiceResponse:
        calls.append(
            ServiceCall(domain, service, service_data, context, return_response)
        )
        try:
            return await _original_async_call(
                domain,
                service,
                service_data,
                blocking,
                context,
                target,
                return_response,
            )
        except ServiceNotFound:
            _LOGGER.debug("Ignoring unknown service call to %s.%s", domain, service)
        return None

    with patch("homeassistant.core.ServiceRegistry.async_call", _async_call):
        yield calls


@pytest.fixture
def snapshot(snapshot: SnapshotAssertion) -> SnapshotAssertion:
    """Return snapshot assertion fixture with the Home Assistant extension."""
    return snapshot.use_extension(HomeAssistantSnapshotExtension)


@pytest.fixture
def disable_block_async_io() -> Generator[None]:
    """Fixture to disable the loop protection from block_async_io."""
    yield
    calls = block_async_io._BLOCKED_CALLS.calls
    for blocking_call in calls:
        setattr(
            blocking_call.object, blocking_call.function, blocking_call.original_func
        )
    calls.clear()<|MERGE_RESOLUTION|>--- conflicted
+++ resolved
@@ -1298,7 +1298,6 @@
 
 @pytest.fixture
 def enable_migrate_event_context_ids() -> bool:
-<<<<<<< HEAD
     """Fixture to control enabling of recorder's context id migration.
 
     To enable context id migration, tests can be marked with:
@@ -1312,21 +1311,6 @@
     """Fixture to control enabling of recorder's context id migration.
 
     To enable context id migration, tests can be marked with:
-=======
-    """Fixture to control enabling of recorder's context id migration.
-
-    To enable context id migration, tests can be marked with:
-    @pytest.mark.parametrize("enable_migrate_event_context_ids", [True])
-    """
-    return False
-
-
-@pytest.fixture
-def enable_migrate_state_context_ids() -> bool:
-    """Fixture to control enabling of recorder's context id migration.
-
-    To enable context id migration, tests can be marked with:
->>>>>>> 8c34d8da
     @pytest.mark.parametrize("enable_migrate_state_context_ids", [True])
     """
     return False
