"""The tests for the MQTT component."""

import asyncio
from copy import deepcopy
from datetime import datetime, timedelta
from functools import partial
import json
import logging
import socket
import ssl
import time
from typing import Any, TypedDict
from unittest.mock import ANY, MagicMock, Mock, call, mock_open, patch

import certifi
from freezegun.api import FrozenDateTimeFactory
import paho.mqtt.client as paho_mqtt
import pytest
from typing_extensions import Generator
import voluptuous as vol

from homeassistant.components import mqtt
from homeassistant.components.mqtt import debug_info
from homeassistant.components.mqtt.client import (
    _LOGGER as CLIENT_LOGGER,
    RECONNECT_INTERVAL_SECONDS,
)
from homeassistant.components.mqtt.models import (
    MessageCallbackType,
    MqttCommandTemplateException,
    MqttValueTemplateException,
    ReceiveMessage,
)
from homeassistant.components.mqtt.schemas import MQTT_ENTITY_DEVICE_INFO_SCHEMA
from homeassistant.components.sensor import SensorDeviceClass
from homeassistant.config_entries import ConfigEntryDisabler, ConfigEntryState
from homeassistant.const import (
    ATTR_ASSUMED_STATE,
    CONF_PROTOCOL,
    EVENT_HOMEASSISTANT_STARTED,
    EVENT_HOMEASSISTANT_STOP,
    SERVICE_RELOAD,
    STATE_UNAVAILABLE,
    STATE_UNKNOWN,
    UnitOfTemperature,
)
import homeassistant.core as ha
from homeassistant.core import CALLBACK_TYPE, CoreState, HomeAssistant, callback
from homeassistant.exceptions import HomeAssistantError, ServiceValidationError
from homeassistant.helpers import device_registry as dr, entity_registry as er, template
from homeassistant.helpers.entity import Entity
from homeassistant.helpers.entity_platform import async_get_platforms
from homeassistant.helpers.typing import ConfigType
from homeassistant.setup import async_setup_component
from homeassistant.util import dt as dt_util
from homeassistant.util.dt import utcnow

from .conftest import ENTRY_DEFAULT_BIRTH_MESSAGE
from .test_common import help_all_subscribe_calls

from tests.common import (
    MockConfigEntry,
    MockEntity,
    async_fire_mqtt_message,
    async_fire_time_changed,
    mock_restore_cache,
    setup_test_component_platform,
)
from tests.components.sensor.common import MockSensor
from tests.typing import (
    MqttMockHAClient,
    MqttMockHAClientGenerator,
    MqttMockPahoClient,
    WebSocketGenerator,
)


class _DebugDeviceInfo(TypedDict, total=False):
    """Debug device info test data type."""

    device: dict[str, Any]
    platform: str
    state_topic: str
    unique_id: str
    type: str
    subtype: str
    automation_type: str
    topic: str


class _DebugInfo(TypedDict):
    """Debug info test data type."""

    domain: str
    config: _DebugDeviceInfo


@pytest.fixture(autouse=True)
def mock_storage(hass_storage: dict[str, Any]) -> None:
    """Autouse hass_storage for the TestCase tests."""


@pytest.fixture
def client_debug_log() -> Generator[None]:
    """Set the mqtt client log level to DEBUG."""
    logger = logging.getLogger("mqtt_client_tests_debug")
    logger.setLevel(logging.DEBUG)
    with patch.object(CLIENT_LOGGER, "parent", logger):
        yield


def help_assert_message(
    msg: ReceiveMessage,
    topic: str | None = None,
    payload: str | None = None,
    qos: int | None = None,
    retain: bool | None = None,
) -> bool:
    """Return True if all of the given attributes match with the message."""
    match: bool = True
    if topic is not None:
        match &= msg.topic == topic
    if payload is not None:
        match &= msg.payload == payload
    if qos is not None:
        match &= msg.qos == qos
    if retain is not None:
        match &= msg.retain == retain
    return match


async def test_mqtt_connects_on_home_assistant_mqtt_setup(
    hass: HomeAssistant,
    setup_with_birth_msg_client_mock: MqttMockPahoClient,
) -> None:
    """Test if client is connected after mqtt init on bootstrap."""
    mqtt_client_mock = setup_with_birth_msg_client_mock
    assert mqtt_client_mock.connect.call_count == 1


async def test_mqtt_does_not_disconnect_on_home_assistant_stop(
    hass: HomeAssistant,
    mock_debouncer: asyncio.Event,
    setup_with_birth_msg_client_mock: MqttMockPahoClient,
) -> None:
    """Test if client is not disconnected on HA stop."""
    mqtt_client_mock = setup_with_birth_msg_client_mock
    hass.bus.fire(EVENT_HOMEASSISTANT_STOP)
    await mock_debouncer.wait()
    assert mqtt_client_mock.disconnect.call_count == 0


async def test_mqtt_await_ack_at_disconnect(
    hass: HomeAssistant,
) -> None:
    """Test if ACK is awaited correctly when disconnecting."""

    class FakeInfo:
        """Returns a simulated client publish response."""

        mid = 100
        rc = 0

    with patch(
        "homeassistant.components.mqtt.async_client.AsyncMQTTClient"
    ) as mock_client:
        mqtt_client = mock_client.return_value
        mqtt_client.connect = MagicMock(
            return_value=0,
            side_effect=lambda *args, **kwargs: hass.loop.call_soon_threadsafe(
                mqtt_client.on_connect, mqtt_client, None, 0, 0, 0
            ),
        )
        mqtt_client.publish = MagicMock(return_value=FakeInfo())
        entry = MockConfigEntry(
            domain=mqtt.DOMAIN,
            data={
                "certificate": "auto",
                mqtt.CONF_BROKER: "test-broker",
                mqtt.CONF_DISCOVERY: False,
            },
        )
        entry.add_to_hass(hass)
        assert await hass.config_entries.async_setup(entry.entry_id)

        mqtt_client = mock_client.return_value

        # publish from MQTT client without awaiting
        hass.async_create_task(
            mqtt.async_publish(hass, "test-topic", "some-payload", 0, False)
        )
        await asyncio.sleep(0)
        # Simulate late ACK callback from client with mid 100
        mqtt_client.on_publish(0, 0, 100)
        # disconnect the MQTT client
        await hass.async_stop()
        await hass.async_block_till_done()
        # assert the payload was sent through the client
        assert mqtt_client.publish.called
        assert mqtt_client.publish.call_args[0] == (
            "test-topic",
            "some-payload",
            0,
            False,
        )
        await hass.async_block_till_done(wait_background_tasks=True)


@pytest.mark.parametrize("mqtt_config_entry_data", [ENTRY_DEFAULT_BIRTH_MESSAGE])
async def test_publish(
    hass: HomeAssistant,
    setup_with_birth_msg_client_mock: MqttMockPahoClient,
) -> None:
    """Test the publish function."""
    publish_mock: MagicMock = setup_with_birth_msg_client_mock.publish
    await mqtt.async_publish(hass, "test-topic", "test-payload")
    await hass.async_block_till_done()
    assert publish_mock.called
    assert publish_mock.call_args[0] == (
        "test-topic",
        "test-payload",
        0,
        False,
    )
    publish_mock.reset_mock()

    await mqtt.async_publish(hass, "test-topic", "test-payload", 2, True)
    await hass.async_block_till_done()
    assert publish_mock.called
    assert publish_mock.call_args[0] == (
        "test-topic",
        "test-payload",
        2,
        True,
    )
    publish_mock.reset_mock()

    mqtt.publish(hass, "test-topic2", "test-payload2")
    await hass.async_block_till_done()
    assert publish_mock.called
    assert publish_mock.call_args[0] == (
        "test-topic2",
        "test-payload2",
        0,
        False,
    )
    publish_mock.reset_mock()

    mqtt.publish(hass, "test-topic2", "test-payload2", 2, True)
    await hass.async_block_till_done()
    assert publish_mock.called
    assert publish_mock.call_args[0] == (
        "test-topic2",
        "test-payload2",
        2,
        True,
    )
    publish_mock.reset_mock()

    # test binary pass-through
    mqtt.publish(
        hass,
        "test-topic3",
        b"\xde\xad\xbe\xef",
        0,
        False,
    )
    await hass.async_block_till_done()
    assert publish_mock.called
    assert publish_mock.call_args[0] == (
        "test-topic3",
        b"\xde\xad\xbe\xef",
        0,
        False,
    )
    publish_mock.reset_mock()

    # test null payload
    mqtt.publish(
        hass,
        "test-topic3",
        None,
        0,
        False,
    )
    await hass.async_block_till_done()
    assert publish_mock.called
    assert publish_mock.call_args[0] == (
        "test-topic3",
        None,
        0,
        False,
    )

    publish_mock.reset_mock()


async def test_convert_outgoing_payload(hass: HomeAssistant) -> None:
    """Test the converting of outgoing MQTT payloads without template."""
    command_template = mqtt.MqttCommandTemplate(None, hass=hass)
    assert command_template.async_render(b"\xde\xad\xbe\xef") == b"\xde\xad\xbe\xef"

    assert (
        command_template.async_render("b'\\xde\\xad\\xbe\\xef'")
        == "b'\\xde\\xad\\xbe\\xef'"
    )

    assert command_template.async_render(1234) == 1234

    assert command_template.async_render(1234.56) == 1234.56

    assert command_template.async_render(None) is None


async def test_command_template_value(hass: HomeAssistant) -> None:
    """Test the rendering of MQTT command template."""

    variables = {"id": 1234, "some_var": "beer"}

    # test rendering value
    tpl = template.Template("{{ value + 1 }}", hass=hass)
    cmd_tpl = mqtt.MqttCommandTemplate(tpl, hass=hass)
    assert cmd_tpl.async_render(4321) == "4322"

    # test variables at rendering
    tpl = template.Template("{{ some_var }}", hass=hass)
    cmd_tpl = mqtt.MqttCommandTemplate(tpl, hass=hass)
    assert cmd_tpl.async_render(None, variables=variables) == "beer"


@pytest.mark.parametrize(
    "config",
    [
        {
            "command_topic": "test/select",
            "name": "Test Select",
            "options": ["milk", "beer"],
            "command_template": '{"option": "{{ value }}", "entity_id": "{{ entity_id }}", "name": "{{ name }}", "this_object_state": "{{ this.state }}"}',
        }
    ],
)
async def test_command_template_variables(
    hass: HomeAssistant,
    mqtt_mock_entry: MqttMockHAClientGenerator,
    config: ConfigType,
) -> None:
    """Test the rendering of entity variables."""
    topic = "test/select"

    fake_state = ha.State("select.test_select", "milk")
    mock_restore_cache(hass, (fake_state,))

    mqtt_mock = await mqtt_mock_entry()
    await hass.async_block_till_done()
    async_fire_mqtt_message(hass, "homeassistant/select/bla/config", json.dumps(config))
    await hass.async_block_till_done()

    state = hass.states.get("select.test_select")
    assert state and state.state == "milk"
    assert state.attributes.get(ATTR_ASSUMED_STATE)

    await hass.services.async_call(
        "select",
        "select_option",
        {"entity_id": "select.test_select", "option": "beer"},
        blocking=True,
    )

    mqtt_mock.async_publish.assert_called_once_with(
        topic,
        '{"option": "beer", "entity_id": "select.test_select", "name": "Test Select", "this_object_state": "milk"}',
        0,
        False,
    )
    mqtt_mock.async_publish.reset_mock()
    state = hass.states.get("select.test_select")
    assert state and state.state == "beer"

    # Test that TemplateStateFromEntityId is not called again
    with patch(
        "homeassistant.helpers.template.TemplateStateFromEntityId", MagicMock()
    ) as template_state_calls:
        await hass.services.async_call(
            "select",
            "select_option",
            {"entity_id": "select.test_select", "option": "milk"},
            blocking=True,
        )
        assert template_state_calls.call_count == 0
        state = hass.states.get("select.test_select")
        assert state and state.state == "milk"


async def test_command_template_fails(hass: HomeAssistant) -> None:
    """Test the exception handling of an MQTT command template."""
    tpl = template.Template("{{ value * 2 }}")
    cmd_tpl = mqtt.MqttCommandTemplate(tpl, hass=hass)
    with pytest.raises(MqttCommandTemplateException) as exc:
        cmd_tpl.async_render(None)
    assert "unsupported operand type(s) for *: 'NoneType' and 'int'" in str(exc.value)


async def test_value_template_value(hass: HomeAssistant) -> None:
    """Test the rendering of MQTT value template."""

    variables = {"id": 1234, "some_var": "beer"}

    # test rendering value
    tpl = template.Template("{{ value_json.id }}")
    val_tpl = mqtt.MqttValueTemplate(tpl, hass=hass)
    assert val_tpl.async_render_with_possible_json_value('{"id": 4321}') == "4321"

    # test variables at rendering
    tpl = template.Template("{{ value_json.id }} {{ some_var }} {{ code }}")
    val_tpl = mqtt.MqttValueTemplate(tpl, hass=hass, config_attributes={"code": 1234})
    assert (
        val_tpl.async_render_with_possible_json_value(
            '{"id": 4321}', variables=variables
        )
        == "4321 beer 1234"
    )

    # test with default value if an error occurs due to an invalid template
    tpl = template.Template("{{ value_json.id | as_datetime }}")
    val_tpl = mqtt.MqttValueTemplate(tpl, hass=hass)
    assert (
        val_tpl.async_render_with_possible_json_value('{"otherid": 4321}', "my default")
        == "my default"
    )

    # test value template with entity
    entity = Entity()
    entity.hass = hass
    entity.entity_id = "select.test"
    tpl = template.Template("{{ value_json.id }}")
    val_tpl = mqtt.MqttValueTemplate(tpl, entity=entity)
    assert val_tpl.async_render_with_possible_json_value('{"id": 4321}') == "4321"

    # test this object in a template
    tpl2 = template.Template("{{ this.entity_id }}")
    val_tpl2 = mqtt.MqttValueTemplate(tpl2, entity=entity)
    assert val_tpl2.async_render_with_possible_json_value("bla") == "select.test"

    with patch(
        "homeassistant.helpers.template.TemplateStateFromEntityId", MagicMock()
    ) as template_state_calls:
        tpl3 = template.Template("{{ this.entity_id }}")
        val_tpl3 = mqtt.MqttValueTemplate(tpl3, entity=entity)
        val_tpl3.async_render_with_possible_json_value("call1")
        val_tpl3.async_render_with_possible_json_value("call2")
        assert template_state_calls.call_count == 1


async def test_value_template_fails(hass: HomeAssistant) -> None:
    """Test the rendering of MQTT value template fails."""
    entity = MockEntity(entity_id="sensor.test")
    entity.hass = hass
    tpl = template.Template("{{ value_json.some_var * 2 }}")
    val_tpl = mqtt.MqttValueTemplate(tpl, hass=hass, entity=entity)
    with pytest.raises(MqttValueTemplateException) as exc:
        val_tpl.async_render_with_possible_json_value('{"some_var": null }')
    assert str(exc.value) == (
        "TypeError: unsupported operand type(s) for *: 'NoneType' and 'int' "
        "rendering template for entity 'sensor.test', "
        "template: '{{ value_json.some_var * 2 }}' "
        'and payload: {"some_var": null }'
    )
    with pytest.raises(MqttValueTemplateException) as exc:
        val_tpl.async_render_with_possible_json_value(
            '{"some_var": null }', default=100
        )
    assert str(exc.value) == (
        "TypeError: unsupported operand type(s) for *: 'NoneType' and 'int' "
        "rendering template for entity 'sensor.test', "
        "template: '{{ value_json.some_var * 2 }}', default value: 100 and payload: "
        '{"some_var": null }'
    )


async def test_service_call_without_topic_does_not_publish(
    hass: HomeAssistant, mqtt_mock_entry: MqttMockHAClientGenerator
) -> None:
    """Test the service call if topic is missing."""
    mqtt_mock = await mqtt_mock_entry()
    with pytest.raises(vol.Invalid):
        await hass.services.async_call(
            mqtt.DOMAIN,
            mqtt.SERVICE_PUBLISH,
            {},
            blocking=True,
        )
    assert not mqtt_mock.async_publish.called


async def test_service_call_with_topic_and_topic_template_does_not_publish(
    hass: HomeAssistant, mqtt_mock_entry: MqttMockHAClientGenerator
) -> None:
    """Test the service call with topic/topic template.

    If both 'topic' and 'topic_template' are provided then fail.
    """
    mqtt_mock = await mqtt_mock_entry()
    topic = "test/topic"
    topic_template = "test/{{ 'topic' }}"
    with pytest.raises(vol.Invalid):
        await hass.services.async_call(
            mqtt.DOMAIN,
            mqtt.SERVICE_PUBLISH,
            {
                mqtt.ATTR_TOPIC: topic,
                mqtt.ATTR_TOPIC_TEMPLATE: topic_template,
                mqtt.ATTR_PAYLOAD: "payload",
            },
            blocking=True,
        )
    assert not mqtt_mock.async_publish.called


async def test_service_call_with_invalid_topic_template_does_not_publish(
    hass: HomeAssistant, mqtt_mock_entry: MqttMockHAClientGenerator
) -> None:
    """Test the service call with a problematic topic template."""
    mqtt_mock = await mqtt_mock_entry()
    with pytest.raises(MqttCommandTemplateException) as exc:
        await hass.services.async_call(
            mqtt.DOMAIN,
            mqtt.SERVICE_PUBLISH,
            {
                mqtt.ATTR_TOPIC_TEMPLATE: "test/{{ 1 | no_such_filter }}",
                mqtt.ATTR_PAYLOAD: "payload",
            },
            blocking=True,
        )
    assert str(exc.value) == (
        "TemplateError: TemplateAssertionError: No filter named 'no_such_filter'. "
        "rendering template, template: "
        "'test/{{ 1 | no_such_filter }}' and payload: None"
    )
    assert not mqtt_mock.async_publish.called


async def test_service_call_with_template_topic_renders_template(
    hass: HomeAssistant, mqtt_mock_entry: MqttMockHAClientGenerator
) -> None:
    """Test the service call with rendered topic template.

    If 'topic_template' is provided and 'topic' is not, then render it.
    """
    mqtt_mock = await mqtt_mock_entry()
    await hass.services.async_call(
        mqtt.DOMAIN,
        mqtt.SERVICE_PUBLISH,
        {
            mqtt.ATTR_TOPIC_TEMPLATE: "test/{{ 1+1 }}",
            mqtt.ATTR_PAYLOAD: "payload",
        },
        blocking=True,
    )
    assert mqtt_mock.async_publish.called
    assert mqtt_mock.async_publish.call_args[0][0] == "test/2"


async def test_service_call_with_template_topic_renders_invalid_topic(
    hass: HomeAssistant, mqtt_mock_entry: MqttMockHAClientGenerator
) -> None:
    """Test the service call with rendered, invalid topic template.

    If a wildcard topic is rendered, then fail.
    """
    mqtt_mock = await mqtt_mock_entry()
    with pytest.raises(ServiceValidationError) as exc:
        await hass.services.async_call(
            mqtt.DOMAIN,
            mqtt.SERVICE_PUBLISH,
            {
                mqtt.ATTR_TOPIC_TEMPLATE: "test/{{ '+' if True else 'topic' }}/topic",
                mqtt.ATTR_PAYLOAD: "payload",
            },
            blocking=True,
        )
    assert str(exc.value) == (
        "Unable to publish: topic template `test/{{ '+' if True else 'topic' }}/topic` "
        "produced an invalid topic `test/+/topic` after rendering "
        "(Wildcards cannot be used in topic names)"
    )
    assert not mqtt_mock.async_publish.called


async def test_service_call_with_invalid_rendered_template_topic_doesnt_render_template(
    hass: HomeAssistant, mqtt_mock_entry: MqttMockHAClientGenerator
) -> None:
    """Test the service call with unrendered template.

    If both 'payload' and 'payload_template' are provided then fail.
    """
    mqtt_mock = await mqtt_mock_entry()
    payload = "not a template"
    payload_template = "a template"
    with pytest.raises(vol.Invalid):
        await hass.services.async_call(
            mqtt.DOMAIN,
            mqtt.SERVICE_PUBLISH,
            {
                mqtt.ATTR_TOPIC: "test/topic",
                mqtt.ATTR_PAYLOAD: payload,
                mqtt.ATTR_PAYLOAD_TEMPLATE: payload_template,
            },
            blocking=True,
        )
    assert not mqtt_mock.async_publish.called


async def test_service_call_with_template_payload_renders_template(
    hass: HomeAssistant, mqtt_mock_entry: MqttMockHAClientGenerator
) -> None:
    """Test the service call with rendered template.

    If 'payload_template' is provided and 'payload' is not, then render it.
    """
    mqtt_mock = await mqtt_mock_entry()
    await hass.services.async_call(
        mqtt.DOMAIN,
        mqtt.SERVICE_PUBLISH,
        {mqtt.ATTR_TOPIC: "test/topic", mqtt.ATTR_PAYLOAD_TEMPLATE: "{{ 4+4 }}"},
        blocking=True,
    )
    assert mqtt_mock.async_publish.called
    assert mqtt_mock.async_publish.call_args[0][1] == "8"
    mqtt_mock.reset_mock()

    await hass.services.async_call(
        mqtt.DOMAIN,
        mqtt.SERVICE_PUBLISH,
        {
            mqtt.ATTR_TOPIC: "test/topic",
            mqtt.ATTR_PAYLOAD_TEMPLATE: "{{ (4+4) | pack('B') }}",
        },
        blocking=True,
    )
    assert mqtt_mock.async_publish.called
    assert mqtt_mock.async_publish.call_args[0][1] == b"\x08"
    mqtt_mock.reset_mock()


async def test_service_call_with_bad_template(
    hass: HomeAssistant, mqtt_mock_entry: MqttMockHAClientGenerator
) -> None:
    """Test the service call with a bad template does not publish."""
    mqtt_mock = await mqtt_mock_entry()
    with pytest.raises(MqttCommandTemplateException) as exc:
        await hass.services.async_call(
            mqtt.DOMAIN,
            mqtt.SERVICE_PUBLISH,
            {
                mqtt.ATTR_TOPIC: "test/topic",
                mqtt.ATTR_PAYLOAD_TEMPLATE: "{{ 1 | bad }}",
            },
            blocking=True,
        )
    assert not mqtt_mock.async_publish.called
    assert str(exc.value) == (
        "TemplateError: TemplateAssertionError: No filter named 'bad'. "
        "rendering template, template: '{{ 1 | bad }}' and payload: None"
    )


async def test_service_call_with_payload_doesnt_render_template(
    hass: HomeAssistant, mqtt_mock_entry: MqttMockHAClientGenerator
) -> None:
    """Test the service call with unrendered template.

    If both 'payload' and 'payload_template' are provided then fail.
    """
    mqtt_mock = await mqtt_mock_entry()
    payload = "not a template"
    payload_template = "a template"
    with pytest.raises(vol.Invalid):
        await hass.services.async_call(
            mqtt.DOMAIN,
            mqtt.SERVICE_PUBLISH,
            {
                mqtt.ATTR_TOPIC: "test/topic",
                mqtt.ATTR_PAYLOAD: payload,
                mqtt.ATTR_PAYLOAD_TEMPLATE: payload_template,
            },
            blocking=True,
        )
    assert not mqtt_mock.async_publish.called


async def test_service_call_with_ascii_qos_retain_flags(
    hass: HomeAssistant, mqtt_mock_entry: MqttMockHAClientGenerator
) -> None:
    """Test the service call with args that can be misinterpreted.

    Empty payload message and ascii formatted qos and retain flags.
    """
    mqtt_mock = await mqtt_mock_entry()
    await hass.services.async_call(
        mqtt.DOMAIN,
        mqtt.SERVICE_PUBLISH,
        {
            mqtt.ATTR_TOPIC: "test/topic",
            mqtt.ATTR_PAYLOAD: "",
            mqtt.ATTR_QOS: "2",
            mqtt.ATTR_RETAIN: "no",
        },
        blocking=True,
    )
    assert mqtt_mock.async_publish.called
    assert mqtt_mock.async_publish.call_args[0][2] == 2
    assert not mqtt_mock.async_publish.call_args[0][3]


async def test_publish_function_with_bad_encoding_conditions(
    hass: HomeAssistant,
    caplog: pytest.LogCaptureFixture,
    mqtt_mock_entry: MqttMockHAClientGenerator,
) -> None:
    """Test internal publish function with basic use cases."""
    await mqtt_mock_entry()
    await mqtt.async_publish(
        hass, "some-topic", "test-payload", qos=0, retain=False, encoding=None
    )
    assert (
        "Can't pass-through payload for publishing test-payload on some-topic with no encoding set, need 'bytes' got <class 'str'>"
        in caplog.text
    )
    caplog.clear()
    await mqtt.async_publish(
        hass,
        "some-topic",
        "test-payload",
        qos=0,
        retain=False,
        encoding="invalid_encoding",
    )
    assert (
        "Can't encode payload for publishing test-payload on some-topic with encoding invalid_encoding"
        in caplog.text
    )


def test_validate_topic() -> None:
    """Test topic name/filter validation."""
    # Invalid UTF-8, must not contain U+D800 to U+DFFF.
    with pytest.raises(vol.Invalid):
        mqtt.util.valid_topic("\ud800")
    with pytest.raises(vol.Invalid):
        mqtt.util.valid_topic("\udfff")
    # Topic MUST NOT be empty
    with pytest.raises(vol.Invalid):
        mqtt.util.valid_topic("")
    # Topic MUST NOT be longer than 65535 encoded bytes.
    with pytest.raises(vol.Invalid):
        mqtt.util.valid_topic("ü" * 32768)
    # UTF-8 MUST NOT include null character
    with pytest.raises(vol.Invalid):
        mqtt.util.valid_topic("bad\0one")

    # Topics "SHOULD NOT" include these special characters
    # (not MUST NOT, RFC2119). The receiver MAY close the connection.
    # We enforce this because mosquitto does: https://github.com/eclipse/mosquitto/commit/94fdc9cb44c829ff79c74e1daa6f7d04283dfffd
    with pytest.raises(vol.Invalid):
        mqtt.util.valid_topic("\u0001")
    with pytest.raises(vol.Invalid):
        mqtt.util.valid_topic("\u001f")
    with pytest.raises(vol.Invalid):
        mqtt.util.valid_topic("\u007f")
    with pytest.raises(vol.Invalid):
        mqtt.util.valid_topic("\u009f")
    with pytest.raises(vol.Invalid):
        mqtt.util.valid_topic("\ufdd0")
    with pytest.raises(vol.Invalid):
        mqtt.util.valid_topic("\ufdef")
    with pytest.raises(vol.Invalid):
        mqtt.util.valid_topic("\ufffe")
    with pytest.raises(vol.Invalid):
        mqtt.util.valid_topic("\ufffe")
    with pytest.raises(vol.Invalid):
        mqtt.util.valid_topic("\uffff")
    with pytest.raises(vol.Invalid):
        mqtt.util.valid_topic("\U0001fffe")
    with pytest.raises(vol.Invalid):
        mqtt.util.valid_topic("\U0001ffff")


def test_validate_subscribe_topic() -> None:
    """Test invalid subscribe topics."""
    mqtt.valid_subscribe_topic("#")
    mqtt.valid_subscribe_topic("sport/#")
    with pytest.raises(vol.Invalid):
        mqtt.valid_subscribe_topic("sport/#/")
    with pytest.raises(vol.Invalid):
        mqtt.valid_subscribe_topic("foo/bar#")
    with pytest.raises(vol.Invalid):
        mqtt.valid_subscribe_topic("foo/#/bar")

    mqtt.valid_subscribe_topic("+")
    mqtt.valid_subscribe_topic("+/tennis/#")
    with pytest.raises(vol.Invalid):
        mqtt.valid_subscribe_topic("sport+")
    with pytest.raises(vol.Invalid):
        mqtt.valid_subscribe_topic("sport+/")
    with pytest.raises(vol.Invalid):
        mqtt.valid_subscribe_topic("sport/+1")
    with pytest.raises(vol.Invalid):
        mqtt.valid_subscribe_topic("sport/+#")
    with pytest.raises(vol.Invalid):
        mqtt.valid_subscribe_topic("bad+topic")
    mqtt.valid_subscribe_topic("sport/+/player1")
    mqtt.valid_subscribe_topic("/finance")
    mqtt.valid_subscribe_topic("+/+")
    mqtt.valid_subscribe_topic("$SYS/#")


def test_validate_publish_topic() -> None:
    """Test invalid publish topics."""
    with pytest.raises(vol.Invalid):
        mqtt.valid_publish_topic("pub+")
    with pytest.raises(vol.Invalid):
        mqtt.valid_publish_topic("pub/+")
    with pytest.raises(vol.Invalid):
        mqtt.valid_publish_topic("1#")
    with pytest.raises(vol.Invalid):
        mqtt.valid_publish_topic("bad+topic")
    mqtt.valid_publish_topic("//")

    # Topic names beginning with $ SHOULD NOT be used, but can
    mqtt.valid_publish_topic("$SYS/")


def test_entity_device_info_schema() -> None:
    """Test MQTT entity device info validation."""
    # just identifier
    MQTT_ENTITY_DEVICE_INFO_SCHEMA({"identifiers": ["abcd"]})
    MQTT_ENTITY_DEVICE_INFO_SCHEMA({"identifiers": "abcd"})
    # just connection
    MQTT_ENTITY_DEVICE_INFO_SCHEMA(
        {"connections": [[dr.CONNECTION_NETWORK_MAC, "02:5b:26:a8:dc:12"]]}
    )
    # full device info
    MQTT_ENTITY_DEVICE_INFO_SCHEMA(
        {
            "identifiers": ["helloworld", "hello"],
            "connections": [
                [dr.CONNECTION_NETWORK_MAC, "02:5b:26:a8:dc:12"],
                [dr.CONNECTION_ZIGBEE, "zigbee_id"],
            ],
            "manufacturer": "Whatever",
            "name": "Beer",
            "model": "Glass",
            "serial_number": "1234deadbeef",
            "sw_version": "0.1-beta",
            "configuration_url": "http://example.com",
        }
    )
    # full device info with via_device
    MQTT_ENTITY_DEVICE_INFO_SCHEMA(
        {
            "identifiers": ["helloworld", "hello"],
            "connections": [
                [dr.CONNECTION_NETWORK_MAC, "02:5b:26:a8:dc:12"],
                [dr.CONNECTION_ZIGBEE, "zigbee_id"],
            ],
            "manufacturer": "Whatever",
            "name": "Beer",
            "model": "Glass",
            "serial_number": "1234deadbeef",
            "sw_version": "0.1-beta",
            "via_device": "test-hub",
            "configuration_url": "http://example.com",
        }
    )
    # no identifiers
    with pytest.raises(vol.Invalid):
        MQTT_ENTITY_DEVICE_INFO_SCHEMA(
            {
                "manufacturer": "Whatever",
                "name": "Beer",
                "model": "Glass",
                "sw_version": "0.1-beta",
            }
        )
    # empty identifiers
    with pytest.raises(vol.Invalid):
        MQTT_ENTITY_DEVICE_INFO_SCHEMA(
            {"identifiers": [], "connections": [], "name": "Beer"}
        )

    # not an valid URL
    with pytest.raises(vol.Invalid):
        MQTT_ENTITY_DEVICE_INFO_SCHEMA(
            {
                "manufacturer": "Whatever",
                "name": "Beer",
                "model": "Glass",
                "sw_version": "0.1-beta",
                "configuration_url": "fake://link",
            }
        )


@pytest.mark.parametrize(
    "hass_config",
    [
        {
            mqtt.DOMAIN: {
                "sensor": [
                    {
                        "name": "test-sensor",
                        "unique_id": "test-sensor",
                        "state_topic": "test/state",
                    }
                ]
            }
        }
    ],
)
@pytest.mark.usefixtures("mock_hass_config")
async def test_handle_logging_on_writing_the_entity_state(
    hass: HomeAssistant,
    mqtt_mock_entry: MqttMockHAClientGenerator,
    caplog: pytest.LogCaptureFixture,
) -> None:
    """Test on log handling when an error occurs writing the state."""
    await mqtt_mock_entry()
    await hass.async_block_till_done()
    async_fire_mqtt_message(hass, "test/state", b"initial_state")
    await hass.async_block_till_done()

    state = hass.states.get("sensor.test_sensor")
    assert state is not None
    assert state.state == "initial_state"
    with patch(
        "homeassistant.helpers.entity.Entity.async_write_ha_state",
        side_effect=ValueError("Invalid value for sensor"),
    ):
        async_fire_mqtt_message(hass, "test/state", b"payload causing errors")
        await hass.async_block_till_done()
        state = hass.states.get("sensor.test_sensor")
        assert state is not None
        assert state.state == "initial_state"
        assert "Invalid value for sensor" in caplog.text
        assert (
            "Exception raised while updating "
            "state of sensor.test_sensor, topic: 'test/state' "
            "with payload: b'payload causing errors'" in caplog.text
        )


async def test_receiving_non_utf8_message_gets_logged(
    hass: HomeAssistant,
    mqtt_mock_entry: MqttMockHAClientGenerator,
    record_calls: MessageCallbackType,
    caplog: pytest.LogCaptureFixture,
) -> None:
    """Test receiving a non utf8 encoded message."""
    await mqtt_mock_entry()
    await mqtt.async_subscribe(hass, "test-topic", record_calls)

    async_fire_mqtt_message(hass, "test-topic", b"\x9a")

    await hass.async_block_till_done()
    assert (
        "Can't decode payload b'\\x9a' on test-topic with encoding utf-8" in caplog.text
    )


async def test_receiving_message_with_non_utf8_topic_gets_logged(
    hass: HomeAssistant,
    mqtt_mock_entry: MqttMockHAClientGenerator,
    record_calls: MessageCallbackType,
    caplog: pytest.LogCaptureFixture,
) -> None:
    """Test receiving a non utf8 encoded topic."""
    await mqtt_mock_entry()
    await mqtt.async_subscribe(hass, "test-topic", record_calls)

    # Local import to avoid processing MQTT modules when running a testcase
    # which does not use MQTT.

    # pylint: disable-next=import-outside-toplevel
    from paho.mqtt.client import MQTTMessage

    # pylint: disable-next=import-outside-toplevel
    from homeassistant.components.mqtt.models import MqttData

    msg = MQTTMessage(topic=b"tasmota/discovery/18FE34E0B760\xcc\x02")
    msg.payload = b"Payload"
    msg.qos = 2
    msg.retain = True
    msg.timestamp = time.monotonic()

    mqtt_data: MqttData = hass.data["mqtt"]
    assert mqtt_data.client
    mqtt_data.client._async_mqtt_on_message(Mock(), None, msg)

    assert (
        "Skipping received retained message on invalid "
        "topic b'tasmota/discovery/18FE34E0B760\\xcc\\x02' "
        "(qos=2): b'Payload'" in caplog.text
    )


async def test_all_subscriptions_run_when_decode_fails(
    hass: HomeAssistant,
    mqtt_mock_entry: MqttMockHAClientGenerator,
    recorded_calls: list[ReceiveMessage],
    record_calls: MessageCallbackType,
) -> None:
    """Test all other subscriptions still run when decode fails for one."""
    await mqtt_mock_entry()
    await mqtt.async_subscribe(hass, "test-topic", record_calls, encoding="ascii")
    await mqtt.async_subscribe(hass, "test-topic", record_calls)

    async_fire_mqtt_message(hass, "test-topic", UnitOfTemperature.CELSIUS)

    await hass.async_block_till_done()
    assert len(recorded_calls) == 1


async def test_subscribe_topic(
    hass: HomeAssistant,
    mqtt_mock_entry: MqttMockHAClientGenerator,
    recorded_calls: list[ReceiveMessage],
    record_calls: MessageCallbackType,
) -> None:
    """Test the subscription of a topic."""
    await mqtt_mock_entry()
    unsub = await mqtt.async_subscribe(hass, "test-topic", record_calls)

    async_fire_mqtt_message(hass, "test-topic", "test-payload")

    await hass.async_block_till_done()
    assert len(recorded_calls) == 1
    assert recorded_calls[0].topic == "test-topic"
    assert recorded_calls[0].payload == "test-payload"

    unsub()

    async_fire_mqtt_message(hass, "test-topic", "test-payload")

    await hass.async_block_till_done()
    assert len(recorded_calls) == 1

    # Cannot unsubscribe twice
    with pytest.raises(HomeAssistantError):
        unsub()


async def test_subscribe_topic_not_initialize(
    hass: HomeAssistant,
    record_calls: MessageCallbackType,
    mqtt_mock_entry: MqttMockHAClientGenerator,
) -> None:
    """Test the subscription of a topic when MQTT was not initialized."""
    with pytest.raises(
        HomeAssistantError, match=r".*make sure MQTT is set up correctly"
    ):
        await mqtt.async_subscribe(hass, "test-topic", record_calls)


async def test_subscribe_mqtt_config_entry_disabled(
    hass: HomeAssistant, mqtt_mock: MqttMockHAClient, record_calls: MessageCallbackType
) -> None:
    """Test the subscription of a topic when MQTT config entry is disabled."""
    mqtt_mock.connected = True

    mqtt_config_entry = hass.config_entries.async_entries(mqtt.DOMAIN)[0]
    assert mqtt_config_entry.state is ConfigEntryState.LOADED

    assert await hass.config_entries.async_unload(mqtt_config_entry.entry_id)
    assert mqtt_config_entry.state is ConfigEntryState.NOT_LOADED

    await hass.config_entries.async_set_disabled_by(
        mqtt_config_entry.entry_id, ConfigEntryDisabler.USER
    )
    mqtt_mock.connected = False

    with pytest.raises(HomeAssistantError, match=r".*MQTT is not enabled"):
        await mqtt.async_subscribe(hass, "test-topic", record_calls)


async def test_subscribe_and_resubscribe(
    hass: HomeAssistant,
    client_debug_log: None,
    mock_debouncer: asyncio.Event,
    setup_with_birth_msg_client_mock: MqttMockPahoClient,
    recorded_calls: list[ReceiveMessage],
    record_calls: MessageCallbackType,
) -> None:
    """Test resubscribing within the debounce time."""
    mqtt_client_mock = setup_with_birth_msg_client_mock
    with (
        patch("homeassistant.components.mqtt.client.SUBSCRIBE_COOLDOWN", 0.4),
        patch("homeassistant.components.mqtt.client.UNSUBSCRIBE_COOLDOWN", 0.4),
    ):
        mock_debouncer.clear()
        unsub = await mqtt.async_subscribe(hass, "test-topic", record_calls)
        # This unsub will be un-done with the following subscribe
        # unsubscribe should not be called at the broker
        unsub()
        unsub = await mqtt.async_subscribe(hass, "test-topic", record_calls)
        await mock_debouncer.wait()
        mock_debouncer.clear()

        async_fire_mqtt_message(hass, "test-topic", "test-payload")

        assert len(recorded_calls) == 1
        assert recorded_calls[0].topic == "test-topic"
        assert recorded_calls[0].payload == "test-payload"
        # assert unsubscribe was not called
        mqtt_client_mock.unsubscribe.assert_not_called()

        mock_debouncer.clear()
        unsub()

        await mock_debouncer.wait()
        mqtt_client_mock.unsubscribe.assert_called_once_with(["test-topic"])


async def test_subscribe_topic_non_async(
    hass: HomeAssistant,
    mock_debouncer: asyncio.Event,
    mqtt_mock_entry: MqttMockHAClientGenerator,
    recorded_calls: list[ReceiveMessage],
    record_calls: MessageCallbackType,
) -> None:
    """Test the subscription of a topic using the non-async function."""
    await mqtt_mock_entry()
    await mock_debouncer.wait()
    mock_debouncer.clear()
    unsub = await hass.async_add_executor_job(
        mqtt.subscribe, hass, "test-topic", record_calls
    )
    await mock_debouncer.wait()

    async_fire_mqtt_message(hass, "test-topic", "test-payload")

    assert len(recorded_calls) == 1
    assert recorded_calls[0].topic == "test-topic"
    assert recorded_calls[0].payload == "test-payload"

    mock_debouncer.clear()
    await hass.async_add_executor_job(unsub)
    await mock_debouncer.wait()

    async_fire_mqtt_message(hass, "test-topic", "test-payload")

    assert len(recorded_calls) == 1


async def test_subscribe_bad_topic(
    hass: HomeAssistant,
    mqtt_mock_entry: MqttMockHAClientGenerator,
    record_calls: MessageCallbackType,
) -> None:
    """Test the subscription of a topic."""
    await mqtt_mock_entry()
    with pytest.raises(HomeAssistantError):
        await mqtt.async_subscribe(hass, 55, record_calls)  # type: ignore[arg-type]


async def test_subscribe_topic_not_match(
    hass: HomeAssistant,
    mqtt_mock_entry: MqttMockHAClientGenerator,
    recorded_calls: list[ReceiveMessage],
    record_calls: MessageCallbackType,
) -> None:
    """Test if subscribed topic is not a match."""
    await mqtt_mock_entry()
    await mqtt.async_subscribe(hass, "test-topic", record_calls)

    async_fire_mqtt_message(hass, "another-test-topic", "test-payload")

    await hass.async_block_till_done()
    assert len(recorded_calls) == 0


async def test_subscribe_topic_level_wildcard(
    hass: HomeAssistant,
    mqtt_mock_entry: MqttMockHAClientGenerator,
    recorded_calls: list[ReceiveMessage],
    record_calls: MessageCallbackType,
) -> None:
    """Test the subscription of wildcard topics."""
    await mqtt_mock_entry()
    await mqtt.async_subscribe(hass, "test-topic/+/on", record_calls)

    async_fire_mqtt_message(hass, "test-topic/bier/on", "test-payload")

    await hass.async_block_till_done()
    assert len(recorded_calls) == 1
    assert recorded_calls[0].topic == "test-topic/bier/on"
    assert recorded_calls[0].payload == "test-payload"


async def test_subscribe_topic_level_wildcard_no_subtree_match(
    hass: HomeAssistant,
    mqtt_mock_entry: MqttMockHAClientGenerator,
    recorded_calls: list[ReceiveMessage],
    record_calls: MessageCallbackType,
) -> None:
    """Test the subscription of wildcard topics."""
    await mqtt_mock_entry()
    await mqtt.async_subscribe(hass, "test-topic/+/on", record_calls)

    async_fire_mqtt_message(hass, "test-topic/bier", "test-payload")

    await hass.async_block_till_done()
    assert len(recorded_calls) == 0


async def test_subscribe_topic_level_wildcard_root_topic_no_subtree_match(
    hass: HomeAssistant,
    mqtt_mock_entry: MqttMockHAClientGenerator,
    recorded_calls: list[ReceiveMessage],
    record_calls: MessageCallbackType,
) -> None:
    """Test the subscription of wildcard topics."""
    await mqtt_mock_entry()
    await mqtt.async_subscribe(hass, "test-topic/#", record_calls)

    async_fire_mqtt_message(hass, "test-topic-123", "test-payload")

    await hass.async_block_till_done()
    assert len(recorded_calls) == 0


async def test_subscribe_topic_subtree_wildcard_subtree_topic(
    hass: HomeAssistant,
    mqtt_mock_entry: MqttMockHAClientGenerator,
    recorded_calls: list[ReceiveMessage],
    record_calls: MessageCallbackType,
) -> None:
    """Test the subscription of wildcard topics."""
    await mqtt_mock_entry()
    await mqtt.async_subscribe(hass, "test-topic/#", record_calls)

    async_fire_mqtt_message(hass, "test-topic/bier/on", "test-payload")

    await hass.async_block_till_done()
    assert len(recorded_calls) == 1
    assert recorded_calls[0].topic == "test-topic/bier/on"
    assert recorded_calls[0].payload == "test-payload"


async def test_subscribe_topic_subtree_wildcard_root_topic(
    hass: HomeAssistant,
    mqtt_mock_entry: MqttMockHAClientGenerator,
    recorded_calls: list[ReceiveMessage],
    record_calls: MessageCallbackType,
) -> None:
    """Test the subscription of wildcard topics."""
    await mqtt_mock_entry()
    await mqtt.async_subscribe(hass, "test-topic/#", record_calls)

    async_fire_mqtt_message(hass, "test-topic", "test-payload")

    await hass.async_block_till_done()
    assert len(recorded_calls) == 1
    assert recorded_calls[0].topic == "test-topic"
    assert recorded_calls[0].payload == "test-payload"


async def test_subscribe_topic_subtree_wildcard_no_match(
    hass: HomeAssistant,
    mqtt_mock_entry: MqttMockHAClientGenerator,
    recorded_calls: list[ReceiveMessage],
    record_calls: MessageCallbackType,
) -> None:
    """Test the subscription of wildcard topics."""
    await mqtt_mock_entry()
    await mqtt.async_subscribe(hass, "test-topic/#", record_calls)

    async_fire_mqtt_message(hass, "another-test-topic", "test-payload")

    await hass.async_block_till_done()
    assert len(recorded_calls) == 0


async def test_subscribe_topic_level_wildcard_and_wildcard_root_topic(
    hass: HomeAssistant,
    mqtt_mock_entry: MqttMockHAClientGenerator,
    recorded_calls: list[ReceiveMessage],
    record_calls: MessageCallbackType,
) -> None:
    """Test the subscription of wildcard topics."""
    await mqtt_mock_entry()
    await mqtt.async_subscribe(hass, "+/test-topic/#", record_calls)

    async_fire_mqtt_message(hass, "hi/test-topic", "test-payload")

    await hass.async_block_till_done()
    assert len(recorded_calls) == 1
    assert recorded_calls[0].topic == "hi/test-topic"
    assert recorded_calls[0].payload == "test-payload"


async def test_subscribe_topic_level_wildcard_and_wildcard_subtree_topic(
    hass: HomeAssistant,
    mqtt_mock_entry: MqttMockHAClientGenerator,
    recorded_calls: list[ReceiveMessage],
    record_calls: MessageCallbackType,
) -> None:
    """Test the subscription of wildcard topics."""
    await mqtt_mock_entry()
    await mqtt.async_subscribe(hass, "+/test-topic/#", record_calls)

    async_fire_mqtt_message(hass, "hi/test-topic/here-iam", "test-payload")

    await hass.async_block_till_done()
    assert len(recorded_calls) == 1
    assert recorded_calls[0].topic == "hi/test-topic/here-iam"
    assert recorded_calls[0].payload == "test-payload"


async def test_subscribe_topic_level_wildcard_and_wildcard_level_no_match(
    hass: HomeAssistant,
    mqtt_mock_entry: MqttMockHAClientGenerator,
    recorded_calls: list[ReceiveMessage],
    record_calls: MessageCallbackType,
) -> None:
    """Test the subscription of wildcard topics."""
    await mqtt_mock_entry()
    await mqtt.async_subscribe(hass, "+/test-topic/#", record_calls)

    async_fire_mqtt_message(hass, "hi/here-iam/test-topic", "test-payload")

    await hass.async_block_till_done()
    assert len(recorded_calls) == 0


async def test_subscribe_topic_level_wildcard_and_wildcard_no_match(
    hass: HomeAssistant,
    mqtt_mock_entry: MqttMockHAClientGenerator,
    recorded_calls: list[ReceiveMessage],
    record_calls: MessageCallbackType,
) -> None:
    """Test the subscription of wildcard topics."""
    await mqtt_mock_entry()
    await mqtt.async_subscribe(hass, "+/test-topic/#", record_calls)

    async_fire_mqtt_message(hass, "hi/another-test-topic", "test-payload")

    await hass.async_block_till_done()
    assert len(recorded_calls) == 0


async def test_subscribe_topic_sys_root(
    hass: HomeAssistant,
    mqtt_mock_entry: MqttMockHAClientGenerator,
    recorded_calls: list[ReceiveMessage],
    record_calls: MessageCallbackType,
) -> None:
    """Test the subscription of $ root topics."""
    await mqtt_mock_entry()
    await mqtt.async_subscribe(hass, "$test-topic/subtree/on", record_calls)

    async_fire_mqtt_message(hass, "$test-topic/subtree/on", "test-payload")

    await hass.async_block_till_done()
    assert len(recorded_calls) == 1
    assert recorded_calls[0].topic == "$test-topic/subtree/on"
    assert recorded_calls[0].payload == "test-payload"


async def test_subscribe_topic_sys_root_and_wildcard_topic(
    hass: HomeAssistant,
    mqtt_mock_entry: MqttMockHAClientGenerator,
    recorded_calls: list[ReceiveMessage],
    record_calls: MessageCallbackType,
) -> None:
    """Test the subscription of $ root and wildcard topics."""
    await mqtt_mock_entry()
    await mqtt.async_subscribe(hass, "$test-topic/#", record_calls)

    async_fire_mqtt_message(hass, "$test-topic/some-topic", "test-payload")

    await hass.async_block_till_done()
    assert len(recorded_calls) == 1
    assert recorded_calls[0].topic == "$test-topic/some-topic"
    assert recorded_calls[0].payload == "test-payload"


async def test_subscribe_topic_sys_root_and_wildcard_subtree_topic(
    hass: HomeAssistant,
    mqtt_mock_entry: MqttMockHAClientGenerator,
    recorded_calls: list[ReceiveMessage],
    record_calls: MessageCallbackType,
) -> None:
    """Test the subscription of $ root and wildcard subtree topics."""
    await mqtt_mock_entry()
    await mqtt.async_subscribe(hass, "$test-topic/subtree/#", record_calls)

    async_fire_mqtt_message(hass, "$test-topic/subtree/some-topic", "test-payload")

    await hass.async_block_till_done()
    assert len(recorded_calls) == 1
    assert recorded_calls[0].topic == "$test-topic/subtree/some-topic"
    assert recorded_calls[0].payload == "test-payload"


async def test_subscribe_special_characters(
    hass: HomeAssistant,
    mqtt_mock_entry: MqttMockHAClientGenerator,
    recorded_calls: list[ReceiveMessage],
    record_calls: MessageCallbackType,
) -> None:
    """Test the subscription to topics with special characters."""
    await mqtt_mock_entry()
    topic = "/test-topic/$(.)[^]{-}"
    payload = "p4y.l[]a|> ?"

    await mqtt.async_subscribe(hass, topic, record_calls)

    async_fire_mqtt_message(hass, topic, payload)
    await hass.async_block_till_done()
    assert len(recorded_calls) == 1
    assert recorded_calls[0].topic == topic
    assert recorded_calls[0].payload == payload


async def test_subscribe_same_topic(
    hass: HomeAssistant,
    mock_debouncer: asyncio.Event,
    setup_with_birth_msg_client_mock: MqttMockPahoClient,
) -> None:
    """Test subscribing to same topic twice and simulate retained messages.

    When subscribing to the same topic again, SUBSCRIBE must be sent to the broker again
    for it to resend any retained messages.
    """
    mqtt_client_mock = setup_with_birth_msg_client_mock
    calls_a: list[ReceiveMessage] = []
    calls_b: list[ReceiveMessage] = []

    @callback
    def _callback_a(msg: ReceiveMessage) -> None:
        calls_a.append(msg)

    @callback
    def _callback_b(msg: ReceiveMessage) -> None:
        calls_b.append(msg)

    mqtt_client_mock.reset_mock()
    mock_debouncer.clear()
    await mqtt.async_subscribe(hass, "test/state", _callback_a, qos=0)
    # Simulate a non retained message after the first subscription
    async_fire_mqtt_message(hass, "test/state", "online", qos=0, retain=False)
    await mock_debouncer.wait()
    assert len(calls_a) == 1
    mqtt_client_mock.subscribe.assert_called()
    calls_a = []
    mqtt_client_mock.reset_mock()

    await hass.async_block_till_done()
    mock_debouncer.clear()
    await mqtt.async_subscribe(hass, "test/state", _callback_b, qos=1)
    # Simulate an other non retained message after the second subscription
    async_fire_mqtt_message(hass, "test/state", "online", qos=0, retain=False)
    await mock_debouncer.wait()
    # Both subscriptions should receive updates
    assert len(calls_a) == 1
    assert len(calls_b) == 1
    mqtt_client_mock.subscribe.assert_called()


async def test_replaying_payload_same_topic(
    hass: HomeAssistant,
    mock_debouncer: asyncio.Event,
    setup_with_birth_msg_client_mock: MqttMockPahoClient,
) -> None:
    """Test replaying retained messages.

    When subscribing to the same topic again, SUBSCRIBE must be sent to the broker again
    for it to resend any retained messages for new subscriptions.
    Retained messages must only be replayed for new subscriptions, except
    when the MQTT client is reconnecting.
    """
    mqtt_client_mock = setup_with_birth_msg_client_mock
    calls_a: list[ReceiveMessage] = []
    calls_b: list[ReceiveMessage] = []

    @callback
    def _callback_a(msg: ReceiveMessage) -> None:
        calls_a.append(msg)

    @callback
    def _callback_b(msg: ReceiveMessage) -> None:
        calls_b.append(msg)

    mqtt_client_mock.reset_mock()
    mock_debouncer.clear()
    await mqtt.async_subscribe(hass, "test/state", _callback_a)
    await mock_debouncer.wait()
    async_fire_mqtt_message(
        hass, "test/state", "online", qos=0, retain=True
    )  # Simulate a (retained) message played back
    assert len(calls_a) == 1
    mqtt_client_mock.subscribe.assert_called()
    calls_a = []
    mqtt_client_mock.reset_mock()

    mock_debouncer.clear()
    await mqtt.async_subscribe(hass, "test/state", _callback_b)
    await mock_debouncer.wait()

    # Simulate edge case where non retained message was received
    # after subscription at HA but before the debouncer delay was passed.
    # The message without retain flag directly after a subscription should
    # be processed by both subscriptions.
    async_fire_mqtt_message(hass, "test/state", "online", qos=0, retain=False)

    # Simulate a (retained) message played back on new subscriptions
    async_fire_mqtt_message(hass, "test/state", "online", qos=0, retain=True)

    # The current subscription only received the message without retain flag
    assert len(calls_a) == 1
    assert help_assert_message(calls_a[0], "test/state", "online", qos=0, retain=False)
    # The retained message playback should only be processed by the new subscription.
    # The existing subscription already got the latest update, hence the existing
    # subscription should not receive the replayed (retained) message.
    # Messages without retain flag are received on both subscriptions.
    assert len(calls_b) == 2
    assert help_assert_message(calls_b[0], "test/state", "online", qos=0, retain=False)
    assert help_assert_message(calls_b[1], "test/state", "online", qos=0, retain=True)
    mqtt_client_mock.subscribe.assert_called()

    calls_a = []
    calls_b = []
    mqtt_client_mock.reset_mock()

    # Simulate new message played back on new subscriptions
    # After connecting the retain flag will not be set, even if the
    # payload published was retained, we cannot see that
    async_fire_mqtt_message(hass, "test/state", "online", qos=0, retain=False)
    assert len(calls_a) == 1
    assert help_assert_message(calls_a[0], "test/state", "online", qos=0, retain=False)
    assert len(calls_b) == 1
    assert help_assert_message(calls_b[0], "test/state", "online", qos=0, retain=False)

    # Now simulate the broker was disconnected shortly
    calls_a = []
    calls_b = []
    mqtt_client_mock.reset_mock()
    mqtt_client_mock.on_disconnect(None, None, 0)

    mock_debouncer.clear()
    mqtt_client_mock.on_connect(None, None, None, 0)
    await mock_debouncer.wait()
    mqtt_client_mock.subscribe.assert_called()
    # Simulate a (retained) message played back after reconnecting
    async_fire_mqtt_message(hass, "test/state", "online", qos=0, retain=True)
    # Both subscriptions now should replay the retained message
    assert len(calls_a) == 1
    assert help_assert_message(calls_a[0], "test/state", "online", qos=0, retain=True)
    assert len(calls_b) == 1
    assert help_assert_message(calls_b[0], "test/state", "online", qos=0, retain=True)


async def test_replaying_payload_after_resubscribing(
    hass: HomeAssistant,
    mock_debouncer: asyncio.Event,
    setup_with_birth_msg_client_mock: MqttMockPahoClient,
) -> None:
    """Test replaying and filtering retained messages after resubscribing.

    When subscribing to the same topic again, SUBSCRIBE must be sent to the broker again
    for it to resend any retained messages for new subscriptions.
    Retained messages must only be replayed for new subscriptions, except
    when the MQTT client is reconnection.
    """
    mqtt_client_mock = setup_with_birth_msg_client_mock
    calls_a: list[ReceiveMessage] = []

    @callback
    def _callback_a(msg: ReceiveMessage) -> None:
        calls_a.append(msg)

    mqtt_client_mock.reset_mock()
    mock_debouncer.clear()
    unsub = await mqtt.async_subscribe(hass, "test/state", _callback_a)
    await mock_debouncer.wait()
    mqtt_client_mock.subscribe.assert_called()

    # Simulate a (retained) message played back
    async_fire_mqtt_message(hass, "test/state", "online", qos=0, retain=True)
    assert help_assert_message(calls_a[0], "test/state", "online", qos=0, retain=True)
    calls_a.clear()

    # Test we get updates
    async_fire_mqtt_message(hass, "test/state", "offline", qos=0, retain=False)
    assert help_assert_message(calls_a[0], "test/state", "offline", qos=0, retain=False)
    calls_a.clear()

    # Test we filter new retained updates
    async_fire_mqtt_message(hass, "test/state", "offline", qos=0, retain=True)
    await hass.async_block_till_done()
    assert len(calls_a) == 0

    # Unsubscribe an resubscribe again
    mock_debouncer.clear()
    unsub()
    unsub = await mqtt.async_subscribe(hass, "test/state", _callback_a)
    await mock_debouncer.wait()
    mqtt_client_mock.subscribe.assert_called()

    # Simulate we can receive a (retained) played back message again
    async_fire_mqtt_message(hass, "test/state", "online", qos=0, retain=True)
    assert help_assert_message(calls_a[0], "test/state", "online", qos=0, retain=True)


async def test_replaying_payload_wildcard_topic(
    hass: HomeAssistant,
    mock_debouncer: asyncio.Event,
    setup_with_birth_msg_client_mock: MqttMockPahoClient,
) -> None:
    """Test replaying retained messages.

    When we have multiple subscriptions to the same wildcard topic,
    SUBSCRIBE must be sent to the broker again
    for it to resend any retained messages for new subscriptions.
    Retained messages should only be replayed for new subscriptions, except
    when the MQTT client is reconnection.
    """
    mqtt_client_mock = setup_with_birth_msg_client_mock
    calls_a: list[ReceiveMessage] = []
    calls_b: list[ReceiveMessage] = []

    @callback
    def _callback_a(msg: ReceiveMessage) -> None:
        calls_a.append(msg)

    @callback
    def _callback_b(msg: ReceiveMessage) -> None:
        calls_b.append(msg)

    mqtt_client_mock.reset_mock()
    mock_debouncer.clear()
    await mqtt.async_subscribe(hass, "test/#", _callback_a)
    await mock_debouncer.wait()
    # Simulate (retained) messages being played back on new subscriptions
    async_fire_mqtt_message(hass, "test/state1", "new_value_1", qos=0, retain=True)
    async_fire_mqtt_message(hass, "test/state2", "new_value_2", qos=0, retain=True)
    assert len(calls_a) == 2
    mqtt_client_mock.subscribe.assert_called()
    calls_a = []
    mqtt_client_mock.reset_mock()

    # resubscribe to the wild card topic again
    mock_debouncer.clear()
    await mqtt.async_subscribe(hass, "test/#", _callback_b)
    await mock_debouncer.wait()
    # Simulate (retained) messages being played back on new subscriptions
    async_fire_mqtt_message(hass, "test/state1", "initial_value_1", qos=0, retain=True)
    async_fire_mqtt_message(hass, "test/state2", "initial_value_2", qos=0, retain=True)
    # The retained messages playback should only be processed for the new subscriptions
    assert len(calls_a) == 0
    assert len(calls_b) == 2
    mqtt_client_mock.subscribe.assert_called()

    calls_a = []
    calls_b = []
    mqtt_client_mock.reset_mock()

    # Simulate new messages being received
    async_fire_mqtt_message(hass, "test/state1", "update_value_1", qos=0, retain=False)
    async_fire_mqtt_message(hass, "test/state2", "update_value_2", qos=0, retain=False)
    assert len(calls_a) == 2
    assert len(calls_b) == 2

    # Now simulate the broker was disconnected shortly
    calls_a = []
    calls_b = []
    mqtt_client_mock.reset_mock()
    mqtt_client_mock.on_disconnect(None, None, 0)

    mock_debouncer.clear()
    mqtt_client_mock.on_connect(None, None, None, 0)
    await mock_debouncer.wait()

    mqtt_client_mock.subscribe.assert_called()
    # Simulate the (retained) messages are played back after reconnecting
    # for all subscriptions
    async_fire_mqtt_message(hass, "test/state1", "update_value_1", qos=0, retain=True)
    async_fire_mqtt_message(hass, "test/state2", "update_value_2", qos=0, retain=True)
    # Both subscriptions should replay
    assert len(calls_a) == 2
    assert len(calls_b) == 2


async def test_not_calling_unsubscribe_with_active_subscribers(
    hass: HomeAssistant,
    mock_debouncer: asyncio.Event,
    setup_with_birth_msg_client_mock: MqttMockPahoClient,
    record_calls: MessageCallbackType,
) -> None:
    """Test not calling unsubscribe() when other subscribers are active."""
    mqtt_client_mock = setup_with_birth_msg_client_mock
    mqtt_client_mock.reset_mock()
    mock_debouncer.clear()
    unsub = await mqtt.async_subscribe(hass, "test/state", record_calls, 2)
    await mqtt.async_subscribe(hass, "test/state", record_calls, 1)
    await mock_debouncer.wait()
    assert mqtt_client_mock.subscribe.called

    mock_debouncer.clear()
    unsub()
    await hass.async_block_till_done()
    await hass.async_block_till_done(wait_background_tasks=True)
    async_fire_time_changed(hass, utcnow() + timedelta(seconds=3))  # cooldown
    assert not mqtt_client_mock.unsubscribe.called
    assert not mock_debouncer.is_set()


async def test_not_calling_subscribe_when_unsubscribed_within_cooldown(
    hass: HomeAssistant,
    mock_debouncer: asyncio.Event,
    mqtt_mock_entry: MqttMockHAClientGenerator,
    record_calls: MessageCallbackType,
) -> None:
    """Test not calling subscribe() when it is unsubscribed.

    Make sure subscriptions are cleared if unsubscribed before
    the subscribe cool down period has ended.
    """
    mqtt_mock = await mqtt_mock_entry()
    mqtt_client_mock = mqtt_mock._mqttc
    await mock_debouncer.wait()

    mock_debouncer.clear()
    mqtt_client_mock.subscribe.reset_mock()
    unsub = await mqtt.async_subscribe(hass, "test/state", record_calls)
    unsub()
    await mock_debouncer.wait()
    # The debouncer executes without an pending subscribes
    assert not mqtt_client_mock.subscribe.called


async def test_unsubscribe_race(
    hass: HomeAssistant,
    mock_debouncer: asyncio.Event,
    setup_with_birth_msg_client_mock: MqttMockPahoClient,
) -> None:
    """Test not calling unsubscribe() when other subscribers are active."""
    mqtt_client_mock = setup_with_birth_msg_client_mock
    calls_a: list[ReceiveMessage] = []
    calls_b: list[ReceiveMessage] = []

    @callback
    def _callback_a(msg: ReceiveMessage) -> None:
        calls_a.append(msg)

    @callback
    def _callback_b(msg: ReceiveMessage) -> None:
        calls_b.append(msg)

    mqtt_client_mock.reset_mock()

    mock_debouncer.clear()
    unsub = await mqtt.async_subscribe(hass, "test/state", _callback_a)
    unsub()
    await mqtt.async_subscribe(hass, "test/state", _callback_b)
    await mock_debouncer.wait()

    async_fire_mqtt_message(hass, "test/state", "online")
    assert not calls_a
    assert calls_b

    # We allow either calls [subscribe, unsubscribe, subscribe], [subscribe, subscribe] or
    # when both subscriptions were combined [subscribe]
    expected_calls_1 = [
        call.subscribe([("test/state", 0)]),
        call.unsubscribe("test/state"),
        call.subscribe([("test/state", 0)]),
    ]
    expected_calls_2 = [
        call.subscribe([("test/state", 0)]),
        call.subscribe([("test/state", 0)]),
    ]
    expected_calls_3 = [
        call.subscribe([("test/state", 0)]),
    ]
    assert mqtt_client_mock.mock_calls in (
        expected_calls_1,
        expected_calls_2,
        expected_calls_3,
    )


@pytest.mark.parametrize(
    "mqtt_config_entry_data",
    [{mqtt.CONF_BROKER: "mock-broker", mqtt.CONF_DISCOVERY: False}],
)
async def test_restore_subscriptions_on_reconnect(
    hass: HomeAssistant,
    mock_debouncer: asyncio.Event,
    setup_with_birth_msg_client_mock: MqttMockPahoClient,
    record_calls: MessageCallbackType,
) -> None:
    """Test subscriptions are restored on reconnect."""
    mqtt_client_mock = setup_with_birth_msg_client_mock

    mqtt_client_mock.reset_mock()

    mock_debouncer.clear()
    await mqtt.async_subscribe(hass, "test/state", record_calls)
    async_fire_time_changed(hass, utcnow() + timedelta(seconds=3))  # cooldown
    await mock_debouncer.wait()
    assert ("test/state", 0) in help_all_subscribe_calls(mqtt_client_mock)

    mqtt_client_mock.reset_mock()
    mqtt_client_mock.on_disconnect(None, None, 0)

    mock_debouncer.clear()
    mqtt_client_mock.on_connect(None, None, None, 0)
    await mock_debouncer.wait()
    assert ("test/state", 0) in help_all_subscribe_calls(mqtt_client_mock)


@pytest.mark.parametrize(
    "mqtt_config_entry_data",
    [{mqtt.CONF_BROKER: "mock-broker", mqtt.CONF_DISCOVERY: False}],
)
async def test_restore_all_active_subscriptions_on_reconnect(
    hass: HomeAssistant,
    mock_debouncer: asyncio.Event,
    setup_with_birth_msg_client_mock: MqttMockPahoClient,
    record_calls: MessageCallbackType,
) -> None:
    """Test active subscriptions are restored correctly on reconnect."""
    mqtt_client_mock = setup_with_birth_msg_client_mock
    mqtt_client_mock.reset_mock()
    mock_debouncer.clear()
    unsub = await mqtt.async_subscribe(hass, "test/state", record_calls, qos=2)
    await mqtt.async_subscribe(hass, "test/state", record_calls, qos=1)
    await mqtt.async_subscribe(hass, "test/state", record_calls, qos=0)
    # cooldown
    await mock_debouncer.wait()

    # the subscription with the highest QoS should survive
    expected = [
        call([("test/state", 2)]),
    ]
    assert mqtt_client_mock.subscribe.mock_calls == expected

    unsub()
    assert mqtt_client_mock.unsubscribe.call_count == 0

    mqtt_client_mock.on_disconnect(None, None, 0)

    mock_debouncer.clear()
    mqtt_client_mock.on_connect(None, None, None, 0)
    # wait for cooldown
    await mock_debouncer.wait()

    expected.append(call([("test/state", 1)]))
    for expected_call in expected:
        assert mqtt_client_mock.subscribe.hass_call(expected_call)


@pytest.mark.parametrize(
    "mqtt_config_entry_data",
    [{mqtt.CONF_BROKER: "mock-broker", mqtt.CONF_DISCOVERY: False}],
)
async def test_subscribed_at_highest_qos(
    hass: HomeAssistant,
    mock_debouncer: asyncio.Event,
    setup_with_birth_msg_client_mock: MqttMockPahoClient,
    record_calls: MessageCallbackType,
) -> None:
    """Test the highest qos as assigned when subscribing to the same topic."""
    mqtt_client_mock = setup_with_birth_msg_client_mock
    mqtt_client_mock.reset_mock()
    mock_debouncer.clear()
    await mqtt.async_subscribe(hass, "test/state", record_calls, qos=0)
    await hass.async_block_till_done()
    # cooldown
    await mock_debouncer.wait()
    assert ("test/state", 0) in help_all_subscribe_calls(mqtt_client_mock)
    mqtt_client_mock.reset_mock()

    mock_debouncer.clear()
    await mqtt.async_subscribe(hass, "test/state", record_calls, qos=1)
    await mqtt.async_subscribe(hass, "test/state", record_calls, qos=2)
    # cooldown
    await mock_debouncer.wait()

    # the subscription with the highest QoS should survive
    assert help_all_subscribe_calls(mqtt_client_mock) == [("test/state", 2)]


async def test_reload_entry_with_restored_subscriptions(
    hass: HomeAssistant,
    mock_debouncer: asyncio.Event,
    mqtt_client_mock: MqttMockPahoClient,
    record_calls: MessageCallbackType,
    recorded_calls: list[ReceiveMessage],
) -> None:
    """Test reloading the config entry with with subscriptions restored."""
    # Setup the MQTT entry
    entry = MockConfigEntry(domain=mqtt.DOMAIN, data={mqtt.CONF_BROKER: "test-broker"})
    entry.add_to_hass(hass)
    hass.config.components.add(mqtt.DOMAIN)
    with patch("homeassistant.config.load_yaml_config_file", return_value={}):
        await hass.config_entries.async_setup(entry.entry_id)

    mock_debouncer.clear()
    await mqtt.async_subscribe(hass, "test-topic", record_calls)
    await mqtt.async_subscribe(hass, "wild/+/card", record_calls)
    # cooldown
    await mock_debouncer.wait()

    async_fire_mqtt_message(hass, "test-topic", "test-payload")
    async_fire_mqtt_message(hass, "wild/any/card", "wild-card-payload")

    assert len(recorded_calls) == 2
    assert recorded_calls[0].topic == "test-topic"
    assert recorded_calls[0].payload == "test-payload"
    assert recorded_calls[1].topic == "wild/any/card"
    assert recorded_calls[1].payload == "wild-card-payload"
    recorded_calls.clear()

    # Reload the entry
    with patch("homeassistant.config.load_yaml_config_file", return_value={}):
        assert await hass.config_entries.async_reload(entry.entry_id)
        mock_debouncer.clear()
        assert entry.state is ConfigEntryState.LOADED
        # cooldown
        await mock_debouncer.wait()

    async_fire_mqtt_message(hass, "test-topic", "test-payload2")
    async_fire_mqtt_message(hass, "wild/any/card", "wild-card-payload2")

    assert len(recorded_calls) == 2
    assert recorded_calls[0].topic == "test-topic"
    assert recorded_calls[0].payload == "test-payload2"
    assert recorded_calls[1].topic == "wild/any/card"
    assert recorded_calls[1].payload == "wild-card-payload2"
    recorded_calls.clear()

    # Reload the entry again
    with patch("homeassistant.config.load_yaml_config_file", return_value={}):
        assert await hass.config_entries.async_reload(entry.entry_id)
        mock_debouncer.clear()
        assert entry.state is ConfigEntryState.LOADED
        # cooldown
        await mock_debouncer.wait()

    async_fire_mqtt_message(hass, "test-topic", "test-payload3")
    async_fire_mqtt_message(hass, "wild/any/card", "wild-card-payload3")

    assert len(recorded_calls) == 2
    assert recorded_calls[0].topic == "test-topic"
    assert recorded_calls[0].payload == "test-payload3"
    assert recorded_calls[1].topic == "wild/any/card"
    assert recorded_calls[1].payload == "wild-card-payload3"


<<<<<<< HEAD
async def test_canceling_debouncer_on_shutdown(
    hass: HomeAssistant,
    record_calls: MessageCallbackType,
    mock_debouncer: asyncio.Event,
    setup_with_birth_msg_client_mock: MqttMockPahoClient,
) -> None:
    """Test canceling the debouncer when HA shuts down."""
    mqtt_client_mock = setup_with_birth_msg_client_mock
    # Mock we are past initial setup
    await mock_debouncer.wait()
    with patch("homeassistant.components.mqtt.client.SUBSCRIBE_COOLDOWN", 2):
        mock_debouncer.clear()
        await mqtt.async_subscribe(hass, "test/state1", record_calls)
        async_fire_time_changed(hass, utcnow() + timedelta(seconds=0.1))
        # Stop HA so the scheduled debouncer task will be canceled
        mqtt_client_mock.subscribe.reset_mock()
        hass.bus.fire(EVENT_HOMEASSISTANT_STOP)
        await mqtt.async_subscribe(hass, "test/state2", record_calls)
        async_fire_time_changed(hass, utcnow() + timedelta(seconds=0.1))
        await mqtt.async_subscribe(hass, "test/state3", record_calls)
        async_fire_time_changed(hass, utcnow() + timedelta(seconds=0.1))
        await mqtt.async_subscribe(hass, "test/state4", record_calls)
        async_fire_time_changed(hass, utcnow() + timedelta(seconds=0.1))
        await mqtt.async_subscribe(hass, "test/state5", record_calls)
        async_fire_time_changed(hass, utcnow() + timedelta(seconds=5))
        await hass.async_block_till_done(wait_background_tasks=True)
        # Assert the debouncer subscribe job was not executed
        assert not mock_debouncer.is_set()
        mqtt_client_mock.subscribe.assert_not_called()

        # Note thet the broker connection will not be disconnected gracefully
        await hass.async_block_till_done()
        async_fire_time_changed(hass, utcnow() + timedelta(seconds=5))
        await asyncio.sleep(0)
        await hass.async_block_till_done(wait_background_tasks=True)
        mqtt_client_mock.subscribe.assert_not_called()
        mqtt_client_mock.disconnect.assert_not_called()


async def test_canceling_debouncer_normal(
    hass: HomeAssistant,
    caplog: pytest.LogCaptureFixture,
) -> None:
    """Test canceling the debouncer before completion."""

    async def _async_myjob() -> None:
        await asyncio.sleep(1.0)

    debouncer = EnsureJobAfterCooldown(0.0, _async_myjob)
    debouncer.async_schedule()
    await asyncio.sleep(0.01)
    assert debouncer._task is not None
    await debouncer.async_cleanup()
    assert debouncer._task is None


async def test_canceling_debouncer_throws(
    hass: HomeAssistant,
    caplog: pytest.LogCaptureFixture,
) -> None:
    """Test canceling the debouncer when HA shuts down."""

    async def _async_myjob() -> None:
        await asyncio.sleep(1.0)

    debouncer = EnsureJobAfterCooldown(0.0, _async_myjob)
    debouncer.async_schedule()
    await asyncio.sleep(0.01)
    assert debouncer._task is not None
    # let debouncer._task fail by mocking it
    with patch.object(debouncer, "_task") as task:
        task.cancel = MagicMock(return_value=True)
        await debouncer.async_cleanup()
        assert "Error cleaning up task" in caplog.text
        await hass.async_block_till_done()
        async_fire_time_changed(hass, utcnow() + timedelta(seconds=5))
        await hass.async_block_till_done()


=======
>>>>>>> ddd80833
async def test_initial_setup_logs_error(
    hass: HomeAssistant,
    caplog: pytest.LogCaptureFixture,
    mqtt_client_mock: MqttMockPahoClient,
) -> None:
    """Test for setup failure if initial client connection fails."""
    entry = MockConfigEntry(domain=mqtt.DOMAIN, data={mqtt.CONF_BROKER: "test-broker"})
    entry.add_to_hass(hass)
    mqtt_client_mock.connect.side_effect = MagicMock(return_value=1)
    try:
        assert await hass.config_entries.async_setup(entry.entry_id)
    except HomeAssistantError:
        assert True
    assert "Failed to connect to MQTT server:" in caplog.text


async def test_logs_error_if_no_connect_broker(
    hass: HomeAssistant,
    caplog: pytest.LogCaptureFixture,
    setup_with_birth_msg_client_mock: MqttMockPahoClient,
) -> None:
    """Test for setup failure if connection to broker is missing."""
    mqtt_client_mock = setup_with_birth_msg_client_mock
    # test with rc = 3 -> broker unavailable
    mqtt_client_mock.on_disconnect(Mock(), None, 0)
    mqtt_client_mock.on_connect(Mock(), None, None, 3)
    await hass.async_block_till_done()
    assert (
        "Unable to connect to the MQTT broker: Connection Refused: broker unavailable."
        in caplog.text
    )


@pytest.mark.parametrize("return_code", [4, 5])
async def test_triggers_reauth_flow_if_auth_fails(
    hass: HomeAssistant,
    caplog: pytest.LogCaptureFixture,
    setup_with_birth_msg_client_mock: MqttMockPahoClient,
    return_code: int,
) -> None:
    """Test re-auth is triggered if authentication is failing."""
    mqtt_client_mock = setup_with_birth_msg_client_mock
    # test with rc = 4 -> CONNACK_REFUSED_NOT_AUTHORIZED and 5 -> CONNACK_REFUSED_BAD_USERNAME_PASSWORD
    mqtt_client_mock.on_disconnect(Mock(), None, 0)
    mqtt_client_mock.on_connect(Mock(), None, None, return_code)
    await hass.async_block_till_done()
    flows = hass.config_entries.flow.async_progress()
    assert len(flows) == 1
    assert flows[0]["context"]["source"] == "reauth"


@patch("homeassistant.components.mqtt.client.TIMEOUT_ACK", 0.3)
async def test_handle_mqtt_on_callback(
    hass: HomeAssistant,
    caplog: pytest.LogCaptureFixture,
    setup_with_birth_msg_client_mock: MqttMockPahoClient,
) -> None:
    """Test receiving an ACK callback before waiting for it."""
    mqtt_client_mock = setup_with_birth_msg_client_mock
    with patch.object(mqtt_client_mock, "get_mid", return_value=100):
        # Simulate an ACK for mid == 100, this will call mqtt_mock._async_get_mid_future(mid)
        mqtt_client_mock.on_publish(mqtt_client_mock, None, 100)
        await hass.async_block_till_done()
        # Make sure the ACK has been received
        await hass.async_block_till_done()
        # Now call publish without call back, this will call _async_async_wait_for_mid(msg_info.mid)
        await mqtt.async_publish(hass, "no_callback/test-topic", "test-payload")
        # Since the mid event was already set, we should not see any timeout warning in the log
        await hass.async_block_till_done()
        assert "No ACK from MQTT server" not in caplog.text


async def test_handle_mqtt_on_callback_after_timeout(
    hass: HomeAssistant,
    caplog: pytest.LogCaptureFixture,
    mqtt_mock_entry: MqttMockHAClientGenerator,
    mqtt_client_mock: MqttMockPahoClient,
) -> None:
    """Test receiving an ACK after a timeout."""
    mqtt_mock = await mqtt_mock_entry()
    # Simulate the mid future getting a timeout
    mqtt_mock()._async_get_mid_future(100).set_exception(asyncio.TimeoutError)
    # Simulate an ACK for mid == 100, being received after the timeout
    mqtt_client_mock.on_publish(mqtt_client_mock, None, 100)
    await hass.async_block_till_done()
    assert "No ACK from MQTT server" not in caplog.text
    assert "InvalidStateError" not in caplog.text


async def test_publish_error(
    hass: HomeAssistant, caplog: pytest.LogCaptureFixture
) -> None:
    """Test publish error."""
    entry = MockConfigEntry(domain=mqtt.DOMAIN, data={mqtt.CONF_BROKER: "test-broker"})
    entry.add_to_hass(hass)

    # simulate an Out of memory error
    with patch(
        "homeassistant.components.mqtt.async_client.AsyncMQTTClient"
    ) as mock_client:
        mock_client().connect = lambda *args: 1
        mock_client().publish().rc = 1
        assert await hass.config_entries.async_setup(entry.entry_id)
        with pytest.raises(HomeAssistantError):
            await mqtt.async_publish(
                hass, "some-topic", b"test-payload", qos=0, retain=False, encoding=None
            )
        assert "Failed to connect to MQTT server: Out of memory." in caplog.text


async def test_subscribe_error(
    hass: HomeAssistant,
    setup_with_birth_msg_client_mock: MqttMockPahoClient,
    record_calls: MessageCallbackType,
    caplog: pytest.LogCaptureFixture,
) -> None:
    """Test publish error."""
    mqtt_client_mock = setup_with_birth_msg_client_mock
    mqtt_client_mock.reset_mock()
    # simulate client is not connected error before subscribing
    mqtt_client_mock.subscribe.side_effect = lambda *args: (4, None)
    with patch("homeassistant.components.mqtt.client.SUBSCRIBE_COOLDOWN", 0.0):
        await mqtt.async_subscribe(hass, "some-topic", record_calls)
        while mqtt_client_mock.subscribe.call_count == 0:
            await hass.async_block_till_done()
        await hass.async_block_till_done()
        await hass.async_block_till_done()
        assert (
            "Error talking to MQTT: The client is not currently connected."
            in caplog.text
        )


async def test_handle_message_callback(
    hass: HomeAssistant,
    setup_with_birth_msg_client_mock: MqttMockPahoClient,
) -> None:
    """Test for handling an incoming message callback."""
    mqtt_client_mock = setup_with_birth_msg_client_mock
    callbacks = []

    @callback
    def _callback(args) -> None:
        callbacks.append(args)

    msg = ReceiveMessage(
        "some-topic", b"test-payload", 1, False, "some-topic", datetime.now()
    )
    await mqtt.async_subscribe(hass, "some-topic", _callback)
    mqtt_client_mock.reset_mock()
    mqtt_client_mock.on_message(None, None, msg)

    await hass.async_block_till_done()
    await hass.async_block_till_done()
    assert len(callbacks) == 1
    assert callbacks[0].topic == "some-topic"
    assert callbacks[0].qos == 1
    assert callbacks[0].payload == "test-payload"


@pytest.mark.parametrize(
    "hass_config",
    [
        {
            mqtt.DOMAIN: {
                "light": {
                    "platform": "mqtt",
                    "name": "test",
                    "command_topic": "test-topic",
                }
            }
        }
    ],
)
async def test_setup_manual_mqtt_with_platform_key(
    hass: HomeAssistant,
    mqtt_mock_entry: MqttMockHAClientGenerator,
    caplog: pytest.LogCaptureFixture,
) -> None:
    """Test set up a manual MQTT item with a platform key."""
    assert await mqtt_mock_entry()
    assert (
        "extra keys not allowed @ data['platform'] for manually configured MQTT light item"
        in caplog.text
    )


@pytest.mark.parametrize("hass_config", [{mqtt.DOMAIN: {"light": {"name": "test"}}}])
async def test_setup_manual_mqtt_with_invalid_config(
    hass: HomeAssistant,
    mqtt_mock_entry: MqttMockHAClientGenerator,
    caplog: pytest.LogCaptureFixture,
) -> None:
    """Test set up a manual MQTT item with an invalid config."""
    assert await mqtt_mock_entry()
    assert "required key not provided" in caplog.text


@pytest.mark.parametrize(
    ("mqtt_config_entry_data", "protocol"),
    [
        (
            {
                mqtt.CONF_BROKER: "mock-broker",
                CONF_PROTOCOL: "3.1",
            },
            3,
        ),
        (
            {
                mqtt.CONF_BROKER: "mock-broker",
                CONF_PROTOCOL: "3.1.1",
            },
            4,
        ),
        (
            {
                mqtt.CONF_BROKER: "mock-broker",
                CONF_PROTOCOL: "5",
            },
            5,
        ),
    ],
)
async def test_setup_mqtt_client_protocol(
    hass: HomeAssistant,
    mqtt_mock_entry: MqttMockHAClientGenerator,
    protocol: int,
) -> None:
    """Test MQTT client protocol setup."""
    with patch(
        "homeassistant.components.mqtt.async_client.AsyncMQTTClient"
    ) as mock_client:
        await mqtt_mock_entry()

    # check if protocol setup was correctly
    assert mock_client.call_args[1]["protocol"] == protocol


@patch("homeassistant.components.mqtt.client.TIMEOUT_ACK", 0.2)
async def test_handle_mqtt_timeout_on_callback(
    hass: HomeAssistant, caplog: pytest.LogCaptureFixture
) -> None:
    """Test publish without receiving an ACK callback."""
    mid = 0

    class FakeInfo:
        """Returns a simulated client publish response."""

        mid = 100
        rc = 0

    with patch(
        "homeassistant.components.mqtt.async_client.AsyncMQTTClient"
    ) as mock_client:

        def _mock_ack(topic: str, qos: int = 0) -> tuple[int, int]:
            # Handle ACK for subscribe normally
            nonlocal mid
            mid += 1
            mock_client.on_subscribe(0, 0, mid)
            return (0, mid)

        # We want to simulate the publish behaviour MQTT client
        mock_client = mock_client.return_value
        mock_client.publish.return_value = FakeInfo()
        mock_client.subscribe.side_effect = _mock_ack
        mock_client.connect = MagicMock(
            return_value=0,
            side_effect=lambda *args, **kwargs: hass.loop.call_soon_threadsafe(
                mock_client.on_connect, mock_client, None, 0, 0, 0
            ),
        )

        entry = MockConfigEntry(
            domain=mqtt.DOMAIN, data={mqtt.CONF_BROKER: "test-broker"}
        )
        entry.add_to_hass(hass)

        # Set up the integration
        assert await hass.config_entries.async_setup(entry.entry_id)

        # Now call we publish without simulating and ACK callback
        await mqtt.async_publish(hass, "no_callback/test-topic", "test-payload")
        await hass.async_block_till_done()
        # There is no ACK so we should see a timeout in the log after publishing
        assert len(mock_client.publish.mock_calls) == 1
        assert "No ACK from MQTT server" in caplog.text


async def test_setup_raises_config_entry_not_ready_if_no_connect_broker(
    hass: HomeAssistant, caplog: pytest.LogCaptureFixture
) -> None:
    """Test for setup failure if connection to broker is missing."""
    entry = MockConfigEntry(domain=mqtt.DOMAIN, data={mqtt.CONF_BROKER: "test-broker"})
    entry.add_to_hass(hass)

    with patch(
        "homeassistant.components.mqtt.async_client.AsyncMQTTClient"
    ) as mock_client:
        mock_client().connect = MagicMock(side_effect=OSError("Connection error"))
        assert await hass.config_entries.async_setup(entry.entry_id)
        await hass.async_block_till_done()
        assert "Failed to connect to MQTT server due to exception:" in caplog.text


@pytest.mark.parametrize(
    ("mqtt_config_entry_data", "insecure_param"),
    [
        ({"broker": "test-broker", "certificate": "auto"}, "not set"),
        (
            {"broker": "test-broker", "certificate": "auto", "tls_insecure": False},
            False,
        ),
        ({"broker": "test-broker", "certificate": "auto", "tls_insecure": True}, True),
    ],
)
async def test_setup_uses_certificate_on_certificate_set_to_auto_and_insecure(
    hass: HomeAssistant,
    mqtt_mock_entry: MqttMockHAClientGenerator,
    insecure_param: bool | str,
) -> None:
    """Test setup uses bundled certs when certificate is set to auto and insecure."""
    calls = []
    insecure_check = {"insecure": "not set"}

    def mock_tls_set(
        certificate, certfile=None, keyfile=None, tls_version=None
    ) -> None:
        calls.append((certificate, certfile, keyfile, tls_version))

    def mock_tls_insecure_set(insecure_param) -> None:
        insecure_check["insecure"] = insecure_param

    with patch(
        "homeassistant.components.mqtt.async_client.AsyncMQTTClient"
    ) as mock_client:
        mock_client().tls_set = mock_tls_set
        mock_client().tls_insecure_set = mock_tls_insecure_set
        await mqtt_mock_entry()
        await hass.async_block_till_done()

    assert calls

    expected_certificate = certifi.where()
    assert calls[0][0] == expected_certificate

    # test if insecure is set
    assert insecure_check["insecure"] == insecure_param


@pytest.mark.parametrize(
    "mqtt_config_entry_data",
    [
        {
            mqtt.CONF_BROKER: "mock-broker",
            mqtt.CONF_CERTIFICATE: "auto",
        }
    ],
)
async def test_tls_version(
    hass: HomeAssistant,
    mqtt_client_mock: MqttMockPahoClient,
    mqtt_mock_entry: MqttMockHAClientGenerator,
) -> None:
    """Test setup defaults for tls."""
    await mqtt_mock_entry()
    await hass.async_block_till_done()
    assert (
        mqtt_client_mock.tls_set.mock_calls[0][2]["tls_version"]
        == ssl.PROTOCOL_TLS_CLIENT
    )


@pytest.mark.parametrize(
    "mqtt_config_entry_data",
    [
        {
            mqtt.CONF_BROKER: "mock-broker",
            mqtt.CONF_BIRTH_MESSAGE: {
                mqtt.ATTR_TOPIC: "birth",
                mqtt.ATTR_PAYLOAD: "birth",
                mqtt.ATTR_QOS: 0,
                mqtt.ATTR_RETAIN: False,
            },
        }
    ],
)
@patch("homeassistant.components.mqtt.client.INITIAL_SUBSCRIBE_COOLDOWN", 0.0)
@patch("homeassistant.components.mqtt.client.DISCOVERY_COOLDOWN", 0.0)
@patch("homeassistant.components.mqtt.client.SUBSCRIBE_COOLDOWN", 0.0)
async def test_custom_birth_message(
    hass: HomeAssistant,
    mqtt_config_entry_data: dict[str, Any],
    mqtt_client_mock: MqttMockPahoClient,
) -> None:
    """Test sending birth message."""

    birth = asyncio.Event()
    entry = MockConfigEntry(domain=mqtt.DOMAIN, data=mqtt_config_entry_data)
    entry.add_to_hass(hass)
    hass.config.components.add(mqtt.DOMAIN)
    assert await hass.config_entries.async_setup(entry.entry_id)
    hass.bus.async_fire(EVENT_HOMEASSISTANT_STARTED)

    @callback
    def wait_birth(msg: ReceiveMessage) -> None:
        """Handle birth message."""
        birth.set()

    await mqtt.async_subscribe(hass, "birth", wait_birth)
    await hass.async_block_till_done()
    await birth.wait()
    mqtt_client_mock.publish.assert_called_with("birth", "birth", 0, False)


@pytest.mark.parametrize(
    "mqtt_config_entry_data",
    [ENTRY_DEFAULT_BIRTH_MESSAGE],
)
async def test_default_birth_message(
    hass: HomeAssistant,
    setup_with_birth_msg_client_mock: MqttMockPahoClient,
) -> None:
    """Test sending birth message."""
    mqtt_client_mock = setup_with_birth_msg_client_mock
    await hass.async_block_till_done(wait_background_tasks=True)
    mqtt_client_mock.publish.assert_called_with(
        "homeassistant/status", "online", 0, False
    )


@pytest.mark.parametrize(
    "mqtt_config_entry_data",
    [{mqtt.CONF_BROKER: "mock-broker", mqtt.CONF_BIRTH_MESSAGE: {}}],
)
@patch("homeassistant.components.mqtt.client.INITIAL_SUBSCRIBE_COOLDOWN", 0.0)
@patch("homeassistant.components.mqtt.client.DISCOVERY_COOLDOWN", 0.0)
@patch("homeassistant.components.mqtt.client.SUBSCRIBE_COOLDOWN", 0.0)
async def test_no_birth_message(
    hass: HomeAssistant,
    mqtt_config_entry_data: dict[str, Any],
    mqtt_client_mock: MqttMockPahoClient,
) -> None:
    """Test disabling birth message."""
    entry = MockConfigEntry(domain=mqtt.DOMAIN, data=mqtt_config_entry_data)
    entry.add_to_hass(hass)
    hass.config.components.add(mqtt.DOMAIN)
    assert await hass.config_entries.async_setup(entry.entry_id)
    await hass.async_block_till_done()
    async_fire_time_changed(hass, utcnow() + timedelta(seconds=3))
    await hass.async_block_till_done()
    mqtt_client_mock.reset_mock()

    await hass.async_block_till_done()
    async_fire_time_changed(hass, utcnow() + timedelta(seconds=3))
    await hass.async_block_till_done()
    mqtt_client_mock.publish.assert_not_called()

    @callback
    def msg_callback(msg: ReceiveMessage) -> None:
        """Handle callback."""

    mqtt_client_mock.reset_mock()
    await mqtt.async_subscribe(hass, "homeassistant/some-topic", msg_callback)
    await hass.async_block_till_done()
    async_fire_time_changed(hass, utcnow() + timedelta(seconds=5))
    await hass.async_block_till_done()
    mqtt_client_mock.subscribe.assert_called()


@pytest.mark.parametrize(
    "mqtt_config_entry_data",
    [ENTRY_DEFAULT_BIRTH_MESSAGE],
)
@patch("homeassistant.components.mqtt.client.DISCOVERY_COOLDOWN", 0.2)
async def test_delayed_birth_message(
    hass: HomeAssistant,
    mqtt_config_entry_data: dict[str, Any],
    mqtt_client_mock: MqttMockPahoClient,
) -> None:
    """Test sending birth message does not happen until Home Assistant starts."""
    hass.set_state(CoreState.starting)
    await hass.async_block_till_done()
    birth = asyncio.Event()
    entry = MockConfigEntry(domain=mqtt.DOMAIN, data=mqtt_config_entry_data)
    entry.add_to_hass(hass)
    hass.config.components.add(mqtt.DOMAIN)
    assert await hass.config_entries.async_setup(entry.entry_id)
    await hass.async_block_till_done()

    @callback
    def wait_birth(msg: ReceiveMessage) -> None:
        """Handle birth message."""
        birth.set()

    await mqtt.async_subscribe(hass, "homeassistant/status", wait_birth)
    await hass.async_block_till_done()
    with pytest.raises(TimeoutError):
        await asyncio.wait_for(birth.wait(), 0.05)
    assert not mqtt_client_mock.publish.called
    assert not birth.is_set()

    hass.bus.async_fire(EVENT_HOMEASSISTANT_STARTED)
    await birth.wait()
    mqtt_client_mock.publish.assert_called_with(
        "homeassistant/status", "online", 0, False
    )


@pytest.mark.parametrize(
    "mqtt_config_entry_data",
    [ENTRY_DEFAULT_BIRTH_MESSAGE],
)
async def test_subscription_done_when_birth_message_is_sent(
    hass: HomeAssistant,
    mqtt_config_entry_data: dict[str, Any],
    setup_with_birth_msg_client_mock: MqttMockPahoClient,
    record_calls: MessageCallbackType,
) -> None:
    """Test sending birth message until initial subscription has been completed."""
    mqtt_client_mock = setup_with_birth_msg_client_mock
    subscribe_calls = help_all_subscribe_calls(mqtt_client_mock)
    assert ("homeassistant/+/+/config", 0) in subscribe_calls
    assert ("homeassistant/+/+/+/config", 0) in subscribe_calls
    mqtt_client_mock.publish.assert_called_with(
        "homeassistant/status", "online", 0, False
    )


@pytest.mark.parametrize(
    "mqtt_config_entry_data",
    [
        {
            mqtt.CONF_BROKER: "mock-broker",
            mqtt.CONF_WILL_MESSAGE: {
                mqtt.ATTR_TOPIC: "death",
                mqtt.ATTR_PAYLOAD: "death",
                mqtt.ATTR_QOS: 0,
                mqtt.ATTR_RETAIN: False,
            },
        }
    ],
)
async def test_custom_will_message(
    hass: HomeAssistant,
    mqtt_config_entry_data: dict[str, Any],
    mqtt_client_mock: MqttMockPahoClient,
) -> None:
    """Test will message."""
    entry = MockConfigEntry(domain=mqtt.DOMAIN, data=mqtt_config_entry_data)
    entry.add_to_hass(hass)
    hass.config.components.add(mqtt.DOMAIN)
    assert await hass.config_entries.async_setup(entry.entry_id)
    await hass.async_block_till_done()

    mqtt_client_mock.will_set.assert_called_with(
        topic="death", payload="death", qos=0, retain=False
    )


async def test_default_will_message(
    hass: HomeAssistant,
    setup_with_birth_msg_client_mock: MqttMockPahoClient,
) -> None:
    """Test will message."""
    mqtt_client_mock = setup_with_birth_msg_client_mock
    mqtt_client_mock.will_set.assert_called_with(
        topic="homeassistant/status", payload="offline", qos=0, retain=False
    )


@pytest.mark.parametrize(
    "mqtt_config_entry_data",
    [{mqtt.CONF_BROKER: "mock-broker", mqtt.CONF_WILL_MESSAGE: {}}],
)
async def test_no_will_message(
    hass: HomeAssistant,
    mqtt_config_entry_data: dict[str, Any],
    mqtt_client_mock: MqttMockPahoClient,
) -> None:
    """Test will message."""
    entry = MockConfigEntry(domain=mqtt.DOMAIN, data=mqtt_config_entry_data)
    entry.add_to_hass(hass)
    hass.config.components.add(mqtt.DOMAIN)
    assert await hass.config_entries.async_setup(entry.entry_id)
    await hass.async_block_till_done()

    mqtt_client_mock.will_set.assert_not_called()


@pytest.mark.parametrize(
    "mqtt_config_entry_data",
    [ENTRY_DEFAULT_BIRTH_MESSAGE | {mqtt.CONF_DISCOVERY: False}],
)
async def test_mqtt_subscribes_topics_on_connect(
    hass: HomeAssistant,
    setup_with_birth_msg_client_mock: MqttMockPahoClient,
    record_calls: MessageCallbackType,
) -> None:
    """Test subscription to topic on connect."""
    mqtt_client_mock = setup_with_birth_msg_client_mock

    await mqtt.async_subscribe(hass, "topic/test", record_calls)
    await mqtt.async_subscribe(hass, "home/sensor", record_calls, 2)
    await mqtt.async_subscribe(hass, "still/pending", record_calls)
    await mqtt.async_subscribe(hass, "still/pending", record_calls, 1)

    mqtt_client_mock.on_disconnect(Mock(), None, 0)

    mqtt_client_mock.reset_mock()

    mqtt_client_mock.on_connect(Mock(), None, 0, 0)

    await hass.async_block_till_done()
    async_fire_time_changed(hass, utcnow() + timedelta(seconds=3))
    await hass.async_block_till_done(wait_background_tasks=True)

    subscribe_calls = help_all_subscribe_calls(mqtt_client_mock)
    assert ("topic/test", 0) in subscribe_calls
    assert ("home/sensor", 2) in subscribe_calls
    assert ("still/pending", 1) in subscribe_calls


@pytest.mark.parametrize(
    "mqtt_config_entry_data",
    [ENTRY_DEFAULT_BIRTH_MESSAGE],
)
async def test_mqtt_subscribes_in_single_call(
    hass: HomeAssistant,
    setup_with_birth_msg_client_mock: MqttMockPahoClient,
    record_calls: MessageCallbackType,
) -> None:
    """Test bundled client subscription to topic."""
    mqtt_client_mock = setup_with_birth_msg_client_mock
    mqtt_client_mock.subscribe.reset_mock()
    await mqtt.async_subscribe(hass, "topic/test", record_calls)
    await mqtt.async_subscribe(hass, "home/sensor", record_calls)
    # Make sure the debouncer finishes
    await asyncio.sleep(0)
    await hass.async_block_till_done(wait_background_tasks=True)

    assert mqtt_client_mock.subscribe.call_count == 1
    # Assert we have a single subscription call with both subscriptions
    assert mqtt_client_mock.subscribe.mock_calls[0][1][0] in [
        [("topic/test", 0), ("home/sensor", 0)],
        [("home/sensor", 0), ("topic/test", 0)],
    ]


@pytest.mark.parametrize("mqtt_config_entry_data", [ENTRY_DEFAULT_BIRTH_MESSAGE])
@patch("homeassistant.components.mqtt.client.MAX_SUBSCRIBES_PER_CALL", 2)
@patch("homeassistant.components.mqtt.client.MAX_UNSUBSCRIBES_PER_CALL", 2)
async def test_mqtt_subscribes_and_unsubscribes_in_chunks(
    hass: HomeAssistant,
    setup_with_birth_msg_client_mock: MqttMockPahoClient,
    record_calls: MessageCallbackType,
) -> None:
    """Test chunked client subscriptions."""
    mqtt_client_mock = setup_with_birth_msg_client_mock

    mqtt_client_mock.subscribe.reset_mock()
    unsub_tasks: list[CALLBACK_TYPE] = []
    unsub_tasks.append(await mqtt.async_subscribe(hass, "topic/test1", record_calls))
    unsub_tasks.append(await mqtt.async_subscribe(hass, "home/sensor1", record_calls))
    unsub_tasks.append(await mqtt.async_subscribe(hass, "topic/test2", record_calls))
    unsub_tasks.append(await mqtt.async_subscribe(hass, "home/sensor2", record_calls))
    # Make sure the debouncer finishes
    await asyncio.sleep(0.1)
    await hass.async_block_till_done(wait_background_tasks=True)

    assert mqtt_client_mock.subscribe.call_count == 2
    # Assert we have a 2 subscription calls with both 2 subscriptions
    assert len(mqtt_client_mock.subscribe.mock_calls[0][1][0]) == 2
    assert len(mqtt_client_mock.subscribe.mock_calls[1][1][0]) == 2

    # Unsubscribe all topics
    for task in unsub_tasks:
        task()
    await hass.async_block_till_done()
    # Make sure the debouncer finishes
    await asyncio.sleep(0.1)
    await hass.async_block_till_done(wait_background_tasks=True)

    assert mqtt_client_mock.unsubscribe.call_count == 2
    # Assert we have a 2 unsubscribe calls with both 2 topic
    assert len(mqtt_client_mock.unsubscribe.mock_calls[0][1][0]) == 2
    assert len(mqtt_client_mock.unsubscribe.mock_calls[1][1][0]) == 2


async def test_default_entry_setting_are_applied(
    hass: HomeAssistant,
    device_registry: dr.DeviceRegistry,
    mqtt_client_mock: MqttMockPahoClient,
    caplog: pytest.LogCaptureFixture,
) -> None:
    """Test if the MQTT component loads when config entry data not has all default settings."""
    data = (
        '{ "device":{"identifiers":["0AFFD2"]},'
        '  "state_topic": "foobar/sensor",'
        '  "unique_id": "unique" }'
    )

    # Config entry data is incomplete but valid according the schema
    entry = MockConfigEntry(
        domain=mqtt.DOMAIN, data={"broker": "test-broker", "port": 1234}
    )
    entry.add_to_hass(hass)
    hass.config.components.add(mqtt.DOMAIN)
    assert await hass.config_entries.async_setup(entry.entry_id)
    await hass.async_block_till_done()

    # Discover a device to verify the entry was setup correctly
    # The discovery prefix should be the default
    # And that the default settings were merged
    async_fire_mqtt_message(hass, "homeassistant/sensor/bla/config", data)
    await hass.async_block_till_done()

    device_entry = device_registry.async_get_device(identifiers={("mqtt", "0AFFD2")})
    assert device_entry is not None


@pytest.mark.no_fail_on_log_exception
async def test_message_callback_exception_gets_logged(
    hass: HomeAssistant,
    caplog: pytest.LogCaptureFixture,
    mqtt_mock_entry: MqttMockHAClientGenerator,
) -> None:
    """Test exception raised by message handler."""
    await mqtt_mock_entry()

    @callback
    def bad_handler(msg: ReceiveMessage) -> None:
        """Handle callback."""
        raise ValueError("This is a bad message callback")

    await mqtt.async_subscribe(hass, "test-topic", bad_handler)
    async_fire_mqtt_message(hass, "test-topic", "test")
    await hass.async_block_till_done()

    assert (
        "Exception in bad_handler when handling msg on 'test-topic':"
        " 'test'" in caplog.text
    )


@pytest.mark.no_fail_on_log_exception
async def test_message_partial_callback_exception_gets_logged(
    hass: HomeAssistant,
    caplog: pytest.LogCaptureFixture,
    setup_with_birth_msg_client_mock: MqttMockPahoClient,
) -> None:
    """Test exception raised by message handler."""

    @callback
    def bad_handler(msg: ReceiveMessage) -> None:
        """Handle callback."""
        raise ValueError("This is a bad message callback")

    def parial_handler(
        msg_callback: MessageCallbackType,
        attributes: set[str],
        msg: ReceiveMessage,
    ) -> None:
        """Partial callback handler."""
        msg_callback(msg)

    await mqtt.async_subscribe(
        hass, "test-topic", partial(parial_handler, bad_handler, {"some_attr"})
    )
    await hass.async_block_till_done(wait_background_tasks=True)
    async_fire_mqtt_message(hass, "test-topic", "test")
    await hass.async_block_till_done()
    await hass.async_block_till_done()
    await asyncio.sleep(0)
    await hass.async_block_till_done(wait_background_tasks=True)

    assert (
        "Exception in bad_handler when handling msg on 'test-topic':"
        " 'test'" in caplog.text
    )


async def test_mqtt_ws_subscription(
    hass: HomeAssistant,
    hass_ws_client: WebSocketGenerator,
    mqtt_mock_entry: MqttMockHAClientGenerator,
) -> None:
    """Test MQTT websocket subscription."""
    await mqtt_mock_entry()
    client = await hass_ws_client(hass)
    await client.send_json({"id": 5, "type": "mqtt/subscribe", "topic": "test-topic"})
    response = await client.receive_json()
    assert response["success"]

    async_fire_mqtt_message(hass, "test-topic", "test1")
    async_fire_mqtt_message(hass, "test-topic", "test2")
    async_fire_mqtt_message(hass, "test-topic", b"\xde\xad\xbe\xef")

    response = await client.receive_json()
    assert response["event"]["topic"] == "test-topic"
    assert response["event"]["payload"] == "test1"

    response = await client.receive_json()
    assert response["event"]["topic"] == "test-topic"
    assert response["event"]["payload"] == "test2"

    response = await client.receive_json()
    assert response["event"]["topic"] == "test-topic"
    assert response["event"]["payload"] == "b'\\xde\\xad\\xbe\\xef'"

    # Unsubscribe
    await client.send_json({"id": 8, "type": "unsubscribe_events", "subscription": 5})
    response = await client.receive_json()
    assert response["success"]

    # Subscribe with QoS 2
    await client.send_json(
        {"id": 9, "type": "mqtt/subscribe", "topic": "test-topic", "qos": 2}
    )
    response = await client.receive_json()
    assert response["success"]

    async_fire_mqtt_message(hass, "test-topic", "test1", 2)
    async_fire_mqtt_message(hass, "test-topic", "test2", 2)
    async_fire_mqtt_message(hass, "test-topic", b"\xde\xad\xbe\xef", 2)

    response = await client.receive_json()
    assert response["event"]["topic"] == "test-topic"
    assert response["event"]["payload"] == "test1"
    assert response["event"]["qos"] == 2

    response = await client.receive_json()
    assert response["event"]["topic"] == "test-topic"
    assert response["event"]["payload"] == "test2"
    assert response["event"]["qos"] == 2

    response = await client.receive_json()
    assert response["event"]["topic"] == "test-topic"
    assert response["event"]["payload"] == "b'\\xde\\xad\\xbe\\xef'"
    assert response["event"]["qos"] == 2

    # Unsubscribe
    await client.send_json({"id": 15, "type": "unsubscribe_events", "subscription": 9})
    response = await client.receive_json()
    assert response["success"]


async def test_mqtt_ws_subscription_not_admin(
    hass: HomeAssistant,
    hass_ws_client: WebSocketGenerator,
    mqtt_mock_entry: MqttMockHAClientGenerator,
    hass_read_only_access_token: str,
) -> None:
    """Test MQTT websocket user is not admin."""
    await mqtt_mock_entry()
    client = await hass_ws_client(hass, access_token=hass_read_only_access_token)
    await client.send_json({"id": 5, "type": "mqtt/subscribe", "topic": "test-topic"})
    response = await client.receive_json()
    assert response["success"] is False
    assert response["error"]["code"] == "unauthorized"
    assert response["error"]["message"] == "Unauthorized"


async def test_dump_service(
    hass: HomeAssistant, mqtt_mock_entry: MqttMockHAClientGenerator
) -> None:
    """Test that we can dump a topic."""
    await mqtt_mock_entry()
    mopen = mock_open()

    await hass.services.async_call(
        "mqtt", "dump", {"topic": "bla/#", "duration": 3}, blocking=True
    )
    async_fire_mqtt_message(hass, "bla/1", "test1")
    async_fire_mqtt_message(hass, "bla/2", "test2")

    with patch("homeassistant.components.mqtt.open", mopen):
        async_fire_time_changed(hass, utcnow() + timedelta(seconds=3))
        await hass.async_block_till_done()

    writes = mopen.return_value.write.mock_calls
    assert len(writes) == 2
    assert writes[0][1][0] == "bla/1,test1\n"
    assert writes[1][1][0] == "bla/2,test2\n"


async def test_mqtt_ws_remove_discovered_device(
    hass: HomeAssistant,
    device_registry: dr.DeviceRegistry,
    hass_ws_client: WebSocketGenerator,
    mqtt_mock_entry: MqttMockHAClientGenerator,
) -> None:
    """Test MQTT websocket device removal."""
    assert await async_setup_component(hass, "config", {})
    await hass.async_block_till_done()
    await mqtt_mock_entry()

    data = (
        '{ "device":{"identifiers":["0AFFD2"]},'
        '  "state_topic": "foobar/sensor",'
        '  "unique_id": "unique" }'
    )

    async_fire_mqtt_message(hass, "homeassistant/sensor/bla/config", data)
    await hass.async_block_till_done()

    # Verify device entry is created
    device_entry = device_registry.async_get_device(identifiers={("mqtt", "0AFFD2")})
    assert device_entry is not None

    client = await hass_ws_client(hass)
    mqtt_config_entry = hass.config_entries.async_entries(mqtt.DOMAIN)[0]
    response = await client.remove_device(device_entry.id, mqtt_config_entry.entry_id)
    assert response["success"]

    # Verify device entry is cleared
    device_entry = device_registry.async_get_device(identifiers={("mqtt", "0AFFD2")})
    assert device_entry is None


async def test_mqtt_ws_get_device_debug_info(
    hass: HomeAssistant,
    device_registry: dr.DeviceRegistry,
    hass_ws_client: WebSocketGenerator,
    mqtt_mock_entry: MqttMockHAClientGenerator,
) -> None:
    """Test MQTT websocket device debug info."""
    await mqtt_mock_entry()
    config_sensor = {
        "device": {"identifiers": ["0AFFD2"]},
        "state_topic": "foobar/sensor",
        "unique_id": "unique",
    }
    config_trigger = {
        "automation_type": "trigger",
        "device": {"identifiers": ["0AFFD2"]},
        "topic": "test-topic1",
        "type": "foo",
        "subtype": "bar",
    }
    data_sensor = json.dumps(config_sensor)
    data_trigger = json.dumps(config_trigger)
    config_sensor["platform"] = config_trigger["platform"] = mqtt.DOMAIN

    async_fire_mqtt_message(hass, "homeassistant/sensor/bla/config", data_sensor)
    async_fire_mqtt_message(
        hass, "homeassistant/device_automation/bla/config", data_trigger
    )
    await hass.async_block_till_done()

    # Verify device entry is created
    device_entry = device_registry.async_get_device(identifiers={("mqtt", "0AFFD2")})
    assert device_entry is not None

    client = await hass_ws_client(hass)
    await client.send_json(
        {"id": 5, "type": "mqtt/device/debug_info", "device_id": device_entry.id}
    )
    response = await client.receive_json()
    assert response["success"]
    expected_result = {
        "entities": [
            {
                "entity_id": "sensor.none_mqtt_sensor",
                "subscriptions": [{"topic": "foobar/sensor", "messages": []}],
                "discovery_data": {
                    "payload": config_sensor,
                    "topic": "homeassistant/sensor/bla/config",
                },
                "transmitted": [],
            }
        ],
        "triggers": [
            {
                "discovery_data": {
                    "payload": config_trigger,
                    "topic": "homeassistant/device_automation/bla/config",
                },
                "trigger_key": ["device_automation", "bla"],
            }
        ],
    }
    assert response["result"] == expected_result


async def test_mqtt_ws_get_device_debug_info_binary(
    hass: HomeAssistant,
    device_registry: dr.DeviceRegistry,
    hass_ws_client: WebSocketGenerator,
    mqtt_mock_entry: MqttMockHAClientGenerator,
) -> None:
    """Test MQTT websocket device debug info."""
    await mqtt_mock_entry()
    config = {
        "device": {"identifiers": ["0AFFD2"]},
        "topic": "foobar/image",
        "unique_id": "unique",
    }
    data = json.dumps(config)
    config["platform"] = mqtt.DOMAIN

    async_fire_mqtt_message(hass, "homeassistant/camera/bla/config", data)
    await hass.async_block_till_done()

    # Verify device entry is created
    device_entry = device_registry.async_get_device(identifiers={("mqtt", "0AFFD2")})
    assert device_entry is not None

    small_png = (
        b"\x89PNG\r\n\x1a\n\x00\x00\x00\rIHDR\x00\x00\x00\x04\x00\x00\x00\x04\x08\x06"
        b"\x00\x00\x00\xa9\xf1\x9e~\x00\x00\x00\x13IDATx\xdac\xfc\xcf\xc0P\xcf\x80\x04"
        b"\x18I\x17\x00\x00\xf2\xae\x05\xfdR\x01\xc2\xde\x00\x00\x00\x00IEND\xaeB`\x82"
    )
    async_fire_mqtt_message(hass, "foobar/image", small_png)
    await hass.async_block_till_done()

    client = await hass_ws_client(hass)
    await client.send_json(
        {"id": 5, "type": "mqtt/device/debug_info", "device_id": device_entry.id}
    )
    response = await client.receive_json()
    assert response["success"]
    expected_result = {
        "entities": [
            {
                "entity_id": "camera.none_mqtt_camera",
                "subscriptions": [
                    {
                        "topic": "foobar/image",
                        "messages": [
                            {
                                "payload": str(small_png),
                                "qos": 0,
                                "retain": False,
                                "time": ANY,
                                "topic": "foobar/image",
                            }
                        ],
                    }
                ],
                "discovery_data": {
                    "payload": config,
                    "topic": "homeassistant/camera/bla/config",
                },
                "transmitted": [],
            }
        ],
        "triggers": [],
    }
    assert response["result"] == expected_result


async def test_debug_info_multiple_devices(
    hass: HomeAssistant,
    device_registry: dr.DeviceRegistry,
    mqtt_mock_entry: MqttMockHAClientGenerator,
) -> None:
    """Test we get correct debug_info when multiple devices are present."""
    await mqtt_mock_entry()
    devices: list[_DebugInfo] = [
        {
            "domain": "sensor",
            "config": {
                "device": {"identifiers": ["0AFFD0"]},
                "platform": "mqtt",
                "state_topic": "test-topic-sensor",
                "unique_id": "unique",
            },
        },
        {
            "domain": "binary_sensor",
            "config": {
                "device": {"identifiers": ["0AFFD1"]},
                "platform": "mqtt",
                "state_topic": "test-topic-binary-sensor",
                "unique_id": "unique",
            },
        },
        {
            "domain": "device_automation",
            "config": {
                "automation_type": "trigger",
                "device": {"identifiers": ["0AFFD2"]},
                "platform": "mqtt",
                "topic": "test-topic1",
                "type": "foo",
                "subtype": "bar",
            },
        },
        {
            "domain": "device_automation",
            "config": {
                "automation_type": "trigger",
                "device": {"identifiers": ["0AFFD3"]},
                "platform": "mqtt",
                "topic": "test-topic2",
                "type": "ikk",
                "subtype": "baz",
            },
        },
    ]

    for dev in devices:
        data = json.dumps(dev["config"])
        domain = dev["domain"]
        device_id = dev["config"]["device"]["identifiers"][0]
        async_fire_mqtt_message(
            hass, f"homeassistant/{domain}/{device_id}/config", data
        )
        await hass.async_block_till_done()

    for dev in devices:
        domain = dev["domain"]
        device_id = dev["config"]["device"]["identifiers"][0]
        device = device_registry.async_get_device(identifiers={("mqtt", device_id)})
        assert device is not None

        debug_info_data = debug_info.info_for_device(hass, device.id)
        if dev["domain"] != "device_automation":
            assert len(debug_info_data["entities"]) == 1
            assert len(debug_info_data["triggers"]) == 0
            discovery_data = debug_info_data["entities"][0]["discovery_data"]
            assert len(debug_info_data["entities"][0]["subscriptions"]) == 1
            topic = dev["config"]["state_topic"]
            assert {"topic": topic, "messages": []} in debug_info_data["entities"][0][
                "subscriptions"
            ]
        else:
            assert len(debug_info_data["entities"]) == 0
            assert len(debug_info_data["triggers"]) == 1
            discovery_data = debug_info_data["triggers"][0]["discovery_data"]

        assert discovery_data["topic"] == f"homeassistant/{domain}/{device_id}/config"
        assert discovery_data["payload"] == dev["config"]


async def test_debug_info_multiple_entities_triggers(
    hass: HomeAssistant,
    device_registry: dr.DeviceRegistry,
    mqtt_mock_entry: MqttMockHAClientGenerator,
) -> None:
    """Test we get correct debug_info for a device with multiple entities and triggers."""
    await mqtt_mock_entry()
    config: list[_DebugInfo] = [
        {
            "domain": "sensor",
            "config": {
                "device": {"identifiers": ["0AFFD0"]},
                "platform": "mqtt",
                "state_topic": "test-topic-sensor",
                "unique_id": "unique",
            },
        },
        {
            "domain": "binary_sensor",
            "config": {
                "device": {"identifiers": ["0AFFD0"]},
                "platform": "mqtt",
                "state_topic": "test-topic-binary-sensor",
                "unique_id": "unique",
            },
        },
        {
            "domain": "device_automation",
            "config": {
                "automation_type": "trigger",
                "device": {"identifiers": ["0AFFD0"]},
                "platform": "mqtt",
                "topic": "test-topic1",
                "type": "foo",
                "subtype": "bar",
            },
        },
        {
            "domain": "device_automation",
            "config": {
                "automation_type": "trigger",
                "device": {"identifiers": ["0AFFD0"]},
                "platform": "mqtt",
                "topic": "test-topic2",
                "type": "ikk",
                "subtype": "baz",
            },
        },
    ]

    for c in config:
        data = json.dumps(c["config"])
        domain = c["domain"]
        # Use topic as discovery_id
        discovery_id = c["config"].get("topic", c["config"].get("state_topic"))
        async_fire_mqtt_message(
            hass, f"homeassistant/{domain}/{discovery_id}/config", data
        )
        await hass.async_block_till_done()

    device_id = config[0]["config"]["device"]["identifiers"][0]
    device = device_registry.async_get_device(identifiers={("mqtt", device_id)})
    assert device is not None
    debug_info_data = debug_info.info_for_device(hass, device.id)
    assert len(debug_info_data["entities"]) == 2
    assert len(debug_info_data["triggers"]) == 2

    for c in config:
        # Test we get debug info for each entity and trigger
        domain = c["domain"]
        # Use topic as discovery_id
        discovery_id = c["config"].get("topic", c["config"].get("state_topic"))

        if c["domain"] != "device_automation":
            discovery_data = [e["discovery_data"] for e in debug_info_data["entities"]]
            topic = c["config"]["state_topic"]
            assert {"topic": topic, "messages": []} in [
                t for e in debug_info_data["entities"] for t in e["subscriptions"]
            ]
        else:
            discovery_data = [e["discovery_data"] for e in debug_info_data["triggers"]]

        assert {
            "topic": f"homeassistant/{domain}/{discovery_id}/config",
            "payload": c["config"],
        } in discovery_data


async def test_debug_info_non_mqtt(
    hass: HomeAssistant,
    device_registry: dr.DeviceRegistry,
    entity_registry: er.EntityRegistry,
    mqtt_mock_entry: MqttMockHAClientGenerator,
    mock_sensor_entities: dict[str, MockSensor],
) -> None:
    """Test we get empty debug_info for a device with non MQTT entities."""
    await mqtt_mock_entry()
    domain = "sensor"
    setup_test_component_platform(hass, domain, mock_sensor_entities)

    config_entry = MockConfigEntry(domain="test", data={})
    config_entry.add_to_hass(hass)
    device_entry = device_registry.async_get_or_create(
        config_entry_id=config_entry.entry_id,
        connections={(dr.CONNECTION_NETWORK_MAC, "12:34:56:AB:CD:EF")},
    )
    for device_class in SensorDeviceClass:
        entity_registry.async_get_or_create(
            domain,
            "test",
            mock_sensor_entities[device_class].unique_id,
            device_id=device_entry.id,
        )

    assert await async_setup_component(
        hass, mqtt.DOMAIN, {mqtt.DOMAIN: {domain: {"platform": "test"}}}
    )

    debug_info_data = debug_info.info_for_device(hass, device_entry.id)
    assert len(debug_info_data["entities"]) == 0
    assert len(debug_info_data["triggers"]) == 0


async def test_debug_info_wildcard(
    hass: HomeAssistant,
    device_registry: dr.DeviceRegistry,
    mqtt_mock_entry: MqttMockHAClientGenerator,
    freezer: FrozenDateTimeFactory,
) -> None:
    """Test debug info."""
    await mqtt_mock_entry()
    config = {
        "device": {"identifiers": ["helloworld"]},
        "name": "test",
        "state_topic": "sensor/#",
        "unique_id": "veryunique",
    }

    data = json.dumps(config)
    async_fire_mqtt_message(hass, "homeassistant/sensor/bla/config", data)
    await hass.async_block_till_done()

    device = device_registry.async_get_device(identifiers={("mqtt", "helloworld")})
    assert device is not None

    debug_info_data = debug_info.info_for_device(hass, device.id)
    assert len(debug_info_data["entities"][0]["subscriptions"]) >= 1
    assert {"topic": "sensor/#", "messages": []} in debug_info_data["entities"][0][
        "subscriptions"
    ]

    start_dt = datetime(2019, 1, 1, 0, 0, 0, tzinfo=dt_util.UTC)
    freezer.move_to(start_dt)
    async_fire_mqtt_message(hass, "sensor/abc", "123")

    debug_info_data = debug_info.info_for_device(hass, device.id)
    assert len(debug_info_data["entities"][0]["subscriptions"]) >= 1
    assert {
        "topic": "sensor/#",
        "messages": [
            {
                "payload": "123",
                "qos": 0,
                "retain": False,
                "time": start_dt,
                "topic": "sensor/abc",
            }
        ],
    } in debug_info_data["entities"][0]["subscriptions"]


async def test_debug_info_same_topic(
    hass: HomeAssistant,
    device_registry: dr.DeviceRegistry,
    mqtt_mock_entry: MqttMockHAClientGenerator,
    freezer: FrozenDateTimeFactory,
) -> None:
    """Test debug info."""
    await mqtt_mock_entry()
    config = {
        "device": {"identifiers": ["helloworld"]},
        "name": "test",
        "state_topic": "sensor/status",
        "availability_topic": "sensor/status",
        "unique_id": "veryunique",
    }

    data = json.dumps(config)
    async_fire_mqtt_message(hass, "homeassistant/sensor/bla/config", data)
    await hass.async_block_till_done()

    device = device_registry.async_get_device(identifiers={("mqtt", "helloworld")})
    assert device is not None

    debug_info_data = debug_info.info_for_device(hass, device.id)
    assert len(debug_info_data["entities"][0]["subscriptions"]) >= 1
    assert {"topic": "sensor/status", "messages": []} in debug_info_data["entities"][0][
        "subscriptions"
    ]

    start_dt = datetime(2019, 1, 1, 0, 0, 0, tzinfo=dt_util.UTC)
    freezer.move_to(start_dt)
    async_fire_mqtt_message(hass, "sensor/status", "123", qos=0, retain=False)

    debug_info_data = debug_info.info_for_device(hass, device.id)
    assert len(debug_info_data["entities"][0]["subscriptions"]) == 1
    assert {
        "payload": "123",
        "qos": 0,
        "retain": False,
        "time": start_dt,
        "topic": "sensor/status",
    } in debug_info_data["entities"][0]["subscriptions"][0]["messages"]

    config["availability_topic"] = "sensor/availability"
    data = json.dumps(config)
    async_fire_mqtt_message(hass, "homeassistant/sensor/bla/config", data)
    await hass.async_block_till_done()

    start_dt = datetime(2019, 1, 1, 0, 0, 0, tzinfo=dt_util.UTC)
    freezer.move_to(start_dt)
    async_fire_mqtt_message(hass, "sensor/status", "123", qos=0, retain=False)


async def test_debug_info_qos_retain(
    hass: HomeAssistant,
    device_registry: dr.DeviceRegistry,
    mqtt_mock_entry: MqttMockHAClientGenerator,
    freezer: FrozenDateTimeFactory,
) -> None:
    """Test debug info."""
    await mqtt_mock_entry()
    config = {
        "device": {"identifiers": ["helloworld"]},
        "name": "test",
        "state_topic": "sensor/#",
        "unique_id": "veryunique",
    }

    data = json.dumps(config)
    async_fire_mqtt_message(hass, "homeassistant/sensor/bla/config", data)
    await hass.async_block_till_done()

    device = device_registry.async_get_device(identifiers={("mqtt", "helloworld")})
    assert device is not None

    debug_info_data = debug_info.info_for_device(hass, device.id)
    assert len(debug_info_data["entities"][0]["subscriptions"]) >= 1
    assert {"topic": "sensor/#", "messages": []} in debug_info_data["entities"][0][
        "subscriptions"
    ]

    start_dt = datetime(2019, 1, 1, 0, 0, 0, tzinfo=dt_util.UTC)
    freezer.move_to(start_dt)
    # simulate the first message was replayed from the broker with retained flag
    async_fire_mqtt_message(hass, "sensor/abc", "123", qos=0, retain=True)
    # simulate an update message
    async_fire_mqtt_message(hass, "sensor/abc", "123", qos=0, retain=False)
    # simpulate someone else subscribed and retained messages were replayed
    async_fire_mqtt_message(hass, "sensor/abc", "123", qos=1, retain=True)
    # simulate an update message
    async_fire_mqtt_message(hass, "sensor/abc", "123", qos=1, retain=False)
    # simulate an update message
    async_fire_mqtt_message(hass, "sensor/abc", "123", qos=2, retain=False)

    debug_info_data = debug_info.info_for_device(hass, device.id)
    assert len(debug_info_data["entities"][0]["subscriptions"]) == 1
    # The replayed retained payload was processed
    messages = debug_info_data["entities"][0]["subscriptions"][0]["messages"]
    assert {
        "payload": "123",
        "qos": 0,
        "retain": True,
        "time": start_dt,
        "topic": "sensor/abc",
    } in messages
    # The not retained update was processed normally
    assert {
        "payload": "123",
        "qos": 0,
        "retain": False,
        "time": start_dt,
        "topic": "sensor/abc",
    } in messages
    # Since the MQTT client has not lost the connection and has not resubscribed
    # The retained payload is not replayed and filtered out as it already
    # received a value and appears to be received on an existing subscription
    assert {
        "payload": "123",
        "qos": 1,
        "retain": True,
        "time": start_dt,
        "topic": "sensor/abc",
    } not in messages
    # The not retained update was processed normally
    assert {
        "payload": "123",
        "qos": 1,
        "retain": False,
        "time": start_dt,
        "topic": "sensor/abc",
    } in messages
    # The not retained update was processed normally
    assert {
        "payload": "123",
        "qos": 2,
        "retain": False,
        "time": start_dt,
        "topic": "sensor/abc",
    } in messages


async def test_publish_json_from_template(
    hass: HomeAssistant, mqtt_mock_entry: MqttMockHAClientGenerator
) -> None:
    """Test the publishing of call to services."""
    mqtt_mock = await mqtt_mock_entry()

    test_str = "{'valid': 'python', 'invalid': 'json'}"
    test_str_tpl = "{'valid': '{{ \"python\" }}', 'invalid': 'json'}"

    await async_setup_component(
        hass,
        "script",
        {
            "script": {
                "test_script_payload": {
                    "sequence": {
                        "service": "mqtt.publish",
                        "data": {"topic": "test-topic", "payload": test_str_tpl},
                    }
                },
                "test_script_payload_template": {
                    "sequence": {
                        "service": "mqtt.publish",
                        "data": {
                            "topic": "test-topic",
                            "payload_template": test_str_tpl,
                        },
                    }
                },
            }
        },
    )

    await hass.services.async_call("script", "test_script_payload", blocking=True)
    await hass.async_block_till_done()

    assert mqtt_mock.async_publish.called
    assert mqtt_mock.async_publish.call_args[0][1] == test_str

    mqtt_mock.async_publish.reset_mock()
    assert not mqtt_mock.async_publish.called

    await hass.services.async_call(
        "script", "test_script_payload_template", blocking=True
    )
    await hass.async_block_till_done()

    assert mqtt_mock.async_publish.called
    assert mqtt_mock.async_publish.call_args[0][1] == test_str


async def test_subscribe_connection_status(
    hass: HomeAssistant,
    setup_with_birth_msg_client_mock: MqttMockPahoClient,
) -> None:
    """Test connextion status subscription."""
    mqtt_client_mock = setup_with_birth_msg_client_mock
    mqtt_connected_calls_callback: list[bool] = []
    mqtt_connected_calls_async: list[bool] = []

    @callback
    def async_mqtt_connected_callback(status: bool) -> None:
        """Update state on connection/disconnection to MQTT broker."""
        mqtt_connected_calls_callback.append(status)

    async def async_mqtt_connected_async(status: bool) -> None:
        """Update state on connection/disconnection to MQTT broker."""
        mqtt_connected_calls_async.append(status)

    # Check connection status
    assert mqtt.is_connected(hass) is True

    # Mock disconnect status
    mqtt_client_mock.on_disconnect(None, None, 0)
    await hass.async_block_till_done()
    assert mqtt.is_connected(hass) is False

    unsub_callback = mqtt.async_subscribe_connection_status(
        hass, async_mqtt_connected_callback
    )
    unsub_async = mqtt.async_subscribe_connection_status(
        hass, async_mqtt_connected_async
    )
    await hass.async_block_till_done()

    # Mock connect status
    mqtt_client_mock.on_connect(None, None, 0, 0)
    await hass.async_block_till_done()
    assert mqtt.is_connected(hass) is True

    # Mock disconnect status
    mqtt_client_mock.on_disconnect(None, None, 0)
    await hass.async_block_till_done()
    assert mqtt.is_connected(hass) is False

    # Unsubscribe
    unsub_callback()
    unsub_async()

    # Mock connect status
    mqtt_client_mock.on_connect(None, None, 0, 0)
    await asyncio.sleep(0)
    await hass.async_block_till_done()
    assert mqtt.is_connected(hass) is True

    # Check calls
    assert len(mqtt_connected_calls_callback) == 2
    assert mqtt_connected_calls_callback[0] is True
    assert mqtt_connected_calls_callback[1] is False

    assert len(mqtt_connected_calls_async) == 2
    assert mqtt_connected_calls_async[0] is True
    assert mqtt_connected_calls_async[1] is False


async def test_unload_config_entry(
    hass: HomeAssistant,
    setup_with_birth_msg_client_mock: MqttMockPahoClient,
    caplog: pytest.LogCaptureFixture,
) -> None:
    """Test unloading the MQTT entry."""
    mqtt_client_mock = setup_with_birth_msg_client_mock
    assert hass.services.has_service(mqtt.DOMAIN, "dump")
    assert hass.services.has_service(mqtt.DOMAIN, "publish")

    mqtt_config_entry = hass.config_entries.async_entries(mqtt.DOMAIN)[0]
    assert mqtt_config_entry.state is ConfigEntryState.LOADED

    # Publish just before unloading to test await cleanup
    mqtt_client_mock.reset_mock()
    mqtt.publish(hass, "just_in_time", "published", qos=0, retain=False)
    await hass.async_block_till_done()

    assert await hass.config_entries.async_unload(mqtt_config_entry.entry_id)
    new_mqtt_config_entry = mqtt_config_entry
    mqtt_client_mock.publish.assert_any_call("just_in_time", "published", 0, False)
    assert new_mqtt_config_entry.state is ConfigEntryState.NOT_LOADED
    await hass.async_block_till_done()
    assert not hass.services.has_service(mqtt.DOMAIN, "dump")
    assert not hass.services.has_service(mqtt.DOMAIN, "publish")
    assert "No ACK from MQTT server" not in caplog.text


async def test_publish_or_subscribe_without_valid_config_entry(
    hass: HomeAssistant, record_calls: MessageCallbackType
) -> None:
    """Test internal publish function with bad use cases."""
    with pytest.raises(HomeAssistantError):
        await mqtt.async_publish(
            hass, "some-topic", "test-payload", qos=0, retain=False, encoding=None
        )
    with pytest.raises(HomeAssistantError):
        await mqtt.async_subscribe(hass, "some-topic", record_calls, qos=0)


@pytest.mark.parametrize(
    "hass_config",
    [
        {
            "mqtt": {
                "alarm_control_panel": [
                    {
                        "name": "test",
                        "state_topic": "home/alarm",
                        "command_topic": "home/alarm/set",
                    },
                ],
                "light": [{"name": "test", "command_topic": "test-topic_new"}],
            }
        }
    ],
)
async def test_disabling_and_enabling_entry(
    hass: HomeAssistant,
    mqtt_mock_entry: MqttMockHAClientGenerator,
    caplog: pytest.LogCaptureFixture,
) -> None:
    """Test disabling and enabling the config entry."""
    await mqtt_mock_entry()
    entry = hass.config_entries.async_entries(mqtt.DOMAIN)[0]
    assert entry.state is ConfigEntryState.LOADED
    # Late discovery of a mqtt entity
    config_tag = '{"topic": "0AFFD2/tag_scanned", "value_template": "{{ value_json.PN532.UID }}"}'
    config_alarm_control_panel = '{"name": "test_new", "state_topic": "home/alarm", "command_topic": "home/alarm/set"}'
    config_light = '{"name": "test_new", "command_topic": "test-topic_new"}'

    with patch(
        "homeassistant.components.mqtt.mixins.mqtt_config_entry_enabled",
        return_value=False,
    ):
        # Discovery of mqtt tag
        async_fire_mqtt_message(hass, "homeassistant/tag/abc/config", config_tag)

        # Late discovery of mqtt entities
        async_fire_mqtt_message(
            hass,
            "homeassistant/alarm_control_panel/abc/config",
            config_alarm_control_panel,
        )
        async_fire_mqtt_message(hass, "homeassistant/light/abc/config", config_light)

    # Disable MQTT config entry
    await hass.config_entries.async_set_disabled_by(
        entry.entry_id, ConfigEntryDisabler.USER
    )

    await hass.async_block_till_done()
    await hass.async_block_till_done()
    assert (
        "MQTT integration is disabled, skipping setup of discovered item MQTT tag"
        in caplog.text
    )
    assert (
        "MQTT integration is disabled, skipping setup of discovered item MQTT alarm_control_panel"
        in caplog.text
    )
    assert (
        "MQTT integration is disabled, skipping setup of discovered item MQTT light"
        in caplog.text
    )

    new_mqtt_config_entry = entry
    assert new_mqtt_config_entry.state is ConfigEntryState.NOT_LOADED

    # Enable the entry again
    await hass.config_entries.async_set_disabled_by(entry.entry_id, None)
    await hass.async_block_till_done()
    await hass.async_block_till_done()
    new_mqtt_config_entry = entry
    assert new_mqtt_config_entry.state is ConfigEntryState.LOADED

    assert hass.states.get("light.test") is not None
    assert hass.states.get("alarm_control_panel.test") is not None


@pytest.mark.parametrize(
    ("hass_config", "unique"),
    [
        (
            {
                mqtt.DOMAIN: {
                    "light": [
                        {
                            "name": "test1",
                            "unique_id": "very_not_unique_deadbeef",
                            "command_topic": "test-topic_unique",
                        },
                        {
                            "name": "test2",
                            "unique_id": "very_not_unique_deadbeef",
                            "command_topic": "test-topic_unique",
                        },
                    ]
                }
            },
            False,
        ),
        (
            {
                mqtt.DOMAIN: {
                    "light": [
                        {
                            "name": "test1",
                            "unique_id": "very_unique_deadbeef1",
                            "command_topic": "test-topic_unique",
                        },
                        {
                            "name": "test2",
                            "unique_id": "very_unique_deadbeef2",
                            "command_topic": "test-topic_unique",
                        },
                    ]
                }
            },
            True,
        ),
    ],
)
async def test_setup_manual_items_with_unique_ids(
    hass: HomeAssistant,
    mqtt_mock_entry: MqttMockHAClientGenerator,
    caplog: pytest.LogCaptureFixture,
    unique: bool,
) -> None:
    """Test setup manual items is generating unique id's."""
    await mqtt_mock_entry()

    assert hass.states.get("light.test1") is not None
    assert (hass.states.get("light.test2") is not None) == unique
    assert bool("Platform mqtt does not generate unique IDs." in caplog.text) != unique

    # reload and assert again
    caplog.clear()
    await hass.services.async_call(
        "mqtt",
        SERVICE_RELOAD,
        {},
        blocking=True,
    )
    await hass.async_block_till_done()

    assert hass.states.get("light.test1") is not None
    assert (hass.states.get("light.test2") is not None) == unique
    assert bool("Platform mqtt does not generate unique IDs." in caplog.text) != unique


@pytest.mark.parametrize(
    "hass_config",
    [
        {
            "mqtt": {
                "sensor": [
                    {
                        "name": "test_manual",
                        "unique_id": "test_manual_unique_id123",
                        "state_topic": "test-topic_manual",
                    }
                ]
            }
        }
    ],
)
async def test_link_config_entry(
    hass: HomeAssistant,
    mqtt_mock_entry: MqttMockHAClientGenerator,
    caplog: pytest.LogCaptureFixture,
) -> None:
    """Test manual and dynamically setup entities are linked to the config entry."""
    # set up manual item
    await mqtt_mock_entry()

    # set up item through discovery
    config_discovery = {
        "name": "test_discovery",
        "unique_id": "test_discovery_unique456",
        "state_topic": "test-topic_discovery",
    }
    async_fire_mqtt_message(
        hass, "homeassistant/sensor/bla/config", json.dumps(config_discovery)
    )
    await hass.async_block_till_done()
    await hass.async_block_till_done()

    assert hass.states.get("sensor.test_manual") is not None
    assert hass.states.get("sensor.test_discovery") is not None
    entity_names = ["test_manual", "test_discovery"]

    # Check if both entities were linked to the MQTT config entry
    mqtt_config_entry = hass.config_entries.async_entries(mqtt.DOMAIN)[0]
    mqtt_platforms = async_get_platforms(hass, mqtt.DOMAIN)

    @callback
    def _check_entities() -> int:
        entities: list[Entity] = []
        for mqtt_platform in mqtt_platforms:
            assert mqtt_platform.config_entry is mqtt_config_entry
            entities += (entity for entity in mqtt_platform.entities.values())

        for entity in entities:
            assert entity.name in entity_names
        return len(entities)

    assert _check_entities() == 2

    # reload entry and assert again
    with patch("homeassistant.components.mqtt.async_client.AsyncMQTTClient"):
        await hass.config_entries.async_reload(mqtt_config_entry.entry_id)
        await hass.async_block_till_done()

    # manual set up item should remain
    assert _check_entities() == 1
    # set up item through discovery
    async_fire_mqtt_message(
        hass, "homeassistant/sensor/bla/config", json.dumps(config_discovery)
    )
    await hass.async_block_till_done()
    assert _check_entities() == 2

    # reload manual configured items and assert again
    await hass.services.async_call(
        "mqtt",
        SERVICE_RELOAD,
        {},
        blocking=True,
    )
    await hass.async_block_till_done()
    assert _check_entities() == 2


@pytest.mark.parametrize(
    "hass_config",
    [
        {
            "mqtt": {
                "sensor": [
                    {
                        "name": "test_manual1",
                        "unique_id": "test_manual_unique_id123",
                        "state_topic": "test-topic_manual1",
                    },
                    {
                        "name": "test_manual3",
                        "unique_id": "test_manual_unique_id789",
                        "state_topic": "test-topic_manual3",
                    },
                ]
            }
        }
    ],
)
async def test_reload_config_entry(
    hass: HomeAssistant,
    mqtt_mock_entry: MqttMockHAClientGenerator,
    caplog: pytest.LogCaptureFixture,
) -> None:
    """Test manual entities reloaded and set up correctly."""
    await mqtt_mock_entry()

    # set up item through discovery
    config_discovery = {
        "name": "test_discovery",
        "unique_id": "test_discovery_unique456",
        "state_topic": "test-topic_discovery",
    }
    async_fire_mqtt_message(
        hass, "homeassistant/sensor/bla/config", json.dumps(config_discovery)
    )
    await hass.async_block_till_done()
    await hass.async_block_till_done()
    assert hass.states.get("sensor.test_discovery") is not None

    entry = hass.config_entries.async_entries(mqtt.DOMAIN)[0]

    @callback
    def _check_entities() -> int:
        entities: list[Entity] = []
        mqtt_platforms = async_get_platforms(hass, mqtt.DOMAIN)
        for mqtt_platform in mqtt_platforms:
            assert mqtt_platform.config_entry is entry
            entities += (entity for entity in mqtt_platform.entities.values())

        return len(entities)

    # assert on initial set up manual items

    async_fire_mqtt_message(hass, "test-topic_manual1", "manual1_intial")
    async_fire_mqtt_message(hass, "test-topic_manual3", "manual3_intial")

    assert (state := hass.states.get("sensor.test_manual1")) is not None
    assert state.attributes["friendly_name"] == "test_manual1"
    assert state.state == "manual1_intial"
    assert (state := hass.states.get("sensor.test_manual3")) is not None
    assert state.attributes["friendly_name"] == "test_manual3"
    assert state.state == "manual3_intial"
    assert _check_entities() == 3

    # Reload the entry with a new configuration.yaml
    # Mock configuration.yaml was updated
    # The first item was updated, a new item was added, an item was removed
    hass_config_new = {
        "mqtt": {
            "sensor": [
                {
                    "name": "test_manual1_updated",
                    "unique_id": "test_manual_unique_id123",
                    "state_topic": "test-topic_manual1_updated",
                },
                {
                    "name": "test_manual2_new",
                    "unique_id": "test_manual_unique_id456",
                    "state_topic": "test-topic_manual2",
                },
            ]
        }
    }
    with patch(
        "homeassistant.config.load_yaml_config_file", return_value=hass_config_new
    ):
        assert await hass.config_entries.async_reload(entry.entry_id)
        assert entry.state is ConfigEntryState.LOADED
        await hass.async_block_till_done()

    assert (state := hass.states.get("sensor.test_manual1")) is not None
    assert state.attributes["friendly_name"] == "test_manual1_updated"
    assert state.state == STATE_UNKNOWN
    assert (state := hass.states.get("sensor.test_manual2_new")) is not None
    assert state.attributes["friendly_name"] == "test_manual2_new"
    assert state.state is STATE_UNKNOWN
    # State of test_manual3 is still loaded but is unavailable
    assert (state := hass.states.get("sensor.test_manual3")) is not None
    assert state.state is STATE_UNAVAILABLE
    assert (state := hass.states.get("sensor.test_discovery")) is not None
    assert state.state is STATE_UNAVAILABLE
    # The entity is not loaded anymore
    assert _check_entities() == 2

    async_fire_mqtt_message(hass, "test-topic_manual1_updated", "manual1_update")
    async_fire_mqtt_message(hass, "test-topic_manual2", "manual2_update")
    async_fire_mqtt_message(hass, "test-topic_manual3", "manual3_update")

    assert (state := hass.states.get("sensor.test_manual1")) is not None
    assert state.state == "manual1_update"
    assert (state := hass.states.get("sensor.test_manual2_new")) is not None
    assert state.state == "manual2_update"
    assert (state := hass.states.get("sensor.test_manual3")) is not None
    assert state.state is STATE_UNAVAILABLE

    # Reload manual configured items and assert again
    with patch(
        "homeassistant.config.load_yaml_config_file", return_value=hass_config_new
    ):
        await hass.services.async_call(
            "mqtt",
            SERVICE_RELOAD,
            {},
            blocking=True,
        )
        await hass.async_block_till_done()

    assert (state := hass.states.get("sensor.test_manual1")) is not None
    assert state.attributes["friendly_name"] == "test_manual1_updated"
    assert state.state == STATE_UNKNOWN
    assert (state := hass.states.get("sensor.test_manual2_new")) is not None
    assert state.attributes["friendly_name"] == "test_manual2_new"
    assert state.state == STATE_UNKNOWN
    assert (state := hass.states.get("sensor.test_manual3")) is not None
    assert state.state == STATE_UNAVAILABLE
    assert _check_entities() == 2

    async_fire_mqtt_message(
        hass, "test-topic_manual1_updated", "manual1_update_after_reload"
    )
    async_fire_mqtt_message(hass, "test-topic_manual2", "manual2_update_after_reload")
    async_fire_mqtt_message(hass, "test-topic_manual3", "manual3_update_after_reload")

    assert (state := hass.states.get("sensor.test_manual1")) is not None
    assert state.state == "manual1_update_after_reload"
    assert (state := hass.states.get("sensor.test_manual2_new")) is not None
    assert state.state == "manual2_update_after_reload"
    assert (state := hass.states.get("sensor.test_manual3")) is not None
    assert state.state is STATE_UNAVAILABLE


@pytest.mark.parametrize(
    "hass_config",
    [
        {
            "mqtt": [
                {
                    "sensor": {
                        "name": "test",
                        "state_topic": "test-topic",
                    }
                },
            ]
        }
    ],
)
async def test_reload_with_invalid_config(
    hass: HomeAssistant,
    mqtt_mock_entry: MqttMockHAClientGenerator,
) -> None:
    """Test reloading yaml config fails."""
    await mqtt_mock_entry()
    assert hass.states.get("sensor.test") is not None

    # Reload with an invalid config and assert again
    invalid_config = {"mqtt": "some_invalid_config"}
    with patch(
        "homeassistant.config.load_yaml_config_file", return_value=invalid_config
    ):
        with pytest.raises(HomeAssistantError):
            await hass.services.async_call(
                "mqtt",
                SERVICE_RELOAD,
                {},
                blocking=True,
            )
        await hass.async_block_till_done()

    # Test nothing changed as loading the config failed
    assert hass.states.get("sensor.test") is not None


@pytest.mark.parametrize(
    "hass_config",
    [
        {
            "mqtt": [
                {
                    "sensor": {
                        "name": "test",
                        "state_topic": "test-topic",
                    }
                },
            ]
        }
    ],
)
async def test_reload_with_empty_config(
    hass: HomeAssistant,
    mqtt_mock_entry: MqttMockHAClientGenerator,
) -> None:
    """Test reloading yaml config fails."""
    await mqtt_mock_entry()
    assert hass.states.get("sensor.test") is not None

    # Reload with an empty config and assert again
    with patch("homeassistant.config.load_yaml_config_file", return_value={}):
        await hass.services.async_call(
            "mqtt",
            SERVICE_RELOAD,
            {},
            blocking=True,
        )
        await hass.async_block_till_done()

    assert hass.states.get("sensor.test") is None


@pytest.mark.parametrize(
    "hass_config",
    [
        {
            "mqtt": [
                {
                    "sensor": {
                        "name": "test",
                        "state_topic": "test-topic",
                    }
                },
            ]
        }
    ],
)
async def test_reload_with_new_platform_config(
    hass: HomeAssistant,
    mqtt_mock_entry: MqttMockHAClientGenerator,
) -> None:
    """Test reloading yaml with new platform config."""
    await mqtt_mock_entry()
    assert hass.states.get("sensor.test") is not None
    assert hass.states.get("binary_sensor.test") is None

    new_config = {
        "mqtt": [
            {
                "sensor": {
                    "name": "test",
                    "state_topic": "test-topic1",
                },
                "binary_sensor": {
                    "name": "test",
                    "state_topic": "test-topic2",
                },
            },
        ]
    }

    # Reload with an new platform config and assert again
    with patch("homeassistant.config.load_yaml_config_file", return_value=new_config):
        await hass.services.async_call(
            "mqtt",
            SERVICE_RELOAD,
            {},
            blocking=True,
        )
        await hass.async_block_till_done()

    assert hass.states.get("sensor.test") is not None
    assert hass.states.get("binary_sensor.test") is not None


async def test_multi_platform_discovery(
    hass: HomeAssistant,
    device_registry: dr.DeviceRegistry,
    mqtt_mock_entry: MqttMockHAClientGenerator,
) -> None:
    """Test setting up multiple platforms simultaneous."""
    await mqtt_mock_entry()
    entity_configs = {
        "alarm_control_panel": {
            "name": "test",
            "state_topic": "alarm/state",
            "command_topic": "alarm/command",
        },
        "button": {"name": "test", "command_topic": "test-topic"},
        "camera": {"name": "test", "topic": "test_topic"},
        "cover": {"name": "test", "state_topic": "test-topic"},
        "device_tracker": {
            "name": "test",
            "state_topic": "test-topic",
        },
        "fan": {
            "name": "test",
            "state_topic": "state-topic",
            "command_topic": "command-topic",
        },
        "sensor": {"name": "test", "state_topic": "test-topic"},
        "switch": {"name": "test", "command_topic": "test-topic"},
        "select": {
            "name": "test",
            "command_topic": "test-topic",
            "options": ["milk", "beer"],
        },
    }
    non_entity_configs = {
        "tag": {
            "device": {"identifiers": ["tag_0AFFD2"]},
            "topic": "foobar/tag_scanned",
        },
        "device_automation": {
            "automation_type": "trigger",
            "device": {"identifiers": ["device_automation_0AFFD2"]},
            "payload": "short_press",
            "topic": "foobar/triggers/button1",
            "type": "button_short_press",
            "subtype": "button_1",
        },
    }
    for platform, config in entity_configs.items():
        for set_number in range(2):
            set_config = deepcopy(config)
            set_config["name"] = f"test_{set_number}"
            topic = f"homeassistant/{platform}/bla_{set_number}/config"
            async_fire_mqtt_message(hass, topic, json.dumps(set_config))
    for platform, config in non_entity_configs.items():
        topic = f"homeassistant/{platform}/bla/config"
        async_fire_mqtt_message(hass, topic, json.dumps(config))
    await hass.async_block_till_done()
    for set_number in range(2):
        for platform in entity_configs:
            entity_id = f"{platform}.test_{set_number}"
            state = hass.states.get(entity_id)
            assert state is not None
    for platform in non_entity_configs:
        assert (
            device_registry.async_get_device(
                identifiers={("mqtt", f"{platform}_0AFFD2")}
            )
            is not None
        )


async def test_auto_reconnect(
    hass: HomeAssistant,
    setup_with_birth_msg_client_mock: MqttMockPahoClient,
    caplog: pytest.LogCaptureFixture,
) -> None:
    """Test reconnection is automatically done."""
    mqtt_client_mock = setup_with_birth_msg_client_mock
    assert mqtt_client_mock.connect.call_count == 1
    mqtt_client_mock.reconnect.reset_mock()

    mqtt_client_mock.disconnect()
    mqtt_client_mock.on_disconnect(None, None, 0)
    await hass.async_block_till_done()

    mqtt_client_mock.reconnect.side_effect = OSError("foo")
    async_fire_time_changed(
        hass, utcnow() + timedelta(seconds=RECONNECT_INTERVAL_SECONDS)
    )
    await hass.async_block_till_done()
    assert len(mqtt_client_mock.reconnect.mock_calls) == 1
    assert "Error re-connecting to MQTT server due to exception: foo" in caplog.text

    mqtt_client_mock.reconnect.side_effect = None
    async_fire_time_changed(
        hass, utcnow() + timedelta(seconds=RECONNECT_INTERVAL_SECONDS)
    )
    await hass.async_block_till_done()
    assert len(mqtt_client_mock.reconnect.mock_calls) == 2

    hass.bus.async_fire(EVENT_HOMEASSISTANT_STOP)

    mqtt_client_mock.disconnect()
    mqtt_client_mock.on_disconnect(None, None, 0)
    await hass.async_block_till_done()

    async_fire_time_changed(
        hass, utcnow() + timedelta(seconds=RECONNECT_INTERVAL_SECONDS)
    )
    await hass.async_block_till_done()
    # Should not reconnect after stop
    assert len(mqtt_client_mock.reconnect.mock_calls) == 2


async def test_server_sock_connect_and_disconnect(
    hass: HomeAssistant,
    setup_with_birth_msg_client_mock: MqttMockPahoClient,
    recorded_calls: list[ReceiveMessage],
    record_calls: MessageCallbackType,
) -> None:
    """Test handling the socket connected and disconnected."""
    mqtt_client_mock = setup_with_birth_msg_client_mock
    assert mqtt_client_mock.connect.call_count == 1

    mqtt_client_mock.loop_misc.return_value = paho_mqtt.MQTT_ERR_SUCCESS

    client, server = socket.socketpair(
        family=socket.AF_UNIX, type=socket.SOCK_STREAM, proto=0
    )
    client.setblocking(False)
    server.setblocking(False)
    mqtt_client_mock.on_socket_open(mqtt_client_mock, None, client)
    mqtt_client_mock.on_socket_register_write(mqtt_client_mock, None, client)
    await hass.async_block_till_done()

    server.close()  # mock the server closing the connection on us

    unsub = await mqtt.async_subscribe(hass, "test-topic", record_calls)

    mqtt_client_mock.loop_misc.return_value = paho_mqtt.MQTT_ERR_CONN_LOST
    mqtt_client_mock.on_socket_unregister_write(mqtt_client_mock, None, client)
    mqtt_client_mock.on_socket_close(mqtt_client_mock, None, client)
    mqtt_client_mock.on_disconnect(mqtt_client_mock, None, client)
    await hass.async_block_till_done()
    unsub()

    # Should have failed
    assert len(recorded_calls) == 0


async def test_server_sock_buffer_size(
    hass: HomeAssistant,
    setup_with_birth_msg_client_mock: MqttMockPahoClient,
    caplog: pytest.LogCaptureFixture,
) -> None:
    """Test handling the socket buffer size fails."""
    mqtt_client_mock = setup_with_birth_msg_client_mock
    assert mqtt_client_mock.connect.call_count == 1

    mqtt_client_mock.loop_misc.return_value = paho_mqtt.MQTT_ERR_SUCCESS

    client, server = socket.socketpair(
        family=socket.AF_UNIX, type=socket.SOCK_STREAM, proto=0
    )
    client.setblocking(False)
    server.setblocking(False)
    with patch.object(client, "setsockopt", side_effect=OSError("foo")):
        mqtt_client_mock.on_socket_open(mqtt_client_mock, None, client)
        mqtt_client_mock.on_socket_register_write(mqtt_client_mock, None, client)
        await hass.async_block_till_done()
    assert "Unable to increase the socket buffer size" in caplog.text


async def test_server_sock_buffer_size_with_websocket(
    hass: HomeAssistant,
    setup_with_birth_msg_client_mock: MqttMockPahoClient,
    caplog: pytest.LogCaptureFixture,
) -> None:
    """Test handling the socket buffer size fails."""
    mqtt_client_mock = setup_with_birth_msg_client_mock
    assert mqtt_client_mock.connect.call_count == 1

    mqtt_client_mock.loop_misc.return_value = paho_mqtt.MQTT_ERR_SUCCESS

    client, server = socket.socketpair(
        family=socket.AF_UNIX, type=socket.SOCK_STREAM, proto=0
    )
    client.setblocking(False)
    server.setblocking(False)

    class FakeWebsocket(paho_mqtt.WebsocketWrapper):
        def _do_handshake(self, *args, **kwargs):
            pass

    wrapped_socket = FakeWebsocket(client, "127.0.01", 1, False, "/", None)

    with patch.object(client, "setsockopt", side_effect=OSError("foo")):
        mqtt_client_mock.on_socket_open(mqtt_client_mock, None, wrapped_socket)
        mqtt_client_mock.on_socket_register_write(
            mqtt_client_mock, None, wrapped_socket
        )
        await hass.async_block_till_done()
    assert "Unable to increase the socket buffer size" in caplog.text


async def test_client_sock_failure_after_connect(
    hass: HomeAssistant,
    setup_with_birth_msg_client_mock: MqttMockPahoClient,
    recorded_calls: list[ReceiveMessage],
    record_calls: MessageCallbackType,
) -> None:
    """Test handling the socket connected and disconnected."""
    mqtt_client_mock = setup_with_birth_msg_client_mock
    assert mqtt_client_mock.connect.call_count == 1

    mqtt_client_mock.loop_misc.return_value = paho_mqtt.MQTT_ERR_SUCCESS

    client, server = socket.socketpair(
        family=socket.AF_UNIX, type=socket.SOCK_STREAM, proto=0
    )
    client.setblocking(False)
    server.setblocking(False)
    mqtt_client_mock.on_socket_open(mqtt_client_mock, None, client)
    mqtt_client_mock.on_socket_register_writer(mqtt_client_mock, None, client)
    await hass.async_block_till_done()

    mqtt_client_mock.loop_write.side_effect = OSError("foo")
    client.close()  # close the client socket out from under the client

    assert mqtt_client_mock.connect.call_count == 1
    unsub = await mqtt.async_subscribe(hass, "test-topic", record_calls)
    async_fire_time_changed(hass, utcnow() + timedelta(seconds=5))
    await hass.async_block_till_done()

    unsub()
    # Should have failed
    assert len(recorded_calls) == 0


async def test_loop_write_failure(
    hass: HomeAssistant,
    setup_with_birth_msg_client_mock: MqttMockPahoClient,
    caplog: pytest.LogCaptureFixture,
) -> None:
    """Test handling the socket connected and disconnected."""
    mqtt_client_mock = setup_with_birth_msg_client_mock
    assert mqtt_client_mock.connect.call_count == 1

    mqtt_client_mock.loop_misc.return_value = paho_mqtt.MQTT_ERR_SUCCESS

    client, server = socket.socketpair(
        family=socket.AF_UNIX, type=socket.SOCK_STREAM, proto=0
    )
    client.setblocking(False)
    server.setblocking(False)
    mqtt_client_mock.on_socket_open(mqtt_client_mock, None, client)
    mqtt_client_mock.on_socket_register_write(mqtt_client_mock, None, client)
    mqtt_client_mock.loop_write.return_value = paho_mqtt.MQTT_ERR_CONN_LOST
    mqtt_client_mock.loop_read.return_value = paho_mqtt.MQTT_ERR_CONN_LOST

    # Fill up the outgoing buffer to ensure that loop_write
    # and loop_read are called that next time control is
    # returned to the event loop
    try:
        for _ in range(1000):
            server.send(b"long" * 100)
    except BlockingIOError:
        pass

    server.close()
    # Once for the reader callback
    await hass.async_block_till_done()
    # Another for the writer callback
    await hass.async_block_till_done()
    # Final for the disconnect callback
    await hass.async_block_till_done()

    assert "Disconnected from MQTT server test-broker:1883" in caplog.text


@pytest.mark.parametrize(
    "attr",
    [
        "EntitySubscription",
        "MqttCommandTemplate",
        "MqttValueTemplate",
        "PayloadSentinel",
        "PublishPayloadType",
        "ReceiveMessage",
        "ReceivePayloadType",
        "async_prepare_subscribe_topics",
        "async_publish",
        "async_subscribe",
        "async_subscribe_topics",
        "async_unsubscribe_topics",
        "async_wait_for_mqtt_client",
        "publish",
        "subscribe",
        "valid_publish_topic",
        "valid_qos_schema",
        "valid_subscribe_topic",
    ],
)
async def test_mqtt_integration_level_imports(hass: HomeAssistant, attr: str) -> None:
    """Test mqtt integration level public published imports are available."""
    assert hasattr(mqtt, attr)<|MERGE_RESOLUTION|>--- conflicted
+++ resolved
@@ -1959,88 +1959,6 @@
     assert recorded_calls[1].payload == "wild-card-payload3"
 
 
-<<<<<<< HEAD
-async def test_canceling_debouncer_on_shutdown(
-    hass: HomeAssistant,
-    record_calls: MessageCallbackType,
-    mock_debouncer: asyncio.Event,
-    setup_with_birth_msg_client_mock: MqttMockPahoClient,
-) -> None:
-    """Test canceling the debouncer when HA shuts down."""
-    mqtt_client_mock = setup_with_birth_msg_client_mock
-    # Mock we are past initial setup
-    await mock_debouncer.wait()
-    with patch("homeassistant.components.mqtt.client.SUBSCRIBE_COOLDOWN", 2):
-        mock_debouncer.clear()
-        await mqtt.async_subscribe(hass, "test/state1", record_calls)
-        async_fire_time_changed(hass, utcnow() + timedelta(seconds=0.1))
-        # Stop HA so the scheduled debouncer task will be canceled
-        mqtt_client_mock.subscribe.reset_mock()
-        hass.bus.fire(EVENT_HOMEASSISTANT_STOP)
-        await mqtt.async_subscribe(hass, "test/state2", record_calls)
-        async_fire_time_changed(hass, utcnow() + timedelta(seconds=0.1))
-        await mqtt.async_subscribe(hass, "test/state3", record_calls)
-        async_fire_time_changed(hass, utcnow() + timedelta(seconds=0.1))
-        await mqtt.async_subscribe(hass, "test/state4", record_calls)
-        async_fire_time_changed(hass, utcnow() + timedelta(seconds=0.1))
-        await mqtt.async_subscribe(hass, "test/state5", record_calls)
-        async_fire_time_changed(hass, utcnow() + timedelta(seconds=5))
-        await hass.async_block_till_done(wait_background_tasks=True)
-        # Assert the debouncer subscribe job was not executed
-        assert not mock_debouncer.is_set()
-        mqtt_client_mock.subscribe.assert_not_called()
-
-        # Note thet the broker connection will not be disconnected gracefully
-        await hass.async_block_till_done()
-        async_fire_time_changed(hass, utcnow() + timedelta(seconds=5))
-        await asyncio.sleep(0)
-        await hass.async_block_till_done(wait_background_tasks=True)
-        mqtt_client_mock.subscribe.assert_not_called()
-        mqtt_client_mock.disconnect.assert_not_called()
-
-
-async def test_canceling_debouncer_normal(
-    hass: HomeAssistant,
-    caplog: pytest.LogCaptureFixture,
-) -> None:
-    """Test canceling the debouncer before completion."""
-
-    async def _async_myjob() -> None:
-        await asyncio.sleep(1.0)
-
-    debouncer = EnsureJobAfterCooldown(0.0, _async_myjob)
-    debouncer.async_schedule()
-    await asyncio.sleep(0.01)
-    assert debouncer._task is not None
-    await debouncer.async_cleanup()
-    assert debouncer._task is None
-
-
-async def test_canceling_debouncer_throws(
-    hass: HomeAssistant,
-    caplog: pytest.LogCaptureFixture,
-) -> None:
-    """Test canceling the debouncer when HA shuts down."""
-
-    async def _async_myjob() -> None:
-        await asyncio.sleep(1.0)
-
-    debouncer = EnsureJobAfterCooldown(0.0, _async_myjob)
-    debouncer.async_schedule()
-    await asyncio.sleep(0.01)
-    assert debouncer._task is not None
-    # let debouncer._task fail by mocking it
-    with patch.object(debouncer, "_task") as task:
-        task.cancel = MagicMock(return_value=True)
-        await debouncer.async_cleanup()
-        assert "Error cleaning up task" in caplog.text
-        await hass.async_block_till_done()
-        async_fire_time_changed(hass, utcnow() + timedelta(seconds=5))
-        await hass.async_block_till_done()
-
-
-=======
->>>>>>> ddd80833
 async def test_initial_setup_logs_error(
     hass: HomeAssistant,
     caplog: pytest.LogCaptureFixture,
