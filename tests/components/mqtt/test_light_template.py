--- conflicted
+++ resolved
@@ -964,22 +964,27 @@
 
 async def test_entity_debug_info_message(hass, mqtt_mock):
     """Test MQTT debug info."""
-<<<<<<< HEAD
-    await help_test_entity_debug_info_message(
-        hass, mqtt_mock, light.DOMAIN, DEFAULT_CONFIG
-    )
-
-
-async def test_max_mireds(hass, mqtt_mock):
-    """Test setting min_mireds and max_mireds."""
-=======
->>>>>>> 8947ce50
     config = {
         light.DOMAIN: {
             "platform": "mqtt",
             "schema": "template",
             "name": "test",
-<<<<<<< HEAD
+            "command_topic": "test-topic",
+            "command_on_template": "on,{{ transition }}",
+            "command_off_template": "off,{{ transition|d }}",
+            "state_template": '{{ value.split(",")[0] }}',
+        }
+    }
+    await help_test_entity_debug_info_message(hass, mqtt_mock, light.DOMAIN, config)
+
+
+async def test_max_mireds(hass, mqtt_mock):
+    """Test setting min_mireds and max_mireds."""
+    config = {
+        light.DOMAIN: {
+            "platform": "mqtt",
+            "schema": "template",
+            "name": "test",
             "command_topic": "test_max_mireds/set",
             "command_on_template": "on",
             "command_off_template": "off",
@@ -992,13 +997,4 @@
 
     state = hass.states.get("light.test")
     assert state.attributes.get("min_mireds") == 153
-    assert state.attributes.get("max_mireds") == 370
-=======
-            "command_topic": "test-topic",
-            "command_on_template": "on,{{ transition }}",
-            "command_off_template": "off,{{ transition|d }}",
-            "state_template": '{{ value.split(",")[0] }}',
-        }
-    }
-    await help_test_entity_debug_info_message(hass, mqtt_mock, light.DOMAIN, config)
->>>>>>> 8947ce50
+    assert state.attributes.get("max_mireds") == 370