"""Test the Powerwall config flow."""

from unittest.mock import patch

from tesla_powerwall import MissingAttributeError, PowerwallUnreachableError

from homeassistant import config_entries, setup
from homeassistant.components.dhcp import HOSTNAME, IP_ADDRESS, MAC_ADDRESS
from homeassistant.components.powerwall.const import DOMAIN
from homeassistant.const import CONF_IP_ADDRESS

from .mocks import _mock_powerwall_side_effect, _mock_powerwall_site_name

from tests.common import MockConfigEntry


async def test_form_source_user(hass):
    """Test we get config flow setup form as a user."""
    await setup.async_setup_component(hass, "persistent_notification", {})
    result = await hass.config_entries.flow.async_init(
        DOMAIN, context={"source": config_entries.SOURCE_USER}
    )
    assert result["type"] == "form"
    assert result["errors"] == {}

    mock_powerwall = await _mock_powerwall_site_name(hass, "My site")

    with patch(
        "homeassistant.components.powerwall.config_flow.Powerwall",
        return_value=mock_powerwall,
    ), patch(
        "homeassistant.components.powerwall.async_setup", return_value=True
    ) as mock_setup, patch(
        "homeassistant.components.powerwall.async_setup_entry",
        return_value=True,
    ) as mock_setup_entry:
        result2 = await hass.config_entries.flow.async_configure(
            result["flow_id"],
            {CONF_IP_ADDRESS: "1.2.3.4"},
        )
        await hass.async_block_till_done()

    assert result2["type"] == "create_entry"
    assert result2["title"] == "My site"
    assert result2["data"] == {CONF_IP_ADDRESS: "1.2.3.4"}
    assert len(mock_setup.mock_calls) == 1
    assert len(mock_setup_entry.mock_calls) == 1


async def test_form_source_import(hass):
    """Test we setup the config entry via import."""
    await setup.async_setup_component(hass, "persistent_notification", {})

    mock_powerwall = await _mock_powerwall_site_name(hass, "Imported site")
    with patch(
        "homeassistant.components.powerwall.config_flow.Powerwall",
        return_value=mock_powerwall,
    ), patch(
        "homeassistant.components.powerwall.async_setup", return_value=True
    ) as mock_setup, patch(
        "homeassistant.components.powerwall.async_setup_entry",
        return_value=True,
    ) as mock_setup_entry:
        result = await hass.config_entries.flow.async_init(
            DOMAIN,
            context={"source": config_entries.SOURCE_IMPORT},
            data={CONF_IP_ADDRESS: "1.2.3.4"},
        )
        await hass.async_block_till_done()

    assert result["type"] == "create_entry"
    assert result["title"] == "Imported site"
    assert result["data"] == {CONF_IP_ADDRESS: "1.2.3.4"}
    assert len(mock_setup.mock_calls) == 1
    assert len(mock_setup_entry.mock_calls) == 1


async def test_form_cannot_connect(hass):
    """Test we handle cannot connect error."""
    result = await hass.config_entries.flow.async_init(
        DOMAIN, context={"source": config_entries.SOURCE_USER}
    )

    mock_powerwall = _mock_powerwall_side_effect(site_info=PowerwallUnreachableError)

    with patch(
        "homeassistant.components.powerwall.config_flow.Powerwall",
        return_value=mock_powerwall,
    ):
        result2 = await hass.config_entries.flow.async_configure(
            result["flow_id"],
            {CONF_IP_ADDRESS: "1.2.3.4"},
        )

    assert result2["type"] == "form"
    assert result2["errors"] == {"base": "cannot_connect"}


async def test_form_unknown_exeption(hass):
    """Test we handle an unknown exception."""
    result = await hass.config_entries.flow.async_init(
        DOMAIN, context={"source": config_entries.SOURCE_USER}
    )

    mock_powerwall = _mock_powerwall_side_effect(site_info=ValueError)

    with patch(
        "homeassistant.components.powerwall.config_flow.Powerwall",
        return_value=mock_powerwall,
    ):
        result2 = await hass.config_entries.flow.async_configure(
            result["flow_id"],
            {CONF_IP_ADDRESS: "1.2.3.4"},
        )

    assert result2["type"] == "form"
    assert result2["errors"] == {"base": "unknown"}


async def test_form_wrong_version(hass):
    """Test we can handle wrong version error."""
    result = await hass.config_entries.flow.async_init(
        DOMAIN, context={"source": config_entries.SOURCE_USER}
    )

    mock_powerwall = _mock_powerwall_side_effect(
        site_info=MissingAttributeError({}, "")
    )

    with patch(
        "homeassistant.components.powerwall.config_flow.Powerwall",
        return_value=mock_powerwall,
    ):
        result3 = await hass.config_entries.flow.async_configure(
            result["flow_id"],
            {CONF_IP_ADDRESS: "1.2.3.4"},
        )

    assert result3["type"] == "form"
    assert result3["errors"] == {"base": "wrong_version"}


<<<<<<< HEAD
async def test_already_configured_(hass):
    """Test we abort when already configured."""
    await setup.async_setup_component(hass, "persistent_notification", {})

    config_entry = MockConfigEntry(
        domain=DOMAIN, data={CONF_IP_ADDRESS: "1.1.1.1"}, source="ignore"
    )
=======
async def test_already_configured(hass):
    """Test we abort when already configured."""
    await setup.async_setup_component(hass, "persistent_notification", {})

    config_entry = MockConfigEntry(domain=DOMAIN, data={CONF_IP_ADDRESS: "1.1.1.1"})
>>>>>>> f54a64a8
    config_entry.add_to_hass(hass)

    result = await hass.config_entries.flow.async_init(
        DOMAIN,
        context={"source": config_entries.SOURCE_DHCP},
        data={
            IP_ADDRESS: "1.1.1.1",
            MAC_ADDRESS: "AA:BB:CC:DD:EE:FF",
            HOSTNAME: "any",
        },
    )
    assert result["type"] == "abort"
    assert result["reason"] == "already_configured"


async def test_already_configured_with_ignored(hass):
    """Test ignored entries do not break checking for existing entries."""
    await setup.async_setup_component(hass, "persistent_notification", {})

    config_entry = MockConfigEntry(domain=DOMAIN, data={}, source="ignore")
    config_entry.add_to_hass(hass)

    result = await hass.config_entries.flow.async_init(
        DOMAIN,
        context={"source": config_entries.SOURCE_DHCP},
        data={
            IP_ADDRESS: "1.1.1.1",
            MAC_ADDRESS: "AA:BB:CC:DD:EE:FF",
            HOSTNAME: "any",
        },
    )
    assert result["type"] == "form"


async def test_dhcp_discovery(hass):
    """Test we can process the discovery from dhcp."""
    await setup.async_setup_component(hass, "persistent_notification", {})
    result = await hass.config_entries.flow.async_init(
        DOMAIN,
        context={"source": config_entries.SOURCE_DHCP},
        data={
            IP_ADDRESS: "1.1.1.1",
            MAC_ADDRESS: "AA:BB:CC:DD:EE:FF",
            HOSTNAME: "any",
        },
    )
    assert result["type"] == "form"
    assert result["errors"] == {}

    mock_powerwall = await _mock_powerwall_site_name(hass, "Some site")
    with patch(
        "homeassistant.components.powerwall.config_flow.Powerwall",
        return_value=mock_powerwall,
    ), patch(
        "homeassistant.components.powerwall.async_setup", return_value=True
    ) as mock_setup, patch(
        "homeassistant.components.powerwall.async_setup_entry",
        return_value=True,
    ) as mock_setup_entry:
        result2 = await hass.config_entries.flow.async_configure(
            result["flow_id"],
            {
                CONF_IP_ADDRESS: "1.1.1.1",
            },
        )
        await hass.async_block_till_done()

    assert result2["type"] == "create_entry"
    assert result2["title"] == "Some site"
    assert result2["data"] == {
        CONF_IP_ADDRESS: "1.1.1.1",
    }
    assert len(mock_setup.mock_calls) == 1
    assert len(mock_setup_entry.mock_calls) == 1<|MERGE_RESOLUTION|>--- conflicted
+++ resolved
@@ -140,21 +140,11 @@
     assert result3["errors"] == {"base": "wrong_version"}
 
 
-<<<<<<< HEAD
-async def test_already_configured_(hass):
-    """Test we abort when already configured."""
-    await setup.async_setup_component(hass, "persistent_notification", {})
-
-    config_entry = MockConfigEntry(
-        domain=DOMAIN, data={CONF_IP_ADDRESS: "1.1.1.1"}, source="ignore"
-    )
-=======
 async def test_already_configured(hass):
     """Test we abort when already configured."""
     await setup.async_setup_component(hass, "persistent_notification", {})
 
     config_entry = MockConfigEntry(domain=DOMAIN, data={CONF_IP_ADDRESS: "1.1.1.1"})
->>>>>>> f54a64a8
     config_entry.add_to_hass(hass)
 
     result = await hass.config_entries.flow.async_init(
