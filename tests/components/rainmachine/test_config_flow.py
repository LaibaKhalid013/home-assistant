"""Define tests for the OpenUV config flow."""
from unittest.mock import AsyncMock, Mock, patch

import pytest
from regenmaschine.errors import RainMachineError

from homeassistant import config_entries, data_entry_flow
from homeassistant.components.rainmachine import CONF_ZONE_RUN_TIME, DOMAIN
from homeassistant.const import CONF_IP_ADDRESS, CONF_PASSWORD, CONF_PORT, CONF_SSL

from tests.common import MockConfigEntry


def _get_mock_client():
    mock_controller = Mock()
    mock_controller.name = "My Rain Machine"
    mock_controller.mac = "aa:bb:cc:dd:ee:ff"
    return Mock(
        load_local=AsyncMock(), controllers={"aa:bb:cc:dd:ee:ff": mock_controller}
    )


async def test_duplicate_error(hass):
    """Test that errors are shown when duplicates are added."""
    conf = {
        CONF_IP_ADDRESS: "192.168.1.100",
        CONF_PASSWORD: "password",
        CONF_PORT: 8080,
        CONF_SSL: True,
    }

    MockConfigEntry(
        domain=DOMAIN, unique_id="aa:bb:cc:dd:ee:ff", data=conf
    ).add_to_hass(hass)

    with patch(
        "homeassistant.components.rainmachine.config_flow.Client",
        return_value=_get_mock_client(),
    ):
        result = await hass.config_entries.flow.async_init(
            DOMAIN,
            context={"source": config_entries.SOURCE_USER},
            data=conf,
        )
    assert result["type"] == data_entry_flow.RESULT_TYPE_ABORT
    assert result["reason"] == "already_configured"


async def test_invalid_password(hass):
    """Test that an invalid password throws an error."""
    conf = {
        CONF_IP_ADDRESS: "192.168.1.100",
        CONF_PASSWORD: "bad_password",
        CONF_PORT: 8080,
        CONF_SSL: True,
    }

    with patch(
        "regenmaschine.client.Client.load_local",
        side_effect=RainMachineError,
    ):
        result = await hass.config_entries.flow.async_init(
            DOMAIN,
            context={"source": config_entries.SOURCE_USER},
            data=conf,
        )
        await hass.async_block_till_done()

    assert result["errors"] == {CONF_PASSWORD: "invalid_auth"}


async def test_options_flow(hass):
    """Test config flow options."""
    conf = {
        CONF_IP_ADDRESS: "192.168.1.100",
        CONF_PASSWORD: "password",
        CONF_PORT: 8080,
        CONF_SSL: True,
    }

    config_entry = MockConfigEntry(
        domain=DOMAIN,
        unique_id="abcde12345",
        data=conf,
        options={CONF_ZONE_RUN_TIME: 900},
    )
    config_entry.add_to_hass(hass)

    with patch(
        "homeassistant.components.rainmachine.async_setup_entry", return_value=True
    ):
        await hass.config_entries.async_setup(config_entry.entry_id)
        result = await hass.config_entries.options.async_init(config_entry.entry_id)

        assert result["type"] == data_entry_flow.RESULT_TYPE_FORM
        assert result["step_id"] == "init"

        result = await hass.config_entries.options.async_configure(
            result["flow_id"], user_input={CONF_ZONE_RUN_TIME: 600}
        )

        assert result["type"] == data_entry_flow.RESULT_TYPE_CREATE_ENTRY
        assert config_entry.options == {CONF_ZONE_RUN_TIME: 600}


async def test_show_form(hass):
    """Test that the form is served with no input."""
    result = await hass.config_entries.flow.async_init(
        DOMAIN,
        context={"source": config_entries.SOURCE_USER},
        data=None,
    )

    assert result["type"] == data_entry_flow.RESULT_TYPE_FORM
    assert result["step_id"] == "user"


async def test_step_user(hass):
    """Test that the user step works."""
    conf = {
        CONF_IP_ADDRESS: "192.168.1.100",
        CONF_PASSWORD: "password",
        CONF_PORT: 8080,
        CONF_SSL: True,
    }

    with patch(
        "homeassistant.components.rainmachine.async_setup_entry", return_value=True
    ) as mock_setup_entry, patch(
        "homeassistant.components.rainmachine.config_flow.Client",
        return_value=_get_mock_client(),
    ):
        result = await hass.config_entries.flow.async_init(
            DOMAIN,
            context={"source": config_entries.SOURCE_USER},
            data=conf,
        )

    assert result["type"] == data_entry_flow.RESULT_TYPE_CREATE_ENTRY
    assert result["title"] == "My Rain Machine"
    assert result["data"] == {
        CONF_IP_ADDRESS: "192.168.1.100",
        CONF_PASSWORD: "password",
        CONF_PORT: 8080,
        CONF_SSL: True,
        CONF_ZONE_RUN_TIME: 600,
    }
    assert mock_setup_entry.called


@pytest.mark.parametrize(
    "source", [config_entries.SOURCE_ZEROCONF, config_entries.SOURCE_HOMEKIT]
)
async def test_step_homekit_zeroconf_ip_already_exists(hass, source):
    """Test homekit and zeroconf with an ip that already exists."""
    conf = {
        CONF_IP_ADDRESS: "192.168.1.100",
        CONF_PASSWORD: "password",
        CONF_PORT: 8080,
        CONF_SSL: True,
    }

    MockConfigEntry(
        domain=DOMAIN, unique_id="aa:bb:cc:dd:ee:ff", data=conf
    ).add_to_hass(hass)

    with patch(
        "homeassistant.components.rainmachine.config_flow.Client",
        return_value=_get_mock_client(),
    ):
        result = await hass.config_entries.flow.async_init(
            DOMAIN,
            context={"source": source},
            data={"host": "192.168.1.100"},
        )

    assert result["type"] == data_entry_flow.RESULT_TYPE_ABORT
    assert result["reason"] == "already_configured"


@pytest.mark.parametrize(
    "source", [config_entries.SOURCE_ZEROCONF, config_entries.SOURCE_HOMEKIT]
)
async def test_step_homekit_zeroconf_ip_change(hass, source):
    """Test zeroconf with an ip change."""
    conf = {
        CONF_IP_ADDRESS: "192.168.1.100",
        CONF_PASSWORD: "password",
        CONF_PORT: 8080,
        CONF_SSL: True,
    }

    entry = MockConfigEntry(domain=DOMAIN, unique_id="aa:bb:cc:dd:ee:ff", data=conf)
    entry.add_to_hass(hass)

    with patch(
        "homeassistant.components.rainmachine.config_flow.Client",
        return_value=_get_mock_client(),
    ):
        result = await hass.config_entries.flow.async_init(
            DOMAIN,
            context={"source": source},
            data={"host": "192.168.1.2"},
        )

    assert result["type"] == data_entry_flow.RESULT_TYPE_ABORT
    assert result["reason"] == "already_configured"
    assert entry.data[CONF_IP_ADDRESS] == "192.168.1.2"


@pytest.mark.parametrize(
    "source", [config_entries.SOURCE_ZEROCONF, config_entries.SOURCE_HOMEKIT]
)
async def test_step_homekit_zeroconf_new_controller_when_some_exist(hass, source):
    """Test homekit and zeroconf for a new controller when one already exists."""
    existing_conf = {
        CONF_IP_ADDRESS: "192.168.1.3",
        CONF_PASSWORD: "password",
        CONF_PORT: 8080,
        CONF_SSL: True,
    }
    entry = MockConfigEntry(
        domain=DOMAIN, unique_id="zz:bb:cc:dd:ee:ff", data=existing_conf
    )
    entry.add_to_hass(hass)

    with patch(
        "homeassistant.components.rainmachine.config_flow.Client",
        return_value=_get_mock_client(),
    ):
        result = await hass.config_entries.flow.async_init(
            DOMAIN,
            context={"source": source},
            data={"host": "192.168.1.100"},
        )

    assert result["type"] == data_entry_flow.RESULT_TYPE_FORM
    assert result["step_id"] == "user"

    with patch(
        "homeassistant.components.rainmachine.async_setup_entry", return_value=True
    ) as mock_setup_entry, patch(
        "homeassistant.components.rainmachine.config_flow.Client",
        return_value=_get_mock_client(),
    ):
        result2 = await hass.config_entries.flow.async_configure(
            result["flow_id"],
            {
                CONF_IP_ADDRESS: "192.168.1.100",
                CONF_PASSWORD: "password",
                CONF_PORT: 8080,
            },
        )
        await hass.async_block_till_done()

    assert result2["type"] == data_entry_flow.RESULT_TYPE_CREATE_ENTRY
    assert result2["title"] == "My Rain Machine"
    assert result2["data"] == {
        CONF_IP_ADDRESS: "192.168.1.100",
        CONF_PASSWORD: "password",
        CONF_PORT: 8080,
        CONF_SSL: True,
        CONF_ZONE_RUN_TIME: 600,
    }
<<<<<<< HEAD
    assert mock_setup_entry.called
=======
    assert mock_setup_entry.called


async def test_discovery_by_homekit_and_zeroconf_same_time(hass):
    """Test the same controller gets discovered by two different methods."""

    with patch(
        "homeassistant.components.rainmachine.config_flow.Client",
        return_value=_get_mock_client(),
    ):
        result = await hass.config_entries.flow.async_init(
            DOMAIN,
            context={"source": config_entries.SOURCE_ZEROCONF},
            data={"host": "192.168.1.100"},
        )

    assert result["type"] == data_entry_flow.RESULT_TYPE_FORM
    assert result["step_id"] == "user"

    with patch(
        "homeassistant.components.rainmachine.config_flow.Client",
        return_value=_get_mock_client(),
    ):
        result2 = await hass.config_entries.flow.async_init(
            DOMAIN,
            context={"source": config_entries.SOURCE_HOMEKIT},
            data={"host": "192.168.1.100"},
        )

    assert result2["type"] == data_entry_flow.RESULT_TYPE_ABORT
    assert result2["reason"] == "already_in_progress"
>>>>>>> ce692afe
<|MERGE_RESOLUTION|>--- conflicted
+++ resolved
@@ -262,9 +262,6 @@
         CONF_SSL: True,
         CONF_ZONE_RUN_TIME: 600,
     }
-<<<<<<< HEAD
-    assert mock_setup_entry.called
-=======
     assert mock_setup_entry.called
 
 
@@ -295,5 +292,4 @@
         )
 
     assert result2["type"] == data_entry_flow.RESULT_TYPE_ABORT
-    assert result2["reason"] == "already_in_progress"
->>>>>>> ce692afe
+    assert result2["reason"] == "already_in_progress"