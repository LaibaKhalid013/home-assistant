"""Tests for the Roku Media Player platform."""
from datetime import timedelta
from unittest.mock import patch

from rokuecp import RokuError

from homeassistant.components.media_player import MediaPlayerDeviceClass
from homeassistant.components.media_player.const import (
    ATTR_APP_ID,
    ATTR_APP_NAME,
    ATTR_INPUT_SOURCE,
    ATTR_MEDIA_CHANNEL,
    ATTR_MEDIA_CONTENT_ID,
    ATTR_MEDIA_CONTENT_TYPE,
    ATTR_MEDIA_DURATION,
    ATTR_MEDIA_POSITION,
    ATTR_MEDIA_TITLE,
    ATTR_MEDIA_VOLUME_MUTED,
    DOMAIN as MP_DOMAIN,
    MEDIA_CLASS_APP,
    MEDIA_CLASS_CHANNEL,
    MEDIA_CLASS_DIRECTORY,
    MEDIA_TYPE_APP,
    MEDIA_TYPE_APPS,
    MEDIA_TYPE_CHANNEL,
    MEDIA_TYPE_CHANNELS,
    SERVICE_PLAY_MEDIA,
    SERVICE_SELECT_SOURCE,
    SUPPORT_BROWSE_MEDIA,
    SUPPORT_NEXT_TRACK,
    SUPPORT_PAUSE,
    SUPPORT_PLAY,
    SUPPORT_PLAY_MEDIA,
    SUPPORT_PREVIOUS_TRACK,
    SUPPORT_SELECT_SOURCE,
    SUPPORT_TURN_OFF,
    SUPPORT_TURN_ON,
    SUPPORT_VOLUME_MUTE,
    SUPPORT_VOLUME_STEP,
)
from homeassistant.components.roku.const import ATTR_KEYWORD, DOMAIN, SERVICE_SEARCH
from homeassistant.components.websocket_api.const import TYPE_RESULT
from homeassistant.config import async_process_ha_core_config
from homeassistant.const import (
    ATTR_ENTITY_ID,
    SERVICE_MEDIA_NEXT_TRACK,
    SERVICE_MEDIA_PAUSE,
    SERVICE_MEDIA_PLAY,
    SERVICE_MEDIA_PLAY_PAUSE,
    SERVICE_MEDIA_PREVIOUS_TRACK,
    SERVICE_TURN_OFF,
    SERVICE_TURN_ON,
    SERVICE_VOLUME_DOWN,
    SERVICE_VOLUME_MUTE,
    SERVICE_VOLUME_UP,
    STATE_HOME,
    STATE_IDLE,
    STATE_ON,
    STATE_PAUSED,
    STATE_PLAYING,
    STATE_STANDBY,
    STATE_UNAVAILABLE,
)
from homeassistant.core import HomeAssistant
from homeassistant.helpers import device_registry as dr, entity_registry as er
from homeassistant.util import dt as dt_util

from tests.common import async_fire_time_changed
from tests.components.roku import NAME_ROKUTV, UPNP_SERIAL, setup_integration
from tests.test_util.aiohttp import AiohttpClientMocker

MAIN_ENTITY_ID = f"{MP_DOMAIN}.my_roku_3"
TV_ENTITY_ID = f"{MP_DOMAIN}.58_onn_roku_tv"

TV_HOST = "192.168.1.161"
TV_LOCATION = "Living room"
TV_MANUFACTURER = "Onn"
TV_MODEL = "100005844"
TV_SERIAL = "YN00H5555555"
TV_SW_VERSION = "9.2.0"


async def test_setup(hass: HomeAssistant, aioclient_mock: AiohttpClientMocker) -> None:
    """Test setup with basic config."""
    await setup_integration(hass, aioclient_mock)

    entity_registry = er.async_get(hass)
    device_registry = dr.async_get(hass)
<<<<<<< HEAD

    state = hass.states.get(MAIN_ENTITY_ID)
    entry = entity_registry.async_get(MAIN_ENTITY_ID)

=======

    state = hass.states.get(MAIN_ENTITY_ID)
    entry = entity_registry.async_get(MAIN_ENTITY_ID)

>>>>>>> ff3b7489
    assert state
    assert entry
    assert entry.original_device_class is MediaPlayerDeviceClass.RECEIVER
    assert entry.unique_id == UPNP_SERIAL

    assert entry.device_id
    device_entry = device_registry.async_get(entry.device_id)
    assert device_entry
    assert device_entry.identifiers == {(DOMAIN, UPNP_SERIAL)}
<<<<<<< HEAD
=======
    assert device_entry.connections == {
        (dr.CONNECTION_NETWORK_MAC, "b0:a7:37:96:4d:fb"),
        (dr.CONNECTION_NETWORK_MAC, "b0:a7:37:96:4d:fa"),
    }
>>>>>>> ff3b7489
    assert device_entry.manufacturer == "Roku"
    assert device_entry.model == "Roku 3"
    assert device_entry.name == "My Roku 3"
    assert device_entry.entry_type is None
    assert device_entry.hw_version == "4200X"
    assert device_entry.sw_version == "7.5.0"


async def test_idle_setup(
    hass: HomeAssistant, aioclient_mock: AiohttpClientMocker
) -> None:
    """Test setup with idle device."""
    await setup_integration(hass, aioclient_mock, power=False)

    state = hass.states.get(MAIN_ENTITY_ID)
    assert state.state == STATE_STANDBY


async def test_tv_setup(
    hass: HomeAssistant, aioclient_mock: AiohttpClientMocker
) -> None:
    """Test Roku TV setup."""
    await setup_integration(
        hass,
        aioclient_mock,
        device="rokutv",
        app="tvinput-dtv",
        host=TV_HOST,
        unique_id=TV_SERIAL,
    )

    entity_registry = er.async_get(hass)
    device_registry = dr.async_get(hass)

    state = hass.states.get(TV_ENTITY_ID)
    entry = entity_registry.async_get(TV_ENTITY_ID)

    assert state
    assert entry
    assert entry.original_device_class is MediaPlayerDeviceClass.TV
    assert entry.unique_id == TV_SERIAL

    assert entry.device_id
    device_entry = device_registry.async_get(entry.device_id)
    assert device_entry
    assert device_entry.identifiers == {(DOMAIN, TV_SERIAL)}
<<<<<<< HEAD
=======
    assert device_entry.connections == {
        (dr.CONNECTION_NETWORK_MAC, "d8:13:99:f8:b0:c6"),
        (dr.CONNECTION_NETWORK_MAC, "d4:3a:2e:07:fd:cb"),
    }
>>>>>>> ff3b7489
    assert device_entry.manufacturer == TV_MANUFACTURER
    assert device_entry.model == TV_MODEL
    assert device_entry.name == '58" Onn Roku TV'
    assert device_entry.entry_type is None
    assert device_entry.hw_version == "7820X"
    assert device_entry.sw_version == TV_SW_VERSION


async def test_availability(
    hass: HomeAssistant, aioclient_mock: AiohttpClientMocker
) -> None:
    """Test entity availability."""
    now = dt_util.utcnow()
    future = now + timedelta(minutes=1)

    with patch("homeassistant.util.dt.utcnow", return_value=now):
        await setup_integration(hass, aioclient_mock)

    with patch(
        "homeassistant.components.roku.coordinator.Roku.update", side_effect=RokuError
    ), patch("homeassistant.util.dt.utcnow", return_value=future):
        async_fire_time_changed(hass, future)
        await hass.async_block_till_done()
        assert hass.states.get(MAIN_ENTITY_ID).state == STATE_UNAVAILABLE

    future += timedelta(minutes=1)

    with patch("homeassistant.util.dt.utcnow", return_value=future):
        async_fire_time_changed(hass, future)
        await hass.async_block_till_done()
        assert hass.states.get(MAIN_ENTITY_ID).state == STATE_HOME


async def test_supported_features(
    hass: HomeAssistant, aioclient_mock: AiohttpClientMocker
) -> None:
    """Test supported features."""
    await setup_integration(hass, aioclient_mock)

    # Features supported for Rokus
    state = hass.states.get(MAIN_ENTITY_ID)
    assert (
        SUPPORT_PREVIOUS_TRACK
        | SUPPORT_NEXT_TRACK
        | SUPPORT_VOLUME_STEP
        | SUPPORT_VOLUME_MUTE
        | SUPPORT_SELECT_SOURCE
        | SUPPORT_PAUSE
        | SUPPORT_PLAY
        | SUPPORT_PLAY_MEDIA
        | SUPPORT_TURN_ON
        | SUPPORT_TURN_OFF
        | SUPPORT_BROWSE_MEDIA
        == state.attributes.get("supported_features")
    )


async def test_tv_supported_features(
    hass: HomeAssistant, aioclient_mock: AiohttpClientMocker
) -> None:
    """Test supported features for Roku TV."""
    await setup_integration(
        hass,
        aioclient_mock,
        device="rokutv",
        app="tvinput-dtv",
        host=TV_HOST,
        unique_id=TV_SERIAL,
    )

    state = hass.states.get(TV_ENTITY_ID)
    assert (
        SUPPORT_PREVIOUS_TRACK
        | SUPPORT_NEXT_TRACK
        | SUPPORT_VOLUME_STEP
        | SUPPORT_VOLUME_MUTE
        | SUPPORT_SELECT_SOURCE
        | SUPPORT_PAUSE
        | SUPPORT_PLAY
        | SUPPORT_PLAY_MEDIA
        | SUPPORT_TURN_ON
        | SUPPORT_TURN_OFF
        | SUPPORT_BROWSE_MEDIA
        == state.attributes.get("supported_features")
    )


async def test_attributes(
    hass: HomeAssistant, aioclient_mock: AiohttpClientMocker
) -> None:
    """Test attributes."""
    await setup_integration(hass, aioclient_mock)

    state = hass.states.get(MAIN_ENTITY_ID)
    assert state.state == STATE_HOME

    assert state.attributes.get(ATTR_MEDIA_CONTENT_TYPE) is None
    assert state.attributes.get(ATTR_APP_ID) is None
    assert state.attributes.get(ATTR_APP_NAME) == "Roku"
    assert state.attributes.get(ATTR_INPUT_SOURCE) == "Roku"


async def test_attributes_app(
    hass: HomeAssistant, aioclient_mock: AiohttpClientMocker
) -> None:
    """Test attributes for app."""
    await setup_integration(hass, aioclient_mock, app="netflix")

    state = hass.states.get(MAIN_ENTITY_ID)
    assert state.state == STATE_ON

    assert state.attributes.get(ATTR_MEDIA_CONTENT_TYPE) == MEDIA_TYPE_APP
    assert state.attributes.get(ATTR_APP_ID) == "12"
    assert state.attributes.get(ATTR_APP_NAME) == "Netflix"
    assert state.attributes.get(ATTR_INPUT_SOURCE) == "Netflix"


async def test_attributes_app_media_playing(
    hass: HomeAssistant, aioclient_mock: AiohttpClientMocker
) -> None:
    """Test attributes for app with playing media."""
    await setup_integration(hass, aioclient_mock, app="pluto", media_state="play")

    state = hass.states.get(MAIN_ENTITY_ID)
    assert state.state == STATE_PLAYING

    assert state.attributes.get(ATTR_MEDIA_CONTENT_TYPE) == MEDIA_TYPE_APP
    assert state.attributes.get(ATTR_MEDIA_DURATION) == 6496
    assert state.attributes.get(ATTR_MEDIA_POSITION) == 38
    assert state.attributes.get(ATTR_APP_ID) == "74519"
    assert state.attributes.get(ATTR_APP_NAME) == "Pluto TV - It's Free TV"
    assert state.attributes.get(ATTR_INPUT_SOURCE) == "Pluto TV - It's Free TV"


async def test_attributes_app_media_paused(
    hass: HomeAssistant, aioclient_mock: AiohttpClientMocker
) -> None:
    """Test attributes for app with paused media."""
    await setup_integration(hass, aioclient_mock, app="pluto", media_state="pause")

    state = hass.states.get(MAIN_ENTITY_ID)
    assert state.state == STATE_PAUSED

    assert state.attributes.get(ATTR_MEDIA_CONTENT_TYPE) == MEDIA_TYPE_APP
    assert state.attributes.get(ATTR_MEDIA_DURATION) == 6496
    assert state.attributes.get(ATTR_MEDIA_POSITION) == 313
    assert state.attributes.get(ATTR_APP_ID) == "74519"
    assert state.attributes.get(ATTR_APP_NAME) == "Pluto TV - It's Free TV"
    assert state.attributes.get(ATTR_INPUT_SOURCE) == "Pluto TV - It's Free TV"


async def test_attributes_screensaver(
    hass: HomeAssistant, aioclient_mock: AiohttpClientMocker
) -> None:
    """Test attributes for app with screensaver."""
    await setup_integration(hass, aioclient_mock, app="screensaver")

    state = hass.states.get(MAIN_ENTITY_ID)
    assert state.state == STATE_IDLE

    assert state.attributes.get(ATTR_MEDIA_CONTENT_TYPE) is None
    assert state.attributes.get(ATTR_APP_ID) is None
    assert state.attributes.get(ATTR_APP_NAME) == "Roku"
    assert state.attributes.get(ATTR_INPUT_SOURCE) == "Roku"


async def test_tv_attributes(
    hass: HomeAssistant, aioclient_mock: AiohttpClientMocker
) -> None:
    """Test attributes for Roku TV."""
    await setup_integration(
        hass,
        aioclient_mock,
        device="rokutv",
        app="tvinput-dtv",
        host=TV_HOST,
        unique_id=TV_SERIAL,
    )

    state = hass.states.get(TV_ENTITY_ID)
    assert state.state == STATE_ON

    assert state.attributes.get(ATTR_APP_ID) == "tvinput.dtv"
    assert state.attributes.get(ATTR_APP_NAME) == "Antenna TV"
    assert state.attributes.get(ATTR_INPUT_SOURCE) == "Antenna TV"
    assert state.attributes.get(ATTR_MEDIA_CONTENT_TYPE) == MEDIA_TYPE_CHANNEL
    assert state.attributes.get(ATTR_MEDIA_CHANNEL) == "getTV (14.3)"
    assert state.attributes.get(ATTR_MEDIA_TITLE) == "Airwolf"


async def test_tv_device_registry(
    hass: HomeAssistant, aioclient_mock: AiohttpClientMocker
) -> None:
    """Test device registered for Roku TV in the device registry."""
    await setup_integration(
        hass,
        aioclient_mock,
        device="rokutv",
        app="tvinput-dtv",
        host=TV_HOST,
        unique_id=TV_SERIAL,
    )

    device_registry = dr.async_get(hass)
    reg_device = device_registry.async_get_device(identifiers={(DOMAIN, TV_SERIAL)})

    assert reg_device.model == TV_MODEL
    assert reg_device.sw_version == TV_SW_VERSION
    assert reg_device.manufacturer == TV_MANUFACTURER
    assert reg_device.suggested_area == TV_LOCATION
    assert reg_device.name == NAME_ROKUTV


async def test_services(
    hass: HomeAssistant, aioclient_mock: AiohttpClientMocker
) -> None:
    """Test the different media player services."""
    await setup_integration(hass, aioclient_mock)

    with patch("homeassistant.components.roku.coordinator.Roku.remote") as remote_mock:
        await hass.services.async_call(
            MP_DOMAIN, SERVICE_TURN_OFF, {ATTR_ENTITY_ID: MAIN_ENTITY_ID}, blocking=True
        )

        remote_mock.assert_called_once_with("poweroff")

    with patch("homeassistant.components.roku.coordinator.Roku.remote") as remote_mock:
        await hass.services.async_call(
            MP_DOMAIN, SERVICE_TURN_ON, {ATTR_ENTITY_ID: MAIN_ENTITY_ID}, blocking=True
        )

        remote_mock.assert_called_once_with("poweron")

    with patch("homeassistant.components.roku.coordinator.Roku.remote") as remote_mock:
        await hass.services.async_call(
            MP_DOMAIN,
            SERVICE_MEDIA_PAUSE,
            {ATTR_ENTITY_ID: MAIN_ENTITY_ID},
            blocking=True,
        )

        remote_mock.assert_called_once_with("play")

    with patch("homeassistant.components.roku.coordinator.Roku.remote") as remote_mock:
        await hass.services.async_call(
            MP_DOMAIN,
            SERVICE_MEDIA_PLAY,
            {ATTR_ENTITY_ID: MAIN_ENTITY_ID},
            blocking=True,
        )

        remote_mock.assert_called_once_with("play")

    with patch("homeassistant.components.roku.coordinator.Roku.remote") as remote_mock:
        await hass.services.async_call(
            MP_DOMAIN,
            SERVICE_MEDIA_PLAY_PAUSE,
            {ATTR_ENTITY_ID: MAIN_ENTITY_ID},
            blocking=True,
        )

        remote_mock.assert_called_once_with("play")

    with patch("homeassistant.components.roku.coordinator.Roku.remote") as remote_mock:
        await hass.services.async_call(
            MP_DOMAIN,
            SERVICE_MEDIA_NEXT_TRACK,
            {ATTR_ENTITY_ID: MAIN_ENTITY_ID},
            blocking=True,
        )

        remote_mock.assert_called_once_with("forward")

    with patch("homeassistant.components.roku.coordinator.Roku.remote") as remote_mock:
        await hass.services.async_call(
            MP_DOMAIN,
            SERVICE_MEDIA_PREVIOUS_TRACK,
            {ATTR_ENTITY_ID: MAIN_ENTITY_ID},
            blocking=True,
        )

        remote_mock.assert_called_once_with("reverse")

    with patch("homeassistant.components.roku.coordinator.Roku.launch") as launch_mock:
        await hass.services.async_call(
            MP_DOMAIN,
            SERVICE_PLAY_MEDIA,
            {
                ATTR_ENTITY_ID: MAIN_ENTITY_ID,
                ATTR_MEDIA_CONTENT_TYPE: MEDIA_TYPE_APP,
                ATTR_MEDIA_CONTENT_ID: "11",
            },
            blocking=True,
        )

        launch_mock.assert_called_once_with("11")

    with patch("homeassistant.components.roku.coordinator.Roku.remote") as remote_mock:
        await hass.services.async_call(
            MP_DOMAIN,
            SERVICE_SELECT_SOURCE,
            {ATTR_ENTITY_ID: MAIN_ENTITY_ID, ATTR_INPUT_SOURCE: "Home"},
            blocking=True,
        )

        remote_mock.assert_called_once_with("home")

    with patch("homeassistant.components.roku.coordinator.Roku.launch") as launch_mock:
        await hass.services.async_call(
            MP_DOMAIN,
            SERVICE_SELECT_SOURCE,
            {ATTR_ENTITY_ID: MAIN_ENTITY_ID, ATTR_INPUT_SOURCE: "Netflix"},
            blocking=True,
        )

        launch_mock.assert_called_once_with("12")

    with patch("homeassistant.components.roku.coordinator.Roku.launch") as launch_mock:
        await hass.services.async_call(
            MP_DOMAIN,
            SERVICE_SELECT_SOURCE,
            {ATTR_ENTITY_ID: MAIN_ENTITY_ID, ATTR_INPUT_SOURCE: 12},
            blocking=True,
        )

        launch_mock.assert_called_once_with("12")


async def test_tv_services(
    hass: HomeAssistant, aioclient_mock: AiohttpClientMocker
) -> None:
    """Test the media player services related to Roku TV."""
    await setup_integration(
        hass,
        aioclient_mock,
        device="rokutv",
        app="tvinput-dtv",
        host=TV_HOST,
        unique_id=TV_SERIAL,
    )

    with patch("homeassistant.components.roku.coordinator.Roku.remote") as remote_mock:
        await hass.services.async_call(
            MP_DOMAIN, SERVICE_VOLUME_UP, {ATTR_ENTITY_ID: TV_ENTITY_ID}, blocking=True
        )

        remote_mock.assert_called_once_with("volume_up")

    with patch("homeassistant.components.roku.coordinator.Roku.remote") as remote_mock:
        await hass.services.async_call(
            MP_DOMAIN,
            SERVICE_VOLUME_DOWN,
            {ATTR_ENTITY_ID: TV_ENTITY_ID},
            blocking=True,
        )

        remote_mock.assert_called_once_with("volume_down")

    with patch("homeassistant.components.roku.coordinator.Roku.remote") as remote_mock:
        await hass.services.async_call(
            MP_DOMAIN,
            SERVICE_VOLUME_MUTE,
            {ATTR_ENTITY_ID: TV_ENTITY_ID, ATTR_MEDIA_VOLUME_MUTED: True},
            blocking=True,
        )

        remote_mock.assert_called_once_with("volume_mute")

    with patch("homeassistant.components.roku.coordinator.Roku.tune") as tune_mock:
        await hass.services.async_call(
            MP_DOMAIN,
            SERVICE_PLAY_MEDIA,
            {
                ATTR_ENTITY_ID: TV_ENTITY_ID,
                ATTR_MEDIA_CONTENT_TYPE: MEDIA_TYPE_CHANNEL,
                ATTR_MEDIA_CONTENT_ID: "55",
            },
            blocking=True,
        )

        tune_mock.assert_called_once_with("55")


async def test_media_browse(hass, aioclient_mock, hass_ws_client):
    """Test browsing media."""
    await setup_integration(
        hass,
        aioclient_mock,
        device="rokutv",
        app="tvinput-dtv",
        host=TV_HOST,
        unique_id=TV_SERIAL,
    )

    client = await hass_ws_client(hass)

    await client.send_json(
        {
            "id": 1,
            "type": "media_player/browse_media",
            "entity_id": TV_ENTITY_ID,
        }
    )

    msg = await client.receive_json()

    assert msg["id"] == 1
    assert msg["type"] == TYPE_RESULT
    assert msg["success"]

    assert msg["result"]
    assert msg["result"]["title"] == "Media Library"
    assert msg["result"]["media_class"] == MEDIA_CLASS_DIRECTORY
    assert msg["result"]["media_content_type"] == "library"
    assert msg["result"]["can_expand"]
    assert not msg["result"]["can_play"]
    assert len(msg["result"]["children"]) == 2

    # test apps
    await client.send_json(
        {
            "id": 2,
            "type": "media_player/browse_media",
            "entity_id": TV_ENTITY_ID,
            "media_content_type": MEDIA_TYPE_APPS,
            "media_content_id": "apps",
        }
    )

    msg = await client.receive_json()

    assert msg["id"] == 2
    assert msg["type"] == TYPE_RESULT
    assert msg["success"]

    assert msg["result"]
    assert msg["result"]["title"] == "Apps"
    assert msg["result"]["media_class"] == MEDIA_CLASS_DIRECTORY
    assert msg["result"]["media_content_type"] == MEDIA_TYPE_APPS
    assert msg["result"]["children_media_class"] == MEDIA_CLASS_APP
    assert msg["result"]["can_expand"]
    assert not msg["result"]["can_play"]
    assert len(msg["result"]["children"]) == 11
    assert msg["result"]["children_media_class"] == MEDIA_CLASS_APP

    assert msg["result"]["children"][0]["title"] == "Satellite TV"
    assert msg["result"]["children"][0]["media_content_type"] == MEDIA_TYPE_APP
    assert msg["result"]["children"][0]["media_content_id"] == "tvinput.hdmi2"
    assert (
        "/browse_media/app/tvinput.hdmi2" in msg["result"]["children"][0]["thumbnail"]
    )
    assert msg["result"]["children"][0]["can_play"]

    assert msg["result"]["children"][3]["title"] == "Roku Channel Store"
    assert msg["result"]["children"][3]["media_content_type"] == MEDIA_TYPE_APP
    assert msg["result"]["children"][3]["media_content_id"] == "11"
    assert "/browse_media/app/11" in msg["result"]["children"][3]["thumbnail"]
    assert msg["result"]["children"][3]["can_play"]

    # test channels
    await client.send_json(
        {
            "id": 3,
            "type": "media_player/browse_media",
            "entity_id": TV_ENTITY_ID,
            "media_content_type": MEDIA_TYPE_CHANNELS,
            "media_content_id": "channels",
        }
    )

    msg = await client.receive_json()

    assert msg["id"] == 3
    assert msg["type"] == TYPE_RESULT
    assert msg["success"]

    assert msg["result"]
    assert msg["result"]["title"] == "Channels"
    assert msg["result"]["media_class"] == MEDIA_CLASS_DIRECTORY
    assert msg["result"]["media_content_type"] == MEDIA_TYPE_CHANNELS
    assert msg["result"]["children_media_class"] == MEDIA_CLASS_CHANNEL
    assert msg["result"]["can_expand"]
    assert not msg["result"]["can_play"]
    assert len(msg["result"]["children"]) == 2
    assert msg["result"]["children_media_class"] == MEDIA_CLASS_CHANNEL

    assert msg["result"]["children"][0]["title"] == "WhatsOn"
    assert msg["result"]["children"][0]["media_content_type"] == MEDIA_TYPE_CHANNEL
    assert msg["result"]["children"][0]["media_content_id"] == "1.1"
    assert msg["result"]["children"][0]["can_play"]

    # test invalid media type
    await client.send_json(
        {
            "id": 4,
            "type": "media_player/browse_media",
            "entity_id": TV_ENTITY_ID,
            "media_content_type": "invalid",
            "media_content_id": "invalid",
        }
    )

    msg = await client.receive_json()

    assert msg["id"] == 4
    assert msg["type"] == TYPE_RESULT
    assert not msg["success"]


async def test_media_browse_internal(hass, aioclient_mock, hass_ws_client):
    """Test browsing media with internal url."""
    await async_process_ha_core_config(
        hass,
        {"internal_url": "http://example.local:8123"},
    )

    assert hass.config.internal_url == "http://example.local:8123"

    await setup_integration(
        hass,
        aioclient_mock,
        device="rokutv",
        app="tvinput-dtv",
        host=TV_HOST,
        unique_id=TV_SERIAL,
    )

    client = await hass_ws_client(hass)

    with patch(
        "homeassistant.helpers.network._get_request_host", return_value="example.local"
    ):
        await client.send_json(
            {
                "id": 2,
                "type": "media_player/browse_media",
                "entity_id": TV_ENTITY_ID,
                "media_content_type": MEDIA_TYPE_APPS,
                "media_content_id": "apps",
            }
        )

        msg = await client.receive_json()

    assert msg["id"] == 2
    assert msg["type"] == TYPE_RESULT
    assert msg["success"]

    assert msg["result"]
    assert msg["result"]["title"] == "Apps"
    assert msg["result"]["media_class"] == MEDIA_CLASS_DIRECTORY
    assert msg["result"]["media_content_type"] == MEDIA_TYPE_APPS
    assert msg["result"]["children_media_class"] == MEDIA_CLASS_APP
    assert msg["result"]["can_expand"]
    assert not msg["result"]["can_play"]
    assert len(msg["result"]["children"]) == 11
    assert msg["result"]["children_media_class"] == MEDIA_CLASS_APP

    assert msg["result"]["children"][0]["title"] == "Satellite TV"
    assert msg["result"]["children"][0]["media_content_type"] == MEDIA_TYPE_APP
    assert msg["result"]["children"][0]["media_content_id"] == "tvinput.hdmi2"
    assert "/query/icon/tvinput.hdmi2" in msg["result"]["children"][0]["thumbnail"]
    assert msg["result"]["children"][0]["can_play"]

    assert msg["result"]["children"][3]["title"] == "Roku Channel Store"
    assert msg["result"]["children"][3]["media_content_type"] == MEDIA_TYPE_APP
    assert msg["result"]["children"][3]["media_content_id"] == "11"
    assert "/query/icon/11" in msg["result"]["children"][3]["thumbnail"]
    assert msg["result"]["children"][3]["can_play"]


async def test_integration_services(
    hass: HomeAssistant, aioclient_mock: AiohttpClientMocker
) -> None:
    """Test integration services."""
    await setup_integration(hass, aioclient_mock)

    with patch("homeassistant.components.roku.coordinator.Roku.search") as search_mock:
        await hass.services.async_call(
            DOMAIN,
            SERVICE_SEARCH,
            {ATTR_ENTITY_ID: MAIN_ENTITY_ID, ATTR_KEYWORD: "Space Jam"},
            blocking=True,
        )
        search_mock.assert_called_once_with("Space Jam")<|MERGE_RESOLUTION|>--- conflicted
+++ resolved
@@ -86,17 +86,10 @@
 
     entity_registry = er.async_get(hass)
     device_registry = dr.async_get(hass)
-<<<<<<< HEAD
 
     state = hass.states.get(MAIN_ENTITY_ID)
     entry = entity_registry.async_get(MAIN_ENTITY_ID)
 
-=======
-
-    state = hass.states.get(MAIN_ENTITY_ID)
-    entry = entity_registry.async_get(MAIN_ENTITY_ID)
-
->>>>>>> ff3b7489
     assert state
     assert entry
     assert entry.original_device_class is MediaPlayerDeviceClass.RECEIVER
@@ -106,13 +99,10 @@
     device_entry = device_registry.async_get(entry.device_id)
     assert device_entry
     assert device_entry.identifiers == {(DOMAIN, UPNP_SERIAL)}
-<<<<<<< HEAD
-=======
     assert device_entry.connections == {
         (dr.CONNECTION_NETWORK_MAC, "b0:a7:37:96:4d:fb"),
         (dr.CONNECTION_NETWORK_MAC, "b0:a7:37:96:4d:fa"),
     }
->>>>>>> ff3b7489
     assert device_entry.manufacturer == "Roku"
     assert device_entry.model == "Roku 3"
     assert device_entry.name == "My Roku 3"
@@ -159,13 +149,10 @@
     device_entry = device_registry.async_get(entry.device_id)
     assert device_entry
     assert device_entry.identifiers == {(DOMAIN, TV_SERIAL)}
-<<<<<<< HEAD
-=======
     assert device_entry.connections == {
         (dr.CONNECTION_NETWORK_MAC, "d8:13:99:f8:b0:c6"),
         (dr.CONNECTION_NETWORK_MAC, "d4:3a:2e:07:fd:cb"),
     }
->>>>>>> ff3b7489
     assert device_entry.manufacturer == TV_MANUFACTURER
     assert device_entry.model == TV_MODEL
     assert device_entry.name == '58" Onn Roku TV'
