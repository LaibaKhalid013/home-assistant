--- conflicted
+++ resolved
@@ -13,10 +13,7 @@
     SERVICE_OPEN_COVER_TILT,
     SERVICE_STOP_COVER,
     SERVICE_STOP_COVER_TILT,
-<<<<<<< HEAD
-=======
     STATE_UNKNOWN,
->>>>>>> 5d2eb8d3
 )
 from homeassistant.helpers import entity_registry as er
 from homeassistant.helpers.entity_registry import EntityRegistry
@@ -42,18 +39,12 @@
 
 
 def tilt_only_shades(name: str):
-<<<<<<< HEAD
-    """Create motorized shades with given name."""
-=======
     """Create motorized shades that only tilt."""
->>>>>>> 5d2eb8d3
     return {
         "name": name,
         "type": DeviceType.MOTORIZED_SHADES,
         "actions": ["TiltOpen", "TiltClose", "Hold"],
     }
-<<<<<<< HEAD
-=======
 
 
 def tilt_shades(name: str):
@@ -63,7 +54,6 @@
         "type": DeviceType.MOTORIZED_SHADES,
         "actions": ["Open", "Close", "Hold", "TiltOpen", "TiltClose", "Hold"],
     }
->>>>>>> 5d2eb8d3
 
 
 async def test_entity_registry(hass: core.HomeAssistant):
@@ -151,10 +141,7 @@
         await hass.async_block_till_done()
 
     mock_open.assert_called_once_with("test-device-id", Action.tilt_open())
-<<<<<<< HEAD
-=======
     assert hass.states.get("cover.name_1").state == STATE_UNKNOWN
->>>>>>> 5d2eb8d3
 
 
 async def test_tilt_close_cover(hass: core.HomeAssistant):
@@ -173,24 +160,17 @@
         await hass.async_block_till_done()
 
     mock_close.assert_called_once_with("test-device-id", Action.tilt_close())
-<<<<<<< HEAD
-=======
     assert hass.states.get("cover.name_1").state == STATE_UNKNOWN
->>>>>>> 5d2eb8d3
 
 
 async def test_tilt_stop_cover(hass: core.HomeAssistant):
     """Tests that tilt stop cover command delegates to API."""
     await setup_platform(
-<<<<<<< HEAD
-        hass, COVER_DOMAIN, tilt_only_shades("name-1"), bond_device_id="test-device-id"
-=======
         hass,
         COVER_DOMAIN,
         tilt_only_shades("name-1"),
         bond_device_id="test-device-id",
         state={"counter1": 123},
->>>>>>> 5d2eb8d3
     )
 
     with patch_bond_action() as mock_hold, patch_bond_device_state():
@@ -203,8 +183,6 @@
         await hass.async_block_till_done()
 
     mock_hold.assert_called_once_with("test-device-id", Action.hold())
-<<<<<<< HEAD
-=======
     assert hass.states.get("cover.name_1").state == STATE_UNKNOWN
 
 
@@ -229,7 +207,6 @@
 
     mock_open.assert_called_once_with("test-device-id", Action.tilt_open())
     assert hass.states.get("cover.name_1").state == STATE_CLOSED
->>>>>>> 5d2eb8d3
 
 
 async def test_update_reports_open_cover(hass: core.HomeAssistant):
