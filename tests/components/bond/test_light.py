--- conflicted
+++ resolved
@@ -307,8 +307,6 @@
     )
 
 
-<<<<<<< HEAD
-=======
 async def test_light_set_brightness_belief_api_error(hass: core.HomeAssistant):
     """Tests that the set brightness belief throws HomeAssistantError in the event of an api error."""
     await setup_platform(
@@ -330,7 +328,6 @@
         await hass.async_block_till_done()
 
 
->>>>>>> dd9bfe7a
 async def test_fp_light_set_brightness_belief_full(hass: core.HomeAssistant):
     """Tests that the set brightness belief function of a light delegates to API."""
     await setup_platform(
@@ -354,8 +351,6 @@
     )
 
 
-<<<<<<< HEAD
-=======
 async def test_fp_light_set_brightness_belief_api_error(hass: core.HomeAssistant):
     """Tests that the set brightness belief throws HomeAssistantError in the event of an api error."""
     await setup_platform(
@@ -377,7 +372,6 @@
         await hass.async_block_till_done()
 
 
->>>>>>> dd9bfe7a
 async def test_light_set_brightness_belief_brightnes_not_supported(
     hass: core.HomeAssistant,
 ):
@@ -468,8 +462,6 @@
     )
 
 
-<<<<<<< HEAD
-=======
 async def test_light_set_power_belief_api_error(hass: core.HomeAssistant):
     """Tests that the set brightness belief function of a light throws HomeAssistantError in the event of an api error."""
     await setup_platform(
@@ -491,7 +483,6 @@
         await hass.async_block_till_done()
 
 
->>>>>>> dd9bfe7a
 async def test_fp_light_set_power_belief(hass: core.HomeAssistant):
     """Tests that the set brightness belief function of a light delegates to API."""
     await setup_platform(
@@ -515,8 +506,6 @@
     )
 
 
-<<<<<<< HEAD
-=======
 async def test_fp_light_set_power_belief_api_error(hass: core.HomeAssistant):
     """Tests that the set brightness belief function of a light throws HomeAssistantError in the event of an api error."""
     await setup_platform(
@@ -538,7 +527,6 @@
         await hass.async_block_till_done()
 
 
->>>>>>> dd9bfe7a
 async def test_fp_light_set_brightness_belief_brightnes_not_supported(
     hass: core.HomeAssistant,
 ):
