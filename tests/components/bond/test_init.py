"""Tests for the Bond module."""
import asyncio
from unittest.mock import MagicMock, Mock

from aiohttp import ClientConnectionError, ClientResponseError
from bond_async import DeviceType
import pytest

from homeassistant.components.bond.const import DOMAIN
from homeassistant.components.fan import DOMAIN as FAN_DOMAIN
from homeassistant.config_entries import ConfigEntryState
from homeassistant.const import ATTR_ASSUMED_STATE, CONF_ACCESS_TOKEN, CONF_HOST
from homeassistant.core import HomeAssistant
from homeassistant.helpers import device_registry as dr, entity_registry as er
from homeassistant.helpers.entity_registry import EntityRegistry
from homeassistant.setup import async_setup_component

from .common import (
    ceiling_fan,
    patch_bond_bridge,
    patch_bond_device,
    patch_bond_device_ids,
    patch_bond_device_properties,
    patch_bond_device_state,
    patch_bond_version,
    patch_setup_entry,
    patch_start_bpup,
    remove_device,
    setup_bond_entity,
    setup_platform,
)

from tests.common import MockConfigEntry


async def test_async_setup_no_domain_config(hass: HomeAssistant):
    """Test setup without configuration is noop."""
    result = await async_setup_component(hass, DOMAIN, {})

    assert result is True


@pytest.mark.parametrize(
    "exc",
    [
        ClientConnectionError,
        ClientResponseError(MagicMock(), MagicMock(), status=404),
        asyncio.TimeoutError,
        OSError,
    ],
)
async def test_async_setup_raises_entry_not_ready(hass: HomeAssistant, exc: Exception):
    """Test that it throws ConfigEntryNotReady when exception occurs during setup."""
    config_entry = MockConfigEntry(
        domain=DOMAIN,
        data={CONF_HOST: "some host", CONF_ACCESS_TOKEN: "test-token"},
    )
    config_entry.add_to_hass(hass)

    with patch_bond_version(side_effect=exc):
        await hass.config_entries.async_setup(config_entry.entry_id)
    assert config_entry.state is ConfigEntryState.SETUP_RETRY


async def test_async_setup_raises_fails_if_auth_fails(hass: HomeAssistant):
    """Test that setup fails if auth fails during setup."""
    config_entry = MockConfigEntry(
        domain=DOMAIN,
        data={CONF_HOST: "some host", CONF_ACCESS_TOKEN: "test-token"},
    )
    config_entry.add_to_hass(hass)

    with patch_bond_version(
        side_effect=ClientResponseError(MagicMock(), MagicMock(), status=401)
    ):
        await hass.config_entries.async_setup(config_entry.entry_id)
    assert config_entry.state is ConfigEntryState.SETUP_ERROR


async def test_async_setup_entry_sets_up_hub_and_supported_domains(hass: HomeAssistant):
    """Test that configuring entry sets up cover domain."""
    config_entry = MockConfigEntry(
        domain=DOMAIN,
        data={CONF_HOST: "some host", CONF_ACCESS_TOKEN: "test-token"},
    )

    with patch_bond_bridge(), patch_bond_version(
        return_value={
            "bondid": "ZXXX12345",
            "target": "test-model",
            "fw_ver": "test-version",
            "mcu_ver": "test-hw-version",
        }
    ), patch_setup_entry("cover") as mock_cover_async_setup_entry, patch_setup_entry(
        "fan"
    ) as mock_fan_async_setup_entry, patch_setup_entry(
        "light"
    ) as mock_light_async_setup_entry, patch_setup_entry(
        "switch"
    ) as mock_switch_async_setup_entry:
        result = await setup_bond_entity(hass, config_entry, patch_device_ids=True)
        assert result is True
        await hass.async_block_till_done()

    assert config_entry.entry_id in hass.data[DOMAIN]
    assert config_entry.state is ConfigEntryState.LOADED
    assert config_entry.unique_id == "ZXXX12345"

    # verify hub device is registered correctly
    device_registry = dr.async_get(hass)
    hub = device_registry.async_get_device(identifiers={(DOMAIN, "ZXXX12345")})
    assert hub.name == "bond-name"
    assert hub.manufacturer == "Olibra"
    assert hub.model == "test-model"
    assert hub.sw_version == "test-version"
    assert hub.hw_version == "test-hw-version"
    assert hub.configuration_url == "http://some host"

    # verify supported domains are setup
    assert len(mock_cover_async_setup_entry.mock_calls) == 1
    assert len(mock_fan_async_setup_entry.mock_calls) == 1
    assert len(mock_light_async_setup_entry.mock_calls) == 1
    assert len(mock_switch_async_setup_entry.mock_calls) == 1


async def test_unload_config_entry(hass: HomeAssistant):
    """Test that configuration entry supports unloading."""
    config_entry = MockConfigEntry(
        domain=DOMAIN,
        data={CONF_HOST: "some host", CONF_ACCESS_TOKEN: "test-token"},
    )

    result = await setup_bond_entity(
        hass,
        config_entry,
        patch_version=True,
        patch_device_ids=True,
        patch_platforms=True,
        patch_bridge=True,
    )
    assert result is True
    await hass.async_block_till_done()

    await hass.config_entries.async_unload(config_entry.entry_id)
    await hass.async_block_till_done()

    assert config_entry.entry_id not in hass.data[DOMAIN]
    assert config_entry.state is ConfigEntryState.NOT_LOADED


async def test_old_identifiers_are_removed(hass: HomeAssistant):
    """Test we remove the old non-unique identifiers."""
    config_entry = MockConfigEntry(
        domain=DOMAIN,
        data={CONF_HOST: "some host", CONF_ACCESS_TOKEN: "test-token"},
    )

    old_identifers = (DOMAIN, "device_id")
    new_identifiers = (DOMAIN, "ZXXX12345", "device_id")
    device_registry = dr.async_get(hass)
    device_registry.async_get_or_create(
        config_entry_id=config_entry.entry_id,
        identifiers={old_identifers},
        manufacturer="any",
        name="old",
    )

    config_entry.add_to_hass(hass)

    with patch_bond_bridge(), patch_bond_version(
        return_value={
            "bondid": "ZXXX12345",
            "target": "test-model",
            "fw_ver": "test-version",
        }
    ), patch_start_bpup(), patch_bond_device_ids(
        return_value=["bond-device-id", "device_id"]
    ), patch_bond_device(
        return_value={
            "name": "test1",
            "type": DeviceType.GENERIC_DEVICE,
        }
    ), patch_bond_device_properties(
        return_value={}
    ), patch_bond_device_state(
        return_value={}
    ):
        assert await hass.config_entries.async_setup(config_entry.entry_id) is True
        await hass.async_block_till_done()

    assert config_entry.entry_id in hass.data[DOMAIN]
    assert config_entry.state is ConfigEntryState.LOADED
    assert config_entry.unique_id == "ZXXX12345"

    # verify the device info is cleaned up
    assert device_registry.async_get_device(identifiers={old_identifers}) is None
    assert device_registry.async_get_device(identifiers={new_identifiers}) is not None


async def test_smart_by_bond_device_suggested_area(hass: HomeAssistant):
    """Test we can setup a smart by bond device and get the suggested area."""
    config_entry = MockConfigEntry(
        domain=DOMAIN,
        data={CONF_HOST: "some host", CONF_ACCESS_TOKEN: "test-token"},
    )

    config_entry.add_to_hass(hass)

    with patch_bond_bridge(
        side_effect=ClientResponseError(Mock(), Mock(), status=404)
    ), patch_bond_version(
        return_value={
            "bondid": "KXXX12345",
            "target": "test-model",
            "fw_ver": "test-version",
        }
    ), patch_start_bpup(), patch_bond_device_ids(
        return_value=["bond-device-id", "device_id"]
    ), patch_bond_device(
        return_value={
            "name": "test1",
            "type": DeviceType.GENERIC_DEVICE,
            "location": "Den",
        }
    ), patch_bond_device_properties(
        return_value={}
    ), patch_bond_device_state(
        return_value={}
    ):
        assert await hass.config_entries.async_setup(config_entry.entry_id) is True
        await hass.async_block_till_done()

    assert config_entry.entry_id in hass.data[DOMAIN]
    assert config_entry.state is ConfigEntryState.LOADED
    assert config_entry.unique_id == "KXXX12345"

    device_registry = dr.async_get(hass)
    device = device_registry.async_get_device(identifiers={(DOMAIN, "KXXX12345")})
    assert device is not None
    assert device.suggested_area == "Den"


async def test_bridge_device_suggested_area(hass: HomeAssistant):
    """Test we can setup a bridge bond device and get the suggested area."""
    config_entry = MockConfigEntry(
        domain=DOMAIN,
        data={CONF_HOST: "some host", CONF_ACCESS_TOKEN: "test-token"},
    )

    config_entry.add_to_hass(hass)

    with patch_bond_bridge(
        return_value={
            "name": "Office Bridge",
            "location": "Office",
        }
    ), patch_bond_version(
        return_value={
            "bondid": "ZXXX12345",
            "target": "test-model",
            "fw_ver": "test-version",
        }
    ), patch_start_bpup(), patch_bond_device_ids(
        return_value=["bond-device-id", "device_id"]
    ), patch_bond_device(
        return_value={
            "name": "test1",
            "type": DeviceType.GENERIC_DEVICE,
            "location": "Bathroom",
        }
    ), patch_bond_device_properties(
        return_value={}
    ), patch_bond_device_state(
        return_value={}
    ):
        assert await hass.config_entries.async_setup(config_entry.entry_id) is True
        await hass.async_block_till_done()

    assert config_entry.entry_id in hass.data[DOMAIN]
    assert config_entry.state is ConfigEntryState.LOADED
    assert config_entry.unique_id == "ZXXX12345"

    device_registry = dr.async_get(hass)
    device = device_registry.async_get_device(identifiers={(DOMAIN, "ZXXX12345")})
    assert device is not None
    assert device.suggested_area == "Office"


async def test_device_remove_devices(hass, hass_ws_client):
    """Test we can only remove a device that no longer exists."""
    assert await async_setup_component(hass, "config", {})

    config_entry = await setup_platform(
        hass,
        FAN_DOMAIN,
        ceiling_fan("name-1"),
        bond_version={"bondid": "test-hub-id"},
        bond_device_id="test-device-id",
    )

    registry: EntityRegistry = er.async_get(hass)
    entity = registry.entities["fan.name_1"]
    assert entity.unique_id == "test-hub-id_test-device-id"

    device_registry = dr.async_get(hass)
    device_entry = device_registry.async_get(entity.device_id)
    assert (
        await remove_device(
            await hass_ws_client(hass), device_entry.id, config_entry.entry_id
        )
        is False
    )

    dead_device_entry = device_registry.async_get_or_create(
        config_entry_id=config_entry.entry_id,
        identifiers={(DOMAIN, "test-hub-id", "remove-device-id")},
    )
    assert (
        await remove_device(
            await hass_ws_client(hass), dead_device_entry.id, config_entry.entry_id
        )
        is True
    )

    dead_device_entry = device_registry.async_get_or_create(
        config_entry_id=config_entry.entry_id,
        identifiers={(DOMAIN, "wrong-hub-id", "test-device-id")},
    )
    assert (
        await remove_device(
            await hass_ws_client(hass), dead_device_entry.id, config_entry.entry_id
        )
        is True
    )

    hub_device_entry = device_registry.async_get_or_create(
        config_entry_id=config_entry.entry_id,
        identifiers={(DOMAIN, "test-hub-id")},
    )
    assert (
        await remove_device(
            await hass_ws_client(hass), hub_device_entry.id, config_entry.entry_id
        )
        is False
    )


async def test_smart_by_bond_v3_firmware(hass: HomeAssistant) -> None:
    """Test we can detect smart by bond with the v3 firmware."""
    await setup_platform(
        hass,
        FAN_DOMAIN,
        ceiling_fan("name-1"),
<<<<<<< HEAD
        bond_version={"bondid": "test-hub-id", "target": "breck-northstar"},
=======
        bond_version={"bondid": "KXXXX12345", "target": "breck-northstar"},
>>>>>>> c87d964b
        bond_device_id="test-device-id",
    )
    assert ATTR_ASSUMED_STATE not in hass.states.get("fan.name_1").attributes<|MERGE_RESOLUTION|>--- conflicted
+++ resolved
@@ -351,11 +351,7 @@
         hass,
         FAN_DOMAIN,
         ceiling_fan("name-1"),
-<<<<<<< HEAD
-        bond_version={"bondid": "test-hub-id", "target": "breck-northstar"},
-=======
         bond_version={"bondid": "KXXXX12345", "target": "breck-northstar"},
->>>>>>> c87d964b
         bond_device_id="test-device-id",
     )
     assert ATTR_ASSUMED_STATE not in hass.states.get("fan.name_1").attributes