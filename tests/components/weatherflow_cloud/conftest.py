--- conflicted
+++ resolved
@@ -114,9 +114,7 @@
         # Patch the class to return our mock_api instance
         mock_api_class.return_value = mock_api
 
-<<<<<<< HEAD
         yield mock_api
-
 
 @pytest.fixture
 async def mock_websocket_api():
@@ -147,6 +145,3 @@
             ),
         ):
             yield mock_ws_instance
-=======
-        yield mock_api
->>>>>>> 7ada2f86
