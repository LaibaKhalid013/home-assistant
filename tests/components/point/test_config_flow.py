"""Test the Minut Point config flow."""

from unittest.mock import patch

import pytest

from homeassistant import config_entries
from homeassistant.components.application_credentials import (
    ClientCredential,
    async_import_client_credential,
)
from homeassistant.components.point.const import DOMAIN, OAUTH2_AUTHORIZE, OAUTH2_TOKEN
<<<<<<< HEAD
=======
from homeassistant.config_entries import SOURCE_IMPORT
>>>>>>> 26a0682d
from homeassistant.core import HomeAssistant
from homeassistant.data_entry_flow import FlowResultType
from homeassistant.helpers import config_entry_oauth2_flow
from homeassistant.setup import async_setup_component

from tests.common import MockConfigEntry
from tests.test_util.aiohttp import AiohttpClientMocker
from tests.typing import ClientSessionGenerator

CLIENT_ID = "1234"
CLIENT_SECRET = "5678"
<<<<<<< HEAD

REDIRECT_URL = "https://example.com/auth/external/callback"


@pytest.fixture
=======

REDIRECT_URL = "https://example.com/auth/external/callback"


@pytest.fixture(autouse=True)
>>>>>>> 26a0682d
async def setup_credentials(hass: HomeAssistant) -> None:
    """Fixture to setup credentials."""
    assert await async_setup_component(hass, "application_credentials", {})
    await async_import_client_credential(
        hass,
        DOMAIN,
        ClientCredential(CLIENT_ID, CLIENT_SECRET),
    )
<<<<<<< HEAD


@pytest.mark.usefixtures("current_request_with_host")
async def test_full_flow(
    hass: HomeAssistant,
    hass_client_no_auth: ClientSessionGenerator,
    aioclient_mock: AiohttpClientMocker,
    setup_credentials,
) -> None:
    """Check full flow."""
    result = await hass.config_entries.flow.async_init(
        DOMAIN, context={"source": config_entries.SOURCE_USER}
    )
    state = config_entry_oauth2_flow._encode_jwt(  # noqa: SLF001
        hass,
        {
            "flow_id": result["flow_id"],
            "redirect_uri": REDIRECT_URL,
        },
    )

    assert result["url"] == (
        f"{OAUTH2_AUTHORIZE}?response_type=code&client_id={CLIENT_ID}"
        f"&redirect_uri={REDIRECT_URL}"
        f"&state={state}"
    )

    client = await hass_client_no_auth()
    resp = await client.get(f"/auth/external/callback?code=abcd&state={state}")
    assert resp.status == 200
    assert resp.headers["content-type"] == "text/html; charset=utf-8"

    aioclient_mock.post(
        OAUTH2_TOKEN,
        json={
            "refresh_token": "mock-refresh-token",
            "access_token": "mock-access-token",
            "type": "Bearer",
            "expires_in": 60,
        },
    )

    with patch(
        "homeassistant.components.point.async_setup_entry", return_value=True
    ) as mock_setup:
        await hass.config_entries.flow.async_configure(result["flow_id"])

    assert len(hass.config_entries.async_entries(DOMAIN)) == 1
    assert len(mock_setup.mock_calls) == 1
=======


@pytest.mark.usefixtures("current_request_with_host")
async def test_full_flow(
    hass: HomeAssistant,
    hass_client_no_auth: ClientSessionGenerator,
    aioclient_mock: AiohttpClientMocker,
) -> None:
    """Check full flow."""
    result = await hass.config_entries.flow.async_init(
        DOMAIN, context={"source": config_entries.SOURCE_USER}
    )
    state = config_entry_oauth2_flow._encode_jwt(  # noqa: SLF001
        hass,
        {
            "flow_id": result["flow_id"],
            "redirect_uri": REDIRECT_URL,
        },
    )

    assert result["url"] == (
        f"{OAUTH2_AUTHORIZE}?response_type=code&client_id={CLIENT_ID}"
        f"&redirect_uri={REDIRECT_URL}"
        f"&state={state}"
    )

    client = await hass_client_no_auth()
    resp = await client.get(f"/auth/external/callback?code=abcd&state={state}")
    assert resp.status == 200
    assert resp.headers["content-type"] == "text/html; charset=utf-8"

    aioclient_mock.post(
        OAUTH2_TOKEN,
        json={
            "refresh_token": "mock-refresh-token",
            "access_token": "mock-access-token",
            "type": "Bearer",
            "expires_in": 60,
            "user_id": "abcd",
        },
    )

    with patch(
        "homeassistant.components.point.async_setup_entry", return_value=True
    ) as mock_setup:
        result = await hass.config_entries.flow.async_configure(result["flow_id"])

    assert len(hass.config_entries.async_entries(DOMAIN)) == 1
    assert len(mock_setup.mock_calls) == 1
    assert result["type"] is FlowResultType.CREATE_ENTRY
    assert result["result"].unique_id == "abcd"
    assert result["result"].data["token"]["user_id"] == "abcd"
    assert result["result"].data["token"]["type"] == "Bearer"
    assert result["result"].data["token"]["refresh_token"] == "mock-refresh-token"
    assert result["result"].data["token"]["expires_in"] == 60
    assert result["result"].data["token"]["access_token"] == "mock-access-token"
    assert "webhook_id" in result["result"].data


@pytest.mark.usefixtures("current_request_with_host")
async def test_reauthentication_flow(
    hass: HomeAssistant,
    hass_client_no_auth: ClientSessionGenerator,
    aioclient_mock: AiohttpClientMocker,
) -> None:
    """Test reauthentication flow."""
    old_entry = MockConfigEntry(
        domain=DOMAIN,
        unique_id="abcd",
        version=1,
        data={"id": "timmo", "auth_implementation": DOMAIN},
    )
    old_entry.add_to_hass(hass)

    result = await old_entry.start_reauth_flow(hass)

    result = await hass.config_entries.flow.async_configure(result["flow_id"], {})
>>>>>>> 26a0682d

    state = config_entry_oauth2_flow._encode_jwt(
        hass,
        {
            "flow_id": result["flow_id"],
            "redirect_uri": REDIRECT_URL,
        },
    )
    client = await hass_client_no_auth()
    await client.get(f"/auth/external/callback?code=abcd&state={state}")

    aioclient_mock.post(
        OAUTH2_TOKEN,
        json={
            "refresh_token": "mock-refresh-token",
            "access_token": "mock-access-token",
            "type": "Bearer",
            "expires_in": 60,
            "user_id": "abcd",
        },
    )

<<<<<<< HEAD
@pytest.mark.usefixtures("current_request_with_host")
async def test_reauthentication_flow(
    hass: HomeAssistant,
    hass_client_no_auth: ClientSessionGenerator,
    aioclient_mock: AiohttpClientMocker,
    setup_credentials,
) -> None:
    """Test reauthentication flow."""
    old_entry = MockConfigEntry(
        domain=DOMAIN,
        unique_id=DOMAIN,
        version=1,
        data={"id": "timmo", "auth_implementation": DOMAIN},
    )
    old_entry.add_to_hass(hass)

    result = await hass.config_entries.flow.async_init(
        DOMAIN, context={"source": config_entries.SOURCE_REAUTH}, data=old_entry.data
    )

    flows = hass.config_entries.flow.async_progress()
    assert len(flows) == 1

    result = await hass.config_entries.flow.async_configure(flows[0]["flow_id"], {})
=======
    with (
        patch("homeassistant.components.point.api.AsyncConfigEntryAuth"),
        patch(
            f"homeassistant.components.{DOMAIN}.async_setup_entry", return_value=True
        ) as mock_setup,
    ):
        result = await hass.config_entries.flow.async_configure(result["flow_id"])

    assert result["type"] is FlowResultType.ABORT
    assert result["reason"] == "reauth_successful"

    assert len(mock_setup.mock_calls) == 1


@pytest.mark.usefixtures("current_request_with_host")
async def test_wrong_account_in_reauth(
    hass: HomeAssistant,
    hass_client_no_auth: ClientSessionGenerator,
    aioclient_mock: AiohttpClientMocker,
) -> None:
    """Test reauthentication flow."""
    entry = MockConfigEntry(
        domain=DOMAIN,
        unique_id="abcde",
        version=1,
        data={"id": "timmo", "auth_implementation": DOMAIN},
    )
    entry.add_to_hass(hass)

    result = await entry.start_reauth_flow(hass)

    result = await hass.config_entries.flow.async_configure(result["flow_id"], {})
>>>>>>> 26a0682d

    state = config_entry_oauth2_flow._encode_jwt(
        hass,
        {
            "flow_id": result["flow_id"],
            "redirect_uri": REDIRECT_URL,
        },
    )
    client = await hass_client_no_auth()
    await client.get(f"/auth/external/callback?code=abcd&state={state}")

    aioclient_mock.post(
        OAUTH2_TOKEN,
        json={
            "refresh_token": "mock-refresh-token",
            "access_token": "mock-access-token",
            "type": "Bearer",
            "expires_in": 60,
<<<<<<< HEAD
=======
            "user_id": "abcd",
>>>>>>> 26a0682d
        },
    )

    with (
        patch("homeassistant.components.point.api.AsyncConfigEntryAuth"),
        patch(
            f"homeassistant.components.{DOMAIN}.async_setup_entry", return_value=True
<<<<<<< HEAD
        ) as mock_setup,
=======
        ),
>>>>>>> 26a0682d
    ):
        result = await hass.config_entries.flow.async_configure(result["flow_id"])

    assert result["type"] is FlowResultType.ABORT
<<<<<<< HEAD
    assert result["reason"] == "reauth_successful"
=======
    assert result["reason"] == "wrong_account"
>>>>>>> 26a0682d

    assert len(mock_setup.mock_calls) == 1

<<<<<<< HEAD

async def test_import_flow(
    hass: HomeAssistant,
) -> None:
    """Test import flow."""
    result = await hass.config_entries.flow.async_init(
        DOMAIN, context={"source": config_entries.SOURCE_IMPORT}
    )
    assert result["type"] is FlowResultType.ABORT
    assert result["reason"] == "missing_credentials"
=======
async def test_import_flow(
    hass: HomeAssistant,
    hass_client_no_auth: ClientSessionGenerator,
    aioclient_mock: AiohttpClientMocker,
) -> None:
    """Test import flow."""
    result = await hass.config_entries.flow.async_init(
        DOMAIN, context={"source": SOURCE_IMPORT}
    )
    assert result["type"] == FlowResultType.FORM
    assert result["step_id"] == "pick_implementation"
>>>>>>> 26a0682d
<|MERGE_RESOLUTION|>--- conflicted
+++ resolved
@@ -10,10 +10,7 @@
     async_import_client_credential,
 )
 from homeassistant.components.point.const import DOMAIN, OAUTH2_AUTHORIZE, OAUTH2_TOKEN
-<<<<<<< HEAD
-=======
 from homeassistant.config_entries import SOURCE_IMPORT
->>>>>>> 26a0682d
 from homeassistant.core import HomeAssistant
 from homeassistant.data_entry_flow import FlowResultType
 from homeassistant.helpers import config_entry_oauth2_flow
@@ -25,19 +22,11 @@
 
 CLIENT_ID = "1234"
 CLIENT_SECRET = "5678"
-<<<<<<< HEAD
 
 REDIRECT_URL = "https://example.com/auth/external/callback"
 
 
-@pytest.fixture
-=======
-
-REDIRECT_URL = "https://example.com/auth/external/callback"
-
-
 @pytest.fixture(autouse=True)
->>>>>>> 26a0682d
 async def setup_credentials(hass: HomeAssistant) -> None:
     """Fixture to setup credentials."""
     assert await async_setup_component(hass, "application_credentials", {})
@@ -46,57 +35,6 @@
         DOMAIN,
         ClientCredential(CLIENT_ID, CLIENT_SECRET),
     )
-<<<<<<< HEAD
-
-
-@pytest.mark.usefixtures("current_request_with_host")
-async def test_full_flow(
-    hass: HomeAssistant,
-    hass_client_no_auth: ClientSessionGenerator,
-    aioclient_mock: AiohttpClientMocker,
-    setup_credentials,
-) -> None:
-    """Check full flow."""
-    result = await hass.config_entries.flow.async_init(
-        DOMAIN, context={"source": config_entries.SOURCE_USER}
-    )
-    state = config_entry_oauth2_flow._encode_jwt(  # noqa: SLF001
-        hass,
-        {
-            "flow_id": result["flow_id"],
-            "redirect_uri": REDIRECT_URL,
-        },
-    )
-
-    assert result["url"] == (
-        f"{OAUTH2_AUTHORIZE}?response_type=code&client_id={CLIENT_ID}"
-        f"&redirect_uri={REDIRECT_URL}"
-        f"&state={state}"
-    )
-
-    client = await hass_client_no_auth()
-    resp = await client.get(f"/auth/external/callback?code=abcd&state={state}")
-    assert resp.status == 200
-    assert resp.headers["content-type"] == "text/html; charset=utf-8"
-
-    aioclient_mock.post(
-        OAUTH2_TOKEN,
-        json={
-            "refresh_token": "mock-refresh-token",
-            "access_token": "mock-access-token",
-            "type": "Bearer",
-            "expires_in": 60,
-        },
-    )
-
-    with patch(
-        "homeassistant.components.point.async_setup_entry", return_value=True
-    ) as mock_setup:
-        await hass.config_entries.flow.async_configure(result["flow_id"])
-
-    assert len(hass.config_entries.async_entries(DOMAIN)) == 1
-    assert len(mock_setup.mock_calls) == 1
-=======
 
 
 @pytest.mark.usefixtures("current_request_with_host")
@@ -174,7 +112,6 @@
     result = await old_entry.start_reauth_flow(hass)
 
     result = await hass.config_entries.flow.async_configure(result["flow_id"], {})
->>>>>>> 26a0682d
 
     state = config_entry_oauth2_flow._encode_jwt(
         hass,
@@ -197,32 +134,6 @@
         },
     )
 
-<<<<<<< HEAD
-@pytest.mark.usefixtures("current_request_with_host")
-async def test_reauthentication_flow(
-    hass: HomeAssistant,
-    hass_client_no_auth: ClientSessionGenerator,
-    aioclient_mock: AiohttpClientMocker,
-    setup_credentials,
-) -> None:
-    """Test reauthentication flow."""
-    old_entry = MockConfigEntry(
-        domain=DOMAIN,
-        unique_id=DOMAIN,
-        version=1,
-        data={"id": "timmo", "auth_implementation": DOMAIN},
-    )
-    old_entry.add_to_hass(hass)
-
-    result = await hass.config_entries.flow.async_init(
-        DOMAIN, context={"source": config_entries.SOURCE_REAUTH}, data=old_entry.data
-    )
-
-    flows = hass.config_entries.flow.async_progress()
-    assert len(flows) == 1
-
-    result = await hass.config_entries.flow.async_configure(flows[0]["flow_id"], {})
-=======
     with (
         patch("homeassistant.components.point.api.AsyncConfigEntryAuth"),
         patch(
@@ -255,7 +166,6 @@
     result = await entry.start_reauth_flow(hass)
 
     result = await hass.config_entries.flow.async_configure(result["flow_id"], {})
->>>>>>> 26a0682d
 
     state = config_entry_oauth2_flow._encode_jwt(
         hass,
@@ -274,10 +184,7 @@
             "access_token": "mock-access-token",
             "type": "Bearer",
             "expires_in": 60,
-<<<<<<< HEAD
-=======
             "user_id": "abcd",
->>>>>>> 26a0682d
         },
     )
 
@@ -285,35 +192,14 @@
         patch("homeassistant.components.point.api.AsyncConfigEntryAuth"),
         patch(
             f"homeassistant.components.{DOMAIN}.async_setup_entry", return_value=True
-<<<<<<< HEAD
-        ) as mock_setup,
-=======
         ),
->>>>>>> 26a0682d
     ):
         result = await hass.config_entries.flow.async_configure(result["flow_id"])
 
     assert result["type"] is FlowResultType.ABORT
-<<<<<<< HEAD
-    assert result["reason"] == "reauth_successful"
-=======
     assert result["reason"] == "wrong_account"
->>>>>>> 26a0682d
-
-    assert len(mock_setup.mock_calls) == 1
-
-<<<<<<< HEAD
-
-async def test_import_flow(
-    hass: HomeAssistant,
-) -> None:
-    """Test import flow."""
-    result = await hass.config_entries.flow.async_init(
-        DOMAIN, context={"source": config_entries.SOURCE_IMPORT}
-    )
-    assert result["type"] is FlowResultType.ABORT
-    assert result["reason"] == "missing_credentials"
-=======
+
+
 async def test_import_flow(
     hass: HomeAssistant,
     hass_client_no_auth: ClientSessionGenerator,
@@ -324,5 +210,4 @@
         DOMAIN, context={"source": SOURCE_IMPORT}
     )
     assert result["type"] == FlowResultType.FORM
-    assert result["step_id"] == "pick_implementation"
->>>>>>> 26a0682d
+    assert result["step_id"] == "pick_implementation"