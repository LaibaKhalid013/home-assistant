--- conflicted
+++ resolved
@@ -52,12 +52,7 @@
           'thursday': True,
           'tuesday': True,
           'wednesday': False,
-<<<<<<< HEAD
           'workAreaId': 654321,
-=======
-          'work_area_id': 654321,
-          'work_area_name': 'Back lawn',
->>>>>>> 7433d2ec
         }),
       ]),
     }),
