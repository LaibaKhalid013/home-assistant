"""The tests for the climate component."""

from __future__ import annotations

from enum import Enum
from types import ModuleType
from typing import Any
from unittest.mock import MagicMock, Mock, patch

import pytest
import voluptuous as vol

from homeassistant.components import climate
from homeassistant.components.climate import (
    DOMAIN,
    SET_TEMPERATURE_SCHEMA,
    ClimateEntity,
    HVACMode,
)
from homeassistant.components.climate.const import (
    ATTR_CURRENT_TEMPERATURE,
    ATTR_FAN_MODE,
    ATTR_HUMIDITY,
    ATTR_MAX_TEMP,
    ATTR_MIN_TEMP,
    ATTR_PRESET_MODE,
    ATTR_SWING_MODE,
    ATTR_TARGET_TEMP_HIGH,
    ATTR_TARGET_TEMP_LOW,
    SERVICE_SET_FAN_MODE,
<<<<<<< HEAD
=======
    SERVICE_SET_HUMIDITY,
>>>>>>> 8c34d8da
    SERVICE_SET_HVAC_MODE,
    SERVICE_SET_PRESET_MODE,
    SERVICE_SET_SWING_MODE,
    SERVICE_SET_TEMPERATURE,
    ClimateEntityFeature,
)
from homeassistant.config_entries import ConfigEntry
from homeassistant.const import (
    ATTR_TEMPERATURE,
    PRECISION_WHOLE,
    SERVICE_TURN_OFF,
    SERVICE_TURN_ON,
    UnitOfTemperature,
)
from homeassistant.core import HomeAssistant
from homeassistant.exceptions import ServiceValidationError
from homeassistant.helpers import issue_registry as ir
from homeassistant.helpers.entity_platform import AddEntitiesCallback

from tests.common import (
    MockConfigEntry,
    MockEntity,
    MockModule,
    MockPlatform,
    async_mock_service,
    help_test_all,
    import_and_test_deprecated_constant,
    import_and_test_deprecated_constant_enum,
    mock_integration,
    mock_platform,
    setup_test_component_platform,
)


async def test_set_temp_schema_no_req(
    hass: HomeAssistant, caplog: pytest.LogCaptureFixture
) -> None:
    """Test the set temperature schema with missing required data."""
    domain = "climate"
    service = "test_set_temperature"
    schema = SET_TEMPERATURE_SCHEMA
    calls = async_mock_service(hass, domain, service, schema)

    data = {"hvac_mode": "off", "entity_id": ["climate.test_id"]}
    with pytest.raises(vol.Invalid):
        await hass.services.async_call(domain, service, data)
    await hass.async_block_till_done()

    assert len(calls) == 0


async def test_set_temp_schema(
    hass: HomeAssistant, caplog: pytest.LogCaptureFixture
) -> None:
    """Test the set temperature schema with ok required data."""
    domain = "climate"
    service = "test_set_temperature"
    schema = SET_TEMPERATURE_SCHEMA
    calls = async_mock_service(hass, domain, service, schema)

    data = {"temperature": 20.0, "hvac_mode": "heat", "entity_id": ["climate.test_id"]}
    await hass.services.async_call(domain, service, data)
    await hass.async_block_till_done()

    assert len(calls) == 1
    assert calls[-1].data == data


class MockClimateEntity(MockEntity, ClimateEntity):
    """Mock Climate device to use in tests."""

    _attr_supported_features = (
        ClimateEntityFeature.FAN_MODE
        | ClimateEntityFeature.PRESET_MODE
        | ClimateEntityFeature.SWING_MODE
    )
    _attr_preset_mode = "home"
    _attr_preset_modes = ["home", "away"]
    _attr_fan_mode = "auto"
    _attr_fan_modes = ["auto", "off"]
    _attr_swing_mode = "auto"
    _attr_swing_modes = ["auto", "off"]
    _attr_temperature_unit = UnitOfTemperature.CELSIUS
    _attr_target_temperature = 20
    _attr_target_temperature_high = 25
    _attr_target_temperature_low = 15

    @property
    def hvac_mode(self) -> HVACMode:
        """Return hvac operation ie. heat, cool mode.

        Need to be one of HVACMode.*.
        """
        return HVACMode.HEAT

    @property
    def hvac_modes(self) -> list[HVACMode]:
        """Return the list of available hvac operation modes.

        Need to be a subset of HVAC_MODES.
        """
        return [HVACMode.OFF, HVACMode.HEAT]

    def set_preset_mode(self, preset_mode: str) -> None:
        """Set preset mode."""
        self._attr_preset_mode = preset_mode

    def set_fan_mode(self, fan_mode: str) -> None:
        """Set fan mode."""
        self._attr_fan_mode = fan_mode

    def set_swing_mode(self, swing_mode: str) -> None:
        """Set swing mode."""
        self._attr_swing_mode = swing_mode

    def set_hvac_mode(self, hvac_mode: HVACMode) -> None:
        """Set new target hvac mode."""
        self._attr_hvac_mode = hvac_mode

<<<<<<< HEAD
=======
    def set_temperature(self, **kwargs: Any) -> None:
        """Set new target temperature."""
        if ATTR_TEMPERATURE in kwargs:
            self._attr_target_temperature = kwargs[ATTR_TEMPERATURE]
        if ATTR_TARGET_TEMP_HIGH in kwargs:
            self._attr_target_temperature_high = kwargs[ATTR_TARGET_TEMP_HIGH]
            self._attr_target_temperature_low = kwargs[ATTR_TARGET_TEMP_LOW]

>>>>>>> 8c34d8da

class MockClimateEntityTestMethods(MockClimateEntity):
    """Mock Climate device."""

    def turn_on(self) -> None:
        """Turn on."""

    def turn_off(self) -> None:
        """Turn off."""


async def test_sync_turn_on(hass: HomeAssistant) -> None:
    """Test if async turn_on calls sync turn_on."""
    climate = MockClimateEntityTestMethods()
    climate.hass = hass

    climate.turn_on = MagicMock()
    await climate.async_turn_on()

    assert climate.turn_on.called


async def test_sync_turn_off(hass: HomeAssistant) -> None:
    """Test if async turn_off calls sync turn_off."""
    climate = MockClimateEntityTestMethods()
    climate.hass = hass

    climate.turn_off = MagicMock()
    await climate.async_turn_off()

    assert climate.turn_off.called


def _create_tuples(enum: type[Enum], constant_prefix: str) -> list[tuple[Enum, str]]:
    return [
        (enum_field, constant_prefix)
        for enum_field in enum
        if enum_field
        not in [ClimateEntityFeature.TURN_ON, ClimateEntityFeature.TURN_OFF]
    ]


@pytest.mark.parametrize(
    "module",
    [climate, climate.const],
)
def test_all(module: ModuleType) -> None:
    """Test module.__all__ is correctly set."""
    help_test_all(module)


@pytest.mark.parametrize(
    ("enum", "constant_prefix"),
    _create_tuples(climate.ClimateEntityFeature, "SUPPORT_")
    + _create_tuples(climate.HVACMode, "HVAC_MODE_"),
)
@pytest.mark.parametrize(
    "module",
    [climate, climate.const],
)
def test_deprecated_constants(
    caplog: pytest.LogCaptureFixture,
    enum: Enum,
    constant_prefix: str,
    module: ModuleType,
) -> None:
    """Test deprecated constants."""
    import_and_test_deprecated_constant_enum(
        caplog, module, enum, constant_prefix, "2025.1"
    )


@pytest.mark.parametrize(
    ("enum", "constant_postfix"),
    [
        (climate.HVACAction.OFF, "OFF"),
        (climate.HVACAction.HEATING, "HEAT"),
        (climate.HVACAction.COOLING, "COOL"),
        (climate.HVACAction.DRYING, "DRY"),
        (climate.HVACAction.IDLE, "IDLE"),
        (climate.HVACAction.FAN, "FAN"),
    ],
)
def test_deprecated_current_constants(
    caplog: pytest.LogCaptureFixture,
    enum: climate.HVACAction,
    constant_postfix: str,
) -> None:
    """Test deprecated current constants."""
    import_and_test_deprecated_constant(
        caplog,
        climate.const,
        "CURRENT_HVAC_" + constant_postfix,
        f"{enum.__class__.__name__}.{enum.name}",
        enum,
        "2025.1",
    )


<<<<<<< HEAD
async def test_mode_validation(
=======
async def test_temperature_features_is_valid(
>>>>>>> 8c34d8da
    hass: HomeAssistant,
    register_test_integration: MockConfigEntry,
    caplog: pytest.LogCaptureFixture,
) -> None:
<<<<<<< HEAD
=======
    """Test correct features for setting temperature."""

    class MockClimateTempEntity(MockClimateEntity):
        @property
        def supported_features(self) -> int:
            """Return supported features."""
            return ClimateEntityFeature.TARGET_TEMPERATURE_RANGE

    class MockClimateTempRangeEntity(MockClimateEntity):
        @property
        def supported_features(self) -> int:
            """Return supported features."""
            return ClimateEntityFeature.TARGET_TEMPERATURE

    climate_temp_entity = MockClimateTempEntity(
        name="test", entity_id="climate.test_temp"
    )
    climate_temp_range_entity = MockClimateTempRangeEntity(
        name="test", entity_id="climate.test_range"
    )

    setup_test_component_platform(
        hass,
        DOMAIN,
        entities=[climate_temp_entity, climate_temp_range_entity],
        from_config_entry=True,
    )
    await hass.config_entries.async_setup(register_test_integration.entry_id)
    await hass.async_block_till_done()

    await hass.services.async_call(
        DOMAIN,
        SERVICE_SET_TEMPERATURE,
        {
            "entity_id": "climate.test_temp",
            "temperature": 20,
        },
        blocking=True,
    )
    assert (
        "MockClimateTempEntity set_temperature action was used "
        "with temperature but the entity does not "
        "implement the ClimateEntityFeature.TARGET_TEMPERATURE feature. "
        "This will stop working in 2025.4 and raise an error instead. "
        "Please"
    ) in caplog.text

    await hass.services.async_call(
        DOMAIN,
        SERVICE_SET_TEMPERATURE,
        {
            "entity_id": "climate.test_range",
            "target_temp_low": 20,
            "target_temp_high": 25,
        },
        blocking=True,
    )
    assert (
        "MockClimateTempRangeEntity set_temperature action was used with "
        "target_temp_low but the entity does not "
        "implement the ClimateEntityFeature.TARGET_TEMPERATURE_RANGE feature. "
        "This will stop working in 2025.4 and raise an error instead. "
        "Please"
    ) in caplog.text


async def test_mode_validation(
    hass: HomeAssistant,
    register_test_integration: MockConfigEntry,
    caplog: pytest.LogCaptureFixture,
) -> None:
>>>>>>> 8c34d8da
    """Test mode validation for hvac_mode, fan, swing and preset."""
    climate_entity = MockClimateEntity(name="test", entity_id="climate.test")

    setup_test_component_platform(
        hass, DOMAIN, entities=[climate_entity], from_config_entry=True
    )
    await hass.config_entries.async_setup(register_test_integration.entry_id)
    await hass.async_block_till_done()

    state = hass.states.get("climate.test")
    assert state.state == "heat"
    assert state.attributes.get(ATTR_PRESET_MODE) == "home"
    assert state.attributes.get(ATTR_FAN_MODE) == "auto"
    assert state.attributes.get(ATTR_SWING_MODE) == "auto"

    await hass.services.async_call(
        DOMAIN,
        SERVICE_SET_PRESET_MODE,
        {
            "entity_id": "climate.test",
            "preset_mode": "away",
        },
        blocking=True,
    )
    await hass.services.async_call(
        DOMAIN,
        SERVICE_SET_SWING_MODE,
        {
            "entity_id": "climate.test",
            "swing_mode": "off",
        },
        blocking=True,
    )
    await hass.services.async_call(
        DOMAIN,
        SERVICE_SET_FAN_MODE,
        {
            "entity_id": "climate.test",
            "fan_mode": "off",
        },
        blocking=True,
    )
    state = hass.states.get("climate.test")
    assert state.attributes.get(ATTR_PRESET_MODE) == "away"
    assert state.attributes.get(ATTR_FAN_MODE) == "off"
    assert state.attributes.get(ATTR_SWING_MODE) == "off"

    await hass.services.async_call(
        DOMAIN,
        SERVICE_SET_HVAC_MODE,
        {
            "entity_id": "climate.test",
            "hvac_mode": "auto",
        },
        blocking=True,
    )

    assert (
        "MockClimateEntity sets the hvac_mode auto which is not valid "
        "for this entity with modes: off, heat. This will stop working "
<<<<<<< HEAD
        "in 2025.3 and raise an error instead. Please" in caplog.text
=======
        "in 2025.4 and raise an error instead. "
        "Please" in caplog.text
>>>>>>> 8c34d8da
    )

    with pytest.raises(
        ServiceValidationError,
        match="Preset mode invalid is not valid. Valid preset modes are: home, away",
    ) as exc:
        await hass.services.async_call(
            DOMAIN,
            SERVICE_SET_PRESET_MODE,
            {
                "entity_id": "climate.test",
                "preset_mode": "invalid",
            },
            blocking=True,
        )
    assert (
        str(exc.value)
        == "Preset mode invalid is not valid. Valid preset modes are: home, away"
    )
    assert exc.value.translation_key == "not_valid_preset_mode"

    with pytest.raises(
        ServiceValidationError,
        match="Swing mode invalid is not valid. Valid swing modes are: auto, off",
    ) as exc:
        await hass.services.async_call(
            DOMAIN,
            SERVICE_SET_SWING_MODE,
            {
                "entity_id": "climate.test",
                "swing_mode": "invalid",
            },
            blocking=True,
        )
    assert (
        str(exc.value)
        == "Swing mode invalid is not valid. Valid swing modes are: auto, off"
    )
    assert exc.value.translation_key == "not_valid_swing_mode"

    with pytest.raises(
        ServiceValidationError,
        match="Fan mode invalid is not valid. Valid fan modes are: auto, off",
    ) as exc:
        await hass.services.async_call(
            DOMAIN,
            SERVICE_SET_FAN_MODE,
            {
                "entity_id": "climate.test",
                "fan_mode": "invalid",
            },
            blocking=True,
        )
    assert (
        str(exc.value)
        == "Fan mode invalid is not valid. Valid fan modes are: auto, off"
    )
    assert exc.value.translation_key == "not_valid_fan_mode"


@pytest.mark.parametrize(
    "supported_features_at_int",
    [
        ClimateEntityFeature.TARGET_TEMPERATURE.value,
        ClimateEntityFeature.TARGET_TEMPERATURE.value
        | ClimateEntityFeature.TURN_ON.value
        | ClimateEntityFeature.TURN_OFF.value,
    ],
)
def test_deprecated_supported_features_ints(
    caplog: pytest.LogCaptureFixture, supported_features_at_int: int
) -> None:
    """Test deprecated supported features ints."""

    class MockClimateEntity(ClimateEntity):
        @property
        def supported_features(self) -> int:
            """Return supported features."""
            return supported_features_at_int

    entity = MockClimateEntity()
    assert entity.supported_features is ClimateEntityFeature(supported_features_at_int)
    assert "MockClimateEntity" in caplog.text
    assert "is using deprecated supported features values" in caplog.text
    assert "Instead it should use" in caplog.text
    assert "ClimateEntityFeature.TARGET_TEMPERATURE" in caplog.text
    caplog.clear()
    assert entity.supported_features is ClimateEntityFeature(supported_features_at_int)
    assert "is using deprecated supported features values" not in caplog.text


async def test_warning_not_implemented_turn_on_off_feature(
    hass: HomeAssistant,
    caplog: pytest.LogCaptureFixture,
    register_test_integration: MockConfigEntry,
) -> None:
    """Test adding feature flag and warn if missing when methods are set."""

    called = []

    class MockClimateEntityTest(MockClimateEntity):
        """Mock Climate device."""

        def turn_on(self) -> None:
            """Turn on."""
            called.append("turn_on")

        def turn_off(self) -> None:
            """Turn off."""
            called.append("turn_off")

    climate_entity = MockClimateEntityTest(name="test", entity_id="climate.test")

    with patch.object(
        MockClimateEntityTest, "__module__", "tests.custom_components.climate.test_init"
    ):
        setup_test_component_platform(
            hass, DOMAIN, entities=[climate_entity], from_config_entry=True
        )
        await hass.config_entries.async_setup(register_test_integration.entry_id)
        await hass.async_block_till_done()

    state = hass.states.get("climate.test")
    assert state is not None

    assert (
        "Entity climate.test (<class 'tests.custom_components.climate.test_init."
        "test_warning_not_implemented_turn_on_off_feature.<locals>.MockClimateEntityTest'>)"
        " does not set ClimateEntityFeature.TURN_OFF but implements the turn_off method."
        " Please report it to the author of the 'test' custom integration"
        in caplog.text
    )
    assert (
        "Entity climate.test (<class 'tests.custom_components.climate.test_init."
        "test_warning_not_implemented_turn_on_off_feature.<locals>.MockClimateEntityTest'>)"
        " does not set ClimateEntityFeature.TURN_ON but implements the turn_on method."
        " Please report it to the author of the 'test' custom integration"
        in caplog.text
    )

    await hass.services.async_call(
        DOMAIN,
        SERVICE_TURN_ON,
        {
            "entity_id": "climate.test",
        },
        blocking=True,
    )
    await hass.services.async_call(
        DOMAIN,
        SERVICE_TURN_OFF,
        {
            "entity_id": "climate.test",
        },
        blocking=True,
    )

    assert len(called) == 2
    assert "turn_on" in called
    assert "turn_off" in called


async def test_implicit_warning_not_implemented_turn_on_off_feature(
    hass: HomeAssistant,
    caplog: pytest.LogCaptureFixture,
    register_test_integration: MockConfigEntry,
) -> None:
    """Test adding feature flag and warn if missing when methods are not set.

    (implicit by hvac mode)
    """

    class MockClimateEntityTest(MockEntity, ClimateEntity):
        """Mock Climate device."""

        _attr_temperature_unit = UnitOfTemperature.CELSIUS

        @property
        def hvac_mode(self) -> HVACMode:
            """Return hvac operation ie. heat, cool mode.

            Need to be one of HVACMode.*.
            """
            return HVACMode.HEAT

        @property
        def hvac_modes(self) -> list[HVACMode]:
            """Return the list of available hvac operation modes.

            Need to be a subset of HVAC_MODES.
            """
            return [HVACMode.OFF, HVACMode.HEAT]

    climate_entity = MockClimateEntityTest(name="test", entity_id="climate.test")

    with patch.object(
        MockClimateEntityTest, "__module__", "tests.custom_components.climate.test_init"
    ):
        setup_test_component_platform(
            hass, DOMAIN, entities=[climate_entity], from_config_entry=True
        )
        await hass.config_entries.async_setup(register_test_integration.entry_id)
        await hass.async_block_till_done()

    state = hass.states.get("climate.test")
    assert state is not None

    assert (
        "Entity climate.test (<class 'tests.custom_components.climate.test_init."
        "test_implicit_warning_not_implemented_turn_on_off_feature.<locals>.MockClimateEntityTest'>)"
        " implements HVACMode(s): off, heat and therefore implicitly supports the turn_on/turn_off"
        " methods without setting the proper ClimateEntityFeature. Please report it to the author"
        " of the 'test' custom integration" in caplog.text
    )


async def test_no_warning_implemented_turn_on_off_feature(
    hass: HomeAssistant,
    caplog: pytest.LogCaptureFixture,
    register_test_integration: MockConfigEntry,
) -> None:
    """Test no warning when feature flags are set."""

    class MockClimateEntityTest(MockClimateEntity):
        """Mock Climate device."""

        _attr_supported_features = (
            ClimateEntityFeature.FAN_MODE
            | ClimateEntityFeature.PRESET_MODE
            | ClimateEntityFeature.SWING_MODE
            | ClimateEntityFeature.TURN_OFF
            | ClimateEntityFeature.TURN_ON
        )

    climate_entity = MockClimateEntityTest(name="test", entity_id="climate.test")

    with patch.object(
        MockClimateEntityTest, "__module__", "tests.custom_components.climate.test_init"
    ):
        setup_test_component_platform(
            hass, DOMAIN, entities=[climate_entity], from_config_entry=True
        )
        await hass.config_entries.async_setup(register_test_integration.entry_id)
        await hass.async_block_till_done()

    state = hass.states.get("climate.test")
    assert state is not None

    assert (
        "does not set ClimateEntityFeature.TURN_OFF but implements the turn_off method."
        not in caplog.text
    )
    assert (
        "does not set ClimateEntityFeature.TURN_ON but implements the turn_on method."
        not in caplog.text
    )
    assert (
        " implements HVACMode(s): off, heat and therefore implicitly supports the off, heat methods"
        not in caplog.text
    )


async def test_no_warning_integration_has_migrated(
    hass: HomeAssistant,
    caplog: pytest.LogCaptureFixture,
    register_test_integration: MockConfigEntry,
) -> None:
    """Test no warning when integration migrated using `_enable_turn_on_off_backwards_compatibility`."""

    class MockClimateEntityTest(MockClimateEntity):
        """Mock Climate device."""

        _enable_turn_on_off_backwards_compatibility = False
        _attr_supported_features = (
            ClimateEntityFeature.FAN_MODE
            | ClimateEntityFeature.PRESET_MODE
            | ClimateEntityFeature.SWING_MODE
        )

    climate_entity = MockClimateEntityTest(name="test", entity_id="climate.test")

    with patch.object(
        MockClimateEntityTest, "__module__", "tests.custom_components.climate.test_init"
    ):
        setup_test_component_platform(
            hass, DOMAIN, entities=[climate_entity], from_config_entry=True
        )
        await hass.config_entries.async_setup(register_test_integration.entry_id)
        await hass.async_block_till_done()

    state = hass.states.get("climate.test")
    assert state is not None

    assert (
        "does not set ClimateEntityFeature.TURN_OFF but implements the turn_off method."
        not in caplog.text
    )
    assert (
        "does not set ClimateEntityFeature.TURN_ON but implements the turn_on method."
        not in caplog.text
    )
    assert (
        " implements HVACMode(s): off, heat and therefore implicitly supports the off, heat methods"
        not in caplog.text
    )


async def test_no_warning_integration_implement_feature_flags(
    hass: HomeAssistant,
    caplog: pytest.LogCaptureFixture,
    register_test_integration: MockConfigEntry,
) -> None:
    """Test no warning when integration uses the correct feature flags."""

    class MockClimateEntityTest(MockClimateEntity):
        """Mock Climate device."""

        _attr_supported_features = (
            ClimateEntityFeature.FAN_MODE
            | ClimateEntityFeature.PRESET_MODE
            | ClimateEntityFeature.SWING_MODE
            | ClimateEntityFeature.TURN_OFF
            | ClimateEntityFeature.TURN_ON
        )

    climate_entity = MockClimateEntityTest(name="test", entity_id="climate.test")

    with patch.object(
        MockClimateEntityTest, "__module__", "tests.custom_components.climate.test_init"
    ):
        setup_test_component_platform(
            hass, DOMAIN, entities=[climate_entity], from_config_entry=True
        )
        await hass.config_entries.async_setup(register_test_integration.entry_id)
        await hass.async_block_till_done()

    state = hass.states.get("climate.test")
    assert state is not None

    assert "does not set ClimateEntityFeature" not in caplog.text
    assert "implements HVACMode(s):" not in caplog.text


async def test_turn_on_off_toggle(hass: HomeAssistant) -> None:
    """Test turn_on/turn_off/toggle methods."""

    class MockClimateEntityTest(MockClimateEntity):
        """Mock Climate device."""

        _attr_hvac_mode = HVACMode.OFF

        @property
        def hvac_mode(self) -> HVACMode:
            """Return hvac mode."""
            return self._attr_hvac_mode

        async def async_set_hvac_mode(self, hvac_mode: HVACMode) -> None:
            """Set new target hvac mode."""
            self._attr_hvac_mode = hvac_mode

    climate = MockClimateEntityTest()
    climate.hass = hass

    await climate.async_turn_on()
    assert climate.hvac_mode == HVACMode.HEAT

    await climate.async_turn_off()
    assert climate.hvac_mode == HVACMode.OFF

    await climate.async_toggle()
    assert climate.hvac_mode == HVACMode.HEAT
    await climate.async_toggle()
    assert climate.hvac_mode == HVACMode.OFF


async def test_sync_toggle(hass: HomeAssistant) -> None:
    """Test if async toggle calls sync toggle."""

    class MockClimateEntityTest(MockClimateEntity):
        """Mock Climate device."""

        _enable_turn_on_off_backwards_compatibility = False
        _attr_supported_features = (
            ClimateEntityFeature.TURN_OFF | ClimateEntityFeature.TURN_ON
        )

        @property
        def hvac_mode(self) -> HVACMode:
            """Return hvac operation ie. heat, cool mode.

            Need to be one of HVACMode.*.
            """
            return HVACMode.HEAT

        @property
        def hvac_modes(self) -> list[HVACMode]:
            """Return the list of available hvac operation modes.

            Need to be a subset of HVAC_MODES.
            """
            return [HVACMode.OFF, HVACMode.HEAT]

        def turn_on(self) -> None:
            """Turn on."""

        def turn_off(self) -> None:
            """Turn off."""

        def toggle(self) -> None:
            """Toggle."""

    climate = MockClimateEntityTest()
    climate.hass = hass

    climate.toggle = Mock()
    await climate.async_toggle()

    assert climate.toggle.called


ISSUE_TRACKER = "https://blablabla.com"


@pytest.mark.parametrize(
    (
        "manifest_extra",
        "translation_key",
        "translation_placeholders_extra",
        "report",
        "module",
    ),
    [
        (
            {},
            "deprecated_climate_aux_no_url",
            {},
            "report it to the author of the 'test' custom integration",
            "custom_components.test.climate",
        ),
        (
            {"issue_tracker": ISSUE_TRACKER},
            "deprecated_climate_aux_url_custom",
            {"issue_tracker": ISSUE_TRACKER},
            "create a bug report at https://blablabla.com",
            "custom_components.test.climate",
        ),
    ],
)
async def test_issue_aux_property_deprecated(
    hass: HomeAssistant,
    caplog: pytest.LogCaptureFixture,
    config_flow_fixture: None,
    manifest_extra: dict[str, str],
    translation_key: str,
    translation_placeholders_extra: dict[str, str],
    report: str,
    module: str,
    issue_registry: ir.IssueRegistry,
) -> None:
    """Test the issue is raised on deprecated auxiliary heater attributes."""

    class MockClimateEntityWithAux(MockClimateEntity):
        """Mock climate class with mocked aux heater."""

        _attr_supported_features = (
            ClimateEntityFeature.AUX_HEAT | ClimateEntityFeature.TARGET_TEMPERATURE
        )

        @property
        def is_aux_heat(self) -> bool | None:
            """Return true if aux heater.

            Requires ClimateEntityFeature.AUX_HEAT.
            """
            return True

        async def async_turn_aux_heat_on(self) -> None:
            """Turn auxiliary heater on."""
            await self.hass.async_add_executor_job(self.turn_aux_heat_on)

        async def async_turn_aux_heat_off(self) -> None:
            """Turn auxiliary heater off."""
            await self.hass.async_add_executor_job(self.turn_aux_heat_off)

    # Fake the module is custom component or built in
    MockClimateEntityWithAux.__module__ = module

    climate_entity = MockClimateEntityWithAux(
        name="Testing",
        entity_id="climate.testing",
    )

    async def async_setup_entry_init(
        hass: HomeAssistant, config_entry: ConfigEntry
    ) -> bool:
        """Set up test config entry."""
        await hass.config_entries.async_forward_entry_setups(config_entry, [DOMAIN])
        return True

    async def async_setup_entry_climate_platform(
        hass: HomeAssistant,
        config_entry: ConfigEntry,
        async_add_entities: AddEntitiesCallback,
    ) -> None:
        """Set up test weather platform via config entry."""
        async_add_entities([climate_entity])

    mock_integration(
        hass,
        MockModule(
            "test",
            async_setup_entry=async_setup_entry_init,
            partial_manifest=manifest_extra,
        ),
        built_in=False,
    )
    mock_platform(
        hass,
        "test.climate",
        MockPlatform(async_setup_entry=async_setup_entry_climate_platform),
    )

    config_entry = MockConfigEntry(domain="test")
    config_entry.add_to_hass(hass)
    assert await hass.config_entries.async_setup(config_entry.entry_id)
    await hass.async_block_till_done()

    assert climate_entity.state == HVACMode.HEAT

    issue = issue_registry.async_get_issue("climate", "deprecated_climate_aux_test")
    assert issue
    assert issue.issue_domain == "test"
    assert issue.issue_id == "deprecated_climate_aux_test"
    assert issue.translation_key == translation_key
    assert (
        issue.translation_placeholders
        == {"platform": "test"} | translation_placeholders_extra
    )

    assert (
        "test::MockClimateEntityWithAux implements the `is_aux_heat` property or uses "
        "the auxiliary  heater methods in a subclass of ClimateEntity which is deprecated "
        f"and will be unsupported from Home Assistant 2025.4. Please {report}"
    ) in caplog.text

    # Assert we only log warning once
    caplog.clear()
    await hass.services.async_call(
        DOMAIN,
        SERVICE_SET_TEMPERATURE,
        {
            "entity_id": "climate.test",
            "temperature": "25",
        },
        blocking=True,
    )
    await hass.async_block_till_done()

    assert ("implements the `is_aux_heat` property") not in caplog.text


@pytest.mark.parametrize(
    (
        "manifest_extra",
        "translation_key",
        "translation_placeholders_extra",
        "report",
        "module",
    ),
    [
        (
            {"issue_tracker": ISSUE_TRACKER},
            "deprecated_climate_aux_url",
            {"issue_tracker": ISSUE_TRACKER},
            "create a bug report at https://blablabla.com",
            "homeassistant.components.test.climate",
        ),
    ],
)
async def test_no_issue_aux_property_deprecated_for_core(
    hass: HomeAssistant,
    caplog: pytest.LogCaptureFixture,
    register_test_integration: MockConfigEntry,
    manifest_extra: dict[str, str],
    translation_key: str,
    translation_placeholders_extra: dict[str, str],
    report: str,
    module: str,
    issue_registry: ir.IssueRegistry,
) -> None:
    """Test the no issue on deprecated auxiliary heater attributes for core integrations."""

    class MockClimateEntityWithAux(MockClimateEntity):
        """Mock climate class with mocked aux heater."""

        _attr_supported_features = ClimateEntityFeature.AUX_HEAT

        @property
        def is_aux_heat(self) -> bool | None:
            """Return true if aux heater.

            Requires ClimateEntityFeature.AUX_HEAT.
            """
            return True

        async def async_turn_aux_heat_on(self) -> None:
            """Turn auxiliary heater on."""
            await self.hass.async_add_executor_job(self.turn_aux_heat_on)

        async def async_turn_aux_heat_off(self) -> None:
            """Turn auxiliary heater off."""
            await self.hass.async_add_executor_job(self.turn_aux_heat_off)

    # Fake the module is custom component or built in
    MockClimateEntityWithAux.__module__ = module

    climate_entity = MockClimateEntityWithAux(
        name="Testing",
        entity_id="climate.testing",
    )

    setup_test_component_platform(
        hass, DOMAIN, entities=[climate_entity], from_config_entry=True
    )
    await hass.config_entries.async_setup(register_test_integration.entry_id)
    await hass.async_block_till_done()

    assert climate_entity.state == HVACMode.HEAT

    issue = issue_registry.async_get_issue("climate", "deprecated_climate_aux_test")
    assert not issue

    assert (
        "test::MockClimateEntityWithAux implements the `is_aux_heat` property or uses "
        "the auxiliary  heater methods in a subclass of ClimateEntity which is deprecated "
        f"and will be unsupported from Home Assistant 2024.10. Please {report}"
    ) not in caplog.text


async def test_no_issue_no_aux_property(
    hass: HomeAssistant,
    caplog: pytest.LogCaptureFixture,
    register_test_integration: MockConfigEntry,
    issue_registry: ir.IssueRegistry,
) -> None:
    """Test the issue is raised on deprecated auxiliary heater attributes."""

    climate_entity = MockClimateEntity(
        name="Testing",
        entity_id="climate.testing",
    )

    setup_test_component_platform(
        hass, DOMAIN, entities=[climate_entity], from_config_entry=True
    )
    assert await hass.config_entries.async_setup(register_test_integration.entry_id)
    await hass.async_block_till_done()

    assert climate_entity.state == HVACMode.HEAT

    assert len(issue_registry.issues) == 0

    assert (
        "test::MockClimateEntityWithAux implements the `is_aux_heat` property or uses "
        "the auxiliary  heater methods in a subclass of ClimateEntity which is deprecated "
        "and will be unsupported from Home Assistant 2024.10."
    ) not in caplog.text


async def test_humidity_validation(
    hass: HomeAssistant,
    register_test_integration: MockConfigEntry,
    caplog: pytest.LogCaptureFixture,
) -> None:
    """Test validation for humidity."""

    class MockClimateEntityHumidity(MockClimateEntity):
        """Mock climate class with mocked aux heater."""

        _attr_supported_features = ClimateEntityFeature.TARGET_HUMIDITY
        _attr_target_humidity = 50
        _attr_min_humidity = 50
        _attr_max_humidity = 60

        def set_humidity(self, humidity: int) -> None:
            """Set new target humidity."""
            self._attr_target_humidity = humidity

    test_climate = MockClimateEntityHumidity(
        name="Test",
        unique_id="unique_climate_test",
    )

    setup_test_component_platform(
        hass, DOMAIN, entities=[test_climate], from_config_entry=True
    )
    await hass.config_entries.async_setup(register_test_integration.entry_id)
    await hass.async_block_till_done()

    state = hass.states.get("climate.test")
    assert state.attributes.get(ATTR_HUMIDITY) == 50

    with pytest.raises(
        ServiceValidationError,
        match="Provided humidity 1 is not valid. Accepted range is 50 to 60",
    ) as exc:
        await hass.services.async_call(
            DOMAIN,
            SERVICE_SET_HUMIDITY,
            {
                "entity_id": "climate.test",
                ATTR_HUMIDITY: "1",
            },
            blocking=True,
        )

    assert exc.value.translation_key == "humidity_out_of_range"
    assert "Check valid humidity 1 in range 50 - 60" in caplog.text

    with pytest.raises(
        ServiceValidationError,
        match="Provided humidity 70 is not valid. Accepted range is 50 to 60",
    ) as exc:
        await hass.services.async_call(
            DOMAIN,
            SERVICE_SET_HUMIDITY,
            {
                "entity_id": "climate.test",
                ATTR_HUMIDITY: "70",
            },
            blocking=True,
        )


async def test_temperature_validation(
    hass: HomeAssistant, register_test_integration: MockConfigEntry
) -> None:
    """Test validation for temperatures."""

    class MockClimateEntityTemp(MockClimateEntity):
        """Mock climate class with mocked aux heater."""

        _attr_supported_features = (
            ClimateEntityFeature.FAN_MODE
            | ClimateEntityFeature.PRESET_MODE
            | ClimateEntityFeature.SWING_MODE
            | ClimateEntityFeature.TARGET_TEMPERATURE
            | ClimateEntityFeature.TARGET_TEMPERATURE_RANGE
        )
        _attr_target_temperature = 15
        _attr_target_temperature_high = 18
        _attr_target_temperature_low = 10
        _attr_target_temperature_step = PRECISION_WHOLE

        def set_temperature(self, **kwargs: Any) -> None:
            """Set new target temperature."""
            if ATTR_TEMPERATURE in kwargs:
                self._attr_target_temperature = kwargs[ATTR_TEMPERATURE]
            if ATTR_TARGET_TEMP_HIGH in kwargs:
                self._attr_target_temperature_high = kwargs[ATTR_TARGET_TEMP_HIGH]
                self._attr_target_temperature_low = kwargs[ATTR_TARGET_TEMP_LOW]

    test_climate = MockClimateEntityTemp(
        name="Test",
        unique_id="unique_climate_test",
    )

    setup_test_component_platform(
        hass, DOMAIN, entities=[test_climate], from_config_entry=True
    )
    await hass.config_entries.async_setup(register_test_integration.entry_id)
    await hass.async_block_till_done()

    state = hass.states.get("climate.test")
    assert state.attributes.get(ATTR_CURRENT_TEMPERATURE) is None
    assert state.attributes.get(ATTR_MIN_TEMP) == 7
    assert state.attributes.get(ATTR_MAX_TEMP) == 35

    with pytest.raises(
        ServiceValidationError,
        match="Provided temperature 40.0 is not valid. Accepted range is 7 to 35",
    ) as exc:
        await hass.services.async_call(
            DOMAIN,
            SERVICE_SET_TEMPERATURE,
            {
                "entity_id": "climate.test",
                ATTR_TEMPERATURE: "40",
            },
            blocking=True,
        )
    assert (
        str(exc.value)
        == "Provided temperature 40.0 is not valid. Accepted range is 7 to 35"
    )
    assert exc.value.translation_key == "temp_out_of_range"

    with pytest.raises(
        ServiceValidationError,
        match="Provided temperature 0.0 is not valid. Accepted range is 7 to 35",
    ) as exc:
        await hass.services.async_call(
            DOMAIN,
            SERVICE_SET_TEMPERATURE,
            {
                "entity_id": "climate.test",
                ATTR_TARGET_TEMP_HIGH: "25",
                ATTR_TARGET_TEMP_LOW: "0",
            },
            blocking=True,
        )
    assert (
        str(exc.value)
        == "Provided temperature 0.0 is not valid. Accepted range is 7 to 35"
    )
    assert exc.value.translation_key == "temp_out_of_range"

    await hass.services.async_call(
        DOMAIN,
        SERVICE_SET_TEMPERATURE,
        {
            "entity_id": "climate.test",
            ATTR_TARGET_TEMP_HIGH: "25",
            ATTR_TARGET_TEMP_LOW: "10",
        },
        blocking=True,
    )

    state = hass.states.get("climate.test")
    assert state.attributes.get(ATTR_TARGET_TEMP_LOW) == 10
    assert state.attributes.get(ATTR_TARGET_TEMP_HIGH) == 25<|MERGE_RESOLUTION|>--- conflicted
+++ resolved
@@ -28,10 +28,7 @@
     ATTR_TARGET_TEMP_HIGH,
     ATTR_TARGET_TEMP_LOW,
     SERVICE_SET_FAN_MODE,
-<<<<<<< HEAD
-=======
     SERVICE_SET_HUMIDITY,
->>>>>>> 8c34d8da
     SERVICE_SET_HVAC_MODE,
     SERVICE_SET_PRESET_MODE,
     SERVICE_SET_SWING_MODE,
@@ -151,8 +148,6 @@
         """Set new target hvac mode."""
         self._attr_hvac_mode = hvac_mode
 
-<<<<<<< HEAD
-=======
     def set_temperature(self, **kwargs: Any) -> None:
         """Set new target temperature."""
         if ATTR_TEMPERATURE in kwargs:
@@ -161,7 +156,6 @@
             self._attr_target_temperature_high = kwargs[ATTR_TARGET_TEMP_HIGH]
             self._attr_target_temperature_low = kwargs[ATTR_TARGET_TEMP_LOW]
 
->>>>>>> 8c34d8da
 
 class MockClimateEntityTestMethods(MockClimateEntity):
     """Mock Climate device."""
@@ -261,17 +255,11 @@
     )
 
 
-<<<<<<< HEAD
-async def test_mode_validation(
-=======
 async def test_temperature_features_is_valid(
->>>>>>> 8c34d8da
     hass: HomeAssistant,
     register_test_integration: MockConfigEntry,
     caplog: pytest.LogCaptureFixture,
 ) -> None:
-<<<<<<< HEAD
-=======
     """Test correct features for setting temperature."""
 
     class MockClimateTempEntity(MockClimateEntity):
@@ -343,7 +331,6 @@
     register_test_integration: MockConfigEntry,
     caplog: pytest.LogCaptureFixture,
 ) -> None:
->>>>>>> 8c34d8da
     """Test mode validation for hvac_mode, fan, swing and preset."""
     climate_entity = MockClimateEntity(name="test", entity_id="climate.test")
 
@@ -404,12 +391,8 @@
     assert (
         "MockClimateEntity sets the hvac_mode auto which is not valid "
         "for this entity with modes: off, heat. This will stop working "
-<<<<<<< HEAD
-        "in 2025.3 and raise an error instead. Please" in caplog.text
-=======
         "in 2025.4 and raise an error instead. "
         "Please" in caplog.text
->>>>>>> 8c34d8da
     )
 
     with pytest.raises(
