--- conflicted
+++ resolved
@@ -729,14 +729,10 @@
     """Mock a wallmote central scene node."""
     node = Node(client, copy.deepcopy(wallmote_central_scene_state))
     client.driver.controller.nodes[node.node_id] = node
-<<<<<<< HEAD
-    return node
-=======
     return node
 
 
 @pytest.fixture(name="firmware_file")
 def firmware_file_fixture():
     """Return mock firmware file stream."""
-    return io.BytesIO(bytes(10))
->>>>>>> 720d556a
+    return io.BytesIO(bytes(10))