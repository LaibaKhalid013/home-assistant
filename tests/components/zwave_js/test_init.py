"""Test the Z-Wave JS init module."""
from copy import deepcopy
from unittest.mock import call, patch

import pytest
from zwave_js_server.exceptions import BaseZwaveJSServerError, InvalidServerVersion
from zwave_js_server.model.node import Node

from homeassistant.components.hassio.handler import HassioAPIError
from homeassistant.components.zwave_js.const import DOMAIN
from homeassistant.components.zwave_js.helpers import get_device_id
from homeassistant.config_entries import (
    CONN_CLASS_LOCAL_PUSH,
    DISABLED_USER,
    ENTRY_STATE_LOADED,
    ENTRY_STATE_NOT_LOADED,
    ENTRY_STATE_SETUP_RETRY,
)
from homeassistant.const import STATE_UNAVAILABLE
from homeassistant.helpers import device_registry as dr, entity_registry as er

from .common import (
    AIR_TEMPERATURE_SENSOR,
    EATON_RF9640_ENTITY,
    NOTIFICATION_MOTION_BINARY_SENSOR,
)

from tests.common import MockConfigEntry


@pytest.fixture(name="connect_timeout")
def connect_timeout_fixture():
    """Mock the connect timeout."""
    with patch("homeassistant.components.zwave_js.CONNECT_TIMEOUT", new=0) as timeout:
        yield timeout


async def test_entry_setup_unload(hass, client, integration):
    """Test the integration set up and unload."""
    entry = integration

    assert client.connect.call_count == 1
    assert entry.state == ENTRY_STATE_LOADED

    await hass.config_entries.async_unload(entry.entry_id)

    assert client.disconnect.call_count == 1
    assert entry.state == ENTRY_STATE_NOT_LOADED


async def test_home_assistant_stop(hass, client, integration):
    """Test we clean up on home assistant stop."""
    await hass.async_stop()

    assert client.disconnect.call_count == 1


async def test_initialized_timeout(hass, client, connect_timeout):
    """Test we handle a timeout during client initialization."""
    entry = MockConfigEntry(domain="zwave_js", data={"url": "ws://test.org"})
    entry.add_to_hass(hass)

    await hass.config_entries.async_setup(entry.entry_id)
    await hass.async_block_till_done()

    assert entry.state == ENTRY_STATE_SETUP_RETRY


@pytest.mark.parametrize("error", [BaseZwaveJSServerError("Boom"), Exception("Boom")])
async def test_listen_failure(hass, client, error):
    """Test we handle errors during client listen."""

    async def listen(driver_ready):
        """Mock the client listen method."""
        # Set the connect side effect to stop an endless loop on reload.
        client.connect.side_effect = BaseZwaveJSServerError("Boom")
        raise error

    client.listen.side_effect = listen
    entry = MockConfigEntry(domain="zwave_js", data={"url": "ws://test.org"})
    entry.add_to_hass(hass)

    await hass.config_entries.async_setup(entry.entry_id)
    await hass.async_block_till_done()

    assert entry.state == ENTRY_STATE_SETUP_RETRY


async def test_on_node_added_ready(
    hass, multisensor_6_state, client, integration, device_registry
):
    """Test we handle a ready node added event."""
    node = Node(client, multisensor_6_state)
    event = {"node": node}
    air_temperature_device_id = f"{client.driver.controller.home_id}-{node.node_id}"

    state = hass.states.get(AIR_TEMPERATURE_SENSOR)

    assert not state  # entity and device not yet added
    assert not device_registry.async_get_device(
        identifiers={(DOMAIN, air_temperature_device_id)}
    )

    client.driver.controller.emit("node added", event)
    await hass.async_block_till_done()

    state = hass.states.get(AIR_TEMPERATURE_SENSOR)

    assert state  # entity and device added
    assert state.state != STATE_UNAVAILABLE
    assert device_registry.async_get_device(
        identifiers={(DOMAIN, air_temperature_device_id)}
    )


async def test_unique_id_migration_dupes(
    hass, multisensor_6_state, client, integration
):
    """Test we remove an entity when ."""
<<<<<<< HEAD
    ent_reg = entity_registry.async_get(hass)

    entity_name = AIR_TEMPERATURE_SENSOR.split(".")[1]

    # Create entity RegistryEntry using old unique ID format
    old_unique_id_1 = (
        f"{client.driver.controller.home_id}.52.52-49-00-Air temperature-00"
    )
    entity_entry = ent_reg.async_get_or_create(
        "sensor",
        DOMAIN,
        old_unique_id_1,
        suggested_object_id=entity_name,
        config_entry=integration,
        original_name=entity_name,
    )
    assert entity_entry.entity_id == AIR_TEMPERATURE_SENSOR
    assert entity_entry.unique_id == old_unique_id_1

    # Create entity RegistryEntry using b0 unique ID format
    old_unique_id_2 = (
        f"{client.driver.controller.home_id}.52.52-49-0-Air temperature-00-00"
    )
    entity_entry = ent_reg.async_get_or_create(
        "sensor",
        DOMAIN,
        old_unique_id_2,
        suggested_object_id=f"{entity_name}_1",
        config_entry=integration,
        original_name=entity_name,
    )
    assert entity_entry.entity_id == f"{AIR_TEMPERATURE_SENSOR}_1"
    assert entity_entry.unique_id == old_unique_id_2

    # Add a ready node, unique ID should be migrated
    node = Node(client, multisensor_6_state)
    event = {"node": node}

    client.driver.controller.emit("node added", event)
    await hass.async_block_till_done()

    # Check that new RegistryEntry is using new unique ID format
    entity_entry = ent_reg.async_get(AIR_TEMPERATURE_SENSOR)
    new_unique_id = f"{client.driver.controller.home_id}.52-49-0-Air temperature"
    assert entity_entry.unique_id == new_unique_id

    assert ent_reg.async_get(f"{AIR_TEMPERATURE_SENSOR}_1") is None


async def test_unique_id_migration_v1(hass, multisensor_6_state, client, integration):
    """Test unique ID is migrated from old format to new (version 1)."""
    ent_reg = entity_registry.async_get(hass)

    # Migrate version 1
    entity_name = AIR_TEMPERATURE_SENSOR.split(".")[1]

    # Create entity RegistryEntry using old unique ID format
=======
    ent_reg = er.async_get(hass)

    entity_name = AIR_TEMPERATURE_SENSOR.split(".")[1]

    # Create entity RegistryEntry using old unique ID format
    old_unique_id_1 = (
        f"{client.driver.controller.home_id}.52.52-49-00-Air temperature-00"
    )
    entity_entry = ent_reg.async_get_or_create(
        "sensor",
        DOMAIN,
        old_unique_id_1,
        suggested_object_id=entity_name,
        config_entry=integration,
        original_name=entity_name,
    )
    assert entity_entry.entity_id == AIR_TEMPERATURE_SENSOR
    assert entity_entry.unique_id == old_unique_id_1

    # Create entity RegistryEntry using b0 unique ID format
    old_unique_id_2 = (
        f"{client.driver.controller.home_id}.52.52-49-0-Air temperature-00-00"
    )
    entity_entry = ent_reg.async_get_or_create(
        "sensor",
        DOMAIN,
        old_unique_id_2,
        suggested_object_id=f"{entity_name}_1",
        config_entry=integration,
        original_name=entity_name,
    )
    assert entity_entry.entity_id == f"{AIR_TEMPERATURE_SENSOR}_1"
    assert entity_entry.unique_id == old_unique_id_2

    # Add a ready node, unique ID should be migrated
    node = Node(client, multisensor_6_state)
    event = {"node": node}

    client.driver.controller.emit("node added", event)
    await hass.async_block_till_done()

    # Check that new RegistryEntry is using new unique ID format
    entity_entry = ent_reg.async_get(AIR_TEMPERATURE_SENSOR)
    new_unique_id = f"{client.driver.controller.home_id}.52-49-0-Air temperature"
    assert entity_entry.unique_id == new_unique_id

    assert ent_reg.async_get(f"{AIR_TEMPERATURE_SENSOR}_1") is None


async def test_unique_id_migration_v1(hass, multisensor_6_state, client, integration):
    """Test unique ID is migrated from old format to new (version 1)."""
    ent_reg = er.async_get(hass)

    # Migrate version 1
    entity_name = AIR_TEMPERATURE_SENSOR.split(".")[1]

    # Create entity RegistryEntry using old unique ID format
>>>>>>> 3ae94601
    old_unique_id = f"{client.driver.controller.home_id}.52.52-49-00-Air temperature-00"
    entity_entry = ent_reg.async_get_or_create(
        "sensor",
        DOMAIN,
        old_unique_id,
        suggested_object_id=entity_name,
        config_entry=integration,
        original_name=entity_name,
    )
    assert entity_entry.entity_id == AIR_TEMPERATURE_SENSOR
    assert entity_entry.unique_id == old_unique_id

    # Add a ready node, unique ID should be migrated
    node = Node(client, multisensor_6_state)
    event = {"node": node}

    client.driver.controller.emit("node added", event)
    await hass.async_block_till_done()

    # Check that new RegistryEntry is using new unique ID format
    entity_entry = ent_reg.async_get(AIR_TEMPERATURE_SENSOR)
    new_unique_id = f"{client.driver.controller.home_id}.52-49-0-Air temperature"
    assert entity_entry.unique_id == new_unique_id


async def test_unique_id_migration_v2(hass, multisensor_6_state, client, integration):
    """Test unique ID is migrated from old format to new (version 2)."""
<<<<<<< HEAD
    ent_reg = entity_registry.async_get(hass)
=======
    ent_reg = er.async_get(hass)
>>>>>>> 3ae94601
    # Migrate version 2
    ILLUMINANCE_SENSOR = "sensor.multisensor_6_illuminance"
    entity_name = ILLUMINANCE_SENSOR.split(".")[1]

    # Create entity RegistryEntry using old unique ID format
    old_unique_id = f"{client.driver.controller.home_id}.52.52-49-0-Illuminance-00-00"
    entity_entry = ent_reg.async_get_or_create(
        "sensor",
        DOMAIN,
        old_unique_id,
        suggested_object_id=entity_name,
        config_entry=integration,
        original_name=entity_name,
    )
    assert entity_entry.entity_id == ILLUMINANCE_SENSOR
    assert entity_entry.unique_id == old_unique_id

    # Add a ready node, unique ID should be migrated
    node = Node(client, multisensor_6_state)
    event = {"node": node}

    client.driver.controller.emit("node added", event)
    await hass.async_block_till_done()

    # Check that new RegistryEntry is using new unique ID format
    entity_entry = ent_reg.async_get(ILLUMINANCE_SENSOR)
    new_unique_id = f"{client.driver.controller.home_id}.52-49-0-Illuminance"
    assert entity_entry.unique_id == new_unique_id


async def test_unique_id_migration_v3(hass, multisensor_6_state, client, integration):
    """Test unique ID is migrated from old format to new (version 3)."""
<<<<<<< HEAD
    ent_reg = entity_registry.async_get(hass)
=======
    ent_reg = er.async_get(hass)
>>>>>>> 3ae94601
    # Migrate version 2
    ILLUMINANCE_SENSOR = "sensor.multisensor_6_illuminance"
    entity_name = ILLUMINANCE_SENSOR.split(".")[1]

    # Create entity RegistryEntry using old unique ID format
    old_unique_id = f"{client.driver.controller.home_id}.52-49-0-Illuminance-00-00"
    entity_entry = ent_reg.async_get_or_create(
        "sensor",
        DOMAIN,
        old_unique_id,
        suggested_object_id=entity_name,
        config_entry=integration,
        original_name=entity_name,
    )
    assert entity_entry.entity_id == ILLUMINANCE_SENSOR
    assert entity_entry.unique_id == old_unique_id

    # Add a ready node, unique ID should be migrated
    node = Node(client, multisensor_6_state)
    event = {"node": node}

    client.driver.controller.emit("node added", event)
    await hass.async_block_till_done()

    # Check that new RegistryEntry is using new unique ID format
    entity_entry = ent_reg.async_get(ILLUMINANCE_SENSOR)
    new_unique_id = f"{client.driver.controller.home_id}.52-49-0-Illuminance"
    assert entity_entry.unique_id == new_unique_id


async def test_unique_id_migration_property_key_v1(
    hass, hank_binary_switch_state, client, integration
):
    """Test unique ID with property key is migrated from old format to new (version 1)."""
<<<<<<< HEAD
    ent_reg = entity_registry.async_get(hass)
=======
    ent_reg = er.async_get(hass)
>>>>>>> 3ae94601

    SENSOR_NAME = "sensor.smart_plug_with_two_usb_ports_value_electric_consumed"
    entity_name = SENSOR_NAME.split(".")[1]

    # Create entity RegistryEntry using old unique ID format
    old_unique_id = f"{client.driver.controller.home_id}.32.32-50-00-value-W_Consumed"
    entity_entry = ent_reg.async_get_or_create(
        "sensor",
        DOMAIN,
        old_unique_id,
        suggested_object_id=entity_name,
        config_entry=integration,
        original_name=entity_name,
    )
    assert entity_entry.entity_id == SENSOR_NAME
    assert entity_entry.unique_id == old_unique_id

    # Add a ready node, unique ID should be migrated
    node = Node(client, hank_binary_switch_state)
    event = {"node": node}

    client.driver.controller.emit("node added", event)
    await hass.async_block_till_done()

    # Check that new RegistryEntry is using new unique ID format
    entity_entry = ent_reg.async_get(SENSOR_NAME)
    new_unique_id = f"{client.driver.controller.home_id}.32-50-0-value-66049"
    assert entity_entry.unique_id == new_unique_id


async def test_unique_id_migration_property_key_v2(
    hass, hank_binary_switch_state, client, integration
):
    """Test unique ID with property key is migrated from old format to new (version 2)."""
<<<<<<< HEAD
    ent_reg = entity_registry.async_get(hass)
=======
    ent_reg = er.async_get(hass)
>>>>>>> 3ae94601

    SENSOR_NAME = "sensor.smart_plug_with_two_usb_ports_value_electric_consumed"
    entity_name = SENSOR_NAME.split(".")[1]

    # Create entity RegistryEntry using old unique ID format
    old_unique_id = (
        f"{client.driver.controller.home_id}.32.32-50-0-value-66049-W_Consumed"
    )
    entity_entry = ent_reg.async_get_or_create(
        "sensor",
        DOMAIN,
        old_unique_id,
        suggested_object_id=entity_name,
        config_entry=integration,
        original_name=entity_name,
    )
    assert entity_entry.entity_id == SENSOR_NAME
    assert entity_entry.unique_id == old_unique_id

    # Add a ready node, unique ID should be migrated
    node = Node(client, hank_binary_switch_state)
    event = {"node": node}

    client.driver.controller.emit("node added", event)
    await hass.async_block_till_done()

    # Check that new RegistryEntry is using new unique ID format
    entity_entry = ent_reg.async_get(SENSOR_NAME)
    new_unique_id = f"{client.driver.controller.home_id}.32-50-0-value-66049"
    assert entity_entry.unique_id == new_unique_id


async def test_unique_id_migration_property_key_v3(
    hass, hank_binary_switch_state, client, integration
):
    """Test unique ID with property key is migrated from old format to new (version 3)."""
<<<<<<< HEAD
    ent_reg = entity_registry.async_get(hass)
=======
    ent_reg = er.async_get(hass)
>>>>>>> 3ae94601

    SENSOR_NAME = "sensor.smart_plug_with_two_usb_ports_value_electric_consumed"
    entity_name = SENSOR_NAME.split(".")[1]

    # Create entity RegistryEntry using old unique ID format
    old_unique_id = f"{client.driver.controller.home_id}.32-50-0-value-66049-W_Consumed"
    entity_entry = ent_reg.async_get_or_create(
        "sensor",
        DOMAIN,
        old_unique_id,
        suggested_object_id=entity_name,
        config_entry=integration,
        original_name=entity_name,
    )
    assert entity_entry.entity_id == SENSOR_NAME
    assert entity_entry.unique_id == old_unique_id

    # Add a ready node, unique ID should be migrated
    node = Node(client, hank_binary_switch_state)
    event = {"node": node}

    client.driver.controller.emit("node added", event)
    await hass.async_block_till_done()

    # Check that new RegistryEntry is using new unique ID format
    entity_entry = ent_reg.async_get(SENSOR_NAME)
    new_unique_id = f"{client.driver.controller.home_id}.32-50-0-value-66049"
    assert entity_entry.unique_id == new_unique_id


async def test_unique_id_migration_notification_binary_sensor(
    hass, multisensor_6_state, client, integration
):
    """Test unique ID is migrated from old format to new for a notification binary sensor."""
<<<<<<< HEAD
    ent_reg = entity_registry.async_get(hass)
=======
    ent_reg = er.async_get(hass)
>>>>>>> 3ae94601

    entity_name = NOTIFICATION_MOTION_BINARY_SENSOR.split(".")[1]

    # Create entity RegistryEntry using old unique ID format
    old_unique_id = f"{client.driver.controller.home_id}.52.52-113-00-Home Security-Motion sensor status.8"
    entity_entry = ent_reg.async_get_or_create(
        "binary_sensor",
        DOMAIN,
        old_unique_id,
        suggested_object_id=entity_name,
        config_entry=integration,
        original_name=entity_name,
    )
    assert entity_entry.entity_id == NOTIFICATION_MOTION_BINARY_SENSOR
    assert entity_entry.unique_id == old_unique_id

    # Add a ready node, unique ID should be migrated
    node = Node(client, multisensor_6_state)
    event = {"node": node}

    client.driver.controller.emit("node added", event)
    await hass.async_block_till_done()

    # Check that new RegistryEntry is using new unique ID format
    entity_entry = ent_reg.async_get(NOTIFICATION_MOTION_BINARY_SENSOR)
    new_unique_id = f"{client.driver.controller.home_id}.52-113-0-Home Security-Motion sensor status.8"
    assert entity_entry.unique_id == new_unique_id


async def test_on_node_added_not_ready(
    hass, multisensor_6_state, client, integration, device_registry
):
    """Test we handle a non ready node added event."""
    node_data = deepcopy(multisensor_6_state)  # Copy to allow modification in tests.
    node = Node(client, node_data)
    node.data["ready"] = False
    event = {"node": node}
    air_temperature_device_id = f"{client.driver.controller.home_id}-{node.node_id}"

    state = hass.states.get(AIR_TEMPERATURE_SENSOR)

    assert not state  # entity and device not yet added
    assert not device_registry.async_get_device(
        identifiers={(DOMAIN, air_temperature_device_id)}
    )

    client.driver.controller.emit("node added", event)
    await hass.async_block_till_done()

    state = hass.states.get(AIR_TEMPERATURE_SENSOR)

    assert not state  # entity not yet added but device added in registry
    assert device_registry.async_get_device(
        identifiers={(DOMAIN, air_temperature_device_id)}
    )

    node.data["ready"] = True
    node.emit("ready", event)
    await hass.async_block_till_done()

    state = hass.states.get(AIR_TEMPERATURE_SENSOR)

    assert state  # entity added
    assert state.state != STATE_UNAVAILABLE


async def test_existing_node_ready(
    hass, client, multisensor_6, integration, device_registry
):
    """Test we handle a ready node that exists during integration setup."""
    node = multisensor_6
    air_temperature_device_id = f"{client.driver.controller.home_id}-{node.node_id}"

    state = hass.states.get(AIR_TEMPERATURE_SENSOR)

    assert state  # entity and device added
    assert state.state != STATE_UNAVAILABLE
    assert device_registry.async_get_device(
        identifiers={(DOMAIN, air_temperature_device_id)}
    )


async def test_null_name(hass, client, null_name_check, integration):
    """Test that node without a name gets a generic node name."""
    node = null_name_check
    assert hass.states.get(f"switch.node_{node.node_id}")


async def test_existing_node_not_ready(hass, client, multisensor_6, device_registry):
    """Test we handle a non ready node that exists during integration setup."""
    node = multisensor_6
    node.data = deepcopy(node.data)  # Copy to allow modification in tests.
    node.data["ready"] = False
    event = {"node": node}
    air_temperature_device_id = f"{client.driver.controller.home_id}-{node.node_id}"
    entry = MockConfigEntry(domain="zwave_js", data={"url": "ws://test.org"})
    entry.add_to_hass(hass)

    await hass.config_entries.async_setup(entry.entry_id)
    await hass.async_block_till_done()

    state = hass.states.get(AIR_TEMPERATURE_SENSOR)

    assert not state  # entity not yet added
    assert device_registry.async_get_device(  # device should be added
        identifiers={(DOMAIN, air_temperature_device_id)}
    )

    node.data["ready"] = True
    node.emit("ready", event)
    await hass.async_block_till_done()

    state = hass.states.get(AIR_TEMPERATURE_SENSOR)

    assert state  # entity and device added
    assert state.state != STATE_UNAVAILABLE
    assert device_registry.async_get_device(
        identifiers={(DOMAIN, air_temperature_device_id)}
    )


async def test_start_addon(
    hass, addon_installed, install_addon, addon_options, set_addon_options, start_addon
):
    """Test start the Z-Wave JS add-on during entry setup."""
    device = "/test"
    network_key = "abc123"
    addon_options = {
        "device": device,
        "network_key": network_key,
    }
    entry = MockConfigEntry(
        domain=DOMAIN,
        title="Z-Wave JS",
        connection_class=CONN_CLASS_LOCAL_PUSH,
        data={"use_addon": True, "usb_path": device, "network_key": network_key},
    )
    entry.add_to_hass(hass)

    await hass.config_entries.async_setup(entry.entry_id)
    await hass.async_block_till_done()

    assert entry.state == ENTRY_STATE_SETUP_RETRY
    assert install_addon.call_count == 0
    assert set_addon_options.call_count == 1
    assert set_addon_options.call_args == call(
        hass, "core_zwave_js", {"options": addon_options}
    )
    assert start_addon.call_count == 1
    assert start_addon.call_args == call(hass, "core_zwave_js")


async def test_install_addon(
    hass, addon_installed, install_addon, addon_options, set_addon_options, start_addon
):
    """Test install and start the Z-Wave JS add-on during entry setup."""
    addon_installed.return_value["version"] = None
    device = "/test"
    network_key = "abc123"
    addon_options = {
        "device": device,
        "network_key": network_key,
    }
    entry = MockConfigEntry(
        domain=DOMAIN,
        title="Z-Wave JS",
        connection_class=CONN_CLASS_LOCAL_PUSH,
        data={"use_addon": True, "usb_path": device, "network_key": network_key},
    )
    entry.add_to_hass(hass)

    await hass.config_entries.async_setup(entry.entry_id)
    await hass.async_block_till_done()

    assert entry.state == ENTRY_STATE_SETUP_RETRY
    assert install_addon.call_count == 1
    assert install_addon.call_args == call(hass, "core_zwave_js")
    assert set_addon_options.call_count == 1
    assert set_addon_options.call_args == call(
        hass, "core_zwave_js", {"options": addon_options}
    )
    assert start_addon.call_count == 1
    assert start_addon.call_args == call(hass, "core_zwave_js")


@pytest.mark.parametrize("addon_info_side_effect", [HassioAPIError("Boom")])
async def test_addon_info_failure(
    hass,
    addon_installed,
    install_addon,
    addon_options,
    set_addon_options,
    start_addon,
):
    """Test failure to get add-on info for Z-Wave JS add-on during entry setup."""
    device = "/test"
    network_key = "abc123"
    entry = MockConfigEntry(
        domain=DOMAIN,
        title="Z-Wave JS",
        connection_class=CONN_CLASS_LOCAL_PUSH,
        data={"use_addon": True, "usb_path": device, "network_key": network_key},
    )
    entry.add_to_hass(hass)

    await hass.config_entries.async_setup(entry.entry_id)
    await hass.async_block_till_done()

    assert entry.state == ENTRY_STATE_SETUP_RETRY
    assert install_addon.call_count == 0
    assert start_addon.call_count == 0


@pytest.mark.parametrize(
    "addon_version, update_available, update_calls, snapshot_calls, "
    "update_addon_side_effect, create_shapshot_side_effect",
    [
        ("1.0", True, 1, 1, None, None),
        ("1.0", False, 0, 0, None, None),
        ("1.0", True, 1, 1, HassioAPIError("Boom"), None),
        ("1.0", True, 0, 1, None, HassioAPIError("Boom")),
    ],
)
async def test_update_addon(
    hass,
    client,
    addon_info,
    addon_installed,
    addon_running,
    create_shapshot,
    update_addon,
    addon_options,
    addon_version,
    update_available,
    update_calls,
    snapshot_calls,
    update_addon_side_effect,
    create_shapshot_side_effect,
):
    """Test update the Z-Wave JS add-on during entry setup."""
    addon_info.return_value["version"] = addon_version
    addon_info.return_value["update_available"] = update_available
    create_shapshot.side_effect = create_shapshot_side_effect
    update_addon.side_effect = update_addon_side_effect
    client.connect.side_effect = InvalidServerVersion("Invalid version")
    device = "/test"
    network_key = "abc123"
    entry = MockConfigEntry(
        domain=DOMAIN,
        title="Z-Wave JS",
        connection_class=CONN_CLASS_LOCAL_PUSH,
        data={
            "url": "ws://host1:3001",
            "use_addon": True,
            "usb_path": device,
            "network_key": network_key,
        },
    )
    entry.add_to_hass(hass)

    await hass.config_entries.async_setup(entry.entry_id)
    await hass.async_block_till_done()

    assert entry.state == ENTRY_STATE_SETUP_RETRY
    assert create_shapshot.call_count == snapshot_calls
    assert update_addon.call_count == update_calls


@pytest.mark.parametrize(
    "stop_addon_side_effect, entry_state",
    [
        (None, ENTRY_STATE_NOT_LOADED),
        (HassioAPIError("Boom"), ENTRY_STATE_LOADED),
    ],
)
async def test_stop_addon(
    hass,
    client,
    addon_installed,
    addon_running,
    addon_options,
    stop_addon,
    stop_addon_side_effect,
    entry_state,
):
    """Test stop the Z-Wave JS add-on on entry unload if entry is disabled."""
    stop_addon.side_effect = stop_addon_side_effect
    device = "/test"
    network_key = "abc123"
    entry = MockConfigEntry(
        domain=DOMAIN,
        title="Z-Wave JS",
        connection_class=CONN_CLASS_LOCAL_PUSH,
        data={
            "url": "ws://host1:3001",
            "use_addon": True,
            "usb_path": device,
            "network_key": network_key,
        },
    )
    entry.add_to_hass(hass)

    await hass.config_entries.async_setup(entry.entry_id)
    await hass.async_block_till_done()

    assert entry.state == ENTRY_STATE_LOADED

    await hass.config_entries.async_set_disabled_by(entry.entry_id, DISABLED_USER)
    await hass.async_block_till_done()

    assert entry.state == entry_state
    assert stop_addon.call_count == 1
    assert stop_addon.call_args == call(hass, "core_zwave_js")


async def test_remove_entry(
    hass, addon_installed, stop_addon, create_shapshot, uninstall_addon, caplog
):
    """Test remove the config entry."""
    # test successful remove without created add-on
    entry = MockConfigEntry(
        domain=DOMAIN,
        title="Z-Wave JS",
        connection_class=CONN_CLASS_LOCAL_PUSH,
        data={"integration_created_addon": False},
    )
    entry.add_to_hass(hass)
    assert entry.state == ENTRY_STATE_NOT_LOADED
    assert len(hass.config_entries.async_entries(DOMAIN)) == 1

    await hass.config_entries.async_remove(entry.entry_id)

    assert entry.state == ENTRY_STATE_NOT_LOADED
    assert len(hass.config_entries.async_entries(DOMAIN)) == 0

    # test successful remove with created add-on
    entry = MockConfigEntry(
        domain=DOMAIN,
        title="Z-Wave JS",
        connection_class=CONN_CLASS_LOCAL_PUSH,
        data={"integration_created_addon": True},
    )
    entry.add_to_hass(hass)
    assert len(hass.config_entries.async_entries(DOMAIN)) == 1

    await hass.config_entries.async_remove(entry.entry_id)

    assert stop_addon.call_count == 1
    assert stop_addon.call_args == call(hass, "core_zwave_js")
    assert create_shapshot.call_count == 1
    assert create_shapshot.call_args == call(
        hass,
        {"name": "addon_core_zwave_js_1.0", "addons": ["core_zwave_js"]},
        partial=True,
    )
    assert uninstall_addon.call_count == 1
    assert uninstall_addon.call_args == call(hass, "core_zwave_js")
    assert entry.state == ENTRY_STATE_NOT_LOADED
    assert len(hass.config_entries.async_entries(DOMAIN)) == 0
    stop_addon.reset_mock()
    create_shapshot.reset_mock()
    uninstall_addon.reset_mock()

    # test add-on stop failure
    entry.add_to_hass(hass)
    assert len(hass.config_entries.async_entries(DOMAIN)) == 1
    stop_addon.side_effect = HassioAPIError()

    await hass.config_entries.async_remove(entry.entry_id)

    assert stop_addon.call_count == 1
    assert stop_addon.call_args == call(hass, "core_zwave_js")
    assert create_shapshot.call_count == 0
    assert uninstall_addon.call_count == 0
    assert entry.state == ENTRY_STATE_NOT_LOADED
    assert len(hass.config_entries.async_entries(DOMAIN)) == 0
    assert "Failed to stop the Z-Wave JS add-on" in caplog.text
    stop_addon.side_effect = None
    stop_addon.reset_mock()
    create_shapshot.reset_mock()
    uninstall_addon.reset_mock()

    # test create snapshot failure
    entry.add_to_hass(hass)
    assert len(hass.config_entries.async_entries(DOMAIN)) == 1
    create_shapshot.side_effect = HassioAPIError()

    await hass.config_entries.async_remove(entry.entry_id)

    assert stop_addon.call_count == 1
    assert stop_addon.call_args == call(hass, "core_zwave_js")
    assert create_shapshot.call_count == 1
    assert create_shapshot.call_args == call(
        hass,
        {"name": "addon_core_zwave_js_1.0", "addons": ["core_zwave_js"]},
        partial=True,
    )
    assert uninstall_addon.call_count == 0
    assert entry.state == ENTRY_STATE_NOT_LOADED
    assert len(hass.config_entries.async_entries(DOMAIN)) == 0
    assert "Failed to create a snapshot of the Z-Wave JS add-on" in caplog.text
    create_shapshot.side_effect = None
    stop_addon.reset_mock()
    create_shapshot.reset_mock()
    uninstall_addon.reset_mock()

    # test add-on uninstall failure
    entry.add_to_hass(hass)
    assert len(hass.config_entries.async_entries(DOMAIN)) == 1
    uninstall_addon.side_effect = HassioAPIError()

    await hass.config_entries.async_remove(entry.entry_id)

    assert stop_addon.call_count == 1
    assert stop_addon.call_args == call(hass, "core_zwave_js")
    assert create_shapshot.call_count == 1
    assert create_shapshot.call_args == call(
        hass,
        {"name": "addon_core_zwave_js_1.0", "addons": ["core_zwave_js"]},
        partial=True,
    )
    assert uninstall_addon.call_count == 1
    assert uninstall_addon.call_args == call(hass, "core_zwave_js")
    assert entry.state == ENTRY_STATE_NOT_LOADED
    assert len(hass.config_entries.async_entries(DOMAIN)) == 0
    assert "Failed to uninstall the Z-Wave JS add-on" in caplog.text


async def test_removed_device(hass, client, multiple_devices, integration):
    """Test that the device registry gets updated when a device gets removed."""
    nodes = multiple_devices

    # Verify how many nodes are available
    assert len(client.driver.controller.nodes) == 2

    # Make sure there are the same number of devices
    dev_reg = dr.async_get(hass)
    device_entries = dr.async_entries_for_config_entry(dev_reg, integration.entry_id)
    assert len(device_entries) == 2

    # Check how many entities there are
    ent_reg = er.async_get(hass)
    entity_entries = er.async_entries_for_config_entry(ent_reg, integration.entry_id)
    assert len(entity_entries) == 24

    # Remove a node and reload the entry
    old_node = nodes.pop(13)
    await hass.config_entries.async_reload(integration.entry_id)
    await hass.async_block_till_done()

    # Assert that the node and all of it's entities were removed from the device and
    # entity registry
    device_entries = dr.async_entries_for_config_entry(dev_reg, integration.entry_id)
    assert len(device_entries) == 1
    entity_entries = er.async_entries_for_config_entry(ent_reg, integration.entry_id)
    assert len(entity_entries) == 15
    assert dev_reg.async_get_device({get_device_id(client, old_node)}) is None


async def test_suggested_area(hass, client, eaton_rf9640_dimmer):
    """Test that suggested area works."""
<<<<<<< HEAD
    dev_reg = device_registry.async_get(hass)
    ent_reg = entity_registry.async_get(hass)
=======
    dev_reg = dr.async_get(hass)
    ent_reg = er.async_get(hass)
>>>>>>> 3ae94601

    entry = MockConfigEntry(domain="zwave_js", data={"url": "ws://test.org"})
    entry.add_to_hass(hass)
    await hass.config_entries.async_setup(entry.entry_id)
    await hass.async_block_till_done()

    entity = ent_reg.async_get(EATON_RF9640_ENTITY)
    assert dev_reg.async_get(entity.device_id).area_id is not None<|MERGE_RESOLUTION|>--- conflicted
+++ resolved
@@ -117,8 +117,7 @@
     hass, multisensor_6_state, client, integration
 ):
     """Test we remove an entity when ."""
-<<<<<<< HEAD
-    ent_reg = entity_registry.async_get(hass)
+    ent_reg = er.async_get(hass)
 
     entity_name = AIR_TEMPERATURE_SENSOR.split(".")[1]
 
@@ -169,71 +168,12 @@
 
 async def test_unique_id_migration_v1(hass, multisensor_6_state, client, integration):
     """Test unique ID is migrated from old format to new (version 1)."""
-    ent_reg = entity_registry.async_get(hass)
+    ent_reg = er.async_get(hass)
 
     # Migrate version 1
     entity_name = AIR_TEMPERATURE_SENSOR.split(".")[1]
 
     # Create entity RegistryEntry using old unique ID format
-=======
-    ent_reg = er.async_get(hass)
-
-    entity_name = AIR_TEMPERATURE_SENSOR.split(".")[1]
-
-    # Create entity RegistryEntry using old unique ID format
-    old_unique_id_1 = (
-        f"{client.driver.controller.home_id}.52.52-49-00-Air temperature-00"
-    )
-    entity_entry = ent_reg.async_get_or_create(
-        "sensor",
-        DOMAIN,
-        old_unique_id_1,
-        suggested_object_id=entity_name,
-        config_entry=integration,
-        original_name=entity_name,
-    )
-    assert entity_entry.entity_id == AIR_TEMPERATURE_SENSOR
-    assert entity_entry.unique_id == old_unique_id_1
-
-    # Create entity RegistryEntry using b0 unique ID format
-    old_unique_id_2 = (
-        f"{client.driver.controller.home_id}.52.52-49-0-Air temperature-00-00"
-    )
-    entity_entry = ent_reg.async_get_or_create(
-        "sensor",
-        DOMAIN,
-        old_unique_id_2,
-        suggested_object_id=f"{entity_name}_1",
-        config_entry=integration,
-        original_name=entity_name,
-    )
-    assert entity_entry.entity_id == f"{AIR_TEMPERATURE_SENSOR}_1"
-    assert entity_entry.unique_id == old_unique_id_2
-
-    # Add a ready node, unique ID should be migrated
-    node = Node(client, multisensor_6_state)
-    event = {"node": node}
-
-    client.driver.controller.emit("node added", event)
-    await hass.async_block_till_done()
-
-    # Check that new RegistryEntry is using new unique ID format
-    entity_entry = ent_reg.async_get(AIR_TEMPERATURE_SENSOR)
-    new_unique_id = f"{client.driver.controller.home_id}.52-49-0-Air temperature"
-    assert entity_entry.unique_id == new_unique_id
-
-    assert ent_reg.async_get(f"{AIR_TEMPERATURE_SENSOR}_1") is None
-
-
-async def test_unique_id_migration_v1(hass, multisensor_6_state, client, integration):
-    """Test unique ID is migrated from old format to new (version 1)."""
-    ent_reg = er.async_get(hass)
-
-    # Migrate version 1
-    entity_name = AIR_TEMPERATURE_SENSOR.split(".")[1]
-
-    # Create entity RegistryEntry using old unique ID format
->>>>>>> 3ae94601
     old_unique_id = f"{client.driver.controller.home_id}.52.52-49-00-Air temperature-00"
     entity_entry = ent_reg.async_get_or_create(
         "sensor",
@@ -261,11 +201,7 @@
 
 async def test_unique_id_migration_v2(hass, multisensor_6_state, client, integration):
     """Test unique ID is migrated from old format to new (version 2)."""
-<<<<<<< HEAD
-    ent_reg = entity_registry.async_get(hass)
-=======
-    ent_reg = er.async_get(hass)
->>>>>>> 3ae94601
+    ent_reg = er.async_get(hass)
     # Migrate version 2
     ILLUMINANCE_SENSOR = "sensor.multisensor_6_illuminance"
     entity_name = ILLUMINANCE_SENSOR.split(".")[1]
@@ -298,11 +234,7 @@
 
 async def test_unique_id_migration_v3(hass, multisensor_6_state, client, integration):
     """Test unique ID is migrated from old format to new (version 3)."""
-<<<<<<< HEAD
-    ent_reg = entity_registry.async_get(hass)
-=======
-    ent_reg = er.async_get(hass)
->>>>>>> 3ae94601
+    ent_reg = er.async_get(hass)
     # Migrate version 2
     ILLUMINANCE_SENSOR = "sensor.multisensor_6_illuminance"
     entity_name = ILLUMINANCE_SENSOR.split(".")[1]
@@ -337,11 +269,7 @@
     hass, hank_binary_switch_state, client, integration
 ):
     """Test unique ID with property key is migrated from old format to new (version 1)."""
-<<<<<<< HEAD
-    ent_reg = entity_registry.async_get(hass)
-=======
-    ent_reg = er.async_get(hass)
->>>>>>> 3ae94601
+    ent_reg = er.async_get(hass)
 
     SENSOR_NAME = "sensor.smart_plug_with_two_usb_ports_value_electric_consumed"
     entity_name = SENSOR_NAME.split(".")[1]
@@ -376,11 +304,7 @@
     hass, hank_binary_switch_state, client, integration
 ):
     """Test unique ID with property key is migrated from old format to new (version 2)."""
-<<<<<<< HEAD
-    ent_reg = entity_registry.async_get(hass)
-=======
-    ent_reg = er.async_get(hass)
->>>>>>> 3ae94601
+    ent_reg = er.async_get(hass)
 
     SENSOR_NAME = "sensor.smart_plug_with_two_usb_ports_value_electric_consumed"
     entity_name = SENSOR_NAME.split(".")[1]
@@ -417,11 +341,7 @@
     hass, hank_binary_switch_state, client, integration
 ):
     """Test unique ID with property key is migrated from old format to new (version 3)."""
-<<<<<<< HEAD
-    ent_reg = entity_registry.async_get(hass)
-=======
-    ent_reg = er.async_get(hass)
->>>>>>> 3ae94601
+    ent_reg = er.async_get(hass)
 
     SENSOR_NAME = "sensor.smart_plug_with_two_usb_ports_value_electric_consumed"
     entity_name = SENSOR_NAME.split(".")[1]
@@ -456,11 +376,7 @@
     hass, multisensor_6_state, client, integration
 ):
     """Test unique ID is migrated from old format to new for a notification binary sensor."""
-<<<<<<< HEAD
-    ent_reg = entity_registry.async_get(hass)
-=======
-    ent_reg = er.async_get(hass)
->>>>>>> 3ae94601
+    ent_reg = er.async_get(hass)
 
     entity_name = NOTIFICATION_MOTION_BINARY_SENSOR.split(".")[1]
 
@@ -922,13 +838,8 @@
 
 async def test_suggested_area(hass, client, eaton_rf9640_dimmer):
     """Test that suggested area works."""
-<<<<<<< HEAD
-    dev_reg = device_registry.async_get(hass)
-    ent_reg = entity_registry.async_get(hass)
-=======
     dev_reg = dr.async_get(hass)
     ent_reg = er.async_get(hass)
->>>>>>> 3ae94601
 
     entry = MockConfigEntry(domain="zwave_js", data={"url": "ws://test.org"})
     entry.add_to_hass(hass)
