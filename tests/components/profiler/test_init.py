"""Test the Profiler config flow."""
from datetime import timedelta
import os
from unittest.mock import patch

import pytest

from homeassistant.components.profiler import (
    CONF_SECONDS,
    SERVICE_DUMP_LOG_OBJECTS,
    SERVICE_LOG_EVENT_LOOP_SCHEDULED,
    SERVICE_LOG_THREAD_FRAMES,
    SERVICE_START,
    SERVICE_START_LOG_OBJECTS,
    SERVICE_STOP_LOG_OBJECTS,
)
from homeassistant.components.profiler.const import DOMAIN
from homeassistant.const import CONF_SCAN_INTERVAL, CONF_TYPE
from homeassistant.core import HomeAssistant
import homeassistant.util.dt as dt_util

from tests.common import MockConfigEntry, async_fire_time_changed


async def test_basic_usage(hass: HomeAssistant, tmpdir) -> None:
    """Test we can setup and the service is registered."""
    test_dir = tmpdir.mkdir("profiles")

    entry = MockConfigEntry(domain=DOMAIN)
    entry.add_to_hass(hass)

    assert await hass.config_entries.async_setup(entry.entry_id)
    await hass.async_block_till_done()

    assert hass.services.has_service(DOMAIN, SERVICE_START)

    last_filename = None

    def _mock_path(filename):
        nonlocal last_filename
        last_filename = f"{test_dir}/{filename}"
        return last_filename

    with patch("cProfile.Profile"), patch.object(hass.config, "path", _mock_path):
        await hass.services.async_call(
            DOMAIN, SERVICE_START, {CONF_SECONDS: 0.000001}, blocking=True
        )

    assert os.path.exists(last_filename)

    assert await hass.config_entries.async_unload(entry.entry_id)
    await hass.async_block_till_done()


<<<<<<< HEAD
=======
async def test_memory_usage(hass: HomeAssistant, tmpdir) -> None:
    """Test we can setup and the service is registered."""
    test_dir = tmpdir.mkdir("profiles")

    entry = MockConfigEntry(domain=DOMAIN)
    entry.add_to_hass(hass)

    assert await hass.config_entries.async_setup(entry.entry_id)
    await hass.async_block_till_done()

    assert hass.services.has_service(DOMAIN, SERVICE_MEMORY)

    last_filename = None

    def _mock_path(filename):
        nonlocal last_filename
        last_filename = f"{test_dir}/{filename}"
        return last_filename

    with patch("guppy.hpy") as mock_hpy, patch.object(hass.config, "path", _mock_path):
        await hass.services.async_call(
            DOMAIN, SERVICE_MEMORY, {CONF_SECONDS: 0.000001}, blocking=True
        )

        mock_hpy.assert_called_once()

    assert await hass.config_entries.async_unload(entry.entry_id)
    await hass.async_block_till_done()


>>>>>>> ccf44d58
async def test_object_growth_logging(
    hass: HomeAssistant, caplog: pytest.LogCaptureFixture
) -> None:
    """Test we can setup and the service and we can dump objects to the log."""

    entry = MockConfigEntry(domain=DOMAIN)
    entry.add_to_hass(hass)

    assert await hass.config_entries.async_setup(entry.entry_id)
    await hass.async_block_till_done()

    assert hass.services.has_service(DOMAIN, SERVICE_START_LOG_OBJECTS)
    assert hass.services.has_service(DOMAIN, SERVICE_STOP_LOG_OBJECTS)

    with patch("objgraph.growth"):
        await hass.services.async_call(
            DOMAIN, SERVICE_START_LOG_OBJECTS, {CONF_SCAN_INTERVAL: 10}, blocking=True
        )

    assert "Growth" in caplog.text
    caplog.clear()

    async_fire_time_changed(hass, dt_util.utcnow() + timedelta(seconds=11))
    await hass.async_block_till_done()
    assert "Growth" in caplog.text

    await hass.services.async_call(DOMAIN, SERVICE_STOP_LOG_OBJECTS, {}, blocking=True)
    caplog.clear()

    async_fire_time_changed(hass, dt_util.utcnow() + timedelta(seconds=21))
    await hass.async_block_till_done()
    assert "Growth" not in caplog.text

    assert await hass.config_entries.async_unload(entry.entry_id)
    await hass.async_block_till_done()

    async_fire_time_changed(hass, dt_util.utcnow() + timedelta(seconds=31))
    await hass.async_block_till_done()
    assert "Growth" not in caplog.text


async def test_dump_log_object(
    hass: HomeAssistant, caplog: pytest.LogCaptureFixture
) -> None:
    """Test we can setup and the service is registered and logging works."""

    entry = MockConfigEntry(domain=DOMAIN)
    entry.add_to_hass(hass)

    assert await hass.config_entries.async_setup(entry.entry_id)
    await hass.async_block_till_done()

    class DumpLogDummy:
        def __init__(self, fail):
            self.fail = fail

        def __repr__(self):
            if self.fail:
                raise Exception("failed")
            return "<DumpLogDummy success>"

    obj1 = DumpLogDummy(False)
    obj2 = DumpLogDummy(True)

    assert hass.services.has_service(DOMAIN, SERVICE_DUMP_LOG_OBJECTS)

    await hass.services.async_call(
        DOMAIN, SERVICE_DUMP_LOG_OBJECTS, {CONF_TYPE: "DumpLogDummy"}, blocking=True
    )

    assert "<DumpLogDummy success>" in caplog.text
    assert "Failed to serialize" in caplog.text
    del obj1
    del obj2
    caplog.clear()


async def test_log_thread_frames(
    hass: HomeAssistant, caplog: pytest.LogCaptureFixture
) -> None:
    """Test we can log thread frames."""

    entry = MockConfigEntry(domain=DOMAIN)
    entry.add_to_hass(hass)

    assert await hass.config_entries.async_setup(entry.entry_id)
    await hass.async_block_till_done()

    assert hass.services.has_service(DOMAIN, SERVICE_LOG_THREAD_FRAMES)

    await hass.services.async_call(DOMAIN, SERVICE_LOG_THREAD_FRAMES, {}, blocking=True)

    assert "SyncWorker_0" in caplog.text
    caplog.clear()

    assert await hass.config_entries.async_unload(entry.entry_id)
    await hass.async_block_till_done()


async def test_log_scheduled(
    hass: HomeAssistant, caplog: pytest.LogCaptureFixture
) -> None:
    """Test we can log scheduled items in the event loop."""

    entry = MockConfigEntry(domain=DOMAIN)
    entry.add_to_hass(hass)

    assert await hass.config_entries.async_setup(entry.entry_id)
    await hass.async_block_till_done()

    assert hass.services.has_service(DOMAIN, SERVICE_LOG_EVENT_LOOP_SCHEDULED)

    await hass.services.async_call(
        DOMAIN, SERVICE_LOG_EVENT_LOOP_SCHEDULED, {}, blocking=True
    )

    assert "Scheduled" in caplog.text
    caplog.clear()

    assert await hass.config_entries.async_unload(entry.entry_id)
    await hass.async_block_till_done()<|MERGE_RESOLUTION|>--- conflicted
+++ resolved
@@ -52,39 +52,6 @@
     await hass.async_block_till_done()
 
 
-<<<<<<< HEAD
-=======
-async def test_memory_usage(hass: HomeAssistant, tmpdir) -> None:
-    """Test we can setup and the service is registered."""
-    test_dir = tmpdir.mkdir("profiles")
-
-    entry = MockConfigEntry(domain=DOMAIN)
-    entry.add_to_hass(hass)
-
-    assert await hass.config_entries.async_setup(entry.entry_id)
-    await hass.async_block_till_done()
-
-    assert hass.services.has_service(DOMAIN, SERVICE_MEMORY)
-
-    last_filename = None
-
-    def _mock_path(filename):
-        nonlocal last_filename
-        last_filename = f"{test_dir}/{filename}"
-        return last_filename
-
-    with patch("guppy.hpy") as mock_hpy, patch.object(hass.config, "path", _mock_path):
-        await hass.services.async_call(
-            DOMAIN, SERVICE_MEMORY, {CONF_SECONDS: 0.000001}, blocking=True
-        )
-
-        mock_hpy.assert_called_once()
-
-    assert await hass.config_entries.async_unload(entry.entry_id)
-    await hass.async_block_till_done()
-
-
->>>>>>> ccf44d58
 async def test_object_growth_logging(
     hass: HomeAssistant, caplog: pytest.LogCaptureFixture
 ) -> None:
