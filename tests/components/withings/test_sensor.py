"""Tests for the Withings component."""
from datetime import timedelta
from unittest.mock import AsyncMock, patch

from freezegun.api import FrozenDateTimeFactory
import pytest
from syrupy import SnapshotAssertion

from homeassistant.const import STATE_UNAVAILABLE, STATE_UNKNOWN, Platform
from homeassistant.core import HomeAssistant
from homeassistant.helpers import entity_registry as er

from . import (
    load_activity_fixture,
    load_goals_fixture,
    load_measurements_fixture,
    setup_integration,
)

from tests.common import MockConfigEntry, async_fire_time_changed


@pytest.mark.freeze_time("2023-10-21")
@pytest.mark.usefixtures("entity_registry_enabled_by_default")
async def test_all_entities(
    hass: HomeAssistant,
    snapshot: SnapshotAssertion,
    withings: AsyncMock,
    polling_config_entry: MockConfigEntry,
) -> None:
    """Test all entities."""
    with patch("homeassistant.components.withings.PLATFORMS", [Platform.SENSOR]):
        await setup_integration(hass, polling_config_entry)
        entity_registry = er.async_get(hass)
        entity_entries = er.async_entries_for_config_entry(
            entity_registry, polling_config_entry.entry_id
        )

        assert entity_entries
        for entity_entry in entity_entries:
            assert hass.states.get(entity_entry.entity_id) == snapshot(
                name=entity_entry.entity_id
            )


async def test_update_failed(
    hass: HomeAssistant,
    snapshot: SnapshotAssertion,
    withings: AsyncMock,
    polling_config_entry: MockConfigEntry,
    freezer: FrozenDateTimeFactory,
) -> None:
    """Test all entities."""
    await setup_integration(hass, polling_config_entry, False)

    withings.get_measurement_since.side_effect = Exception
    freezer.tick(timedelta(minutes=10))
    async_fire_time_changed(hass)
    await hass.async_block_till_done()

    state = hass.states.get("sensor.henk_weight")
    assert state is not None
    assert state.state == STATE_UNAVAILABLE


async def test_update_updates_incrementally(
    hass: HomeAssistant,
    snapshot: SnapshotAssertion,
    withings: AsyncMock,
    polling_config_entry: MockConfigEntry,
    freezer: FrozenDateTimeFactory,
) -> None:
    """Test fetching new data updates since the last valid update."""
    await setup_integration(hass, polling_config_entry, False)

    async def _skip_10_minutes() -> None:
        freezer.tick(timedelta(minutes=10))
        async_fire_time_changed(hass)
        await hass.async_block_till_done()

    assert withings.get_measurement_since.call_args_list == []
    await _skip_10_minutes()
    assert (
        str(withings.get_measurement_since.call_args_list[0].args[0])
        == "2019-08-01 12:00:00+00:00"
    )

    withings.get_measurement_since.return_value = load_measurements_fixture(
        "withings/measurements_1.json"
    )

    await _skip_10_minutes()
    assert (
        str(withings.get_measurement_since.call_args_list[1].args[0])
        == "2019-08-01 12:00:00+00:00"
    )

    await _skip_10_minutes()
    assert (
        str(withings.get_measurement_since.call_args_list[2].args[0])
        == "2021-04-16 20:30:55+00:00"
    )

    state = hass.states.get("sensor.henk_weight")
    assert state is not None
    assert state.state == "71"
    assert len(withings.get_measurement_in_period.call_args_list) == 1


async def test_update_new_measurement_creates_new_sensor(
    hass: HomeAssistant,
    withings: AsyncMock,
    polling_config_entry: MockConfigEntry,
    freezer: FrozenDateTimeFactory,
) -> None:
    """Test fetching a new measurement will add a new sensor."""
    withings.get_measurement_in_period.return_value = load_measurements_fixture(
        "withings/measurements_1.json"
    )
    await setup_integration(hass, polling_config_entry, False)

    assert hass.states.get("sensor.henk_fat_mass") is None

    withings.get_measurement_in_period.return_value = load_measurements_fixture()

    freezer.tick(timedelta(minutes=10))
    async_fire_time_changed(hass)
    await hass.async_block_till_done()

    assert hass.states.get("sensor.henk_fat_mass") is not None


async def test_update_new_goals_creates_new_sensor(
    hass: HomeAssistant,
    withings: AsyncMock,
    polling_config_entry: MockConfigEntry,
    freezer: FrozenDateTimeFactory,
) -> None:
    """Test fetching new goals will add a new sensor."""

    withings.get_goals.return_value = load_goals_fixture("withings/goals_1.json")

    await setup_integration(hass, polling_config_entry, False)

    assert hass.states.get("sensor.henk_step_goal") is None
    assert hass.states.get("sensor.henk_weight_goal") is not None

    withings.get_goals.return_value = load_goals_fixture()

    freezer.tick(timedelta(hours=1))
    async_fire_time_changed(hass)
    await hass.async_block_till_done()

    assert hass.states.get("sensor.henk_step_goal") is not None


<<<<<<< HEAD
@pytest.mark.usefixtures("entity_registry_enabled_by_default")
async def test_no_sleep(
    hass: HomeAssistant,
    snapshot: SnapshotAssertion,
=======
async def test_activity_sensors_unknown_next_day(
    hass: HomeAssistant,
>>>>>>> 1176003b
    withings: AsyncMock,
    polling_config_entry: MockConfigEntry,
    freezer: FrozenDateTimeFactory,
) -> None:
<<<<<<< HEAD
    """Test no sleep found."""
    await setup_integration(hass, polling_config_entry, False)

    withings.get_sleep_summary_since.return_value = []
=======
    """Test activity sensors will return unknown the next day."""
    freezer.move_to("2023-10-21")
    await setup_integration(hass, polling_config_entry, False)

    assert hass.states.get("sensor.henk_steps_today") is not None

    withings.get_activities_since.return_value = []

    freezer.tick(timedelta(days=1))
    async_fire_time_changed(hass)
    await hass.async_block_till_done()

    assert hass.states.get("sensor.henk_steps_today").state == STATE_UNKNOWN


async def test_activity_sensors_same_result_same_day(
    hass: HomeAssistant,
    withings: AsyncMock,
    polling_config_entry: MockConfigEntry,
    freezer: FrozenDateTimeFactory,
) -> None:
    """Test activity sensors will return the same result if old data is updated."""
    freezer.move_to("2023-10-21")
    await setup_integration(hass, polling_config_entry, False)

    assert hass.states.get("sensor.henk_steps_today").state == "1155"

    withings.get_activities_since.return_value = []

    freezer.tick(timedelta(hours=2))
    async_fire_time_changed(hass)
    await hass.async_block_till_done()

    assert hass.states.get("sensor.henk_steps_today").state == "1155"


async def test_activity_sensors_created_when_existed(
    hass: HomeAssistant,
    withings: AsyncMock,
    polling_config_entry: MockConfigEntry,
    freezer: FrozenDateTimeFactory,
) -> None:
    """Test activity sensors will be added if they existed before."""
    freezer.move_to("2023-10-21")
    await setup_integration(hass, polling_config_entry, False)

    assert hass.states.get("sensor.henk_steps_today") is not None
    assert hass.states.get("sensor.henk_steps_today").state != STATE_UNKNOWN

    withings.get_activities_in_period.return_value = []

    await hass.config_entries.async_reload(polling_config_entry.entry_id)
    await hass.async_block_till_done()

    assert hass.states.get("sensor.henk_steps_today").state == STATE_UNKNOWN


async def test_activity_sensors_created_when_receive_activity_data(
    hass: HomeAssistant,
    withings: AsyncMock,
    polling_config_entry: MockConfigEntry,
    freezer: FrozenDateTimeFactory,
) -> None:
    """Test activity sensors will be added if we receive activity data."""
    freezer.move_to("2023-10-21")
    withings.get_activities_in_period.return_value = []
    await setup_integration(hass, polling_config_entry, False)

    assert hass.states.get("sensor.henk_steps_today") is None

    freezer.tick(timedelta(minutes=10))
    async_fire_time_changed(hass)
    await hass.async_block_till_done()

    assert hass.states.get("sensor.henk_steps_today") is None

    withings.get_activities_in_period.return_value = load_activity_fixture()

>>>>>>> 1176003b
    freezer.tick(timedelta(minutes=10))
    async_fire_time_changed(hass)
    await hass.async_block_till_done()

<<<<<<< HEAD
    state = hass.states.get("sensor.henk_average_respiratory_rate")
    assert state is not None
    assert state.state == STATE_UNAVAILABLE
=======
    assert hass.states.get("sensor.henk_steps_today") is not None
>>>>>>> 1176003b
<|MERGE_RESOLUTION|>--- conflicted
+++ resolved
@@ -154,112 +154,113 @@
     assert hass.states.get("sensor.henk_step_goal") is not None
 
 
-<<<<<<< HEAD
+async def test_activity_sensors_unknown_next_day(
+    hass: HomeAssistant,
+    withings: AsyncMock,
+    polling_config_entry: MockConfigEntry,
+    freezer: FrozenDateTimeFactory,
+) -> None:
+    """Test activity sensors will return unknown the next day."""
+    freezer.move_to("2023-10-21")
+    await setup_integration(hass, polling_config_entry, False)
+
+    assert hass.states.get("sensor.henk_steps_today") is not None
+
+    withings.get_activities_since.return_value = []
+
+    freezer.tick(timedelta(days=1))
+    async_fire_time_changed(hass)
+    await hass.async_block_till_done()
+
+    assert hass.states.get("sensor.henk_steps_today").state == STATE_UNKNOWN
+
+
+async def test_activity_sensors_same_result_same_day(
+    hass: HomeAssistant,
+    withings: AsyncMock,
+    polling_config_entry: MockConfigEntry,
+    freezer: FrozenDateTimeFactory,
+) -> None:
+    """Test activity sensors will return the same result if old data is updated."""
+    freezer.move_to("2023-10-21")
+    await setup_integration(hass, polling_config_entry, False)
+
+    assert hass.states.get("sensor.henk_steps_today").state == "1155"
+
+    withings.get_activities_since.return_value = []
+
+    freezer.tick(timedelta(hours=2))
+    async_fire_time_changed(hass)
+    await hass.async_block_till_done()
+
+    assert hass.states.get("sensor.henk_steps_today").state == "1155"
+
+
+async def test_activity_sensors_created_when_existed(
+    hass: HomeAssistant,
+    withings: AsyncMock,
+    polling_config_entry: MockConfigEntry,
+    freezer: FrozenDateTimeFactory,
+) -> None:
+    """Test activity sensors will be added if they existed before."""
+    freezer.move_to("2023-10-21")
+    await setup_integration(hass, polling_config_entry, False)
+
+    assert hass.states.get("sensor.henk_steps_today") is not None
+    assert hass.states.get("sensor.henk_steps_today").state != STATE_UNKNOWN
+
+    withings.get_activities_in_period.return_value = []
+
+    await hass.config_entries.async_reload(polling_config_entry.entry_id)
+    await hass.async_block_till_done()
+
+    assert hass.states.get("sensor.henk_steps_today").state == STATE_UNKNOWN
+
+
+async def test_activity_sensors_created_when_receive_activity_data(
+    hass: HomeAssistant,
+    withings: AsyncMock,
+    polling_config_entry: MockConfigEntry,
+    freezer: FrozenDateTimeFactory,
+) -> None:
+    """Test activity sensors will be added if we receive activity data."""
+    freezer.move_to("2023-10-21")
+    withings.get_activities_in_period.return_value = []
+    await setup_integration(hass, polling_config_entry, False)
+
+    assert hass.states.get("sensor.henk_steps_today") is None
+
+    freezer.tick(timedelta(minutes=10))
+    async_fire_time_changed(hass)
+    await hass.async_block_till_done()
+
+    assert hass.states.get("sensor.henk_steps_today") is None
+
+    withings.get_activities_in_period.return_value = load_activity_fixture()
+
+    freezer.tick(timedelta(minutes=10))
+    async_fire_time_changed(hass)
+    await hass.async_block_till_done()
+
+    assert hass.states.get("sensor.henk_steps_today") is not None
+
+
 @pytest.mark.usefixtures("entity_registry_enabled_by_default")
 async def test_no_sleep(
     hass: HomeAssistant,
     snapshot: SnapshotAssertion,
-=======
-async def test_activity_sensors_unknown_next_day(
-    hass: HomeAssistant,
->>>>>>> 1176003b
-    withings: AsyncMock,
-    polling_config_entry: MockConfigEntry,
-    freezer: FrozenDateTimeFactory,
-) -> None:
-<<<<<<< HEAD
+    withings: AsyncMock,
+    polling_config_entry: MockConfigEntry,
+    freezer: FrozenDateTimeFactory,
+) -> None:
     """Test no sleep found."""
     await setup_integration(hass, polling_config_entry, False)
 
     withings.get_sleep_summary_since.return_value = []
-=======
-    """Test activity sensors will return unknown the next day."""
-    freezer.move_to("2023-10-21")
-    await setup_integration(hass, polling_config_entry, False)
-
-    assert hass.states.get("sensor.henk_steps_today") is not None
-
-    withings.get_activities_since.return_value = []
-
-    freezer.tick(timedelta(days=1))
-    async_fire_time_changed(hass)
-    await hass.async_block_till_done()
-
-    assert hass.states.get("sensor.henk_steps_today").state == STATE_UNKNOWN
-
-
-async def test_activity_sensors_same_result_same_day(
-    hass: HomeAssistant,
-    withings: AsyncMock,
-    polling_config_entry: MockConfigEntry,
-    freezer: FrozenDateTimeFactory,
-) -> None:
-    """Test activity sensors will return the same result if old data is updated."""
-    freezer.move_to("2023-10-21")
-    await setup_integration(hass, polling_config_entry, False)
-
-    assert hass.states.get("sensor.henk_steps_today").state == "1155"
-
-    withings.get_activities_since.return_value = []
-
-    freezer.tick(timedelta(hours=2))
-    async_fire_time_changed(hass)
-    await hass.async_block_till_done()
-
-    assert hass.states.get("sensor.henk_steps_today").state == "1155"
-
-
-async def test_activity_sensors_created_when_existed(
-    hass: HomeAssistant,
-    withings: AsyncMock,
-    polling_config_entry: MockConfigEntry,
-    freezer: FrozenDateTimeFactory,
-) -> None:
-    """Test activity sensors will be added if they existed before."""
-    freezer.move_to("2023-10-21")
-    await setup_integration(hass, polling_config_entry, False)
-
-    assert hass.states.get("sensor.henk_steps_today") is not None
-    assert hass.states.get("sensor.henk_steps_today").state != STATE_UNKNOWN
-
-    withings.get_activities_in_period.return_value = []
-
-    await hass.config_entries.async_reload(polling_config_entry.entry_id)
-    await hass.async_block_till_done()
-
-    assert hass.states.get("sensor.henk_steps_today").state == STATE_UNKNOWN
-
-
-async def test_activity_sensors_created_when_receive_activity_data(
-    hass: HomeAssistant,
-    withings: AsyncMock,
-    polling_config_entry: MockConfigEntry,
-    freezer: FrozenDateTimeFactory,
-) -> None:
-    """Test activity sensors will be added if we receive activity data."""
-    freezer.move_to("2023-10-21")
-    withings.get_activities_in_period.return_value = []
-    await setup_integration(hass, polling_config_entry, False)
-
-    assert hass.states.get("sensor.henk_steps_today") is None
-
-    freezer.tick(timedelta(minutes=10))
-    async_fire_time_changed(hass)
-    await hass.async_block_till_done()
-
-    assert hass.states.get("sensor.henk_steps_today") is None
-
-    withings.get_activities_in_period.return_value = load_activity_fixture()
-
->>>>>>> 1176003b
-    freezer.tick(timedelta(minutes=10))
-    async_fire_time_changed(hass)
-    await hass.async_block_till_done()
-
-<<<<<<< HEAD
+    freezer.tick(timedelta(minutes=10))
+    async_fire_time_changed(hass)
+    await hass.async_block_till_done()
+
     state = hass.states.get("sensor.henk_average_respiratory_rate")
     assert state is not None
-    assert state.state == STATE_UNAVAILABLE
-=======
-    assert hass.states.get("sensor.henk_steps_today") is not None
->>>>>>> 1176003b
+    assert state.state == STATE_UNAVAILABLE