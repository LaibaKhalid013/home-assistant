# serializer version: 1
# name: test_all_entities
  StateSnapshot({
    'attributes': ReadOnlyDict({
      'device_class': 'weight',
      'friendly_name': 'henk Weight',
      'state_class': <SensorStateClass.MEASUREMENT: 'measurement'>,
      'unit_of_measurement': <UnitOfMass.KILOGRAMS: 'kg'>,
    }),
    'context': <ANY>,
    'entity_id': 'sensor.henk_weight',
    'last_changed': <ANY>,
    'last_updated': <ANY>,
    'state': '70',
  })
# ---
# name: test_all_entities.1
  StateSnapshot({
    'attributes': ReadOnlyDict({
      'device_class': 'weight',
      'friendly_name': 'henk Fat mass',
      'state_class': <SensorStateClass.MEASUREMENT: 'measurement'>,
      'unit_of_measurement': <UnitOfMass.KILOGRAMS: 'kg'>,
    }),
    'context': <ANY>,
    'entity_id': 'sensor.henk_fat_mass',
    'last_changed': <ANY>,
    'last_updated': <ANY>,
    'state': '5',
  })
# ---
# name: test_all_entities.10
  StateSnapshot({
    'attributes': ReadOnlyDict({
      'friendly_name': 'henk Diastolic blood pressure',
      'state_class': <SensorStateClass.MEASUREMENT: 'measurement'>,
      'unit_of_measurement': 'mmhg',
    }),
    'context': <ANY>,
    'entity_id': 'sensor.henk_diastolic_blood_pressure',
    'last_changed': <ANY>,
    'last_updated': <ANY>,
    'state': '70',
  })
# ---
# name: test_all_entities.11
  StateSnapshot({
    'attributes': ReadOnlyDict({
      'friendly_name': 'henk Systolic blood pressure',
      'state_class': <SensorStateClass.MEASUREMENT: 'measurement'>,
      'unit_of_measurement': 'mmhg',
    }),
    'context': <ANY>,
    'entity_id': 'sensor.henk_systolic_blood_pressure',
    'last_changed': <ANY>,
    'last_updated': <ANY>,
    'state': '100',
  })
# ---
# name: test_all_entities.12
  StateSnapshot({
    'attributes': ReadOnlyDict({
      'friendly_name': 'henk Heart pulse',
      'icon': 'mdi:heart-pulse',
      'state_class': <SensorStateClass.MEASUREMENT: 'measurement'>,
      'unit_of_measurement': 'bpm',
    }),
    'context': <ANY>,
    'entity_id': 'sensor.henk_heart_pulse',
    'last_changed': <ANY>,
    'last_updated': <ANY>,
    'state': '60',
  })
# ---
# name: test_all_entities.13
  StateSnapshot({
    'attributes': ReadOnlyDict({
      'friendly_name': 'henk SpO2',
      'state_class': <SensorStateClass.MEASUREMENT: 'measurement'>,
      'unit_of_measurement': '%',
    }),
    'context': <ANY>,
    'entity_id': 'sensor.henk_spo2',
    'last_changed': <ANY>,
    'last_updated': <ANY>,
    'state': '0.95',
  })
# ---
# name: test_all_entities.14
  StateSnapshot({
    'attributes': ReadOnlyDict({
      'device_class': 'weight',
      'friendly_name': 'henk Hydration',
      'icon': 'mdi:water',
      'state_class': <SensorStateClass.MEASUREMENT: 'measurement'>,
      'unit_of_measurement': <UnitOfMass.KILOGRAMS: 'kg'>,
    }),
    'context': <ANY>,
    'entity_id': 'sensor.henk_hydration',
    'last_changed': <ANY>,
    'last_updated': <ANY>,
    'state': '0.95',
  })
# ---
# name: test_all_entities.15
  StateSnapshot({
    'attributes': ReadOnlyDict({
      'device_class': 'speed',
      'friendly_name': 'henk Pulse wave velocity',
      'state_class': <SensorStateClass.MEASUREMENT: 'measurement'>,
      'unit_of_measurement': <UnitOfSpeed.METERS_PER_SECOND: 'm/s'>,
    }),
    'context': <ANY>,
    'entity_id': 'sensor.henk_pulse_wave_velocity',
    'last_changed': <ANY>,
    'last_updated': <ANY>,
    'state': '100',
  })
# ---
# name: test_all_entities.16
  StateSnapshot({
    'attributes': ReadOnlyDict({
      'friendly_name': 'henk VO2 max',
      'state_class': <SensorStateClass.MEASUREMENT: 'measurement'>,
      'unit_of_measurement': 'ml/min/kg',
    }),
    'context': <ANY>,
    'entity_id': 'sensor.henk_vo2_max',
    'last_changed': <ANY>,
    'last_updated': <ANY>,
<<<<<<< HEAD
    'state': '9',
=======
    'state': '100',
>>>>>>> ab29c796
  })
# ---
# name: test_all_entities.17
  StateSnapshot({
    'attributes': ReadOnlyDict({
      'friendly_name': 'henk Vascular age',
    }),
    'context': <ANY>,
    'entity_id': 'sensor.henk_vascular_age',
    'last_changed': <ANY>,
    'last_updated': <ANY>,
<<<<<<< HEAD
    'state': '5820',
=======
    'state': '100',
>>>>>>> ab29c796
  })
# ---
# name: test_all_entities.18
  StateSnapshot({
    'attributes': ReadOnlyDict({
      'device_class': 'weight',
      'friendly_name': 'henk Extracellular water',
      'state_class': <SensorStateClass.MEASUREMENT: 'measurement'>,
      'unit_of_measurement': <UnitOfMass.KILOGRAMS: 'kg'>,
    }),
    'context': <ANY>,
    'entity_id': 'sensor.henk_extracellular_water',
    'last_changed': <ANY>,
    'last_updated': <ANY>,
<<<<<<< HEAD
    'state': '540',
=======
    'state': '100',
>>>>>>> ab29c796
  })
# ---
# name: test_all_entities.19
  StateSnapshot({
    'attributes': ReadOnlyDict({
      'device_class': 'weight',
      'friendly_name': 'henk Intracellular water',
      'state_class': <SensorStateClass.MEASUREMENT: 'measurement'>,
      'unit_of_measurement': <UnitOfMass.KILOGRAMS: 'kg'>,
    }),
    'context': <ANY>,
    'entity_id': 'sensor.henk_intracellular_water',
    'last_changed': <ANY>,
    'last_updated': <ANY>,
<<<<<<< HEAD
    'state': '1140',
=======
    'state': '100',
>>>>>>> ab29c796
  })
# ---
# name: test_all_entities.2
  StateSnapshot({
    'attributes': ReadOnlyDict({
      'device_class': 'weight',
      'friendly_name': 'henk Fat free mass',
      'state_class': <SensorStateClass.MEASUREMENT: 'measurement'>,
      'unit_of_measurement': <UnitOfMass.KILOGRAMS: 'kg'>,
    }),
    'context': <ANY>,
    'entity_id': 'sensor.henk_fat_free_mass',
    'last_changed': <ANY>,
    'last_updated': <ANY>,
    'state': '60',
  })
# ---
# name: test_all_entities.20
  StateSnapshot({
    'attributes': ReadOnlyDict({
      'friendly_name': 'henk Breathing disturbances intensity',
      'state_class': <SensorStateClass.MEASUREMENT: 'measurement'>,
    }),
    'context': <ANY>,
    'entity_id': 'sensor.henk_breathing_disturbances_intensity',
    'last_changed': <ANY>,
    'last_updated': <ANY>,
<<<<<<< HEAD
    'state': '103',
=======
    'state': '10',
>>>>>>> ab29c796
  })
# ---
# name: test_all_entities.21
  StateSnapshot({
    'attributes': ReadOnlyDict({
      'device_class': 'duration',
      'friendly_name': 'henk Deep sleep',
      'icon': 'mdi:sleep',
      'state_class': <SensorStateClass.MEASUREMENT: 'measurement'>,
      'unit_of_measurement': <UnitOfTime.SECONDS: 's'>,
    }),
    'context': <ANY>,
    'entity_id': 'sensor.henk_deep_sleep',
    'last_changed': <ANY>,
    'last_updated': <ANY>,
<<<<<<< HEAD
    'state': '120',
=======
    'state': '26220',
>>>>>>> ab29c796
  })
# ---
# name: test_all_entities.22
  StateSnapshot({
    'attributes': ReadOnlyDict({
      'device_class': 'duration',
      'friendly_name': 'henk Time to sleep',
      'icon': 'mdi:sleep',
      'state_class': <SensorStateClass.MEASUREMENT: 'measurement'>,
      'unit_of_measurement': <UnitOfTime.SECONDS: 's'>,
    }),
    'context': <ANY>,
    'entity_id': 'sensor.henk_time_to_sleep',
    'last_changed': <ANY>,
    'last_updated': <ANY>,
<<<<<<< HEAD
    'state': '70',
=======
    'state': '780',
>>>>>>> ab29c796
  })
# ---
# name: test_all_entities.23
  StateSnapshot({
    'attributes': ReadOnlyDict({
      'device_class': 'duration',
      'friendly_name': 'henk Time to wakeup',
      'icon': 'mdi:sleep-off',
      'state_class': <SensorStateClass.MEASUREMENT: 'measurement'>,
      'unit_of_measurement': <UnitOfTime.SECONDS: 's'>,
    }),
    'context': <ANY>,
    'entity_id': 'sensor.henk_time_to_wakeup',
    'last_changed': <ANY>,
    'last_updated': <ANY>,
<<<<<<< HEAD
    'state': '10440',
=======
    'state': '996',
>>>>>>> ab29c796
  })
# ---
# name: test_all_entities.24
  StateSnapshot({
    'attributes': ReadOnlyDict({
      'friendly_name': 'henk Average heart rate',
      'icon': 'mdi:heart-pulse',
      'state_class': <SensorStateClass.MEASUREMENT: 'measurement'>,
      'unit_of_measurement': 'bpm',
    }),
    'context': <ANY>,
    'entity_id': 'sensor.henk_average_heart_rate',
    'last_changed': <ANY>,
    'last_updated': <ANY>,
<<<<<<< HEAD
    'state': '2400',
=======
    'state': '83',
>>>>>>> ab29c796
  })
# ---
# name: test_all_entities.25
  StateSnapshot({
    'attributes': ReadOnlyDict({
      'friendly_name': 'henk Maximum heart rate',
      'icon': 'mdi:heart-pulse',
      'state_class': <SensorStateClass.MEASUREMENT: 'measurement'>,
      'unit_of_measurement': 'bpm',
    }),
    'context': <ANY>,
    'entity_id': 'sensor.henk_maximum_heart_rate',
    'last_changed': <ANY>,
    'last_updated': <ANY>,
    'state': '108',
  })
# ---
# name: test_all_entities.26
  StateSnapshot({
    'attributes': ReadOnlyDict({
      'friendly_name': 'henk Minimum heart rate',
      'icon': 'mdi:heart-pulse',
      'state_class': <SensorStateClass.MEASUREMENT: 'measurement'>,
      'unit_of_measurement': 'bpm',
    }),
    'context': <ANY>,
    'entity_id': 'sensor.henk_minimum_heart_rate',
    'last_changed': <ANY>,
    'last_updated': <ANY>,
    'state': '58',
  })
# ---
# name: test_all_entities.27
  StateSnapshot({
    'attributes': ReadOnlyDict({
      'device_class': 'duration',
      'friendly_name': 'henk Light sleep',
      'icon': 'mdi:sleep',
      'state_class': <SensorStateClass.MEASUREMENT: 'measurement'>,
      'unit_of_measurement': <UnitOfTime.SECONDS: 's'>,
    }),
    'context': <ANY>,
    'entity_id': 'sensor.henk_light_sleep',
    'last_changed': <ANY>,
    'last_updated': <ANY>,
    'state': '58440',
  })
# ---
# name: test_all_entities.28
  StateSnapshot({
    'attributes': ReadOnlyDict({
      'device_class': 'duration',
      'friendly_name': 'henk REM sleep',
      'icon': 'mdi:sleep',
      'state_class': <SensorStateClass.MEASUREMENT: 'measurement'>,
      'unit_of_measurement': <UnitOfTime.SECONDS: 's'>,
    }),
    'context': <ANY>,
    'entity_id': 'sensor.henk_rem_sleep',
    'last_changed': <ANY>,
    'last_updated': <ANY>,
<<<<<<< HEAD
    'state': '37',
=======
    'state': '17280',
>>>>>>> ab29c796
  })
# ---
# name: test_all_entities.29
  StateSnapshot({
    'attributes': ReadOnlyDict({
      'friendly_name': 'henk Average respiratory rate',
      'state_class': <SensorStateClass.MEASUREMENT: 'measurement'>,
      'unit_of_measurement': 'br/min',
    }),
    'context': <ANY>,
    'entity_id': 'sensor.henk_average_respiratory_rate',
    'last_changed': <ANY>,
    'last_updated': <ANY>,
<<<<<<< HEAD
    'state': '1080',
=======
    'state': '14',
>>>>>>> ab29c796
  })
# ---
# name: test_all_entities.3
  StateSnapshot({
    'attributes': ReadOnlyDict({
      'device_class': 'weight',
      'friendly_name': 'henk Muscle mass',
      'state_class': <SensorStateClass.MEASUREMENT: 'measurement'>,
      'unit_of_measurement': <UnitOfMass.KILOGRAMS: 'kg'>,
    }),
    'context': <ANY>,
    'entity_id': 'sensor.henk_muscle_mass',
    'last_changed': <ANY>,
    'last_updated': <ANY>,
    'state': '50',
  })
# ---
# name: test_all_entities.30
  StateSnapshot({
    'attributes': ReadOnlyDict({
      'friendly_name': 'henk Maximum respiratory rate',
      'state_class': <SensorStateClass.MEASUREMENT: 'measurement'>,
      'unit_of_measurement': 'br/min',
    }),
    'context': <ANY>,
    'entity_id': 'sensor.henk_maximum_respiratory_rate',
    'last_changed': <ANY>,
    'last_updated': <ANY>,
<<<<<<< HEAD
    'state': '18',
=======
    'state': '20',
>>>>>>> ab29c796
  })
# ---
# name: test_all_entities.31
  StateSnapshot({
    'attributes': ReadOnlyDict({
      'friendly_name': 'henk Minimum respiratory rate',
      'state_class': <SensorStateClass.MEASUREMENT: 'measurement'>,
      'unit_of_measurement': 'br/min',
    }),
    'context': <ANY>,
    'entity_id': 'sensor.henk_minimum_respiratory_rate',
    'last_changed': <ANY>,
    'last_updated': <ANY>,
<<<<<<< HEAD
    'state': '1',
=======
    'state': '10',
>>>>>>> ab29c796
  })
# ---
# name: test_all_entities.32
  StateSnapshot({
    'attributes': ReadOnlyDict({
      'friendly_name': 'henk Sleep score',
      'icon': 'mdi:medal',
      'state_class': <SensorStateClass.MEASUREMENT: 'measurement'>,
      'unit_of_measurement': 'points',
    }),
    'context': <ANY>,
    'entity_id': 'sensor.henk_sleep_score',
    'last_changed': <ANY>,
    'last_updated': <ANY>,
<<<<<<< HEAD
    'state': '3060',
=======
    'state': '90',
>>>>>>> ab29c796
  })
# ---
# name: test_all_entities.33
  StateSnapshot({
    'attributes': ReadOnlyDict({
      'friendly_name': 'henk Snoring',
      'state_class': <SensorStateClass.MEASUREMENT: 'measurement'>,
    }),
    'context': <ANY>,
    'entity_id': 'sensor.henk_snoring',
    'last_changed': <ANY>,
    'last_updated': <ANY>,
    'state': '1044',
  })
# ---
# name: test_all_entities.34
  StateSnapshot({
    'attributes': ReadOnlyDict({
      'friendly_name': 'henk Snoring episode count',
      'state_class': <SensorStateClass.MEASUREMENT: 'measurement'>,
    }),
    'context': <ANY>,
    'entity_id': 'sensor.henk_snoring_episode_count',
    'last_changed': <ANY>,
    'last_updated': <ANY>,
    'state': '87',
  })
# ---
# name: test_all_entities.35
  StateSnapshot({
    'attributes': ReadOnlyDict({
      'friendly_name': 'henk Wakeup count',
      'icon': 'mdi:sleep-off',
      'state_class': <SensorStateClass.MEASUREMENT: 'measurement'>,
      'unit_of_measurement': 'times',
    }),
    'context': <ANY>,
    'entity_id': 'sensor.henk_wakeup_count',
    'last_changed': <ANY>,
    'last_updated': <ANY>,
    'state': '8',
  })
# ---
# name: test_all_entities.36
  StateSnapshot({
    'attributes': ReadOnlyDict({
      'device_class': 'duration',
      'friendly_name': 'henk Wakeup time',
      'icon': 'mdi:sleep-off',
      'state_class': <SensorStateClass.MEASUREMENT: 'measurement'>,
      'unit_of_measurement': <UnitOfTime.SECONDS: 's'>,
    }),
    'context': <ANY>,
    'entity_id': 'sensor.henk_wakeup_time',
    'last_changed': <ANY>,
    'last_updated': <ANY>,
    'state': '3468',
  })
# ---
# name: test_all_entities.4
  StateSnapshot({
    'attributes': ReadOnlyDict({
      'device_class': 'weight',
      'friendly_name': 'henk Bone mass',
      'icon': 'mdi:bone',
      'state_class': <SensorStateClass.MEASUREMENT: 'measurement'>,
      'unit_of_measurement': <UnitOfMass.KILOGRAMS: 'kg'>,
    }),
    'context': <ANY>,
    'entity_id': 'sensor.henk_bone_mass',
    'last_changed': <ANY>,
    'last_updated': <ANY>,
    'state': '10',
  })
# ---
# name: test_all_entities.5
  StateSnapshot({
    'attributes': ReadOnlyDict({
      'device_class': 'distance',
      'friendly_name': 'henk Height',
      'state_class': <SensorStateClass.MEASUREMENT: 'measurement'>,
      'unit_of_measurement': <UnitOfLength.METERS: 'm'>,
    }),
    'context': <ANY>,
    'entity_id': 'sensor.henk_height',
    'last_changed': <ANY>,
    'last_updated': <ANY>,
    'state': '2',
  })
# ---
# name: test_all_entities.6
  StateSnapshot({
    'attributes': ReadOnlyDict({
      'device_class': 'temperature',
      'friendly_name': 'henk Temperature',
      'state_class': <SensorStateClass.MEASUREMENT: 'measurement'>,
      'unit_of_measurement': <UnitOfTemperature.CELSIUS: '°C'>,
    }),
    'context': <ANY>,
    'entity_id': 'sensor.henk_temperature',
    'last_changed': <ANY>,
    'last_updated': <ANY>,
    'state': '40',
  })
# ---
# name: test_all_entities.7
  StateSnapshot({
    'attributes': ReadOnlyDict({
      'device_class': 'temperature',
      'friendly_name': 'henk Body temperature',
      'state_class': <SensorStateClass.MEASUREMENT: 'measurement'>,
      'unit_of_measurement': <UnitOfTemperature.CELSIUS: '°C'>,
    }),
    'context': <ANY>,
    'entity_id': 'sensor.henk_body_temperature',
    'last_changed': <ANY>,
    'last_updated': <ANY>,
    'state': '40',
  })
# ---
# name: test_all_entities.8
  StateSnapshot({
    'attributes': ReadOnlyDict({
      'device_class': 'temperature',
      'friendly_name': 'henk Skin temperature',
      'state_class': <SensorStateClass.MEASUREMENT: 'measurement'>,
      'unit_of_measurement': <UnitOfTemperature.CELSIUS: '°C'>,
    }),
    'context': <ANY>,
    'entity_id': 'sensor.henk_skin_temperature',
    'last_changed': <ANY>,
    'last_updated': <ANY>,
    'state': '20',
  })
# ---
# name: test_all_entities.9
  StateSnapshot({
    'attributes': ReadOnlyDict({
      'friendly_name': 'henk Fat ratio',
      'state_class': <SensorStateClass.MEASUREMENT: 'measurement'>,
      'unit_of_measurement': '%',
    }),
    'context': <ANY>,
    'entity_id': 'sensor.henk_fat_ratio',
    'last_changed': <ANY>,
    'last_updated': <ANY>,
    'state': '0.07',
  })
# ---<|MERGE_RESOLUTION|>--- conflicted
+++ resolved
@@ -128,11 +128,7 @@
     'entity_id': 'sensor.henk_vo2_max',
     'last_changed': <ANY>,
     'last_updated': <ANY>,
-<<<<<<< HEAD
-    'state': '9',
-=======
     'state': '100',
->>>>>>> ab29c796
   })
 # ---
 # name: test_all_entities.17
@@ -144,11 +140,7 @@
     'entity_id': 'sensor.henk_vascular_age',
     'last_changed': <ANY>,
     'last_updated': <ANY>,
-<<<<<<< HEAD
-    'state': '5820',
-=======
     'state': '100',
->>>>>>> ab29c796
   })
 # ---
 # name: test_all_entities.18
@@ -163,11 +155,7 @@
     'entity_id': 'sensor.henk_extracellular_water',
     'last_changed': <ANY>,
     'last_updated': <ANY>,
-<<<<<<< HEAD
-    'state': '540',
-=======
     'state': '100',
->>>>>>> ab29c796
   })
 # ---
 # name: test_all_entities.19
@@ -182,11 +170,7 @@
     'entity_id': 'sensor.henk_intracellular_water',
     'last_changed': <ANY>,
     'last_updated': <ANY>,
-<<<<<<< HEAD
-    'state': '1140',
-=======
     'state': '100',
->>>>>>> ab29c796
   })
 # ---
 # name: test_all_entities.2
@@ -214,11 +198,7 @@
     'entity_id': 'sensor.henk_breathing_disturbances_intensity',
     'last_changed': <ANY>,
     'last_updated': <ANY>,
-<<<<<<< HEAD
-    'state': '103',
-=======
     'state': '10',
->>>>>>> ab29c796
   })
 # ---
 # name: test_all_entities.21
@@ -234,11 +214,7 @@
     'entity_id': 'sensor.henk_deep_sleep',
     'last_changed': <ANY>,
     'last_updated': <ANY>,
-<<<<<<< HEAD
-    'state': '120',
-=======
     'state': '26220',
->>>>>>> ab29c796
   })
 # ---
 # name: test_all_entities.22
@@ -254,11 +230,7 @@
     'entity_id': 'sensor.henk_time_to_sleep',
     'last_changed': <ANY>,
     'last_updated': <ANY>,
-<<<<<<< HEAD
-    'state': '70',
-=======
     'state': '780',
->>>>>>> ab29c796
   })
 # ---
 # name: test_all_entities.23
@@ -274,11 +246,7 @@
     'entity_id': 'sensor.henk_time_to_wakeup',
     'last_changed': <ANY>,
     'last_updated': <ANY>,
-<<<<<<< HEAD
-    'state': '10440',
-=======
     'state': '996',
->>>>>>> ab29c796
   })
 # ---
 # name: test_all_entities.24
@@ -293,11 +261,7 @@
     'entity_id': 'sensor.henk_average_heart_rate',
     'last_changed': <ANY>,
     'last_updated': <ANY>,
-<<<<<<< HEAD
-    'state': '2400',
-=======
     'state': '83',
->>>>>>> ab29c796
   })
 # ---
 # name: test_all_entities.25
@@ -359,11 +323,7 @@
     'entity_id': 'sensor.henk_rem_sleep',
     'last_changed': <ANY>,
     'last_updated': <ANY>,
-<<<<<<< HEAD
-    'state': '37',
-=======
     'state': '17280',
->>>>>>> ab29c796
   })
 # ---
 # name: test_all_entities.29
@@ -377,11 +337,7 @@
     'entity_id': 'sensor.henk_average_respiratory_rate',
     'last_changed': <ANY>,
     'last_updated': <ANY>,
-<<<<<<< HEAD
-    'state': '1080',
-=======
     'state': '14',
->>>>>>> ab29c796
   })
 # ---
 # name: test_all_entities.3
@@ -410,11 +366,7 @@
     'entity_id': 'sensor.henk_maximum_respiratory_rate',
     'last_changed': <ANY>,
     'last_updated': <ANY>,
-<<<<<<< HEAD
-    'state': '18',
-=======
     'state': '20',
->>>>>>> ab29c796
   })
 # ---
 # name: test_all_entities.31
@@ -428,11 +380,7 @@
     'entity_id': 'sensor.henk_minimum_respiratory_rate',
     'last_changed': <ANY>,
     'last_updated': <ANY>,
-<<<<<<< HEAD
-    'state': '1',
-=======
     'state': '10',
->>>>>>> ab29c796
   })
 # ---
 # name: test_all_entities.32
@@ -447,11 +395,7 @@
     'entity_id': 'sensor.henk_sleep_score',
     'last_changed': <ANY>,
     'last_updated': <ANY>,
-<<<<<<< HEAD
-    'state': '3060',
-=======
     'state': '90',
->>>>>>> ab29c796
   })
 # ---
 # name: test_all_entities.33
