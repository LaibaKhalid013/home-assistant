--- conflicted
+++ resolved
@@ -1,11 +1,7 @@
 """Tests for config flow."""
 from unittest.mock import patch
 
-<<<<<<< HEAD
-from homeassistant.components.withings.const import CONF_PROFILE, DOMAIN
-=======
 from homeassistant.components.withings.const import DOMAIN, PROFILE
->>>>>>> eb0099de
 from homeassistant.config_entries import SOURCE_USER
 from homeassistant.core import HomeAssistant
 from homeassistant.data_entry_flow import FlowResultType
@@ -25,7 +21,6 @@
     aioclient_mock: AiohttpClientMocker,
 ) -> None:
     """Check full flow."""
-<<<<<<< HEAD
     result = await hass.config_entries.flow.async_init(
         DOMAIN, context={"source": SOURCE_USER}
     )
@@ -72,7 +67,7 @@
         assert result["step_id"] == "profile"
 
         result = await hass.config_entries.flow.async_configure(
-            result["flow_id"], user_input={CONF_PROFILE: "Henk"}
+            result["flow_id"], user_input={PROFILE: "Henk"}
         )
 
     assert len(hass.config_entries.async_entries(DOMAIN)) == 1
@@ -94,12 +89,8 @@
     aioclient_mock: AiohttpClientMocker,
 ) -> None:
     """Test setup a non-unique profile."""
-    config_entry = MockConfigEntry(
-        domain=DOMAIN, data={CONF_PROFILE: "Henk"}, unique_id="0"
-    )
+    config_entry = MockConfigEntry(domain=DOMAIN, data={PROFILE: "Henk"}, unique_id="0")
     config_entry.add_to_hass(hass)
-=======
->>>>>>> eb0099de
     result = await hass.config_entries.flow.async_init(
         DOMAIN, context={"source": SOURCE_USER}
     )
@@ -109,7 +100,6 @@
             "flow_id": result["flow_id"],
             "redirect_uri": "https://example.com/auth/external/callback",
         },
-<<<<<<< HEAD
     )
 
     assert result["type"] == FlowResultType.EXTERNAL_STEP
@@ -144,141 +134,6 @@
     assert result["step_id"] == "profile"
 
     result = await hass.config_entries.flow.async_configure(
-        result["flow_id"], user_input={CONF_PROFILE: "Henk"}
-=======
->>>>>>> eb0099de
-    )
-
-    assert result["type"] == FlowResultType.EXTERNAL_STEP
-    assert result["url"] == (
-        "https://account.withings.com/oauth2_user/authorize2?"
-        f"response_type=code&client_id={CLIENT_ID}&"
-        "redirect_uri=https://example.com/auth/external/callback&"
-        f"state={state}"
-        "&scope=user.info,user.metrics,user.activity,user.sleepevents"
-    )
-
-<<<<<<< HEAD
-    result = await hass.config_entries.flow.async_configure(
-        result["flow_id"], user_input={CONF_PROFILE: "Henk 2"}
-    )
-    assert result["type"] == FlowResultType.CREATE_ENTRY
-    assert result["title"] == "Henk 2"
-    assert "result" in result
-    assert result["result"].unique_id == "10"
-
-=======
-    client = await hass_client_no_auth()
-    resp = await client.get(f"/auth/external/callback?code=abcd&state={state}")
-    assert resp.status == 200
-    assert resp.headers["content-type"] == "text/html; charset=utf-8"
->>>>>>> eb0099de
-
-    aioclient_mock.clear_requests()
-    aioclient_mock.post(
-        "https://wbsapi.withings.net/v2/oauth2",
-        json={
-            "body": {
-                "refresh_token": "mock-refresh-token",
-                "access_token": "mock-access-token",
-                "type": "Bearer",
-                "expires_in": 60,
-                "userid": 600,
-            },
-        },
-    )
-    with patch(
-        "homeassistant.components.withings.async_setup_entry", return_value=True
-    ) as mock_setup:
-        result = await hass.config_entries.flow.async_configure(result["flow_id"])
-        assert result["type"] == FlowResultType.FORM
-        assert result["step_id"] == "profile"
-
-        result = await hass.config_entries.flow.async_configure(
-            result["flow_id"], user_input={PROFILE: "Henk"}
-        )
-
-    assert len(hass.config_entries.async_entries(DOMAIN)) == 1
-    assert len(mock_setup.mock_calls) == 1
-
-    assert result["type"] == FlowResultType.CREATE_ENTRY
-    assert result["title"] == "Henk"
-    assert "result" in result
-    assert result["result"].unique_id == "600"
-    assert "token" in result["result"].data
-    assert result["result"].data["token"]["access_token"] == "mock-access-token"
-    assert result["result"].data["token"]["refresh_token"] == "mock-refresh-token"
-
-
-async def test_config_non_unique_profile(
-    hass: HomeAssistant,
-    hass_client_no_auth: ClientSessionGenerator,
-<<<<<<< HEAD
-    aioclient_mock: AiohttpClientMocker,
-    config_entry: MockConfigEntry,
-    current_request_with_host,
-) -> None:
-    """Test reauth an existing profile re-creates the config entry."""
-    config_entry.add_to_hass(hass)
-
-    config_entry.async_start_reauth(hass)
-    await hass.async_block_till_done()
-
-    flows = hass.config_entries.flow.async_progress()
-    assert len(flows) == 1
-    result = flows[0]
-    assert result["step_id"] == "reauth_confirm"
-
-=======
-    current_request_with_host: None,
-    aioclient_mock: AiohttpClientMocker,
-) -> None:
-    """Test setup a non-unique profile."""
-    config_entry = MockConfigEntry(domain=DOMAIN, data={PROFILE: "Henk"}, unique_id="0")
-    config_entry.add_to_hass(hass)
-    result = await hass.config_entries.flow.async_init(
-        DOMAIN, context={"source": SOURCE_USER}
-    )
-    state = config_entry_oauth2_flow._encode_jwt(
-        hass,
-        {
-            "flow_id": result["flow_id"],
-            "redirect_uri": "https://example.com/auth/external/callback",
-        },
-    )
-
-    assert result["type"] == FlowResultType.EXTERNAL_STEP
-    assert result["url"] == (
-        "https://account.withings.com/oauth2_user/authorize2?"
-        f"response_type=code&client_id={CLIENT_ID}&"
-        "redirect_uri=https://example.com/auth/external/callback&"
-        f"state={state}"
-        "&scope=user.info,user.metrics,user.activity,user.sleepevents"
-    )
-
-    client = await hass_client_no_auth()
-    resp = await client.get(f"/auth/external/callback?code=abcd&state={state}")
-    assert resp.status == 200
-    assert resp.headers["content-type"] == "text/html; charset=utf-8"
-
-    aioclient_mock.clear_requests()
-    aioclient_mock.post(
-        "https://wbsapi.withings.net/v2/oauth2",
-        json={
-            "body": {
-                "refresh_token": "mock-refresh-token",
-                "access_token": "mock-access-token",
-                "type": "Bearer",
-                "expires_in": 60,
-                "userid": 10,
-            },
-        },
-    )
-    result = await hass.config_entries.flow.async_configure(result["flow_id"])
-    assert result["type"] == FlowResultType.FORM
-    assert result["step_id"] == "profile"
-
-    result = await hass.config_entries.flow.async_configure(
         result["flow_id"], user_input={PROFILE: "Henk"}
     )
 
@@ -312,7 +167,6 @@
     result = flows[0]
     assert result["step_id"] == "reauth_confirm"
 
->>>>>>> eb0099de
     result = await hass.config_entries.flow.async_configure(result["flow_id"], {})
     state = config_entry_oauth2_flow._encode_jwt(
         hass,
