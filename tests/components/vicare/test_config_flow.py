--- conflicted
+++ resolved
@@ -88,13 +88,8 @@
         )
         await hass.async_block_till_done()
 
-<<<<<<< HEAD
-    assert result["type"] == FlowResultType.CREATE_ENTRY
-    assert result["title"] == VALID_CONFIG[CONF_USERNAME]
-=======
-    assert result["type"] is FlowResultType.CREATE_ENTRY
-    assert result["title"] == "ViCare"
->>>>>>> 5394a2a3
+    assert result["type"] is FlowResultType.CREATE_ENTRY
+    assert result["title"] == VALID_CONFIG[CONF_USERNAME]
     assert result["data"] == snapshot
     mock_setup_entry.assert_called_once()
 
@@ -178,13 +173,8 @@
         )
         await hass.async_block_till_done()
 
-<<<<<<< HEAD
-    assert result["type"] == FlowResultType.CREATE_ENTRY
-    assert result["title"] == VALID_CONFIG[CONF_USERNAME]
-=======
-    assert result["type"] is FlowResultType.CREATE_ENTRY
-    assert result["title"] == "ViCare"
->>>>>>> 5394a2a3
+    assert result["type"] is FlowResultType.CREATE_ENTRY
+    assert result["title"] == VALID_CONFIG[CONF_USERNAME]
     assert result["data"] == snapshot
     mock_setup_entry.assert_called_once()
 
@@ -204,11 +194,6 @@
         context={"source": SOURCE_DHCP},
         data=DHCP_INFO,
     )
-<<<<<<< HEAD
-=======
-    assert result["type"] is FlowResultType.ABORT
-    assert result["reason"] == "single_instance_allowed"
->>>>>>> 5394a2a3
 
     # test success
     with patch(
@@ -221,7 +206,7 @@
         )
         await hass.async_block_till_done()
 
-    assert result["type"] == FlowResultType.CREATE_ENTRY
+    assert result["type"] is FlowResultType.CREATE_ENTRY
     assert result["title"] == VALID_CONFIG[CONF_USERNAME]
     assert result["data"] == snapshot
     mock_setup_entry.assert_called_once()
@@ -241,7 +226,6 @@
     result = await hass.config_entries.flow.async_init(
         DOMAIN, context={"source": SOURCE_USER}
     )
-<<<<<<< HEAD
     # test success
     with patch(
         f"{MODULE}.config_flow.vicare_login",
@@ -253,11 +237,7 @@
         )
         await hass.async_block_till_done()
 
-    assert result["type"] == FlowResultType.CREATE_ENTRY
-    assert result["title"] == VALID_CONFIG[CONF_USERNAME]
-    assert result["data"] == snapshot
-    mock_setup_entry.assert_called_once()
-=======
-    assert result["type"] is FlowResultType.ABORT
-    assert result["reason"] == "single_instance_allowed"
->>>>>>> 5394a2a3
+    assert result["type"] is FlowResultType.CREATE_ENTRY
+    assert result["title"] == VALID_CONFIG[CONF_USERNAME]
+    assert result["data"] == snapshot
+    mock_setup_entry.assert_called_once()