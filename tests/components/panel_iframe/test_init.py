"""The tests for the panel_iframe component."""

from typing import Any

import pytest

from homeassistant.components.panel_iframe import DOMAIN
from homeassistant.core import HomeAssistant
from homeassistant.helpers import issue_registry as ir
from homeassistant.setup import async_setup_component

from tests.typing import WebSocketGenerator

TEST_CONFIG = {
    "router": {
        "icon": "mdi:network-wireless",
        "title": "Router",
        "url": "http://192.168.1.1",
        "require_admin": True,
    },
    "weather": {
        "icon": "mdi:weather",
        "title": "Weather",
        "url": "https://www.wunderground.com/us/ca/san-diego",
        "require_admin": True,
    },
    "api": {"icon": "mdi:weather", "title": "Api", "url": "/api"},
    "ftp": {
        "icon": "mdi:weather",
        "title": "FTP",
        "url": "ftp://some/ftp",
    },
}


@pytest.mark.parametrize(
    "config_to_try",
    [
        {"invalid space": {"url": "https://home-assistant.io"}},
        {"router": {"url": "not-a-url"}},
    ],
)
async def test_wrong_config(hass: HomeAssistant, config_to_try) -> None:
    """Test setup with wrong configuration."""
    assert not await async_setup_component(
        hass, "panel_iframe", {"panel_iframe": config_to_try}
    )


async def test_import_config(
    hass: HomeAssistant,
    hass_storage: dict[str, Any],
    hass_ws_client: WebSocketGenerator,
) -> None:
    """Test import config."""
    client = await hass_ws_client(hass)

    assert await async_setup_component(
        hass,
        "panel_iframe",
        {"panel_iframe": TEST_CONFIG},
    )

    # List dashboards
    await client.send_json_auto_id({"type": "lovelace/dashboards/list"})
    response = await client.receive_json()
    assert response["success"]
    assert response["result"] == [
        {
<<<<<<< HEAD
            "panel_iframe": {
                "router": {
                    "icon": "mdi:network-wireless",
                    "title": "Router",
                    "url": "http://192.168.1.1",
                    "require_admin": True,
                },
                "weather": {
                    "icon": "mdi:weather",
                    "title": "Weather",
                    "url": "https://www.wunderground.com/us/ca/san-diego",
                    "require_admin": True,
                },
                "api": {"icon": "mdi:weather", "title": "Api", "url": "/api"},
                "ftp": {
                    "icon": "mdi:weather",
                    "title": "FTP",
                    "url": "ftp://some/ftp",
                },
                "webusb": {
                    "icon": "mdi:network-wireless",
                    "title": "WebUSB",
                    "url": "http://192.168.1.1",
                    "require_admin": True,
                    "allow": "usb"
                },
            }
=======
            "icon": "mdi:network-wireless",
            "id": "router",
            "mode": "storage",
            "require_admin": True,
            "show_in_sidebar": True,
            "title": "Router",
            "url_path": "router",
>>>>>>> e403b50d
        },
        {
            "icon": "mdi:weather",
            "id": "weather",
            "mode": "storage",
            "require_admin": True,
            "show_in_sidebar": True,
            "title": "Weather",
            "url_path": "weather",
        },
        {
            "icon": "mdi:weather",
            "id": "api",
            "mode": "storage",
            "require_admin": False,
            "show_in_sidebar": True,
            "title": "Api",
            "url_path": "api",
        },
        {
            "icon": "mdi:weather",
            "id": "ftp",
            "mode": "storage",
            "require_admin": False,
            "show_in_sidebar": True,
            "title": "FTP",
            "url_path": "ftp",
        },
    ]

    for url_path in ["api", "ftp", "router", "weather"]:
        await client.send_json_auto_id(
            {"type": "lovelace/config", "url_path": url_path}
        )
        response = await client.receive_json()
        assert response["success"]
        assert response["result"] == {
            "strategy": {"type": "iframe", "url": TEST_CONFIG[url_path]["url"]}
        }

<<<<<<< HEAD
    assert panels.get("router").to_response() == {
        "component_name": "iframe",
        "config": {"url": "http://192.168.1.1"},
        "config_panel_domain": None,
        "icon": "mdi:network-wireless",
        "title": "Router",
        "url_path": "router",
        "require_admin": True,
        "allow": "fullscreen"
    }

    assert panels.get("webusb").to_response() == {
        "component_name": "iframe",
        "config": {"url": "http://192.168.1.1"},
        "config_panel_domain": None,
        "icon": "mdi:network-wireless",
        "title": "WebUSB",
        "url_path": "webusb",
        "require_admin": True,
        "allow": "usb"
    }

    assert panels.get("weather").to_response() == {
        "component_name": "iframe",
        "config": {"url": "https://www.wunderground.com/us/ca/san-diego"},
        "config_panel_domain": None,
        "icon": "mdi:weather",
        "title": "Weather",
        "url_path": "weather",
        "require_admin": True,
        "allow": "fullscreen"
    }

    assert panels.get("api").to_response() == {
        "component_name": "iframe",
        "config": {"url": "/api"},
        "config_panel_domain": None,
        "icon": "mdi:weather",
        "title": "Api",
        "url_path": "api",
        "require_admin": False,
        "allow": "fullscreen"
    }

    assert panels.get("ftp").to_response() == {
        "component_name": "iframe",
        "config": {"url": "ftp://some/ftp"},
        "config_panel_domain": None,
        "icon": "mdi:weather",
        "title": "FTP",
        "url_path": "ftp",
        "require_admin": False,
        "allow": "fullscreen"
    }
=======
    assert hass_storage[DOMAIN]["data"] == {"migrated": True}


async def test_import_config_once(
    hass: HomeAssistant,
    hass_storage: dict[str, Any],
    hass_ws_client: WebSocketGenerator,
) -> None:
    """Test import config only happens once."""
    client = await hass_ws_client(hass)

    hass_storage[DOMAIN] = {
        "version": 1,
        "minor_version": 1,
        "key": "map",
        "data": {"migrated": True},
    }

    assert await async_setup_component(
        hass,
        "panel_iframe",
        {"panel_iframe": TEST_CONFIG},
    )

    # List dashboards
    await client.send_json_auto_id({"type": "lovelace/dashboards/list"})
    response = await client.receive_json()
    assert response["success"]
    assert response["result"] == []


async def test_create_issue_when_manually_configured(hass: HomeAssistant) -> None:
    """Test creating issue registry issues."""
    assert await async_setup_component(hass, DOMAIN, {DOMAIN: {}})

    issue_registry = ir.async_get(hass)
    assert issue_registry.async_get_issue(DOMAIN, "deprecated_yaml")
>>>>>>> e403b50d
<|MERGE_RESOLUTION|>--- conflicted
+++ resolved
@@ -67,35 +67,6 @@
     assert response["success"]
     assert response["result"] == [
         {
-<<<<<<< HEAD
-            "panel_iframe": {
-                "router": {
-                    "icon": "mdi:network-wireless",
-                    "title": "Router",
-                    "url": "http://192.168.1.1",
-                    "require_admin": True,
-                },
-                "weather": {
-                    "icon": "mdi:weather",
-                    "title": "Weather",
-                    "url": "https://www.wunderground.com/us/ca/san-diego",
-                    "require_admin": True,
-                },
-                "api": {"icon": "mdi:weather", "title": "Api", "url": "/api"},
-                "ftp": {
-                    "icon": "mdi:weather",
-                    "title": "FTP",
-                    "url": "ftp://some/ftp",
-                },
-                "webusb": {
-                    "icon": "mdi:network-wireless",
-                    "title": "WebUSB",
-                    "url": "http://192.168.1.1",
-                    "require_admin": True,
-                    "allow": "usb"
-                },
-            }
-=======
             "icon": "mdi:network-wireless",
             "id": "router",
             "mode": "storage",
@@ -103,7 +74,6 @@
             "show_in_sidebar": True,
             "title": "Router",
             "url_path": "router",
->>>>>>> e403b50d
         },
         {
             "icon": "mdi:weather",
@@ -144,62 +114,6 @@
             "strategy": {"type": "iframe", "url": TEST_CONFIG[url_path]["url"]}
         }
 
-<<<<<<< HEAD
-    assert panels.get("router").to_response() == {
-        "component_name": "iframe",
-        "config": {"url": "http://192.168.1.1"},
-        "config_panel_domain": None,
-        "icon": "mdi:network-wireless",
-        "title": "Router",
-        "url_path": "router",
-        "require_admin": True,
-        "allow": "fullscreen"
-    }
-
-    assert panels.get("webusb").to_response() == {
-        "component_name": "iframe",
-        "config": {"url": "http://192.168.1.1"},
-        "config_panel_domain": None,
-        "icon": "mdi:network-wireless",
-        "title": "WebUSB",
-        "url_path": "webusb",
-        "require_admin": True,
-        "allow": "usb"
-    }
-
-    assert panels.get("weather").to_response() == {
-        "component_name": "iframe",
-        "config": {"url": "https://www.wunderground.com/us/ca/san-diego"},
-        "config_panel_domain": None,
-        "icon": "mdi:weather",
-        "title": "Weather",
-        "url_path": "weather",
-        "require_admin": True,
-        "allow": "fullscreen"
-    }
-
-    assert panels.get("api").to_response() == {
-        "component_name": "iframe",
-        "config": {"url": "/api"},
-        "config_panel_domain": None,
-        "icon": "mdi:weather",
-        "title": "Api",
-        "url_path": "api",
-        "require_admin": False,
-        "allow": "fullscreen"
-    }
-
-    assert panels.get("ftp").to_response() == {
-        "component_name": "iframe",
-        "config": {"url": "ftp://some/ftp"},
-        "config_panel_domain": None,
-        "icon": "mdi:weather",
-        "title": "FTP",
-        "url_path": "ftp",
-        "require_admin": False,
-        "allow": "fullscreen"
-    }
-=======
     assert hass_storage[DOMAIN]["data"] == {"migrated": True}
 
 
@@ -236,5 +150,4 @@
     assert await async_setup_component(hass, DOMAIN, {DOMAIN: {}})
 
     issue_registry = ir.async_get(hass)
-    assert issue_registry.async_get_issue(DOMAIN, "deprecated_yaml")
->>>>>>> e403b50d
+    assert issue_registry.async_get_issue(DOMAIN, "deprecated_yaml")