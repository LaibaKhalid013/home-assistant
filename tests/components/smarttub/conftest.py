"""Common fixtures for smarttub tests."""

from unittest.mock import create_autospec, patch

import pytest
import smarttub

from homeassistant.components.smarttub.const import DOMAIN
from homeassistant.const import CONF_EMAIL, CONF_PASSWORD
from homeassistant.setup import async_setup_component

from tests.common import MockConfigEntry


@pytest.fixture
def config_data():
    """Provide configuration data for tests."""
    return {CONF_EMAIL: "test-email", CONF_PASSWORD: "test-password"}


@pytest.fixture
def config_entry(config_data):
    """Create a mock config entry."""
    return MockConfigEntry(
        domain=DOMAIN,
        data=config_data,
        options={},
    )


@pytest.fixture
async def setup_component(hass):
    """Set up the component."""
    assert await async_setup_component(hass, DOMAIN, {}) is True


@pytest.fixture(name="spa")
def mock_spa():
    """Mock a smarttub.Spa."""

    mock_spa = create_autospec(smarttub.Spa, instance=True)
    mock_spa.id = "mockspa1"
    mock_spa.brand = "mockbrand1"
    mock_spa.model = "mockmodel1"
<<<<<<< HEAD
    mock_spa.get_status.return_value = smarttub.SpaState(
        mock_spa,
        **{
            "setTemperature": 39,
            "water": {"temperature": 38},
            "heater": "ON",
            "state": "NORMAL",
            "primaryFiltration": {
                "cycle": 1,
                "duration": 4,
                "lastUpdated": "2021-01-20T11:38:57.014Z",
                "mode": "NORMAL",
                "startHour": 2,
                "status": "INACTIVE",
            },
            "secondaryFiltration": {
                "lastUpdated": "2020-07-09T19:39:52.961Z",
                "mode": "AWAY",
                "status": "INACTIVE",
            },
            "flowSwitch": "OPEN",
            "ozone": "OFF",
            "uv": "OFF",
            "blowoutCycle": "INACTIVE",
            "cleanupCycle": "INACTIVE",
        },
    )
=======
    mock_spa.get_status.return_value = {
        "setTemperature": 39,
        "water": {"temperature": 38},
        "heater": "ON",
        "heatMode": "AUTO",
        "state": "NORMAL",
        "primaryFiltration": {
            "cycle": 1,
            "duration": 4,
            "lastUpdated": "2021-01-20T11:38:57.014Z",
            "mode": "NORMAL",
            "startHour": 2,
            "status": "INACTIVE",
        },
        "secondaryFiltration": {
            "lastUpdated": "2020-07-09T19:39:52.961Z",
            "mode": "AWAY",
            "status": "INACTIVE",
        },
        "flowSwitch": "OPEN",
        "ozone": "OFF",
        "uv": "OFF",
        "blowoutCycle": "INACTIVE",
        "cleanupCycle": "INACTIVE",
    }
>>>>>>> 97a1b233

    mock_circulation_pump = create_autospec(smarttub.SpaPump, instance=True)
    mock_circulation_pump.id = "CP"
    mock_circulation_pump.spa = mock_spa
    mock_circulation_pump.state = smarttub.SpaPump.PumpState.OFF
    mock_circulation_pump.type = smarttub.SpaPump.PumpType.CIRCULATION

    mock_jet_off = create_autospec(smarttub.SpaPump, instance=True)
    mock_jet_off.id = "P1"
    mock_jet_off.spa = mock_spa
    mock_jet_off.state = smarttub.SpaPump.PumpState.OFF
    mock_jet_off.type = smarttub.SpaPump.PumpType.JET

    mock_jet_on = create_autospec(smarttub.SpaPump, instance=True)
    mock_jet_on.id = "P2"
    mock_jet_on.spa = mock_spa
    mock_jet_on.state = smarttub.SpaPump.PumpState.HIGH
    mock_jet_on.type = smarttub.SpaPump.PumpType.JET

    mock_spa.get_pumps.return_value = [mock_circulation_pump, mock_jet_off, mock_jet_on]

    mock_light_off = create_autospec(smarttub.SpaLight, instance=True)
    mock_light_off.spa = mock_spa
    mock_light_off.zone = 1
    mock_light_off.intensity = 0
    mock_light_off.mode = smarttub.SpaLight.LightMode.OFF

    mock_light_on = create_autospec(smarttub.SpaLight, instance=True)
    mock_light_on.spa = mock_spa
    mock_light_on.zone = 2
    mock_light_on.intensity = 50
    mock_light_on.mode = smarttub.SpaLight.LightMode.PURPLE

    mock_spa.get_lights.return_value = [mock_light_off, mock_light_on]

    return mock_spa


@pytest.fixture(name="account")
def mock_account(spa):
    """Mock a SmartTub.Account."""

    mock_account = create_autospec(smarttub.Account, instance=True)
    mock_account.id = "mockaccount1"
    mock_account.get_spas.return_value = [spa]
    return mock_account


@pytest.fixture(name="smarttub_api", autouse=True)
def mock_api(account, spa):
    """Mock the SmartTub API."""

    with patch(
        "homeassistant.components.smarttub.controller.SmartTub",
        autospec=True,
    ) as api_class_mock:
        api_mock = api_class_mock.return_value
        api_mock.get_account.return_value = account
        yield api_mock


@pytest.fixture
async def setup_entry(hass, config_entry):
    """Initialize the config entry."""
    config_entry.add_to_hass(hass)
    await hass.config_entries.async_setup(config_entry.entry_id)
    await hass.async_block_till_done()<|MERGE_RESOLUTION|>--- conflicted
+++ resolved
@@ -42,13 +42,13 @@
     mock_spa.id = "mockspa1"
     mock_spa.brand = "mockbrand1"
     mock_spa.model = "mockmodel1"
-<<<<<<< HEAD
     mock_spa.get_status.return_value = smarttub.SpaState(
         mock_spa,
         **{
             "setTemperature": 39,
             "water": {"temperature": 38},
             "heater": "ON",
+            "heatMode": "AUTO",
             "state": "NORMAL",
             "primaryFiltration": {
                 "cycle": 1,
@@ -70,33 +70,6 @@
             "cleanupCycle": "INACTIVE",
         },
     )
-=======
-    mock_spa.get_status.return_value = {
-        "setTemperature": 39,
-        "water": {"temperature": 38},
-        "heater": "ON",
-        "heatMode": "AUTO",
-        "state": "NORMAL",
-        "primaryFiltration": {
-            "cycle": 1,
-            "duration": 4,
-            "lastUpdated": "2021-01-20T11:38:57.014Z",
-            "mode": "NORMAL",
-            "startHour": 2,
-            "status": "INACTIVE",
-        },
-        "secondaryFiltration": {
-            "lastUpdated": "2020-07-09T19:39:52.961Z",
-            "mode": "AWAY",
-            "status": "INACTIVE",
-        },
-        "flowSwitch": "OPEN",
-        "ozone": "OFF",
-        "uv": "OFF",
-        "blowoutCycle": "INACTIVE",
-        "cleanupCycle": "INACTIVE",
-    }
->>>>>>> 97a1b233
 
     mock_circulation_pump = create_autospec(smarttub.SpaPump, instance=True)
     mock_circulation_pump.id = "CP"
