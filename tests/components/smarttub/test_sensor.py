"""Test the SmartTub sensor platform."""

from . import trigger_update


async def test_sensors(spa, setup_entry, hass):
    """Test the sensors."""

    entity_id = f"sensor.{spa.brand}_{spa.model}_state"
    state = hass.states.get(entity_id)
    assert state is not None
    assert state.state == "normal"

    spa.get_status.return_value.state = "BAD"
    await trigger_update(hass)
    state = hass.states.get(entity_id)
    assert state is not None
    assert state.state == "bad"

    entity_id = f"sensor.{spa.brand}_{spa.model}_flow_switch"
    state = hass.states.get(entity_id)
    assert state is not None
    assert state.state == "open"

    entity_id = f"sensor.{spa.brand}_{spa.model}_ozone"
    state = hass.states.get(entity_id)
    assert state is not None
    assert state.state == "off"

    entity_id = f"sensor.{spa.brand}_{spa.model}_blowout_cycle"
    state = hass.states.get(entity_id)
    assert state is not None
    assert state.state == "inactive"

    entity_id = f"sensor.{spa.brand}_{spa.model}_cleanup_cycle"
    state = hass.states.get(entity_id)
    assert state is not None
    assert state.state == "inactive"

    entity_id = f"sensor.{spa.brand}_{spa.model}_primary_filtration_cycle"
    state = hass.states.get(entity_id)
    assert state is not None
    assert state.state == "inactive"
    assert state.attributes["duration"] == 4
    assert state.attributes["last_updated"] is not None
    assert state.attributes["mode"] == "normal"
    assert state.attributes["start_hour"] == 2

    entity_id = f"sensor.{spa.brand}_{spa.model}_secondary_filtration_cycle"
    state = hass.states.get(entity_id)
    assert state is not None
    assert state.state == "inactive"
    assert state.attributes["last_updated"] is not None
<<<<<<< HEAD
    assert state.attributes["mode"] == "away"

    # TODO: other sensors
=======
    assert state.attributes["mode"] == "away"
>>>>>>> f23d4c84
<|MERGE_RESOLUTION|>--- conflicted
+++ resolved
@@ -51,10 +51,4 @@
     assert state is not None
     assert state.state == "inactive"
     assert state.attributes["last_updated"] is not None
-<<<<<<< HEAD
-    assert state.attributes["mode"] == "away"
-
-    # TODO: other sensors
-=======
-    assert state.attributes["mode"] == "away"
->>>>>>> f23d4c84
+    assert state.attributes["mode"] == "away"