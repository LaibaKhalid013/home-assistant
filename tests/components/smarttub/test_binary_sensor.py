"""Test the SmartTub binary sensor platform."""
from datetime import datetime
from unittest.mock import create_autospec

import pytest
import smarttub

from homeassistant.components.binary_sensor import STATE_OFF, STATE_ON


async def test_binary_sensors(spa, setup_entry, hass):
    """Test simple binary sensors."""

    entity_id = f"binary_sensor.{spa.brand}_{spa.model}_online"
    state = hass.states.get(entity_id)
    # disabled by default
    assert state is None

    entity_id = f"binary_sensor.{spa.brand}_{spa.model}_error"
    state = hass.states.get(entity_id)
    assert state is not None
    assert state.state == STATE_OFF


async def test_reminders(spa, setup_entry, hass):
    """Test the reminder sensor."""

    entity_id = f"binary_sensor.{spa.brand}_{spa.model}_myfilter_reminder"
    state = hass.states.get(entity_id)
    assert state is not None
    assert state.state == STATE_OFF
    assert state.attributes["snoozed"] is False


<<<<<<< HEAD
=======
@pytest.fixture
def mock_error(spa):
    """Mock error."""
    error = create_autospec(smarttub.SpaError, instance=True)
    error.code = 11
    error.title = "Flow Switch Stuck Open"
    error.description = None
    error.active = True
    error.created_at = datetime.now()
    error.updated_at = datetime.now()
    error.error_type = "TUB_ERROR"
    return error


async def test_error(spa, hass, config_entry, mock_error):
    """Test the error sensor."""

    spa.get_errors.return_value = [mock_error]

    config_entry.add_to_hass(hass)
    await hass.config_entries.async_setup(config_entry.entry_id)
    await hass.async_block_till_done()

    entity_id = f"binary_sensor.{spa.brand}_{spa.model}_error"
    state = hass.states.get(entity_id)
    assert state is not None

    assert state.state == STATE_ON
    assert state.attributes["error_code"] == 11


>>>>>>> 720d556a
async def test_snooze(spa, setup_entry, hass):
    """Test snoozing a reminder."""

    entity_id = f"binary_sensor.{spa.brand}_{spa.model}_myfilter_reminder"
    reminder = spa.get_reminders.return_value[0]
    days = 30

    await hass.services.async_call(
        "smarttub",
        "snooze_reminder",
        {
            "entity_id": entity_id,
            "days": 30,
        },
        blocking=True,
    )

    reminder.snooze.assert_called_with(days)<|MERGE_RESOLUTION|>--- conflicted
+++ resolved
@@ -32,8 +32,6 @@
     assert state.attributes["snoozed"] is False
 
 
-<<<<<<< HEAD
-=======
 @pytest.fixture
 def mock_error(spa):
     """Mock error."""
@@ -65,7 +63,6 @@
     assert state.attributes["error_code"] == 11
 
 
->>>>>>> 720d556a
 async def test_snooze(spa, setup_entry, hass):
     """Test snoozing a reminder."""
 
