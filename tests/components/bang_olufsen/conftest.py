"""Test fixtures for bang_olufsen."""

from collections.abc import Generator
from unittest.mock import AsyncMock, Mock, patch

from mozart_api.models import (
    Action,
    BeolinkPeer,
    ContentItem,
    PlaybackContentMetadata,
    PlaybackProgress,
    PlaybackState,
    ProductState,
    RemoteMenuItem,
    RenderingState,
    SoftwareUpdateState,
    SoftwareUpdateStatus,
    Source,
    SourceArray,
    SourceTypeEnum,
    VolumeState,
)
import pytest

from homeassistant.components.bang_olufsen.const import DOMAIN
from homeassistant.core import HomeAssistant

from .const import (
    TEST_DATA_CREATE_ENTRY,
    TEST_DATA_CREATE_ENTRY_2,
    TEST_FRIENDLY_NAME,
    TEST_FRIENDLY_NAME_2,
    TEST_FRIENDLY_NAME_3,
    TEST_JID_1,
    TEST_JID_2,
    TEST_JID_3,
    TEST_NAME,
    TEST_NAME_2,
    TEST_SERIAL_NUMBER,
    TEST_SERIAL_NUMBER_2,
)

from tests.common import MockConfigEntry


@pytest.fixture
def mock_config_entry() -> MockConfigEntry:
    """Mock config entry."""
    return MockConfigEntry(
        domain=DOMAIN,
        unique_id=TEST_SERIAL_NUMBER,
        data=TEST_DATA_CREATE_ENTRY,
        title=TEST_NAME,
    )


@pytest.fixture
<<<<<<< HEAD
def mock_config_entry_2():
=======
def mock_config_entry_2() -> MockConfigEntry:
>>>>>>> 3601c531
    """Mock config entry."""
    return MockConfigEntry(
        domain=DOMAIN,
        unique_id=TEST_SERIAL_NUMBER_2,
        data=TEST_DATA_CREATE_ENTRY_2,
        title=TEST_NAME_2,
    )


@pytest.fixture
<<<<<<< HEAD
async def mock_media_player(hass: HomeAssistant, mock_config_entry, mock_mozart_client):
=======
async def mock_media_player(
    hass: HomeAssistant,
    mock_config_entry: MockConfigEntry,
    mock_mozart_client: AsyncMock,
) -> None:
>>>>>>> 3601c531
    """Mock media_player entity."""

    mock_config_entry.add_to_hass(hass)
    await hass.config_entries.async_setup(mock_config_entry.entry_id)


@pytest.fixture
def mock_mozart_client() -> Generator[AsyncMock]:
    """Mock MozartClient."""
    with (
        patch(
            "homeassistant.components.bang_olufsen.MozartClient", autospec=True
        ) as mock_client,
        patch(
            "homeassistant.components.bang_olufsen.config_flow.MozartClient",
            new=mock_client,
        ),
    ):
        client = mock_client.return_value

        # REST API client methods
        client.get_beolink_self = AsyncMock()
        client.get_beolink_self.return_value = BeolinkPeer(
            friendly_name=TEST_FRIENDLY_NAME, jid=TEST_JID_1
        )
        client.get_softwareupdate_status = AsyncMock()
        client.get_softwareupdate_status.return_value = SoftwareUpdateStatus(
            software_version="1.0.0", state=SoftwareUpdateState()
        )
        client.get_product_state = AsyncMock()
        client.get_product_state.return_value = ProductState(
            volume=VolumeState(),
            playback=PlaybackState(
                metadata=PlaybackContentMetadata(),
                progress=PlaybackProgress(),
                source=Source(),
                state=RenderingState(value="started"),
            ),
        )
        client.get_available_sources = AsyncMock()
        client.get_available_sources.return_value = SourceArray(
            items=[
                # Is in the HIDDEN_SOURCE_IDS constant, so should not be user selectable
                Source(
                    name="AirPlay",
                    id="airPlay",
                    is_enabled=True,
                    is_multiroom_available=False,
                ),
                # The only available beolink source
                Source(
                    name="Tidal",
                    id="tidal",
                    is_enabled=True,
                    is_multiroom_available=True,
                ),
                Source(
                    name="Line-In",
                    id="lineIn",
                    is_enabled=True,
                    is_multiroom_available=False,
                ),
                # Is disabled, so should not be user selectable
                Source(
                    name="Powerlink",
                    id="pl",
                    is_enabled=False,
                ),
            ]
        )
        client.get_remote_menu = AsyncMock()
        client.get_remote_menu.return_value = {
            # Music category, so shouldn't be included in video sources
            "b355888b-2cde-5f94-8592-d47b71d52a27": RemoteMenuItem(
                action_list=[
                    Action(
                        button_name=None,
                        content_id="netRadio://6629967157728971",
                        deezer_user_id=None,
                        gain_db=None,
                        listening_mode_id=None,
                        preset_key=None,
                        queue_item=None,
                        queue_settings=None,
                        radio_station_id=None,
                        source=None,
                        speaker_group_id=None,
                        stand_position=None,
                        stop_duration=None,
                        tone_name=None,
                        type="triggerContent",
                        volume_level=None,
                    )
                ],
                scene_list=None,
                disabled=None,
                dynamic_list=None,
                first_child_menu_item_id=None,
                label="Yle Radio Suomi Helsinki",
                next_sibling_menu_item_id="0b4552f8-7ac6-5046-9d44-5410a815b8d6",
                parent_menu_item_id="eee0c2d0-2b3a-4899-a708-658475c38926",
                available=None,
                content=ContentItem(
                    categories=["music"],
                    content_uri="netRadio://6629967157728971",
                    label="Yle Radio Suomi Helsinki",
                    source=SourceTypeEnum(value="netRadio"),
                ),
                fixed=True,
                id="b355888b-2cde-5f94-8592-d47b71d52a27",
            ),
            # Has "hdmi" as category, so should be included in video sources
            "b6591565-80f4-4356-bcd9-c92ca247f0a9": RemoteMenuItem(
                action_list=[
                    Action(
                        button_name=None,
                        content_id="tv://hdmi_1",
                        deezer_user_id=None,
                        gain_db=None,
                        listening_mode_id=None,
                        preset_key=None,
                        queue_item=None,
                        queue_settings=None,
                        radio_station_id=None,
                        source=None,
                        speaker_group_id=None,
                        stand_position=None,
                        stop_duration=None,
                        tone_name=None,
                        type="triggerContent",
                        volume_level=None,
                    )
                ],
                scene_list=None,
                disabled=False,
                dynamic_list="none",
                first_child_menu_item_id=None,
                label="HDMI A",
                next_sibling_menu_item_id="0ba98974-7b1f-40dc-bc48-fbacbb0f1793",
                parent_menu_item_id="b66c835b-6b98-4400-8f84-6348043792c7",
                available=True,
                content=ContentItem(
                    categories=["hdmi"],
                    content_uri="tv://hdmi_1",
                    label="HDMI A",
                    source=SourceTypeEnum(value="tv"),
                ),
                fixed=False,
                id="b6591565-80f4-4356-bcd9-c92ca247f0a9",
            ),
            # The parent remote menu item. Has the TV label and should therefore not be included in video sources
            "b66c835b-6b98-4400-8f84-6348043792c7": RemoteMenuItem(
                action_list=[],
                scene_list=None,
                disabled=False,
                dynamic_list="none",
                first_child_menu_item_id="b6591565-80f4-4356-bcd9-c92ca247f0a9",
                label="TV",
                next_sibling_menu_item_id="0c4547fe-d3cc-4348-a425-473595b8c9fb",
                parent_menu_item_id=None,
                available=True,
                content=None,
                fixed=True,
                id="b66c835b-6b98-4400-8f84-6348043792c7",
            ),
            # Has an empty content, so should not be included
            "64c9da45-3682-44a4-8030-09ed3ef44160": RemoteMenuItem(
                action_list=[],
                scene_list=None,
                disabled=False,
                dynamic_list="none",
                first_child_menu_item_id=None,
                label="ListeningPosition",
                next_sibling_menu_item_id=None,
                parent_menu_item_id="0c4547fe-d3cc-4348-a425-473595b8c9fb",
                available=True,
                content=None,
                fixed=True,
                id="64c9da45-3682-44a4-8030-09ed3ef44160",
            ),
        }
        client.get_beolink_peers = AsyncMock()
        client.get_beolink_peers.return_value = [
            BeolinkPeer(friendly_name=TEST_FRIENDLY_NAME_2, jid=TEST_JID_2),
            BeolinkPeer(friendly_name=TEST_FRIENDLY_NAME_3, jid=TEST_JID_3),
        ]
        client.get_beolink_listeners = AsyncMock()
        client.get_beolink_listeners.return_value = [
            BeolinkPeer(friendly_name=TEST_FRIENDLY_NAME_2, jid=TEST_JID_2),
            BeolinkPeer(friendly_name=TEST_FRIENDLY_NAME_3, jid=TEST_JID_3),
        ]

        client.post_standby = AsyncMock()
        client.set_current_volume_level = AsyncMock()
        client.set_volume_mute = AsyncMock()
        client.post_playback_command = AsyncMock()
        client.seek_to_position = AsyncMock()
        client.post_clear_queue = AsyncMock()
        client.post_overlay_play = AsyncMock()
        client.post_uri_source = AsyncMock()
        client.run_provided_scene = AsyncMock()
        client.activate_preset = AsyncMock()
        client.start_deezer_flow = AsyncMock()
        client.add_to_queue = AsyncMock()
        client.post_remote_trigger = AsyncMock()
        client.set_active_source = AsyncMock()
        client.post_beolink_expand = AsyncMock()
        client.join_beolink_peer = AsyncMock()
        client.post_beolink_unexpand = AsyncMock()
        client.post_beolink_leave = AsyncMock()
        client.post_beolink_allstandby = AsyncMock()
        client.join_latest_beolink_experience = AsyncMock()

        # Non-REST API client methods
        client.check_device_connection = AsyncMock()
        client.close_api_client = AsyncMock()

        # WebSocket listener
        client.connect_notifications = AsyncMock()
        client.disconnect_notifications = Mock()
        client.websocket_connected = False

        yield client


@pytest.fixture
def mock_setup_entry() -> Generator[AsyncMock]:
    """Mock successful setup entry."""
    with patch(
        "homeassistant.components.bang_olufsen.async_setup_entry", return_value=True
    ) as mock_setup_entry:
        yield mock_setup_entry<|MERGE_RESOLUTION|>--- conflicted
+++ resolved
@@ -55,11 +55,7 @@
 
 
 @pytest.fixture
-<<<<<<< HEAD
-def mock_config_entry_2():
-=======
 def mock_config_entry_2() -> MockConfigEntry:
->>>>>>> 3601c531
     """Mock config entry."""
     return MockConfigEntry(
         domain=DOMAIN,
@@ -70,15 +66,11 @@
 
 
 @pytest.fixture
-<<<<<<< HEAD
-async def mock_media_player(hass: HomeAssistant, mock_config_entry, mock_mozart_client):
-=======
 async def mock_media_player(
     hass: HomeAssistant,
     mock_config_entry: MockConfigEntry,
     mock_mozart_client: AsyncMock,
 ) -> None:
->>>>>>> 3601c531
     """Mock media_player entity."""
 
     mock_config_entry.add_to_hass(hass)
