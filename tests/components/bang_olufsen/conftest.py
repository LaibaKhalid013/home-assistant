"""Test fixtures for bang_olufsen."""

from collections.abc import Generator
from unittest.mock import AsyncMock, Mock, patch

from mozart_api.models import (
    Action,
    BeolinkPeer,
    ContentItem,
<<<<<<< HEAD
    PairedRemoteResponse,
=======
    ListeningMode,
    ListeningModeFeatures,
    ListeningModeRef,
    ListeningModeTrigger,
>>>>>>> bb29c7a0
    PlaybackContentMetadata,
    PlaybackProgress,
    PlaybackState,
    ProductState,
    RemoteMenuItem,
    RenderingState,
    SoftwareUpdateState,
    SoftwareUpdateStatus,
    Source,
    SourceArray,
    SourceTypeEnum,
    VolumeState,
)
import pytest

from homeassistant.components.bang_olufsen.const import DOMAIN
from homeassistant.core import HomeAssistant

from .const import (
    TEST_DATA_CREATE_ENTRY,
    TEST_DATA_CREATE_ENTRY_2,
    TEST_FRIENDLY_NAME,
    TEST_FRIENDLY_NAME_2,
    TEST_FRIENDLY_NAME_3,
    TEST_JID_1,
    TEST_JID_2,
    TEST_JID_3,
    TEST_NAME,
    TEST_NAME_2,
    TEST_SERIAL_NUMBER,
    TEST_SERIAL_NUMBER_2,
    TEST_SOUND_MODE,
    TEST_SOUND_MODE_2,
    TEST_SOUND_MODE_NAME,
)

from tests.common import MockConfigEntry


@pytest.fixture
def mock_config_entry() -> MockConfigEntry:
    """Mock config entry."""
    return MockConfigEntry(
        domain=DOMAIN,
        unique_id=TEST_SERIAL_NUMBER,
        data=TEST_DATA_CREATE_ENTRY,
        title=TEST_NAME,
    )


@pytest.fixture
def mock_config_entry_2() -> MockConfigEntry:
    """Mock config entry."""
    return MockConfigEntry(
        domain=DOMAIN,
        unique_id=TEST_SERIAL_NUMBER_2,
        data=TEST_DATA_CREATE_ENTRY_2,
        title=TEST_NAME_2,
    )


@pytest.fixture
async def mock_media_player(
    hass: HomeAssistant,
    mock_config_entry: MockConfigEntry,
    mock_mozart_client: AsyncMock,
) -> None:
    """Mock media_player entity."""

    mock_config_entry.add_to_hass(hass)
    await hass.config_entries.async_setup(mock_config_entry.entry_id)


@pytest.fixture
def mock_mozart_client() -> Generator[AsyncMock]:
    """Mock MozartClient."""
    with (
        patch(
            "homeassistant.components.bang_olufsen.MozartClient", autospec=True
        ) as mock_client,
        patch(
            "homeassistant.components.bang_olufsen.config_flow.MozartClient",
            new=mock_client,
        ),
    ):
        client = mock_client.return_value

        # REST API client methods
        client.get_beolink_self = AsyncMock()
        client.get_beolink_self.return_value = BeolinkPeer(
            friendly_name=TEST_FRIENDLY_NAME, jid=TEST_JID_1
        )
        client.get_bluetooth_remotes = AsyncMock()
        client.get_bluetooth_remotes.return_value = PairedRemoteResponse(items=[])
        client.get_softwareupdate_status = AsyncMock()
        client.get_softwareupdate_status.return_value = SoftwareUpdateStatus(
            software_version="1.0.0", state=SoftwareUpdateState()
        )
        client.get_product_state = AsyncMock()
        client.get_product_state.return_value = ProductState(
            volume=VolumeState(),
            playback=PlaybackState(
                metadata=PlaybackContentMetadata(),
                progress=PlaybackProgress(),
                source=Source(),
                state=RenderingState(value="started"),
            ),
        )
        client.get_available_sources = AsyncMock()
        client.get_available_sources.return_value = SourceArray(
            items=[
                # Is in the HIDDEN_SOURCE_IDS constant, so should not be user selectable
                Source(
                    name="AirPlay",
                    id="airPlay",
                    is_enabled=True,
                    is_multiroom_available=False,
                ),
                # The only available beolink source
                Source(
                    name="Tidal",
                    id="tidal",
                    is_enabled=True,
                    is_multiroom_available=True,
                ),
                Source(
                    name="Line-In",
                    id="lineIn",
                    is_enabled=True,
                    is_multiroom_available=False,
                ),
                # Is disabled, so should not be user selectable
                Source(
                    name="Powerlink",
                    id="pl",
                    is_enabled=False,
                ),
            ]
        )
        client.get_remote_menu = AsyncMock()
        client.get_remote_menu.return_value = {
            # Music category, so shouldn't be included in video sources
            "b355888b-2cde-5f94-8592-d47b71d52a27": RemoteMenuItem(
                action_list=[
                    Action(
                        button_name=None,
                        content_id="netRadio://6629967157728971",
                        deezer_user_id=None,
                        gain_db=None,
                        listening_mode_id=None,
                        preset_key=None,
                        queue_item=None,
                        queue_settings=None,
                        radio_station_id=None,
                        source=None,
                        speaker_group_id=None,
                        stand_position=None,
                        stop_duration=None,
                        tone_name=None,
                        type="triggerContent",
                        volume_level=None,
                    )
                ],
                scene_list=None,
                disabled=None,
                dynamic_list=None,
                first_child_menu_item_id=None,
                label="Yle Radio Suomi Helsinki",
                next_sibling_menu_item_id="0b4552f8-7ac6-5046-9d44-5410a815b8d6",
                parent_menu_item_id="eee0c2d0-2b3a-4899-a708-658475c38926",
                available=None,
                content=ContentItem(
                    categories=["music"],
                    content_uri="netRadio://6629967157728971",
                    label="Yle Radio Suomi Helsinki",
                    source=SourceTypeEnum(value="netRadio"),
                ),
                fixed=True,
                id="b355888b-2cde-5f94-8592-d47b71d52a27",
            ),
            # Has "hdmi" as category, so should be included in video sources
            "b6591565-80f4-4356-bcd9-c92ca247f0a9": RemoteMenuItem(
                action_list=[
                    Action(
                        button_name=None,
                        content_id="tv://hdmi_1",
                        deezer_user_id=None,
                        gain_db=None,
                        listening_mode_id=None,
                        preset_key=None,
                        queue_item=None,
                        queue_settings=None,
                        radio_station_id=None,
                        source=None,
                        speaker_group_id=None,
                        stand_position=None,
                        stop_duration=None,
                        tone_name=None,
                        type="triggerContent",
                        volume_level=None,
                    )
                ],
                scene_list=None,
                disabled=False,
                dynamic_list="none",
                first_child_menu_item_id=None,
                label="HDMI A",
                next_sibling_menu_item_id="0ba98974-7b1f-40dc-bc48-fbacbb0f1793",
                parent_menu_item_id="b66c835b-6b98-4400-8f84-6348043792c7",
                available=True,
                content=ContentItem(
                    categories=["hdmi"],
                    content_uri="tv://hdmi_1",
                    label="HDMI A",
                    source=SourceTypeEnum(value="tv"),
                ),
                fixed=False,
                id="b6591565-80f4-4356-bcd9-c92ca247f0a9",
            ),
            # The parent remote menu item. Has the TV label and should therefore not be included in video sources
            "b66c835b-6b98-4400-8f84-6348043792c7": RemoteMenuItem(
                action_list=[],
                scene_list=None,
                disabled=False,
                dynamic_list="none",
                first_child_menu_item_id="b6591565-80f4-4356-bcd9-c92ca247f0a9",
                label="TV",
                next_sibling_menu_item_id="0c4547fe-d3cc-4348-a425-473595b8c9fb",
                parent_menu_item_id=None,
                available=True,
                content=None,
                fixed=True,
                id="b66c835b-6b98-4400-8f84-6348043792c7",
            ),
            # Has an empty content, so should not be included
            "64c9da45-3682-44a4-8030-09ed3ef44160": RemoteMenuItem(
                action_list=[],
                scene_list=None,
                disabled=False,
                dynamic_list="none",
                first_child_menu_item_id=None,
                label="ListeningPosition",
                next_sibling_menu_item_id=None,
                parent_menu_item_id="0c4547fe-d3cc-4348-a425-473595b8c9fb",
                available=True,
                content=None,
                fixed=True,
                id="64c9da45-3682-44a4-8030-09ed3ef44160",
            ),
        }
        client.get_beolink_peers = AsyncMock()
        client.get_beolink_peers.return_value = [
            BeolinkPeer(friendly_name=TEST_FRIENDLY_NAME_2, jid=TEST_JID_2),
            BeolinkPeer(friendly_name=TEST_FRIENDLY_NAME_3, jid=TEST_JID_3),
        ]
        client.get_beolink_listeners = AsyncMock()
        client.get_beolink_listeners.return_value = [
            BeolinkPeer(friendly_name=TEST_FRIENDLY_NAME_2, jid=TEST_JID_2),
            BeolinkPeer(friendly_name=TEST_FRIENDLY_NAME_3, jid=TEST_JID_3),
        ]

        client.get_listening_mode_set = AsyncMock()
        client.get_listening_mode_set.return_value = [
            ListeningMode(
                id=TEST_SOUND_MODE,
                name=TEST_SOUND_MODE_NAME,
                features=ListeningModeFeatures(),
                triggers=[ListeningModeTrigger()],
            ),
            ListeningMode(
                id=TEST_SOUND_MODE_2,
                name=TEST_SOUND_MODE_NAME,
                features=ListeningModeFeatures(),
                triggers=[ListeningModeTrigger()],
            ),
            ListeningMode(
                id=345,
                name=f"{TEST_SOUND_MODE_NAME} 2",
                features=ListeningModeFeatures(),
                triggers=[ListeningModeTrigger()],
            ),
        ]
        client.get_active_listening_mode = AsyncMock()
        client.get_active_listening_mode.return_value = ListeningModeRef(
            href="",
            id=123,
        )
        client.post_standby = AsyncMock()
        client.set_current_volume_level = AsyncMock()
        client.set_volume_mute = AsyncMock()
        client.post_playback_command = AsyncMock()
        client.seek_to_position = AsyncMock()
        client.post_clear_queue = AsyncMock()
        client.post_overlay_play = AsyncMock()
        client.post_uri_source = AsyncMock()
        client.run_provided_scene = AsyncMock()
        client.activate_preset = AsyncMock()
        client.start_deezer_flow = AsyncMock()
        client.add_to_queue = AsyncMock()
        client.post_remote_trigger = AsyncMock()
        client.set_active_source = AsyncMock()
        client.post_beolink_expand = AsyncMock()
        client.join_beolink_peer = AsyncMock()
        client.post_beolink_unexpand = AsyncMock()
        client.post_beolink_leave = AsyncMock()
        client.post_beolink_allstandby = AsyncMock()
        client.join_latest_beolink_experience = AsyncMock()
        client.activate_listening_mode = AsyncMock()

        # Non-REST API client methods
        client.check_device_connection = AsyncMock()
        client.close_api_client = AsyncMock()

        # WebSocket listener
        client.connect_notifications = AsyncMock()
        client.disconnect_notifications = Mock()
        client.websocket_connected = False

        yield client


@pytest.fixture
def mock_setup_entry() -> Generator[AsyncMock]:
    """Mock successful setup entry."""
    with patch(
        "homeassistant.components.bang_olufsen.async_setup_entry", return_value=True
    ) as mock_setup_entry:
        yield mock_setup_entry<|MERGE_RESOLUTION|>--- conflicted
+++ resolved
@@ -7,14 +7,11 @@
     Action,
     BeolinkPeer,
     ContentItem,
-<<<<<<< HEAD
-    PairedRemoteResponse,
-=======
     ListeningMode,
     ListeningModeFeatures,
     ListeningModeRef,
     ListeningModeTrigger,
->>>>>>> bb29c7a0
+    PairedRemoteResponse,
     PlaybackContentMetadata,
     PlaybackProgress,
     PlaybackState,
