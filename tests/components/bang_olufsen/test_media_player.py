"""Test the Bang & Olufsen media_player entity."""

from collections.abc import Callable
from contextlib import nullcontext as does_not_raise
import logging
from unittest.mock import AsyncMock, patch

from mozart_api.models import (
<<<<<<< HEAD
    BeolinkLeader,
    PlaybackContentMetadata,
    RenderingState,
    Source,
=======
    PlaybackContentMetadata,
    RenderingState,
    Source,
    WebsocketNotificationTag,
>>>>>>> f8e65c11
)
import pytest

from homeassistant.components.bang_olufsen.const import (
    BANG_OLUFSEN_STATES,
    DOMAIN,
    BangOlufsenSource,
)
from homeassistant.components.media_player import (
    ATTR_GROUP_MEMBERS,
    ATTR_INPUT_SOURCE,
    ATTR_INPUT_SOURCE_LIST,
    ATTR_MEDIA_ALBUM_ARTIST,
    ATTR_MEDIA_ALBUM_NAME,
    ATTR_MEDIA_ANNOUNCE,
    ATTR_MEDIA_CHANNEL,
    ATTR_MEDIA_CONTENT_ID,
    ATTR_MEDIA_CONTENT_TYPE,
    ATTR_MEDIA_DURATION,
    ATTR_MEDIA_EXTRA,
    ATTR_MEDIA_POSITION,
    ATTR_MEDIA_POSITION_UPDATED_AT,
    ATTR_MEDIA_SEEK_POSITION,
    ATTR_MEDIA_TITLE,
    ATTR_MEDIA_TRACK,
    ATTR_MEDIA_VOLUME_LEVEL,
    ATTR_MEDIA_VOLUME_MUTED,
    MediaPlayerState,
    MediaType,
)
from homeassistant.const import ATTR_ENTITY_ID
from homeassistant.core import HomeAssistant
from homeassistant.exceptions import HomeAssistantError, ServiceValidationError
from homeassistant.setup import async_setup_component

from .const import (
    TEST_AUDIO_SOURCES,
    TEST_DEEZER_FLOW,
    TEST_DEEZER_INVALID_FLOW,
    TEST_DEEZER_PLAYLIST,
    TEST_DEEZER_TRACK,
    TEST_FALLBACK_SOURCES,
    TEST_FRIENDLY_NAME_2,
    TEST_JID_2,
    TEST_MEDIA_PLAYER_ENTITY_ID,
    TEST_MEDIA_PLAYER_ENTITY_ID_2,
    TEST_MEDIA_PLAYER_ENTITY_ID_3,
    TEST_OVERLAY_INVALID_OFFSET_VOLUME_TTS,
    TEST_OVERLAY_OFFSET_VOLUME_TTS,
    TEST_PLAYBACK_ERROR,
    TEST_PLAYBACK_METADATA,
    TEST_PLAYBACK_PROGRESS,
    TEST_PLAYBACK_STATE_PAUSED,
    TEST_PLAYBACK_STATE_PLAYING,
    TEST_PLAYBACK_STATE_TURN_OFF,
    TEST_RADIO_STATION,
    TEST_SEEK_POSITION_HOME_ASSISTANT_FORMAT,
    TEST_SOURCES,
    TEST_VIDEO_SOURCES,
    TEST_VOLUME,
    TEST_VOLUME_HOME_ASSISTANT_FORMAT,
    TEST_VOLUME_MUTED,
    TEST_VOLUME_MUTED_HOME_ASSISTANT_FORMAT,
)

from tests.common import MockConfigEntry
from tests.typing import WebSocketGenerator


async def test_initialization(
    hass: HomeAssistant,
    caplog: pytest.LogCaptureFixture,
    mock_config_entry: MockConfigEntry,
    mock_mozart_client: AsyncMock,
) -> None:
    """Test the integration is initialized properly in _initialize, async_added_to_hass and __init__."""

    caplog.set_level(logging.DEBUG)

    # Setup entity
    mock_config_entry.add_to_hass(hass)
    await hass.config_entries.async_setup(mock_config_entry.entry_id)

    # Ensure that the logger has been called with the debug message
    assert "Connected to: Beosound Balance 11111111 running SW 1.0.0" in caplog.text

    # Check state (The initial state in this test does not contain all that much.
    # States are tested using simulated WebSocket events.)
    states = hass.states.get(TEST_MEDIA_PLAYER_ENTITY_ID)
    assert states.attributes[ATTR_INPUT_SOURCE_LIST] == TEST_SOURCES
    assert states.attributes[ATTR_MEDIA_POSITION_UPDATED_AT]

    # Check API calls
    mock_mozart_client.get_softwareupdate_status.assert_called_once()
    mock_mozart_client.get_product_state.assert_called_once()
    mock_mozart_client.get_available_sources.assert_called_once()
    mock_mozart_client.get_remote_menu.assert_called_once()


async def test_async_update_sources_audio_only(
    hass: HomeAssistant, mock_config_entry, mock_mozart_client
) -> None:
    """Test sources are correctly handled in _async_update_sources."""
    mock_mozart_client.get_remote_menu.return_value = {}

    mock_config_entry.add_to_hass(hass)
    await hass.config_entries.async_setup(mock_config_entry.entry_id)

    states = hass.states.get(TEST_MEDIA_PLAYER_ENTITY_ID)
    assert states.attributes[ATTR_INPUT_SOURCE_LIST] == TEST_AUDIO_SOURCES


async def test_async_update_sources_outdated_api(
    hass: HomeAssistant, mock_mozart_client, mock_config_entry
) -> None:
    """Test fallback sources are correctly handled in _async_update_sources."""
    mock_mozart_client.get_available_sources.side_effect = ValueError()

    mock_config_entry.add_to_hass(hass)
    await hass.config_entries.async_setup(mock_config_entry.entry_id)

    states = hass.states.get(TEST_MEDIA_PLAYER_ENTITY_ID)
    assert (
        states.attributes[ATTR_INPUT_SOURCE_LIST]
        == TEST_FALLBACK_SOURCES + TEST_VIDEO_SOURCES
    )


async def test_async_update_sources_remote(
    hass: HomeAssistant, mock_mozart_client, mock_config_entry: MockConfigEntry
) -> None:
    """Test _async_update_sources is called when there are new video sources."""

    mock_config_entry.add_to_hass(hass)
    await hass.config_entries.async_setup(mock_config_entry.entry_id)

    notification_callback = mock_mozart_client.get_notification_notifications.call_args[
        0
    ][0]

    # This is not an ideal check, but I couldn't get anything else to work
    assert mock_mozart_client.get_available_sources.call_count == 1
    assert mock_mozart_client.get_remote_menu.call_count == 1

    # Send the remote menu Websocket event
    notification_callback(WebsocketNotificationTag(value="remoteMenuChanged"))

    assert mock_mozart_client.get_available_sources.call_count == 2
    assert mock_mozart_client.get_remote_menu.call_count == 2


async def test_async_update_playback_metadata(
    hass: HomeAssistant,
    mock_mozart_client: AsyncMock,
    mock_config_entry: MockConfigEntry,
) -> None:
    """Test _async_update_playback_metadata."""

    mock_config_entry.add_to_hass(hass)
    await hass.config_entries.async_setup(mock_config_entry.entry_id)

    playback_metadata_callback = (
        mock_mozart_client.get_playback_metadata_notifications.call_args[0][0]
    )

    states = hass.states.get(TEST_MEDIA_PLAYER_ENTITY_ID)
    assert ATTR_MEDIA_DURATION not in states.attributes
    assert ATTR_MEDIA_TITLE not in states.attributes
    assert ATTR_MEDIA_ALBUM_NAME not in states.attributes
    assert ATTR_MEDIA_ALBUM_ARTIST not in states.attributes
    assert ATTR_MEDIA_TRACK not in states.attributes
    assert ATTR_MEDIA_CHANNEL not in states.attributes

    # Send the WebSocket event dispatch
    playback_metadata_callback(TEST_PLAYBACK_METADATA)

    states = hass.states.get(TEST_MEDIA_PLAYER_ENTITY_ID)
    assert (
        states.attributes[ATTR_MEDIA_DURATION]
        == TEST_PLAYBACK_METADATA.total_duration_seconds
    )
    assert states.attributes[ATTR_MEDIA_TITLE] == TEST_PLAYBACK_METADATA.title
    assert states.attributes[ATTR_MEDIA_ALBUM_NAME] == TEST_PLAYBACK_METADATA.album_name
    assert (
        states.attributes[ATTR_MEDIA_ALBUM_ARTIST] == TEST_PLAYBACK_METADATA.artist_name
    )
    assert states.attributes[ATTR_MEDIA_TRACK] == TEST_PLAYBACK_METADATA.track
    assert states.attributes[ATTR_MEDIA_CHANNEL] == TEST_PLAYBACK_METADATA.organization


async def test_async_update_playback_error(
    hass: HomeAssistant,
    caplog: pytest.LogCaptureFixture,
    mock_mozart_client: AsyncMock,
    mock_config_entry: MockConfigEntry,
) -> None:
    """Test _async_update_playback_error."""

    mock_config_entry.add_to_hass(hass)
    await hass.config_entries.async_setup(mock_config_entry.entry_id)

    playback_error_callback = (
        mock_mozart_client.get_playback_error_notifications.call_args[0][0]
    )

    # The async_dispatcher_send function seems to swallow exceptions, making pytest.raises unusable
    playback_error_callback(TEST_PLAYBACK_ERROR)

    assert (
        "Exception in _async_update_playback_error when dispatching '11111111_playback_error': (PlaybackError(error='Test error', item=None),)"
        in caplog.text
    )


async def test_async_update_playback_progress(
    hass: HomeAssistant,
    mock_mozart_client: AsyncMock,
    mock_config_entry: MockConfigEntry,
) -> None:
    """Test _async_update_playback_progress."""

    mock_config_entry.add_to_hass(hass)
    await hass.config_entries.async_setup(mock_config_entry.entry_id)

    playback_progress_callback = (
        mock_mozart_client.get_playback_progress_notifications.call_args[0][0]
    )

    states = hass.states.get(TEST_MEDIA_PLAYER_ENTITY_ID)
    assert ATTR_MEDIA_POSITION not in states.attributes
    old_updated_at = states.attributes[ATTR_MEDIA_POSITION_UPDATED_AT]
    assert old_updated_at

    playback_progress_callback(TEST_PLAYBACK_PROGRESS)

    states = hass.states.get(TEST_MEDIA_PLAYER_ENTITY_ID)
    assert states.attributes[ATTR_MEDIA_POSITION] == TEST_PLAYBACK_PROGRESS.progress
    new_updated_at = states.attributes[ATTR_MEDIA_POSITION_UPDATED_AT]
    assert new_updated_at
    assert old_updated_at != new_updated_at


async def test_async_update_playback_state(
    hass: HomeAssistant,
    mock_mozart_client: AsyncMock,
    mock_config_entry: MockConfigEntry,
) -> None:
    """Test _async_update_playback_state."""

    mock_config_entry.add_to_hass(hass)
    await hass.config_entries.async_setup(mock_config_entry.entry_id)

    playback_state_callback = (
        mock_mozart_client.get_playback_state_notifications.call_args[0][0]
    )

    states = hass.states.get(TEST_MEDIA_PLAYER_ENTITY_ID)
    assert states.state == MediaPlayerState.PLAYING

    playback_state_callback(TEST_PLAYBACK_STATE_PAUSED)

    states = hass.states.get(TEST_MEDIA_PLAYER_ENTITY_ID)
    assert states.state == TEST_PLAYBACK_STATE_PAUSED.value


@pytest.mark.parametrize(
    ("reported_source", "real_source", "content_type", "progress", "metadata"),
    [
        # Normal source, music mediatype expected, no progress expected
        (
            BangOlufsenSource.TIDAL,
            BangOlufsenSource.TIDAL,
            MediaType.MUSIC,
            TEST_PLAYBACK_PROGRESS.progress,
            PlaybackContentMetadata(),
        ),
        # URI source, url media type expected, no progress expected
        (
            BangOlufsenSource.URI_STREAMER,
            BangOlufsenSource.URI_STREAMER,
            MediaType.URL,
            TEST_PLAYBACK_PROGRESS.progress,
            PlaybackContentMetadata(),
        ),
        # Line-In source,media type expected, progress 0 expected
        (
            BangOlufsenSource.LINE_IN,
            BangOlufsenSource.CHROMECAST,
            MediaType.MUSIC,
            0,
            PlaybackContentMetadata(),
        ),
        # Chromecast as source, but metadata says Line-In.
        # Progress is not set to 0 as the source is Chromecast first
        (
            BangOlufsenSource.CHROMECAST,
            BangOlufsenSource.LINE_IN,
            MediaType.MUSIC,
            TEST_PLAYBACK_PROGRESS.progress,
            PlaybackContentMetadata(title=BangOlufsenSource.LINE_IN.name),
        ),
        # Chromecast as source, but metadata says Bluetooth
        (
            BangOlufsenSource.CHROMECAST,
            BangOlufsenSource.BLUETOOTH,
            MediaType.MUSIC,
            TEST_PLAYBACK_PROGRESS.progress,
            PlaybackContentMetadata(title=BangOlufsenSource.BLUETOOTH.name),
        ),
        # Chromecast as source, but metadata says Bluetooth in another way
        (
            BangOlufsenSource.CHROMECAST,
            BangOlufsenSource.BLUETOOTH,
            MediaType.MUSIC,
            TEST_PLAYBACK_PROGRESS.progress,
            PlaybackContentMetadata(art=[]),
        ),
    ],
)
async def test_async_update_source_change(
    hass: HomeAssistant,
    mock_mozart_client: AsyncMock,
    mock_config_entry: MockConfigEntry,
    reported_source: Source,
    real_source: Source,
    content_type: MediaType,
    progress: int,
    metadata: PlaybackContentMetadata,
) -> None:
    """Test _async_update_source_change."""

    mock_config_entry.add_to_hass(hass)
    await hass.config_entries.async_setup(mock_config_entry.entry_id)

    playback_progress_callback = (
        mock_mozart_client.get_playback_progress_notifications.call_args[0][0]
    )
    playback_metadata_callback = (
        mock_mozart_client.get_playback_metadata_notifications.call_args[0][0]
    )
    source_change_callback = (
        mock_mozart_client.get_source_change_notifications.call_args[0][0]
    )

    states = hass.states.get(TEST_MEDIA_PLAYER_ENTITY_ID)
    assert ATTR_INPUT_SOURCE not in states.attributes
    assert states.attributes[ATTR_MEDIA_CONTENT_TYPE] == MediaType.MUSIC

    # Simulate progress attribute being available
    playback_progress_callback(TEST_PLAYBACK_PROGRESS)

    # Simulate metadata
    playback_metadata_callback(metadata)
    source_change_callback(reported_source)

    states = hass.states.get(TEST_MEDIA_PLAYER_ENTITY_ID)
    assert states.attributes[ATTR_INPUT_SOURCE] == real_source.name
    assert states.attributes[ATTR_MEDIA_CONTENT_TYPE] == content_type
    assert states.attributes[ATTR_MEDIA_POSITION] == progress


async def test_async_turn_off(
    hass: HomeAssistant,
    mock_mozart_client: AsyncMock,
    mock_config_entry: MockConfigEntry,
) -> None:
    """Test async_turn_off."""

    mock_config_entry.add_to_hass(hass)
    await hass.config_entries.async_setup(mock_config_entry.entry_id)

    playback_state_callback = (
        mock_mozart_client.get_playback_state_notifications.call_args[0][0]
    )

    await hass.services.async_call(
        "media_player",
        "turn_off",
        {ATTR_ENTITY_ID: TEST_MEDIA_PLAYER_ENTITY_ID},
        blocking=True,
    )

    playback_state_callback(TEST_PLAYBACK_STATE_TURN_OFF)

    states = hass.states.get(TEST_MEDIA_PLAYER_ENTITY_ID)
    assert states.state == BANG_OLUFSEN_STATES[TEST_PLAYBACK_STATE_TURN_OFF.value]

    # Check API call
    mock_mozart_client.post_standby.assert_called_once()


async def test_async_set_volume_level(
    hass: HomeAssistant,
    mock_mozart_client: AsyncMock,
    mock_config_entry: MockConfigEntry,
) -> None:
    """Test async_set_volume_level and _async_update_volume by proxy."""

    mock_config_entry.add_to_hass(hass)
    await hass.config_entries.async_setup(mock_config_entry.entry_id)

    volume_callback = mock_mozart_client.get_volume_notifications.call_args[0][0]

    states = hass.states.get(TEST_MEDIA_PLAYER_ENTITY_ID)
    assert ATTR_MEDIA_VOLUME_LEVEL not in states.attributes

    await hass.services.async_call(
        "media_player",
        "volume_set",
        {
            ATTR_ENTITY_ID: TEST_MEDIA_PLAYER_ENTITY_ID,
            ATTR_MEDIA_VOLUME_LEVEL: TEST_VOLUME_HOME_ASSISTANT_FORMAT,
        },
        blocking=True,
    )

    # The service call will trigger a WebSocket notification
    volume_callback(TEST_VOLUME)

    states = hass.states.get(TEST_MEDIA_PLAYER_ENTITY_ID)
    assert (
        states.attributes[ATTR_MEDIA_VOLUME_LEVEL] == TEST_VOLUME_HOME_ASSISTANT_FORMAT
    )

    mock_mozart_client.set_current_volume_level.assert_called_once_with(
        volume_level=TEST_VOLUME.level
    )


async def test_async_update_beolink_line_in(
    hass: HomeAssistant,
    mock_mozart_client: AsyncMock,
    mock_config_entry: MockConfigEntry,
) -> None:
    """Test _async_update_beolink with line-in and no active Beolink session."""
    # Ensure no listeners
    mock_mozart_client.get_beolink_listeners.return_value = []

    mock_config_entry.add_to_hass(hass)
    await hass.config_entries.async_setup(mock_config_entry.entry_id)

    # Set source
    async_dispatcher_send(
        hass,
        f"{TEST_SERIAL_NUMBER}_{WebsocketNotification.SOURCE_CHANGE}",
        BangOlufsenSource.LINE_IN,
    )
    async_dispatcher_send(
        hass,
        f"{TEST_SERIAL_NUMBER}_{WebsocketNotification.BEOLINK}",
    )

    states = hass.states.get(TEST_MEDIA_PLAYER_ENTITY_ID)
    assert states.attributes["group_members"] == []

    assert mock_mozart_client.get_beolink_listeners.call_count == 1


async def test_async_update_beolink_listener(
    hass: HomeAssistant,
    mock_mozart_client: AsyncMock,
    mock_config_entry: MockConfigEntry,
    mock_config_entry_2: MockConfigEntry,
) -> None:
    """Test _async_update_beolink as a listener."""
    mock_config_entry.add_to_hass(hass)
    await hass.config_entries.async_setup(mock_config_entry.entry_id)

    # Add another entity
    mock_config_entry_2.add_to_hass(hass)
    await hass.config_entries.async_setup(mock_config_entry_2.entry_id)

    # Runs _async_update_beolink
    async_dispatcher_send(
        hass,
        f"{TEST_SERIAL_NUMBER}_{WebsocketNotification.PLAYBACK_METADATA}",
        PlaybackContentMetadata(
            remote_leader=BeolinkLeader(
                friendly_name=TEST_FRIENDLY_NAME_2, jid=TEST_JID_2
            )
        ),
    )

    states = hass.states.get(TEST_MEDIA_PLAYER_ENTITY_ID)

    assert states.attributes["group_members"] == [
        TEST_MEDIA_PLAYER_ENTITY_ID_2,
        TEST_MEDIA_PLAYER_ENTITY_ID,
    ]

    assert mock_mozart_client.get_beolink_listeners.call_count == 0


async def test_async_mute_volume(
    hass: HomeAssistant,
    mock_mozart_client: AsyncMock,
    mock_config_entry: MockConfigEntry,
) -> None:
    """Test async_mute_volume."""

    mock_config_entry.add_to_hass(hass)
    await hass.config_entries.async_setup(mock_config_entry.entry_id)

    volume_callback = mock_mozart_client.get_volume_notifications.call_args[0][0]

    states = hass.states.get(TEST_MEDIA_PLAYER_ENTITY_ID)
    assert ATTR_MEDIA_VOLUME_MUTED not in states.attributes

    await hass.services.async_call(
        "media_player",
        "volume_mute",
        {
            ATTR_ENTITY_ID: TEST_MEDIA_PLAYER_ENTITY_ID,
            ATTR_MEDIA_VOLUME_MUTED: TEST_VOLUME_HOME_ASSISTANT_FORMAT,
        },
        blocking=True,
    )

    # The service call will trigger a WebSocket notification
    volume_callback(TEST_VOLUME_MUTED)

    states = hass.states.get(TEST_MEDIA_PLAYER_ENTITY_ID)
    assert (
        states.attributes[ATTR_MEDIA_VOLUME_MUTED]
        == TEST_VOLUME_MUTED_HOME_ASSISTANT_FORMAT
    )

    mock_mozart_client.set_volume_mute.assert_called_once_with(
        volume_mute=TEST_VOLUME_MUTED.muted
    )


@pytest.mark.parametrize(
    ("initial_state", "command"),
    [
        # Current state is playing, "pause" command expected
        (TEST_PLAYBACK_STATE_PLAYING, "pause"),
        # Current state is paused, "play" command expected
        (TEST_PLAYBACK_STATE_PAUSED, "play"),
    ],
)
async def test_async_media_play_pause(
    hass: HomeAssistant,
    mock_mozart_client: AsyncMock,
    mock_config_entry: MockConfigEntry,
    initial_state: RenderingState,
    command: str,
) -> None:
    """Test async_media_play_pause."""

    mock_config_entry.add_to_hass(hass)
    await hass.config_entries.async_setup(mock_config_entry.entry_id)

    playback_state_callback = (
        mock_mozart_client.get_playback_state_notifications.call_args[0][0]
    )

    # Set the initial state
    playback_state_callback(initial_state)

    states = hass.states.get(TEST_MEDIA_PLAYER_ENTITY_ID)
    assert states.state == BANG_OLUFSEN_STATES[initial_state.value]

    await hass.services.async_call(
        "media_player",
        "media_play_pause",
        {ATTR_ENTITY_ID: TEST_MEDIA_PLAYER_ENTITY_ID},
        blocking=True,
    )

    mock_mozart_client.post_playback_command.assert_called_once_with(command=command)


async def test_async_media_stop(
    hass: HomeAssistant,
    mock_mozart_client: AsyncMock,
    mock_config_entry: MockConfigEntry,
) -> None:
    """Test async_media_stop."""

    mock_config_entry.add_to_hass(hass)
    await hass.config_entries.async_setup(mock_config_entry.entry_id)

    playback_state_callback = (
        mock_mozart_client.get_playback_state_notifications.call_args[0][0]
    )

    # Set the state to playing
    playback_state_callback(TEST_PLAYBACK_STATE_PLAYING)

    states = hass.states.get(TEST_MEDIA_PLAYER_ENTITY_ID)
    assert states.state == BANG_OLUFSEN_STATES[TEST_PLAYBACK_STATE_PLAYING.value]

    await hass.services.async_call(
        "media_player",
        "media_stop",
        {ATTR_ENTITY_ID: TEST_MEDIA_PLAYER_ENTITY_ID},
        blocking=True,
    )

    # Check API call
    mock_mozart_client.post_playback_command.assert_called_once_with(command="stop")


async def test_async_media_next_track(
    hass: HomeAssistant,
    mock_mozart_client: AsyncMock,
    mock_config_entry: MockConfigEntry,
) -> None:
    """Test async_media_next_track."""

    mock_config_entry.add_to_hass(hass)
    await hass.config_entries.async_setup(mock_config_entry.entry_id)

    await hass.services.async_call(
        "media_player",
        "media_next_track",
        {ATTR_ENTITY_ID: TEST_MEDIA_PLAYER_ENTITY_ID},
        blocking=True,
    )

    mock_mozart_client.post_playback_command.assert_called_once_with(command="skip")


@pytest.mark.parametrize(
    ("source", "expected_result", "seek_called_times"),
    [
        # Deezer source, seek expected
        (BangOlufsenSource.DEEZER, does_not_raise(), 1),
        # Non deezer source, seek shouldn't work
        (BangOlufsenSource.TIDAL, pytest.raises(HomeAssistantError), 0),
    ],
)
async def test_async_media_seek(
    hass: HomeAssistant,
    mock_mozart_client: AsyncMock,
    mock_config_entry: MockConfigEntry,
    source: Source,
    expected_result: Callable,
    seek_called_times: int,
) -> None:
    """Test async_media_seek."""

    mock_config_entry.add_to_hass(hass)
    await hass.config_entries.async_setup(mock_config_entry.entry_id)

    source_change_callback = (
        mock_mozart_client.get_source_change_notifications.call_args[0][0]
    )

    # Set the source
    source_change_callback(source)

    # Check results
    with expected_result:
        await hass.services.async_call(
            "media_player",
            "media_seek",
            {
                ATTR_ENTITY_ID: TEST_MEDIA_PLAYER_ENTITY_ID,
                ATTR_MEDIA_SEEK_POSITION: TEST_SEEK_POSITION_HOME_ASSISTANT_FORMAT,
            },
            blocking=True,
        )

    assert mock_mozart_client.seek_to_position.call_count == seek_called_times


async def test_async_media_previous_track(
    hass: HomeAssistant,
    mock_mozart_client: AsyncMock,
    mock_config_entry: MockConfigEntry,
) -> None:
    """Test async_media_previous_track."""

    mock_config_entry.add_to_hass(hass)
    await hass.config_entries.async_setup(mock_config_entry.entry_id)

    await hass.services.async_call(
        "media_player",
        "media_previous_track",
        {ATTR_ENTITY_ID: TEST_MEDIA_PLAYER_ENTITY_ID},
        blocking=True,
    )

    mock_mozart_client.post_playback_command.assert_called_once_with(command="prev")


async def test_async_clear_playlist(
    hass: HomeAssistant,
    mock_mozart_client: AsyncMock,
    mock_config_entry: MockConfigEntry,
) -> None:
    """Test async_clear_playlist."""

    mock_config_entry.add_to_hass(hass)
    await hass.config_entries.async_setup(mock_config_entry.entry_id)

    await hass.services.async_call(
        "media_player",
        "clear_playlist",
        {ATTR_ENTITY_ID: TEST_MEDIA_PLAYER_ENTITY_ID},
        blocking=True,
    )

    mock_mozart_client.post_clear_queue.assert_called_once()


@pytest.mark.parametrize(
    ("source", "expected_result", "audio_source_call", "video_source_call"),
    [
        # Invalid source
        ("Test source", pytest.raises(ServiceValidationError), 0, 0),
        # Valid audio source
        (BangOlufsenSource.TIDAL.name, does_not_raise(), 1, 0),
        # Valid video source
        (TEST_VIDEO_SOURCES[0], does_not_raise(), 0, 1),
    ],
)
async def test_async_select_source(
    hass: HomeAssistant,
    mock_mozart_client: AsyncMock,
    mock_config_entry: MockConfigEntry,
    source: str,
    expected_result: Callable,
    audio_source_call: int,
    video_source_call: int,
) -> None:
    """Test async_select_source with an invalid source."""

    mock_config_entry.add_to_hass(hass)
    await hass.config_entries.async_setup(mock_config_entry.entry_id)

    with expected_result:
        await hass.services.async_call(
            "media_player",
            "select_source",
            {
                ATTR_ENTITY_ID: TEST_MEDIA_PLAYER_ENTITY_ID,
                ATTR_INPUT_SOURCE: source,
            },
            blocking=True,
        )

    assert mock_mozart_client.set_active_source.call_count == audio_source_call
    assert mock_mozart_client.post_remote_trigger.call_count == video_source_call


async def test_async_play_media_invalid_type(
    hass: HomeAssistant,
    mock_mozart_client: AsyncMock,
    mock_config_entry: MockConfigEntry,
) -> None:
    """Test async_play_media only accepts valid media types."""

    mock_config_entry.add_to_hass(hass)
    await hass.config_entries.async_setup(mock_config_entry.entry_id)

    with pytest.raises(ServiceValidationError) as exc_info:
        await hass.services.async_call(
            "media_player",
            "play_media",
            {
                ATTR_ENTITY_ID: TEST_MEDIA_PLAYER_ENTITY_ID,
                ATTR_MEDIA_CONTENT_ID: "test",
                ATTR_MEDIA_CONTENT_TYPE: "invalid type",
            },
            blocking=True,
        )

    assert exc_info.value.translation_domain == DOMAIN
    assert exc_info.value.translation_key == "invalid_media_type"
    assert exc_info.errisinstance(HomeAssistantError)


async def test_async_play_media_url(
    hass: HomeAssistant,
    mock_mozart_client: AsyncMock,
    mock_config_entry: MockConfigEntry,
) -> None:
    """Test async_play_media URL."""

    mock_config_entry.add_to_hass(hass)
    await hass.config_entries.async_setup(mock_config_entry.entry_id)

    # Setup media source
    await async_setup_component(hass, "media_source", {"media_source": {}})

    await hass.services.async_call(
        "media_player",
        "play_media",
        {
            ATTR_ENTITY_ID: TEST_MEDIA_PLAYER_ENTITY_ID,
            ATTR_MEDIA_CONTENT_ID: "media-source://media_source/local/doorbell.mp3",
            ATTR_MEDIA_CONTENT_TYPE: "audio/mpeg",
        },
        blocking=True,
    )

    mock_mozart_client.post_uri_source.assert_called_once()


async def test_async_play_media_overlay_absolute_volume_uri(
    hass: HomeAssistant,
    mock_mozart_client: AsyncMock,
    mock_config_entry: MockConfigEntry,
) -> None:
    """Test async_play_media overlay with Home Assistant local URI and absolute volume."""

    mock_config_entry.add_to_hass(hass)
    await hass.config_entries.async_setup(mock_config_entry.entry_id)

    await async_setup_component(hass, "media_source", {"media_source": {}})

    await hass.services.async_call(
        "media_player",
        "play_media",
        {
            ATTR_ENTITY_ID: TEST_MEDIA_PLAYER_ENTITY_ID,
            ATTR_MEDIA_CONTENT_ID: "media-source://media_source/local/doorbell.mp3",
            ATTR_MEDIA_CONTENT_TYPE: "music",
            ATTR_MEDIA_ANNOUNCE: True,
            ATTR_MEDIA_EXTRA: {"overlay_absolute_volume": 60},
        },
        blocking=True,
    )

    mock_mozart_client.post_overlay_play.assert_called_once()

    # Check that the API call was as expected
    args, _ = mock_mozart_client.post_overlay_play.call_args
    assert args[0].volume_absolute == 60
    assert "/local/doorbell.mp3" in args[0].uri.location


async def test_async_play_media_overlay_invalid_offset_volume_tts(
    hass: HomeAssistant,
    caplog: pytest.LogCaptureFixture,
    mock_mozart_client: AsyncMock,
    mock_config_entry: MockConfigEntry,
) -> None:
    """Test async_play_media with Home Assistant invalid offset volume and B&O tts."""

    mock_config_entry.add_to_hass(hass)
    await hass.config_entries.async_setup(mock_config_entry.entry_id)

    await hass.services.async_call(
        "media_player",
        "play_media",
        {
            ATTR_ENTITY_ID: TEST_MEDIA_PLAYER_ENTITY_ID,
            ATTR_MEDIA_CONTENT_ID: "Dette er en test",
            ATTR_MEDIA_CONTENT_TYPE: "overlay_tts",
            ATTR_MEDIA_ANNOUNCE: True,
            ATTR_MEDIA_EXTRA: {
                "overlay_offset_volume": 20,
                "overlay_tts_language": "da-dk",
            },
        },
        blocking=True,
    )
    assert "Error setting volume" in caplog.text

    mock_mozart_client.post_overlay_play.assert_called_once_with(
        TEST_OVERLAY_INVALID_OFFSET_VOLUME_TTS
    )


async def test_async_play_media_overlay_offset_volume_tts(
    hass: HomeAssistant,
    mock_mozart_client: AsyncMock,
    mock_config_entry: MockConfigEntry,
) -> None:
    """Test async_play_media with Home Assistant invalid offset volume and B&O tts."""

    mock_config_entry.add_to_hass(hass)
    await hass.config_entries.async_setup(mock_config_entry.entry_id)

    volume_callback = mock_mozart_client.get_volume_notifications.call_args[0][0]

    # Set the volume to enable offset
    volume_callback(TEST_VOLUME)

    await hass.services.async_call(
        "media_player",
        "play_media",
        {
            ATTR_ENTITY_ID: TEST_MEDIA_PLAYER_ENTITY_ID,
            ATTR_MEDIA_CONTENT_ID: "This is a test",
            ATTR_MEDIA_CONTENT_TYPE: "overlay_tts",
            ATTR_MEDIA_ANNOUNCE: True,
            ATTR_MEDIA_EXTRA: {"overlay_offset_volume": 20},
        },
        blocking=True,
    )

    mock_mozart_client.post_overlay_play.assert_called_once_with(
        TEST_OVERLAY_OFFSET_VOLUME_TTS
    )


async def test_async_play_media_tts(
    hass: HomeAssistant,
    mock_mozart_client: AsyncMock,
    mock_config_entry: MockConfigEntry,
) -> None:
    """Test async_play_media with Home Assistant tts."""

    mock_config_entry.add_to_hass(hass)
    await hass.config_entries.async_setup(mock_config_entry.entry_id)

    await async_setup_component(hass, "media_source", {"media_source": {}})

    await hass.services.async_call(
        "media_player",
        "play_media",
        {
            ATTR_ENTITY_ID: TEST_MEDIA_PLAYER_ENTITY_ID,
            ATTR_MEDIA_CONTENT_ID: "media-source://media_source/local/doorbell.mp3",
            ATTR_MEDIA_CONTENT_TYPE: "provider",
        },
        blocking=True,
    )

    mock_mozart_client.post_overlay_play.assert_called_once()


async def test_async_play_media_radio(
    hass: HomeAssistant,
    mock_mozart_client: AsyncMock,
    mock_config_entry: MockConfigEntry,
) -> None:
    """Test async_play_media with B&O radio."""

    mock_config_entry.add_to_hass(hass)
    await hass.config_entries.async_setup(mock_config_entry.entry_id)

    await hass.services.async_call(
        "media_player",
        "play_media",
        {
            ATTR_ENTITY_ID: TEST_MEDIA_PLAYER_ENTITY_ID,
            ATTR_MEDIA_CONTENT_ID: "1234567890123456",
            ATTR_MEDIA_CONTENT_TYPE: "radio",
        },
        blocking=True,
    )

    mock_mozart_client.run_provided_scene.assert_called_once_with(
        scene_properties=TEST_RADIO_STATION
    )


async def test_async_play_media_favourite(
    hass: HomeAssistant,
    mock_mozart_client: AsyncMock,
    mock_config_entry: MockConfigEntry,
) -> None:
    """Test async_play_media with B&O favourite."""

    mock_config_entry.add_to_hass(hass)
    await hass.config_entries.async_setup(mock_config_entry.entry_id)

    await hass.services.async_call(
        "media_player",
        "play_media",
        {
            ATTR_ENTITY_ID: TEST_MEDIA_PLAYER_ENTITY_ID,
            ATTR_MEDIA_CONTENT_ID: "1",
            ATTR_MEDIA_CONTENT_TYPE: "favourite",
        },
        blocking=True,
    )

    mock_mozart_client.activate_preset.assert_called_once_with(id=int("1"))


async def test_async_play_media_deezer_flow(
    hass: HomeAssistant,
    mock_mozart_client: AsyncMock,
    mock_config_entry: MockConfigEntry,
) -> None:
    """Test async_play_media with Deezer flow."""

    mock_config_entry.add_to_hass(hass)
    await hass.config_entries.async_setup(mock_config_entry.entry_id)

    # Send a service call
    await hass.services.async_call(
        "media_player",
        "play_media",
        {
            ATTR_ENTITY_ID: TEST_MEDIA_PLAYER_ENTITY_ID,
            ATTR_MEDIA_CONTENT_ID: "flow",
            ATTR_MEDIA_CONTENT_TYPE: "deezer",
            ATTR_MEDIA_EXTRA: {"id": "123"},
        },
        blocking=True,
    )

    mock_mozart_client.start_deezer_flow.assert_called_once_with(
        user_flow=TEST_DEEZER_FLOW
    )


async def test_async_play_media_deezer_playlist(
    hass: HomeAssistant,
    mock_mozart_client: AsyncMock,
    mock_config_entry: MockConfigEntry,
) -> None:
    """Test async_play_media with Deezer playlist."""

    mock_config_entry.add_to_hass(hass)
    await hass.config_entries.async_setup(mock_config_entry.entry_id)

    await hass.services.async_call(
        "media_player",
        "play_media",
        {
            ATTR_ENTITY_ID: TEST_MEDIA_PLAYER_ENTITY_ID,
            ATTR_MEDIA_CONTENT_ID: "playlist:1234567890",
            ATTR_MEDIA_CONTENT_TYPE: "deezer",
            ATTR_MEDIA_EXTRA: {"start_from": 123},
        },
        blocking=True,
    )

    mock_mozart_client.add_to_queue.assert_called_once_with(
        play_queue_item=TEST_DEEZER_PLAYLIST
    )


async def test_async_play_media_deezer_track(
    hass: HomeAssistant,
    mock_mozart_client: AsyncMock,
    mock_config_entry: MockConfigEntry,
) -> None:
    """Test async_play_media with Deezer track."""

    mock_config_entry.add_to_hass(hass)
    await hass.config_entries.async_setup(mock_config_entry.entry_id)

    await hass.services.async_call(
        "media_player",
        "play_media",
        {
            ATTR_ENTITY_ID: TEST_MEDIA_PLAYER_ENTITY_ID,
            ATTR_MEDIA_CONTENT_ID: "1234567890",
            ATTR_MEDIA_CONTENT_TYPE: "deezer",
        },
        blocking=True,
    )

    mock_mozart_client.add_to_queue.assert_called_once_with(
        play_queue_item=TEST_DEEZER_TRACK
    )


async def test_async_play_media_invalid_deezer(
    hass: HomeAssistant,
    mock_mozart_client: AsyncMock,
    mock_config_entry: MockConfigEntry,
) -> None:
    """Test async_play_media with an invalid/no Deezer login."""

    mock_mozart_client.start_deezer_flow.side_effect = TEST_DEEZER_INVALID_FLOW

    mock_config_entry.add_to_hass(hass)
    await hass.config_entries.async_setup(mock_config_entry.entry_id)

    with pytest.raises(HomeAssistantError) as exc_info:
        await hass.services.async_call(
            "media_player",
            "play_media",
            {
                ATTR_ENTITY_ID: TEST_MEDIA_PLAYER_ENTITY_ID,
                ATTR_MEDIA_CONTENT_ID: "flow",
                ATTR_MEDIA_CONTENT_TYPE: "deezer",
            },
            blocking=True,
        )

    assert exc_info.value.translation_domain == DOMAIN
    assert exc_info.value.translation_key == "play_media_error"
    assert exc_info.errisinstance(HomeAssistantError)

    mock_mozart_client.start_deezer_flow.assert_called_once()


async def test_async_play_media_url_m3u(
    hass: HomeAssistant,
    mock_mozart_client: AsyncMock,
    mock_config_entry: MockConfigEntry,
) -> None:
    """Test async_play_media URL with the m3u extension."""

    mock_config_entry.add_to_hass(hass)
    await hass.config_entries.async_setup(mock_config_entry.entry_id)

    await async_setup_component(hass, "media_source", {"media_source": {}})

    with (
        pytest.raises(HomeAssistantError) as exc_info,
        patch(
            "homeassistant.components.bang_olufsen.media_player.async_process_play_media_url",
            return_value="https://test.com/test.m3u",
        ),
    ):
        await hass.services.async_call(
            "media_player",
            "play_media",
            {
                ATTR_ENTITY_ID: TEST_MEDIA_PLAYER_ENTITY_ID,
                ATTR_MEDIA_CONTENT_ID: "media-source://media_source/local/doorbell.mp3",
                ATTR_MEDIA_CONTENT_TYPE: "audio/mpeg",
            },
            blocking=True,
        )

    # Check exception
    assert exc_info.value.translation_domain == DOMAIN
    assert exc_info.value.translation_key == "m3u_invalid_format"
    assert exc_info.errisinstance(HomeAssistantError)

    mock_mozart_client.post_uri_source.assert_not_called()


@pytest.mark.parametrize(
    ("child", "present"),
    [
        # Audio source expected
        (
            {
                "title": "test.mp3",
                "media_class": "music",
                "media_content_type": "audio/mpeg",
                "media_content_id": "media-source://media_source/local/test.mp3",
                "can_play": True,
                "can_expand": False,
                "thumbnail": None,
                "children_media_class": None,
            },
            True,
        ),
        # Video source not expected
        (
            {
                "title": "test.mp4",
                "media_class": "video",
                "media_content_type": "video/mp4",
                "media_content_id": ("media-source://media_source/local/test.mp4"),
                "can_play": True,
                "can_expand": False,
                "thumbnail": None,
                "children_media_class": None,
            },
            False,
        ),
    ],
)
async def test_async_browse_media(
    hass: HomeAssistant,
    hass_ws_client: WebSocketGenerator,
    mock_mozart_client: AsyncMock,
    mock_config_entry: MockConfigEntry,
    child: dict[str, str | bool | None],
    present: bool,
) -> None:
    """Test async_browse_media with audio and video source."""

    mock_config_entry.add_to_hass(hass)
    await hass.config_entries.async_setup(mock_config_entry.entry_id)

    await async_setup_component(hass, "media_source", {"media_source": {}})

    client = await hass_ws_client()
    await client.send_json_auto_id(
        {
            "type": "media_player/browse_media",
            "entity_id": TEST_MEDIA_PLAYER_ENTITY_ID,
        }
    )
    response = await client.receive_json()
    assert response["success"]

    assert (child in response["result"]["children"]) is present


@pytest.mark.parametrize(
    ("group_members", "expand_count", "join_count"),
    [
        # Valid member
        ([TEST_MEDIA_PLAYER_ENTITY_ID_2], 1, 0),
        # Touch to join
        ([], 0, 1),
    ],
)
async def test_async_join_players(
    group_members,
    expand_count,
    join_count,
    hass: HomeAssistant,
    mock_mozart_client,
    mock_config_entry,
    mock_config_entry_2,
) -> None:
    """Test async_join_players."""

    mock_config_entry.add_to_hass(hass)
    await hass.config_entries.async_setup(mock_config_entry.entry_id)

    # Add another entity
    mock_config_entry_2.add_to_hass(hass)
    await hass.config_entries.async_setup(mock_config_entry_2.entry_id)

    # Set the source to a beolink expandable source
    async_dispatcher_send(
        hass,
        f"{TEST_SERIAL_NUMBER}_{WebsocketNotification.SOURCE_CHANGE}",
        BangOlufsenSource.TIDAL,
    )

    await hass.services.async_call(
        "media_player",
        "join",
        {
            ATTR_ENTITY_ID: TEST_MEDIA_PLAYER_ENTITY_ID,
            ATTR_GROUP_MEMBERS: group_members,
        },
        blocking=True,
    )

    assert mock_mozart_client.post_beolink_expand.call_count == expand_count
    assert mock_mozart_client.join_latest_beolink_experience.call_count == join_count


@pytest.mark.parametrize(
    ("source", "group_members", "expected_result", "error_type"),
    [
        # Invalid source
        (
            BangOlufsenSource.LINE_IN,
            [TEST_MEDIA_PLAYER_ENTITY_ID_2],
            pytest.raises(HomeAssistantError),
            "invalid_source",
        ),
        # Invalid media_player entity
        (
            BangOlufsenSource.TIDAL,
            [TEST_MEDIA_PLAYER_ENTITY_ID_3],
            pytest.raises(ServiceValidationError),
            "missing_beolink_jid",
        ),
    ],
)
async def test_async_join_players_invalid(
    source,
    group_members,
    expected_result,
    error_type,
    hass: HomeAssistant,
    mock_mozart_client,
    mock_config_entry,
    mock_config_entry_2,
) -> None:
    """Test async_join_players with an invalid media_player entity."""

    mock_config_entry.add_to_hass(hass)
    await hass.config_entries.async_setup(mock_config_entry.entry_id)

    mock_config_entry_2.add_to_hass(hass)
    await hass.config_entries.async_setup(mock_config_entry_2.entry_id)

    async_dispatcher_send(
        hass,
        f"{TEST_SERIAL_NUMBER}_{WebsocketNotification.SOURCE_CHANGE}",
        source,
    )

    with expected_result as exc_info:
        await hass.services.async_call(
            "media_player",
            "join",
            {
                ATTR_ENTITY_ID: TEST_MEDIA_PLAYER_ENTITY_ID,
                ATTR_GROUP_MEMBERS: group_members,
            },
            blocking=True,
        )

    assert exc_info.value.translation_domain == DOMAIN
    assert exc_info.value.translation_key == error_type
    assert exc_info.errisinstance(HomeAssistantError)

    assert mock_mozart_client.post_beolink_expand.call_count == 0
    assert mock_mozart_client.join_latest_beolink_experience.call_count == 0


async def test_async_unjoin_player(
    hass: HomeAssistant,
    mock_mozart_client,
    mock_config_entry,
) -> None:
    """Test async_unjoin_player."""

    mock_config_entry.add_to_hass(hass)
    await hass.config_entries.async_setup(mock_config_entry.entry_id)

    await hass.services.async_call(
        "media_player",
        "unjoin",
        {ATTR_ENTITY_ID: TEST_MEDIA_PLAYER_ENTITY_ID},
        blocking=True,
    )

    mock_mozart_client.post_beolink_leave.assert_called_once()<|MERGE_RESOLUTION|>--- conflicted
+++ resolved
@@ -6,17 +6,11 @@
 from unittest.mock import AsyncMock, patch
 
 from mozart_api.models import (
-<<<<<<< HEAD
     BeolinkLeader,
     PlaybackContentMetadata,
     RenderingState,
     Source,
-=======
-    PlaybackContentMetadata,
-    RenderingState,
-    Source,
     WebsocketNotificationTag,
->>>>>>> f8e65c11
 )
 import pytest
 
@@ -117,7 +111,9 @@
 
 
 async def test_async_update_sources_audio_only(
-    hass: HomeAssistant, mock_config_entry, mock_mozart_client
+    hass: HomeAssistant,
+    mock_config_entry: MockConfigEntry,
+    mock_mozart_client: AsyncMock,
 ) -> None:
     """Test sources are correctly handled in _async_update_sources."""
     mock_mozart_client.get_remote_menu.return_value = {}
@@ -130,7 +126,9 @@
 
 
 async def test_async_update_sources_outdated_api(
-    hass: HomeAssistant, mock_mozart_client, mock_config_entry
+    hass: HomeAssistant,
+    mock_mozart_client: AsyncMock,
+    mock_config_entry: MockConfigEntry,
 ) -> None:
     """Test fallback sources are correctly handled in _async_update_sources."""
     mock_mozart_client.get_available_sources.side_effect = ValueError()
@@ -146,7 +144,9 @@
 
 
 async def test_async_update_sources_remote(
-    hass: HomeAssistant, mock_mozart_client, mock_config_entry: MockConfigEntry
+    hass: HomeAssistant,
+    mock_mozart_client: AsyncMock,
+    mock_config_entry: MockConfigEntry,
 ) -> None:
     """Test _async_update_sources is called when there are new video sources."""
 
@@ -458,16 +458,14 @@
     mock_config_entry.add_to_hass(hass)
     await hass.config_entries.async_setup(mock_config_entry.entry_id)
 
+    source_change_callback = (
+        mock_mozart_client.get_source_change_notifications.call_args[0][0]
+    )
+    beolink_callback = mock_mozart_client.get_notification_notifications.call_args[0][0]
+
     # Set source
-    async_dispatcher_send(
-        hass,
-        f"{TEST_SERIAL_NUMBER}_{WebsocketNotification.SOURCE_CHANGE}",
-        BangOlufsenSource.LINE_IN,
-    )
-    async_dispatcher_send(
-        hass,
-        f"{TEST_SERIAL_NUMBER}_{WebsocketNotification.BEOLINK}",
-    )
+    source_change_callback(BangOlufsenSource.LINE_IN)
+    beolink_callback(WebsocketNotificationTag(value="beolinkListeners"))
 
     states = hass.states.get(TEST_MEDIA_PLAYER_ENTITY_ID)
     assert states.attributes["group_members"] == []
@@ -482,22 +480,25 @@
     mock_config_entry_2: MockConfigEntry,
 ) -> None:
     """Test _async_update_beolink as a listener."""
-    mock_config_entry.add_to_hass(hass)
-    await hass.config_entries.async_setup(mock_config_entry.entry_id)
+
+    mock_config_entry.add_to_hass(hass)
+    await hass.config_entries.async_setup(mock_config_entry.entry_id)
+
+    playback_metadata_callback = (
+        mock_mozart_client.get_playback_metadata_notifications.call_args[0][0]
+    )
 
     # Add another entity
     mock_config_entry_2.add_to_hass(hass)
     await hass.config_entries.async_setup(mock_config_entry_2.entry_id)
 
     # Runs _async_update_beolink
-    async_dispatcher_send(
-        hass,
-        f"{TEST_SERIAL_NUMBER}_{WebsocketNotification.PLAYBACK_METADATA}",
+    playback_metadata_callback(
         PlaybackContentMetadata(
             remote_leader=BeolinkLeader(
                 friendly_name=TEST_FRIENDLY_NAME_2, jid=TEST_JID_2
             )
-        ),
+        )
     )
 
     states = hass.states.get(TEST_MEDIA_PLAYER_ENTITY_ID)
@@ -1215,29 +1216,29 @@
     ],
 )
 async def test_async_join_players(
-    group_members,
-    expand_count,
-    join_count,
-    hass: HomeAssistant,
-    mock_mozart_client,
-    mock_config_entry,
-    mock_config_entry_2,
+    hass: HomeAssistant,
+    mock_mozart_client: AsyncMock,
+    mock_config_entry: MockConfigEntry,
+    mock_config_entry_2: MockConfigEntry,
+    group_members: list[str],
+    expand_count: int,
+    join_count: int,
 ) -> None:
     """Test async_join_players."""
 
     mock_config_entry.add_to_hass(hass)
     await hass.config_entries.async_setup(mock_config_entry.entry_id)
+
+    source_change_callback = (
+        mock_mozart_client.get_source_change_notifications.call_args[0][0]
+    )
 
     # Add another entity
     mock_config_entry_2.add_to_hass(hass)
     await hass.config_entries.async_setup(mock_config_entry_2.entry_id)
 
     # Set the source to a beolink expandable source
-    async_dispatcher_send(
-        hass,
-        f"{TEST_SERIAL_NUMBER}_{WebsocketNotification.SOURCE_CHANGE}",
-        BangOlufsenSource.TIDAL,
-    )
+    source_change_callback(BangOlufsenSource.TIDAL)
 
     await hass.services.async_call(
         "media_player",
@@ -1273,28 +1274,28 @@
     ],
 )
 async def test_async_join_players_invalid(
-    source,
-    group_members,
-    expected_result,
-    error_type,
-    hass: HomeAssistant,
-    mock_mozart_client,
-    mock_config_entry,
-    mock_config_entry_2,
+    hass: HomeAssistant,
+    mock_mozart_client: AsyncMock,
+    mock_config_entry: MockConfigEntry,
+    mock_config_entry_2: MockConfigEntry,
+    source: Source,
+    group_members: list[str],
+    expected_result: Callable,
+    error_type: str,
 ) -> None:
     """Test async_join_players with an invalid media_player entity."""
 
     mock_config_entry.add_to_hass(hass)
     await hass.config_entries.async_setup(mock_config_entry.entry_id)
+
+    source_change_callback = (
+        mock_mozart_client.get_source_change_notifications.call_args[0][0]
+    )
 
     mock_config_entry_2.add_to_hass(hass)
     await hass.config_entries.async_setup(mock_config_entry_2.entry_id)
 
-    async_dispatcher_send(
-        hass,
-        f"{TEST_SERIAL_NUMBER}_{WebsocketNotification.SOURCE_CHANGE}",
-        source,
-    )
+    source_change_callback(source)
 
     with expected_result as exc_info:
         await hass.services.async_call(
@@ -1317,8 +1318,8 @@
 
 async def test_async_unjoin_player(
     hass: HomeAssistant,
-    mock_mozart_client,
-    mock_config_entry,
+    mock_mozart_client: AsyncMock,
+    mock_config_entry: MockConfigEntry,
 ) -> None:
     """Test async_unjoin_player."""
 
