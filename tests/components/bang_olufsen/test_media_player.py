--- conflicted
+++ resolved
@@ -36,12 +36,8 @@
     ATTR_MEDIA_TRACK,
     ATTR_MEDIA_VOLUME_LEVEL,
     ATTR_MEDIA_VOLUME_MUTED,
-<<<<<<< HEAD
     ATTR_SOUND_MODE,
     ATTR_SOUND_MODE_LIST,
-    DOMAIN as MEDIA_PLAYER_DOMAIN,
-    SERVICE_SELECT_SOUND_MODE,
-=======
     DOMAIN as MEDIA_PLAYER_DOMAIN,
     SERVICE_CLEAR_PLAYLIST,
     SERVICE_MEDIA_NEXT_TRACK,
@@ -50,11 +46,11 @@
     SERVICE_MEDIA_SEEK,
     SERVICE_MEDIA_STOP,
     SERVICE_PLAY_MEDIA,
+    SERVICE_SELECT_SOUND_MODE,
     SERVICE_SELECT_SOURCE,
     SERVICE_TURN_OFF,
     SERVICE_VOLUME_MUTE,
     SERVICE_VOLUME_SET,
->>>>>>> 741add06
     MediaPlayerState,
     MediaType,
 )
