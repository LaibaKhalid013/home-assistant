--- conflicted
+++ resolved
@@ -24,11 +24,8 @@
 from homeassistant.components.sensor import DOMAIN as SENSOR_DOMAIN
 from homeassistant.const import (
     ATTR_UNIT_OF_MEASUREMENT,
-<<<<<<< HEAD
+    LENGTH_MILLIMETERS,
     LIGHT_LUX,
-=======
-    LENGTH_MILLIMETERS,
->>>>>>> 223000a9
     PERCENTAGE,
     POWER_WATT,
     SPEED_KILOMETERS_PER_HOUR,
