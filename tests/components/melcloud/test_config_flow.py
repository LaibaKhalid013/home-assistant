--- conflicted
+++ resolved
@@ -8,11 +8,7 @@
 
 from homeassistant import config_entries
 from homeassistant.components.melcloud.const import DOMAIN
-<<<<<<< HEAD
-from homeassistant.const import HTTP_FORBIDDEN
-=======
-from homeassistant.const import HTTP_INTERNAL_SERVER_ERROR
->>>>>>> fb8f8133
+from homeassistant.const import HTTP_FORBIDDEN, HTTP_INTERNAL_SERVER_ERROR
 
 from tests.common import MockConfigEntry
 
@@ -94,15 +90,11 @@
 
 @pytest.mark.parametrize(
     "error,message",
-<<<<<<< HEAD
-    [(401, "invalid_auth"), (HTTP_FORBIDDEN, "invalid_auth"), (500, "cannot_connect")],
-=======
     [
         (401, "invalid_auth"),
-        (403, "invalid_auth"),
+        (HTTP_FORBIDDEN, "invalid_auth"),
         (HTTP_INTERNAL_SERVER_ERROR, "cannot_connect"),
     ],
->>>>>>> fb8f8133
 )
 async def test_form_response_errors(
     hass, mock_login, mock_get_devices, mock_request_info, error, message
