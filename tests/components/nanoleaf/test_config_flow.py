"""Test the Nanoleaf config flow."""
from __future__ import annotations

from unittest.mock import MagicMock, patch

from pynanoleaf import InvalidToken, NotAuthorizingNewTokens, Unavailable
from pynanoleaf.pynanoleaf import NanoleafError
import pytest

from homeassistant import config_entries
from homeassistant.components.nanoleaf.const import DOMAIN
from homeassistant.const import CONF_HOST, CONF_TOKEN
from homeassistant.core import HomeAssistant

from tests.common import MockConfigEntry

TEST_NAME = "Canvas ADF9"
TEST_HOST = "192.168.0.100"
TEST_OTHER_HOST = "192.168.0.200"
TEST_TOKEN = "R34F1c92FNv3pcZs4di17RxGqiLSwHM"
TEST_OTHER_TOKEN = "Qs4dxGcHR34l29RF1c92FgiLQBt3pcM"
TEST_DEVICE_ID = "5E:2E:EA:XX:XX:XX"
TEST_OTHER_DEVICE_ID = "5E:2E:EA:YY:YY:YY"


async def test_user_unavailable_user_step_link_step(hass: HomeAssistant) -> None:
    """Test we handle Unavailable in user and link step."""
    result = await hass.config_entries.flow.async_init(
        DOMAIN, context={"source": config_entries.SOURCE_USER}
    )
    with patch(
        "homeassistant.components.nanoleaf.config_flow.Nanoleaf.authorize",
        side_effect=Unavailable("message"),
    ):
        result2 = await hass.config_entries.flow.async_configure(
            result["flow_id"],
            {
                CONF_HOST: TEST_HOST,
            },
        )
    assert result2["type"] == "form"
    assert result2["step_id"] == "user"
    assert result2["errors"] == {"base": "cannot_connect"}
    assert not result2["last_step"]

    with patch(
        "homeassistant.components.nanoleaf.config_flow.Nanoleaf.authorize",
        return_value=None,
    ):
        result2 = await hass.config_entries.flow.async_configure(
            result["flow_id"],
            {
                CONF_HOST: TEST_HOST,
            },
        )
    assert result2["type"] == "form"
    assert result2["step_id"] == "link"

    with patch(
        "homeassistant.components.nanoleaf.config_flow.Nanoleaf.authorize",
        side_effect=Unavailable("message"),
    ):
        result3 = await hass.config_entries.flow.async_configure(
            result["flow_id"],
            {},
        )
    assert result3["type"] == "abort"
    assert result3["reason"] == "cannot_connect"


@pytest.mark.parametrize(
    "error, reason",
    [
        (Unavailable("message"), "cannot_connect"),
        (InvalidToken("message"), "invalid_token"),
        (Exception, "unknown"),
    ],
)
async def test_user_error_setup_finish(
    hass: HomeAssistant, error: Exception, reason: str
) -> None:
    """Test abort flow if on error in setup_finish."""
    result = await hass.config_entries.flow.async_init(
        DOMAIN, context={"source": config_entries.SOURCE_USER}
    )
    with patch(
        "homeassistant.components.nanoleaf.config_flow.Nanoleaf.authorize",
        return_value=None,
    ):
        result2 = await hass.config_entries.flow.async_configure(
            result["flow_id"],
            {
                CONF_HOST: TEST_HOST,
            },
        )
    assert result2["type"] == "form"
    assert result2["step_id"] == "link"

    with patch(
        "homeassistant.components.nanoleaf.config_flow.Nanoleaf.authorize",
        return_value=None,
    ), patch(
        "homeassistant.components.nanoleaf.config_flow.pynanoleaf_get_info",
        side_effect=error,
    ):
        result3 = await hass.config_entries.flow.async_configure(
            result["flow_id"],
            {},
        )
    assert result3["type"] == "abort"
    assert result3["reason"] == reason


async def test_user_not_authorizing_new_tokens_user_step_link_step(
    hass: HomeAssistant,
) -> None:
    """Test we handle NotAuthorizingNewTokens in user step and link step."""
    with patch(
        "homeassistant.components.nanoleaf.config_flow.Nanoleaf",
    ) as mock_nanoleaf, patch(
        "homeassistant.components.nanoleaf.config_flow.pynanoleaf_get_info",
        return_value={"name": TEST_NAME},
    ), patch(
        "homeassistant.components.nanoleaf.async_setup_entry", return_value=True
    ) as mock_setup_entry:
        nanoleaf = mock_nanoleaf.return_value
        nanoleaf.authorize.side_effect = NotAuthorizingNewTokens(
            "Not authorizing new tokens"
        )
        nanoleaf.host = TEST_HOST
        nanoleaf.token = TEST_TOKEN

        result = await hass.config_entries.flow.async_init(
            DOMAIN, context={"source": config_entries.SOURCE_USER}
        )
        assert result["type"] == "form"
        assert result["errors"] is None
        assert result["step_id"] == "user"
        assert not result["last_step"]

        result2 = await hass.config_entries.flow.async_configure(
            result["flow_id"],
            {
                CONF_HOST: TEST_HOST,
            },
        )
        assert result2["type"] == "form"
        assert result2["errors"] is None
        assert result2["step_id"] == "link"

        result3 = await hass.config_entries.flow.async_configure(
            result["flow_id"],
        )
        assert result3["type"] == "form"
        assert result3["errors"] is None
        assert result3["step_id"] == "link"

        result4 = await hass.config_entries.flow.async_configure(result["flow_id"], {})
        assert result4["type"] == "form"
        assert result4["errors"] == {"base": "not_allowing_new_tokens"}
        assert result4["step_id"] == "link"

        nanoleaf.authorize.side_effect = None
        nanoleaf.authorize.return_value = None

        result5 = await hass.config_entries.flow.async_configure(
            result["flow_id"],
            {},
        )
        assert result5["type"] == "create_entry"
        assert result5["title"] == TEST_NAME
        assert result5["data"] == {
            CONF_HOST: TEST_HOST,
            CONF_TOKEN: TEST_TOKEN,
        }
        await hass.async_block_till_done()
        assert len(mock_setup_entry.mock_calls) == 1


async def test_user_exception_user_step(hass: HomeAssistant) -> None:
    """Test we handle Exception errors in user step."""
    result = await hass.config_entries.flow.async_init(
        DOMAIN, context={"source": config_entries.SOURCE_USER}
    )
    with patch(
        "homeassistant.components.nanoleaf.config_flow.Nanoleaf.authorize",
        side_effect=Exception,
    ):
        result2 = await hass.config_entries.flow.async_configure(
            result["flow_id"],
            {
                CONF_HOST: TEST_HOST,
            },
        )
    assert result2["type"] == "form"
    assert result2["step_id"] == "user"
    assert result2["errors"] == {"base": "unknown"}
    assert not result2["last_step"]

    with patch(
        "homeassistant.components.nanoleaf.config_flow.Nanoleaf.authorize",
        return_value=None,
    ):
        result3 = await hass.config_entries.flow.async_configure(
            result["flow_id"],
            {
                CONF_HOST: TEST_HOST,
            },
        )
    assert result3["step_id"] == "link"

    with patch(
        "homeassistant.components.nanoleaf.config_flow.Nanoleaf.authorize",
        side_effect=Exception,
    ):
        result4 = await hass.config_entries.flow.async_configure(
            result["flow_id"],
            {},
        )
    assert result4["type"] == "form"
    assert result4["step_id"] == "link"
    assert result4["errors"] == {"base": "unknown"}

    with patch(
        "homeassistant.components.nanoleaf.config_flow.Nanoleaf.authorize",
        return_value=None,
    ), patch(
        "homeassistant.components.nanoleaf.config_flow.pynanoleaf_get_info",
        side_effect=Exception,
    ):
        result5 = await hass.config_entries.flow.async_configure(
            result["flow_id"],
            {},
        )
    assert result5["type"] == "abort"
    assert result5["reason"] == "unknown"


@pytest.mark.parametrize(
    "source, type_in_discovery_info",
    [
        (config_entries.SOURCE_HOMEKIT, "_hap._tcp.local"),
        (config_entries.SOURCE_ZEROCONF, "_nanoleafms._tcp.local"),
        (config_entries.SOURCE_ZEROCONF, "_nanoleafapi._tcp.local."),
    ],
)
async def test_discovery_link_unavailable(
    hass: HomeAssistant, source: type, type_in_discovery_info: str
) -> None:
    """Test discovery and abort if device is unavailable."""
    with patch(
        "homeassistant.components.nanoleaf.config_flow.pynanoleaf_get_info",
        return_value={"name": TEST_NAME},
    ), patch(
        "homeassistant.components.nanoleaf.config_flow.load_json",
        return_value={},
    ):
        result = await hass.config_entries.flow.async_init(
            DOMAIN,
            context={"source": source},
            data={
                "host": TEST_HOST,
                "name": f"{TEST_NAME}.{type_in_discovery_info}",
                "type": type_in_discovery_info,
                "properties": {"id": TEST_DEVICE_ID},
            },
        )
    assert result["type"] == "form"
    assert result["step_id"] == "link"

    context = next(
        flow["context"]
        for flow in hass.config_entries.flow.async_progress()
        if flow["flow_id"] == result["flow_id"]
    )
    assert context["title_placeholders"] == {"name": TEST_NAME}
    assert context["unique_id"] == TEST_NAME

    with patch(
        "homeassistant.components.nanoleaf.config_flow.Nanoleaf.authorize",
        side_effect=Unavailable("message"),
    ):
        result = await hass.config_entries.flow.async_configure(result["flow_id"], {})
    assert result["type"] == "abort"
    assert result["reason"] == "cannot_connect"


async def test_reauth(hass: HomeAssistant) -> None:
    """Test Nanoleaf reauth flow."""
    nanoleaf = MagicMock()
    nanoleaf.host = TEST_HOST
    nanoleaf.token = TEST_TOKEN

    entry = MockConfigEntry(
        domain=DOMAIN,
        unique_id=TEST_NAME,
        data={CONF_HOST: TEST_HOST, CONF_TOKEN: TEST_OTHER_TOKEN},
    )
    entry.add_to_hass(hass)

    with patch(
        "homeassistant.components.nanoleaf.config_flow.Nanoleaf",
        return_value=nanoleaf,
<<<<<<< HEAD
=======
    ), patch(
        "homeassistant.components.nanoleaf.async_setup_entry",
        return_value=True,
>>>>>>> 35d943ba
    ):
        result = await hass.config_entries.flow.async_init(
            DOMAIN,
            context={
                "source": config_entries.SOURCE_REAUTH,
                "entry_id": entry.entry_id,
                "unique_id": entry.unique_id,
            },
            data=entry.data,
        )
        assert result["type"] == "form"
        assert result["step_id"] == "link"

        result2 = await hass.config_entries.flow.async_configure(
            result["flow_id"],
            {},
        )
    assert result2["type"] == "abort"
    assert result2["reason"] == "reauth_successful"

    assert entry.data[CONF_HOST] == TEST_HOST
    assert entry.data[CONF_TOKEN] == TEST_TOKEN


async def test_import_config(hass: HomeAssistant) -> None:
    """Test configuration import."""
    with patch(
        "homeassistant.components.nanoleaf.config_flow.pynanoleaf_get_info",
        return_value={"name": TEST_NAME},
    ), patch(
        "homeassistant.components.nanoleaf.async_setup_entry",
        return_value=True,
    ) as mock_setup_entry:
        result = await hass.config_entries.flow.async_init(
            DOMAIN,
            context={"source": config_entries.SOURCE_IMPORT},
            data={CONF_HOST: TEST_HOST, CONF_TOKEN: TEST_TOKEN},
        )
    assert result["type"] == "create_entry"
    assert result["title"] == TEST_NAME
    assert result["data"] == {
        CONF_HOST: TEST_HOST,
        CONF_TOKEN: TEST_TOKEN,
    }
    await hass.async_block_till_done()
    assert len(mock_setup_entry.mock_calls) == 1


@pytest.mark.parametrize(
    "error, reason",
    [
        (Unavailable("message"), "cannot_connect"),
        (InvalidToken("message"), "invalid_token"),
        (Exception, "unknown"),
    ],
)
async def test_import_config_error(
    hass: HomeAssistant, error: NanoleafError, reason: str
) -> None:
    """Test configuration import with errors in setup_finish."""
    with patch(
        "homeassistant.components.nanoleaf.config_flow.pynanoleaf_get_info",
        side_effect=error,
    ):
        result = await hass.config_entries.flow.async_init(
            DOMAIN,
            context={"source": config_entries.SOURCE_IMPORT},
            data={CONF_HOST: TEST_HOST, CONF_TOKEN: TEST_TOKEN},
        )
    assert result["type"] == "abort"
    assert result["reason"] == reason


@pytest.mark.parametrize(
    "source, type_in_discovery",
    [
        (config_entries.SOURCE_HOMEKIT, "_hap._tcp.local"),
        (config_entries.SOURCE_ZEROCONF, "_nanoleafms._tcp.local"),
        (config_entries.SOURCE_ZEROCONF, "_nanoleafapi._tcp.local"),
    ],
)
@pytest.mark.parametrize(
    "nanoleaf_conf_file, remove_config",
    [
        ({TEST_DEVICE_ID: {"token": TEST_TOKEN}}, True),
        ({TEST_HOST: {"token": TEST_TOKEN}}, True),
        (
            {
                TEST_DEVICE_ID: {"token": TEST_TOKEN},
                TEST_HOST: {"token": TEST_OTHER_TOKEN},
            },
            True,
        ),
        (
            {
                TEST_DEVICE_ID: {"token": TEST_TOKEN},
                TEST_OTHER_HOST: {"token": TEST_OTHER_TOKEN},
            },
            False,
        ),
        (
            {
                TEST_OTHER_DEVICE_ID: {"token": TEST_OTHER_TOKEN},
                TEST_HOST: {"token": TEST_TOKEN},
            },
            False,
        ),
    ],
)
async def test_import_discovery_integration(
    hass: HomeAssistant,
    source: str,
    type_in_discovery: str,
    nanoleaf_conf_file: dict[str, dict[str, str]],
    remove_config: bool,
) -> None:
    """
    Test discovery integration import.

    Test with different discovery flow sources and corresponding types.
    Test with different .nanoleaf_conf files with device_id (>= 2021.4), host (< 2021.4) and combination.
    Test removing the .nanoleaf_conf file if it was the only device in the file.
    Test updating the .nanoleaf_conf file if it was not the only device in the file.
    """
    with patch(
        "homeassistant.components.nanoleaf.config_flow.load_json",
        return_value=dict(nanoleaf_conf_file),
    ), patch(
        "homeassistant.components.nanoleaf.config_flow.pynanoleaf_get_info",
        return_value={"name": TEST_NAME},
    ), patch(
        "homeassistant.components.nanoleaf.config_flow.save_json",
        return_value=None,
    ) as mock_save_json, patch(
        "homeassistant.components.nanoleaf.config_flow.os.remove",
        return_value=None,
    ) as mock_remove, patch(
        "homeassistant.components.nanoleaf.async_setup_entry",
        return_value=True,
    ) as mock_setup_entry:
        result = await hass.config_entries.flow.async_init(
            DOMAIN,
            context={"source": source},
            data={
                "host": TEST_HOST,
                "name": f"{TEST_NAME}.{type_in_discovery}",
                "type": type_in_discovery,
                "properties": {"id": TEST_DEVICE_ID},
            },
        )
    assert result["type"] == "create_entry"
    assert result["title"] == TEST_NAME
    assert result["data"] == {
        CONF_HOST: TEST_HOST,
        CONF_TOKEN: TEST_TOKEN,
    }

    if remove_config:
        mock_save_json.assert_not_called()
        mock_remove.assert_called_once()
    else:
        mock_save_json.assert_called_once()
        mock_remove.assert_not_called()

    await hass.async_block_till_done()
    assert len(mock_setup_entry.mock_calls) == 1<|MERGE_RESOLUTION|>--- conflicted
+++ resolved
@@ -301,12 +301,9 @@
     with patch(
         "homeassistant.components.nanoleaf.config_flow.Nanoleaf",
         return_value=nanoleaf,
-<<<<<<< HEAD
-=======
     ), patch(
         "homeassistant.components.nanoleaf.async_setup_entry",
         return_value=True,
->>>>>>> 35d943ba
     ):
         result = await hass.config_entries.flow.async_init(
             DOMAIN,
