--- conflicted
+++ resolved
@@ -63,15 +63,11 @@
     res = await async_setup_component(hass, updater.DOMAIN, {updater.DOMAIN: {}})
     assert res, "Updater failed to set up"
 
-<<<<<<< HEAD
-    with patch("homeassistant.components.updater.current_version", MOCK_VERSION):
-        async_fire_time_changed(hass, later)
-        yield from hass.async_block_till_done()
-
-    yield from hass.async_block_till_done()
-=======
-    await hass.async_block_till_done()
->>>>>>> cc255da0
+    with patch("homeassistant.components.updater.current_version", MOCK_VERSION):
+        async_fire_time_changed(hass, later)
+        await from hass.async_block_till_done()
+
+    await from hass.async_block_till_done()
     assert hass.states.is_state("binary_sensor.updater", "unavailable")
     assert "newest_version" not in hass.states.get("binary_sensor.updater").attributes
     assert "release_notes" not in hass.states.get("binary_sensor.updater").attributes
