"""Test Schlage binary_sensor."""

from datetime import timedelta
from unittest.mock import Mock

from freezegun.api import FrozenDateTimeFactory
from pyschlage.exceptions import UnknownError

from homeassistant.components.binary_sensor import BinarySensorDeviceClass
from homeassistant.config_entries import ConfigEntry
<<<<<<< HEAD
from homeassistant.const import STATE_ON, STATE_UNAVAILABLE
=======
from homeassistant.const import STATE_ON
>>>>>>> 8c34d8da
from homeassistant.core import HomeAssistant

from tests.common import async_fire_time_changed


async def test_keypad_disabled_binary_sensor(
    hass: HomeAssistant,
    mock_schlage: Mock,
    mock_lock: Mock,
    mock_added_config_entry: ConfigEntry,
    freezer: FrozenDateTimeFactory,
) -> None:
    """Test the keypad_disabled binary_sensor."""
    mock_lock.keypad_disabled.reset_mock()
    mock_lock.keypad_disabled.return_value = True

    # Make the coordinator refresh data.
    freezer.tick(timedelta(seconds=30))
    async_fire_time_changed(hass)
    await hass.async_block_till_done(wait_background_tasks=True)

    keypad = hass.states.get("binary_sensor.vault_door_keypad_disabled")
    assert keypad is not None
    assert keypad.state == STATE_ON
    assert keypad.attributes["device_class"] == BinarySensorDeviceClass.PROBLEM

    mock_lock.keypad_disabled.assert_called_once_with([])

    mock_schlage.locks.return_value = []
    # Make the coordinator refresh data.
    freezer.tick(timedelta(seconds=30))
    async_fire_time_changed(hass)
    await hass.async_block_till_done(wait_background_tasks=True)
    keypad = hass.states.get("binary_sensor.vault_door_keypad_disabled")
    assert keypad is not None
    assert keypad.state == STATE_UNAVAILABLE


async def test_keypad_disabled_binary_sensor_use_previous_logs_on_failure(
    hass: HomeAssistant,
    mock_schlage: Mock,
    mock_lock: Mock,
    mock_added_config_entry: ConfigEntry,
    freezer: FrozenDateTimeFactory,
) -> None:
    """Test the keypad_disabled binary_sensor."""
    mock_lock.keypad_disabled.reset_mock()
    mock_lock.keypad_disabled.return_value = True
    mock_lock.logs.reset_mock()
    mock_lock.logs.side_effect = UnknownError("Cannot load logs")

    # Make the coordinator refresh data.
    freezer.tick(timedelta(seconds=30))
    async_fire_time_changed(hass)
    await hass.async_block_till_done(wait_background_tasks=True)

    keypad = hass.states.get("binary_sensor.vault_door_keypad_disabled")
    assert keypad is not None
    assert keypad.state == STATE_ON
    assert keypad.attributes["device_class"] == BinarySensorDeviceClass.PROBLEM

    mock_lock.keypad_disabled.assert_called_once_with([])<|MERGE_RESOLUTION|>--- conflicted
+++ resolved
@@ -8,11 +8,7 @@
 
 from homeassistant.components.binary_sensor import BinarySensorDeviceClass
 from homeassistant.config_entries import ConfigEntry
-<<<<<<< HEAD
-from homeassistant.const import STATE_ON, STATE_UNAVAILABLE
-=======
 from homeassistant.const import STATE_ON
->>>>>>> 8c34d8da
 from homeassistant.core import HomeAssistant
 
 from tests.common import async_fire_time_changed
@@ -41,15 +37,6 @@
 
     mock_lock.keypad_disabled.assert_called_once_with([])
 
-    mock_schlage.locks.return_value = []
-    # Make the coordinator refresh data.
-    freezer.tick(timedelta(seconds=30))
-    async_fire_time_changed(hass)
-    await hass.async_block_till_done(wait_background_tasks=True)
-    keypad = hass.states.get("binary_sensor.vault_door_keypad_disabled")
-    assert keypad is not None
-    assert keypad.state == STATE_UNAVAILABLE
-
 
 async def test_keypad_disabled_binary_sensor_use_previous_logs_on_failure(
     hass: HomeAssistant,
