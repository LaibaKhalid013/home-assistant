--- conflicted
+++ resolved
@@ -17,9 +17,6 @@
 from homeassistant.core import HomeAssistant
 from homeassistant.setup import async_setup_component
 
-<<<<<<< HEAD
-from .const import CLIENT_ID, CLIENT_SECRET, TEST_HP_UUID, TEST_MODEL, TEST_SN
-=======
 from .const import (
     CLIENT_ID,
     CLIENT_SECRET,
@@ -28,7 +25,6 @@
     TEST_SN,
     USER_UUID_1,
 )
->>>>>>> 97d0d91d
 
 from tests.common import MockConfigEntry
 
@@ -81,8 +77,6 @@
 
 
 @pytest.fixture
-<<<<<<< HEAD
-=======
 def mock_user_id() -> Generator[AsyncMock]:
     """Mock the user API call."""
     with (
@@ -95,7 +89,6 @@
 
 
 @pytest.fixture
->>>>>>> 97d0d91d
 def mock_weheat_discover(mock_heat_pump_info) -> Generator[AsyncMock]:
     """Mock an Weheat discovery."""
     with (
