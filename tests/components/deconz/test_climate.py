"""deCONZ climate platform tests."""

from unittest.mock import patch

import pytest

from homeassistant.components.climate import (
    DOMAIN as CLIMATE_DOMAIN,
    SERVICE_SET_FAN_MODE,
    SERVICE_SET_HVAC_MODE,
    SERVICE_SET_PRESET_MODE,
    SERVICE_SET_TEMPERATURE,
)
from homeassistant.components.climate.const import (
    ATTR_FAN_MODE,
    ATTR_HVAC_MODE,
    ATTR_PRESET_MODE,
    ATTR_TARGET_TEMP_HIGH,
    ATTR_TARGET_TEMP_LOW,
    CURRENT_HVAC_OFF,
    CURRENT_HVAC_HEAT,
    CURRENT_HVAC_COOL,
    CURRENT_HVAC_IDLE,
    FAN_AUTO,
    FAN_HIGH,
    FAN_LOW,
    FAN_MEDIUM,
    FAN_OFF,
    FAN_ON,
    HVAC_MODE_AUTO,
    HVAC_MODE_COOL,
    HVAC_MODE_HEAT,
    HVAC_MODE_OFF,
    PRESET_BOOST,
    PRESET_COMFORT,
    PRESET_ECO,
)
from homeassistant.components.deconz.climate import (
    DECONZ_FAN_SMART,
    DECONZ_PRESET_AUTO,
    DECONZ_PRESET_COMPLEX,
    DECONZ_PRESET_HOLIDAY,
    DECONZ_PRESET_MANUAL,
)
from homeassistant.components.deconz.const import CONF_ALLOW_CLIP_SENSOR
from homeassistant.const import (
    ATTR_ENTITY_ID,
    ATTR_TEMPERATURE,
    STATE_OFF,
    STATE_UNAVAILABLE,
)

from .test_gateway import (
    DECONZ_WEB_REQUEST,
    mock_deconz_put_request,
    setup_deconz_integration,
)


async def test_no_sensors(hass, aioclient_mock):
    """Test that no sensors in deconz results in no climate entities."""
    await setup_deconz_integration(hass, aioclient_mock)
    assert len(hass.states.async_all()) == 0


async def test_simple_climate_device(hass, aioclient_mock, mock_deconz_websocket):
    """Test successful creation of climate entities.

    This is a simple water heater that only supports setting temperature and on and off.
    """
    data = {
        "sensors": {
            "0": {
                "config": {
                    "battery": 59,
                    "displayflipped": None,
                    "heatsetpoint": 2100,
                    "locked": True,
                    "mountingmode": None,
                    "offset": 0,
                    "on": True,
                    "reachable": True,
                },
                "ep": 1,
                "etag": "6130553ac247174809bae47144ee23f8",
                "lastseen": "2020-11-29T19:31Z",
                "manufacturername": "Danfoss",
                "modelid": "eTRV0100",
                "name": "thermostat",
                "state": {
                    "errorcode": None,
                    "lastupdated": "2020-11-29T19:28:40.665",
                    "mountingmodeactive": False,
                    "on": True,
                    "temperature": 2102,
                    "valve": 24,
                    "windowopen": "Closed",
                },
                "swversion": "01.02.0008 01.02",
                "type": "ZHAThermostat",
                "uniqueid": "14:b4:57:ff:fe:d5:4e:77-01-0201",
            }
        }
    }
    with patch.dict(DECONZ_WEB_REQUEST, data):
        config_entry = await setup_deconz_integration(hass, aioclient_mock)

    assert len(hass.states.async_all()) == 2
    climate_thermostat = hass.states.get("climate.thermostat")
    assert climate_thermostat.state == HVAC_MODE_HEAT
    assert climate_thermostat.attributes["hvac_modes"] == [
        HVAC_MODE_HEAT,
        HVAC_MODE_OFF,
    ]
    assert climate_thermostat.attributes["current_temperature"] == 21.0
    assert climate_thermostat.attributes["temperature"] == 21.0
    assert climate_thermostat.attributes["locked"] is True
<<<<<<< HEAD
    assert hass.states.get("sensor.thermostat_battery_level").state == "59"
    assert climate_thermostat.attributes["hvac_action"] == CURRENT_HVAC_HEAT
=======
    assert hass.states.get("sensor.thermostat_battery").state == "59"
>>>>>>> fd24d9b1

    # Event signals thermostat configured off

    event_changed_sensor = {
        "t": "event",
        "e": "changed",
        "r": "sensors",
        "id": "0",
        "state": {"on": False},
    }
    await mock_deconz_websocket(data=event_changed_sensor)
    await hass.async_block_till_done()

    assert hass.states.get("climate.thermostat").state == STATE_OFF
    assert hass.states.get("climate.thermostat").attributes["hvac_action"] == CURRENT_HVAC_IDLE

    # Event signals thermostat state on

    event_changed_sensor = {
        "t": "event",
        "e": "changed",
        "r": "sensors",
        "id": "0",
        "state": {"on": True},
    }
    await mock_deconz_websocket(data=event_changed_sensor)
    await hass.async_block_till_done()

    assert hass.states.get("climate.thermostat").state == HVAC_MODE_HEAT
    assert hass.states.get("climate.thermostat").attributes["hvac_action"] == CURRENT_HVAC_HEAT

    # Verify service calls

    mock_deconz_put_request(aioclient_mock, config_entry.data, "/sensors/0/config")

    # Service turn on thermostat

    await hass.services.async_call(
        CLIMATE_DOMAIN,
        SERVICE_SET_HVAC_MODE,
        {ATTR_ENTITY_ID: "climate.thermostat", ATTR_HVAC_MODE: HVAC_MODE_HEAT},
        blocking=True,
    )
    assert aioclient_mock.mock_calls[1][2] == {"on": True}

    # Service turn on thermostat

    await hass.services.async_call(
        CLIMATE_DOMAIN,
        SERVICE_SET_HVAC_MODE,
        {ATTR_ENTITY_ID: "climate.thermostat", ATTR_HVAC_MODE: HVAC_MODE_OFF},
        blocking=True,
    )
    assert aioclient_mock.mock_calls[2][2] == {"on": False}

    # Service set HVAC mode to unsupported value

    with pytest.raises(ValueError):
        await hass.services.async_call(
            CLIMATE_DOMAIN,
            SERVICE_SET_HVAC_MODE,
            {ATTR_ENTITY_ID: "climate.thermostat", ATTR_HVAC_MODE: HVAC_MODE_AUTO},
            blocking=True,
        )


async def test_climate_device_without_cooling_support(
    hass, aioclient_mock, mock_deconz_websocket
):
    """Test successful creation of sensor entities."""
    data = {
        "sensors": {
            "1": {
                "name": "Thermostat",
                "type": "ZHAThermostat",
                "state": {"on": True, "temperature": 2260, "valve": 30},
                "config": {
                    "battery": 100,
                    "heatsetpoint": 2200,
                    "mode": "auto",
                    "offset": 10,
                    "reachable": True,
                },
                "uniqueid": "00:00:00:00:00:00:00:00-00",
            }
        }
    }
    with patch.dict(DECONZ_WEB_REQUEST, data):
        config_entry = await setup_deconz_integration(hass, aioclient_mock)

    assert len(hass.states.async_all()) == 2
    climate_thermostat = hass.states.get("climate.thermostat")
    assert climate_thermostat.state == HVAC_MODE_AUTO
    assert climate_thermostat.attributes["hvac_modes"] == [
        HVAC_MODE_AUTO,
        HVAC_MODE_HEAT,
        HVAC_MODE_OFF,
    ]
    assert climate_thermostat.attributes["current_temperature"] == 22.6
    assert climate_thermostat.attributes["temperature"] == 22.0
    assert hass.states.get("sensor.thermostat") is None
    assert hass.states.get("sensor.thermostat_battery").state == "100"
    assert hass.states.get("climate.presence_sensor") is None
    assert hass.states.get("climate.clip_thermostat") is None
    assert hass.states.get("climate.thermostat").attributes["hvac_action"] == CURRENT_HVAC_HEAT

    # Event signals thermostat configured off

    event_changed_sensor = {
        "t": "event",
        "e": "changed",
        "r": "sensors",
        "id": "1",
        "config": {"mode": "off"},
    }
    await mock_deconz_websocket(data=event_changed_sensor)
    await hass.async_block_till_done()

    assert hass.states.get("climate.thermostat").state == STATE_OFF
    assert hass.states.get("climate.thermostat").attributes["hvac_action"] == CURRENT_HVAC_OFF

    # Event signals thermostat state on

    event_changed_sensor = {
        "t": "event",
        "e": "changed",
        "r": "sensors",
        "id": "1",
        "config": {"mode": "other"},
        "state": {"on": True},
    }
    await mock_deconz_websocket(data=event_changed_sensor)
    await hass.async_block_till_done()

    assert hass.states.get("climate.thermostat").state == HVAC_MODE_HEAT
    assert hass.states.get("climate.thermostat").attributes["hvac_action"] == CURRENT_HVAC_HEAT

    # Event signals thermostat state off

    event_changed_sensor = {
        "t": "event",
        "e": "changed",
        "r": "sensors",
        "id": "1",
        "state": {"on": False},
    }
    await mock_deconz_websocket(data=event_changed_sensor)
    await hass.async_block_till_done()

    assert hass.states.get("climate.thermostat").state == STATE_OFF
    assert hass.states.get("climate.thermostat").attributes["hvac_action"] == CURRENT_HVAC_IDLE

    # Verify service calls

    mock_deconz_put_request(aioclient_mock, config_entry.data, "/sensors/1/config")

    # Service set HVAC mode to auto

    await hass.services.async_call(
        CLIMATE_DOMAIN,
        SERVICE_SET_HVAC_MODE,
        {ATTR_ENTITY_ID: "climate.thermostat", ATTR_HVAC_MODE: HVAC_MODE_AUTO},
        blocking=True,
    )
    assert aioclient_mock.mock_calls[1][2] == {"mode": "auto"}

    # Service set HVAC mode to heat

    await hass.services.async_call(
        CLIMATE_DOMAIN,
        SERVICE_SET_HVAC_MODE,
        {ATTR_ENTITY_ID: "climate.thermostat", ATTR_HVAC_MODE: HVAC_MODE_HEAT},
        blocking=True,
    )
    assert aioclient_mock.mock_calls[2][2] == {"mode": "heat"}

    # Service set HVAC mode to off

    await hass.services.async_call(
        CLIMATE_DOMAIN,
        SERVICE_SET_HVAC_MODE,
        {ATTR_ENTITY_ID: "climate.thermostat", ATTR_HVAC_MODE: HVAC_MODE_OFF},
        blocking=True,
    )
    assert aioclient_mock.mock_calls[3][2] == {"mode": "off"}

    # Service set HVAC mode to unsupported value

    with pytest.raises(ValueError):
        await hass.services.async_call(
            CLIMATE_DOMAIN,
            SERVICE_SET_HVAC_MODE,
            {ATTR_ENTITY_ID: "climate.thermostat", ATTR_HVAC_MODE: HVAC_MODE_COOL},
            blocking=True,
        )

    # Service set temperature to 20

    await hass.services.async_call(
        CLIMATE_DOMAIN,
        SERVICE_SET_TEMPERATURE,
        {ATTR_ENTITY_ID: "climate.thermostat", ATTR_TEMPERATURE: 20},
        blocking=True,
    )
    assert aioclient_mock.mock_calls[4][2] == {"heatsetpoint": 2000.0}

    # Service set temperature without providing temperature attribute

    with pytest.raises(ValueError):
        await hass.services.async_call(
            CLIMATE_DOMAIN,
            SERVICE_SET_TEMPERATURE,
            {
                ATTR_ENTITY_ID: "climate.thermostat",
                ATTR_TARGET_TEMP_HIGH: 30,
                ATTR_TARGET_TEMP_LOW: 10,
            },
            blocking=True,
        )

    await hass.config_entries.async_unload(config_entry.entry_id)

    states = hass.states.async_all()
    assert len(states) == 2
    for state in states:
        assert state.state == STATE_UNAVAILABLE

    await hass.config_entries.async_remove(config_entry.entry_id)
    await hass.async_block_till_done()
    assert len(hass.states.async_all()) == 0


async def test_climate_device_with_cooling_support(
    hass, aioclient_mock, mock_deconz_websocket
):
    """Test successful creation of sensor entities."""
    data = {
        "sensors": {
            "0": {
                "config": {
                    "battery": 25,
                    "coolsetpoint": 1111,
                    "fanmode": None,
                    "heatsetpoint": 2222,
                    "mode": "heat",
                    "offset": 0,
                    "on": True,
                    "reachable": True,
                },
                "ep": 1,
                "etag": "074549903686a77a12ef0f06c499b1ef",
                "lastseen": "2020-11-27T13:45Z",
                "manufacturername": "Zen Within",
                "modelid": "Zen-01",
                "name": "Zen-01",
                "state": {
                    "lastupdated": "2020-11-27T13:42:40.863",
                    "on": False,
                    "temperature": 2320,
                },
                "type": "ZHAThermostat",
                "uniqueid": "00:24:46:00:00:11:6f:56-01-0201",
            }
        }
    }
    with patch.dict(DECONZ_WEB_REQUEST, data):
        config_entry = await setup_deconz_integration(hass, aioclient_mock)

    assert len(hass.states.async_all()) == 2
    climate_thermostat = hass.states.get("climate.zen_01")
    assert climate_thermostat.state == HVAC_MODE_HEAT
    assert climate_thermostat.attributes["hvac_modes"] == [
        HVAC_MODE_AUTO,
        HVAC_MODE_COOL,
        HVAC_MODE_HEAT,
        HVAC_MODE_OFF,
    ]
    assert climate_thermostat.attributes["current_temperature"] == 23.2
    assert climate_thermostat.attributes["temperature"] == 22.2
<<<<<<< HEAD
    assert hass.states.get("sensor.zen_01_battery_level").state == "25"
    assert hass.states.get("climate.zen_01").attributes["hvac_action"] == CURRENT_HVAC_IDLE
=======
    assert hass.states.get("sensor.zen_01_battery").state == "25"
>>>>>>> fd24d9b1

    # Event signals thermostat mode cool

    event_changed_sensor = {
        "t": "event",
        "e": "changed",
        "r": "sensors",
        "id": "0",
        "config": {"mode": "cool"},
    }
    await mock_deconz_websocket(data=event_changed_sensor)
    await hass.async_block_till_done()
    await hass.async_block_till_done()

    assert hass.states.get("climate.zen_01").state == HVAC_MODE_COOL
    assert hass.states.get("climate.zen_01").attributes["temperature"] == 11.1
    assert hass.states.get("climate.zen_01").attributes["hvac_action"] == CURRENT_HVAC_IDLE

    # Event signals thermostat state on

    event_changed_sensor = {
        "t": "event",
        "e": "changed",
        "r": "sensors",
        "id": "0",
        "state": {"on": True},
    }
    await mock_deconz_websocket(data=event_changed_sensor)
    await hass.async_block_till_done()

    assert hass.states.get("climate.zen_01").state == HVAC_MODE_COOL
    assert hass.states.get("climate.zen_01").attributes["hvac_action"] == CURRENT_HVAC_COOL

    # Verify service calls

    mock_deconz_put_request(aioclient_mock, config_entry.data, "/sensors/0/config")

    # Service set temperature to 20

    await hass.services.async_call(
        CLIMATE_DOMAIN,
        SERVICE_SET_TEMPERATURE,
        {ATTR_ENTITY_ID: "climate.zen_01", ATTR_TEMPERATURE: 20},
        blocking=True,
    )
    assert aioclient_mock.mock_calls[1][2] == {"coolsetpoint": 2000.0}


async def test_climate_device_with_fan_support(
    hass, aioclient_mock, mock_deconz_websocket
):
    """Test successful creation of sensor entities."""
    data = {
        "sensors": {
            "0": {
                "config": {
                    "battery": 25,
                    "coolsetpoint": None,
                    "fanmode": "auto",
                    "heatsetpoint": 2222,
                    "mode": "heat",
                    "offset": 0,
                    "on": True,
                    "reachable": True,
                },
                "ep": 1,
                "etag": "074549903686a77a12ef0f06c499b1ef",
                "lastseen": "2020-11-27T13:45Z",
                "manufacturername": "Zen Within",
                "modelid": "Zen-01",
                "name": "Zen-01",
                "state": {
                    "lastupdated": "2020-11-27T13:42:40.863",
                    "on": False,
                    "temperature": 2320,
                },
                "type": "ZHAThermostat",
                "uniqueid": "00:24:46:00:00:11:6f:56-01-0201",
            }
        }
    }
    with patch.dict(DECONZ_WEB_REQUEST, data):
        config_entry = await setup_deconz_integration(hass, aioclient_mock)

    assert len(hass.states.async_all()) == 2
    climate_thermostat = hass.states.get("climate.zen_01")
    assert climate_thermostat.state == HVAC_MODE_HEAT
    assert climate_thermostat.attributes["fan_mode"] == FAN_AUTO
    assert climate_thermostat.attributes["fan_modes"] == [
        DECONZ_FAN_SMART,
        FAN_AUTO,
        FAN_HIGH,
        FAN_MEDIUM,
        FAN_LOW,
        FAN_ON,
        FAN_OFF,
    ]
    assert hass.states.get("climate.zen_01").attributes["hvac_action"] == CURRENT_HVAC_IDLE

    # Event signals fan mode defaults to off

    event_changed_sensor = {
        "t": "event",
        "e": "changed",
        "r": "sensors",
        "id": "0",
        "config": {"fanmode": "unsupported"},
    }
    await mock_deconz_websocket(data=event_changed_sensor)
    await hass.async_block_till_done()

    assert hass.states.get("climate.zen_01").attributes["fan_mode"] == FAN_OFF
    assert hass.states.get("climate.zen_01").attributes["hvac_action"] == CURRENT_HVAC_IDLE

    # Event signals unsupported fan mode

    event_changed_sensor = {
        "t": "event",
        "e": "changed",
        "r": "sensors",
        "id": "0",
        "config": {"fanmode": "unsupported"},
        "state": {"on": True},
    }
    await mock_deconz_websocket(data=event_changed_sensor)
    await hass.async_block_till_done()

    assert hass.states.get("climate.zen_01").attributes["fan_mode"] == FAN_ON
    assert hass.states.get("climate.zen_01").attributes["hvac_action"] == CURRENT_HVAC_HEAT

    # Event signals unsupported fan mode

    event_changed_sensor = {
        "t": "event",
        "e": "changed",
        "r": "sensors",
        "id": "0",
        "config": {"fanmode": "unsupported"},
    }
    await mock_deconz_websocket(data=event_changed_sensor)
    await hass.async_block_till_done()

    assert hass.states.get("climate.zen_01").attributes["fan_mode"] == FAN_ON
    assert hass.states.get("climate.zen_01").attributes["hvac_action"] == CURRENT_HVAC_HEAT

    # Verify service calls

    mock_deconz_put_request(aioclient_mock, config_entry.data, "/sensors/0/config")

    # Service set fan mode to off

    await hass.services.async_call(
        CLIMATE_DOMAIN,
        SERVICE_SET_FAN_MODE,
        {ATTR_ENTITY_ID: "climate.zen_01", ATTR_FAN_MODE: FAN_OFF},
        blocking=True,
    )
    assert aioclient_mock.mock_calls[1][2] == {"fanmode": "off"}

    # Service set fan mode to custom deCONZ mode smart

    await hass.services.async_call(
        CLIMATE_DOMAIN,
        SERVICE_SET_FAN_MODE,
        {ATTR_ENTITY_ID: "climate.zen_01", ATTR_FAN_MODE: DECONZ_FAN_SMART},
        blocking=True,
    )
    assert aioclient_mock.mock_calls[2][2] == {"fanmode": "smart"}

    # Service set fan mode to unsupported value

    with pytest.raises(ValueError):
        await hass.services.async_call(
            CLIMATE_DOMAIN,
            SERVICE_SET_FAN_MODE,
            {ATTR_ENTITY_ID: "climate.zen_01", ATTR_FAN_MODE: "unsupported"},
            blocking=True,
        )


async def test_climate_device_with_preset(hass, aioclient_mock, mock_deconz_websocket):
    """Test successful creation of sensor entities."""
    data = {
        "sensors": {
            "0": {
                "config": {
                    "battery": 25,
                    "coolsetpoint": None,
                    "fanmode": None,
                    "heatsetpoint": 2222,
                    "mode": "heat",
                    "preset": "auto",
                    "offset": 0,
                    "on": True,
                    "reachable": True,
                },
                "ep": 1,
                "etag": "074549903686a77a12ef0f06c499b1ef",
                "lastseen": "2020-11-27T13:45Z",
                "manufacturername": "Zen Within",
                "modelid": "Zen-01",
                "name": "Zen-01",
                "state": {
                    "lastupdated": "2020-11-27T13:42:40.863",
                    "on": False,
                    "temperature": 2320,
                },
                "type": "ZHAThermostat",
                "uniqueid": "00:24:46:00:00:11:6f:56-01-0201",
            }
        }
    }
    with patch.dict(DECONZ_WEB_REQUEST, data):
        config_entry = await setup_deconz_integration(hass, aioclient_mock)

    assert len(hass.states.async_all()) == 2

    climate_zen_01 = hass.states.get("climate.zen_01")
    assert climate_zen_01.state == HVAC_MODE_HEAT
    assert climate_zen_01.attributes["current_temperature"] == 23.2
    assert climate_zen_01.attributes["temperature"] == 22.2
    assert climate_zen_01.attributes["preset_mode"] == DECONZ_PRESET_AUTO
    assert climate_zen_01.attributes["preset_modes"] == [
        DECONZ_PRESET_AUTO,
        PRESET_BOOST,
        PRESET_COMFORT,
        DECONZ_PRESET_COMPLEX,
        PRESET_ECO,
        DECONZ_PRESET_HOLIDAY,
        DECONZ_PRESET_MANUAL,
    ]
    assert hass.states.get("climate.zen_01").attributes["hvac_action"] == CURRENT_HVAC_IDLE

    # Event signals deCONZ preset

    event_changed_sensor = {
        "t": "event",
        "e": "changed",
        "r": "sensors",
        "id": "0",
        "config": {"preset": "manual"},
    }
    await mock_deconz_websocket(data=event_changed_sensor)
    await hass.async_block_till_done()

    assert (
        hass.states.get("climate.zen_01").attributes["preset_mode"]
        == DECONZ_PRESET_MANUAL
    )

    # Event signals unknown preset

    event_changed_sensor = {
        "t": "event",
        "e": "changed",
        "r": "sensors",
        "id": "0",
        "config": {"preset": "unsupported"},
    }
    await mock_deconz_websocket(data=event_changed_sensor)
    await hass.async_block_till_done()

    assert hass.states.get("climate.zen_01").attributes["preset_mode"] is None

    # Verify service calls

    mock_deconz_put_request(aioclient_mock, config_entry.data, "/sensors/0/config")

    # Service set preset to HASS preset

    await hass.services.async_call(
        CLIMATE_DOMAIN,
        SERVICE_SET_PRESET_MODE,
        {ATTR_ENTITY_ID: "climate.zen_01", ATTR_PRESET_MODE: PRESET_COMFORT},
        blocking=True,
    )
    assert aioclient_mock.mock_calls[1][2] == {"preset": "comfort"}

    # Service set preset to custom deCONZ preset

    await hass.services.async_call(
        CLIMATE_DOMAIN,
        SERVICE_SET_PRESET_MODE,
        {ATTR_ENTITY_ID: "climate.zen_01", ATTR_PRESET_MODE: DECONZ_PRESET_MANUAL},
        blocking=True,
    )
    assert aioclient_mock.mock_calls[2][2] == {"preset": "manual"}

    # Service set preset to unsupported value

    with pytest.raises(ValueError):
        await hass.services.async_call(
            CLIMATE_DOMAIN,
            SERVICE_SET_PRESET_MODE,
            {ATTR_ENTITY_ID: "climate.zen_01", ATTR_PRESET_MODE: "unsupported"},
            blocking=True,
        )


async def test_clip_climate_device(hass, aioclient_mock):
    """Test successful creation of sensor entities."""
    data = {
        "sensors": {
            "1": {
                "name": "Thermostat",
                "type": "ZHAThermostat",
                "state": {"on": True, "temperature": 2260, "valve": 30},
                "config": {
                    "battery": 100,
                    "heatsetpoint": 2200,
                    "mode": "auto",
                    "offset": 10,
                    "reachable": True,
                },
                "uniqueid": "00:00:00:00:00:00:00:00-00",
            },
            "2": {
                "name": "CLIP thermostat",
                "type": "CLIPThermostat",
                "state": {"on": True, "temperature": 2260, "valve": 30},
                "config": {"reachable": True},
                "uniqueid": "00:00:00:00:00:00:00:02-00",
            },
        }
    }
    with patch.dict(DECONZ_WEB_REQUEST, data):
        config_entry = await setup_deconz_integration(
            hass, aioclient_mock, options={CONF_ALLOW_CLIP_SENSOR: True}
        )

    assert len(hass.states.async_all()) == 3
    assert hass.states.get("climate.clip_thermostat").state == HVAC_MODE_HEAT
    assert hass.states.get("climate.clip_thermostat").attributes["hvac_action"] == CURRENT_HVAC_HEAT

    # Disallow clip sensors

    hass.config_entries.async_update_entry(
        config_entry, options={CONF_ALLOW_CLIP_SENSOR: False}
    )
    await hass.async_block_till_done()

    assert len(hass.states.async_all()) == 2
    assert not hass.states.get("climate.clip_thermostat")

    # Allow clip sensors

    hass.config_entries.async_update_entry(
        config_entry, options={CONF_ALLOW_CLIP_SENSOR: True}
    )
    await hass.async_block_till_done()

    assert len(hass.states.async_all()) == 3
    assert hass.states.get("climate.clip_thermostat").state == HVAC_MODE_HEAT
    assert hass.states.get("climate.clip_thermostat").attributes["hvac_action"] == CURRENT_HVAC_HEAT


async def test_verify_state_update(hass, aioclient_mock, mock_deconz_websocket):
    """Test that state update properly."""
    data = {
        "sensors": {
            "1": {
                "name": "Thermostat",
                "type": "ZHAThermostat",
                "state": {"on": True, "temperature": 2260, "valve": 30},
                "config": {
                    "battery": 100,
                    "heatsetpoint": 2200,
                    "mode": "auto",
                    "offset": 10,
                    "reachable": True,
                },
                "uniqueid": "00:00:00:00:00:00:00:00-00",
            }
        }
    }
    with patch.dict(DECONZ_WEB_REQUEST, data):
        await setup_deconz_integration(hass, aioclient_mock)

    assert hass.states.get("climate.thermostat").state == HVAC_MODE_AUTO
    assert hass.states.get("climate.thermostat").attributes["hvac_action"] == CURRENT_HVAC_HEAT

    event_changed_sensor = {
        "t": "event",
        "e": "changed",
        "r": "sensors",
        "id": "1",
        "state": {"on": False},
    }
    await mock_deconz_websocket(data=event_changed_sensor)
    await hass.async_block_till_done()

    assert hass.states.get("climate.thermostat").state == HVAC_MODE_AUTO
    assert hass.states.get("climate.thermostat").attributes["hvac_action"] == CURRENT_HVAC_IDLE


async def test_add_new_climate_device(hass, aioclient_mock, mock_deconz_websocket):
    """Test that adding a new climate device works."""
    event_added_sensor = {
        "t": "event",
        "e": "added",
        "r": "sensors",
        "id": "1",
        "sensor": {
            "id": "Thermostat id",
            "name": "Thermostat",
            "type": "ZHAThermostat",
            "state": {"on": True, "temperature": 2260, "valve": 30},
            "config": {
                "battery": 100,
                "heatsetpoint": 2200,
                "mode": "auto",
                "offset": 10,
                "reachable": True,
            },
            "uniqueid": "00:00:00:00:00:00:00:00-00",
        },
    }

    await setup_deconz_integration(hass, aioclient_mock)
    assert len(hass.states.async_all()) == 0

    await mock_deconz_websocket(data=event_added_sensor)
    await hass.async_block_till_done()

    assert len(hass.states.async_all()) == 2
    assert hass.states.get("climate.thermostat").state == HVAC_MODE_AUTO
<<<<<<< HEAD
    assert hass.states.get("sensor.thermostat_battery_level").state == "100"
    assert hass.states.get("climate.thermostat").attributes["hvac_action"] == CURRENT_HVAC_HEAT
=======
    assert hass.states.get("sensor.thermostat_battery").state == "100"
>>>>>>> fd24d9b1
<|MERGE_RESOLUTION|>--- conflicted
+++ resolved
@@ -115,12 +115,8 @@
     assert climate_thermostat.attributes["current_temperature"] == 21.0
     assert climate_thermostat.attributes["temperature"] == 21.0
     assert climate_thermostat.attributes["locked"] is True
-<<<<<<< HEAD
-    assert hass.states.get("sensor.thermostat_battery_level").state == "59"
+    assert hass.states.get("sensor.thermostat_battery").state == "59"
     assert climate_thermostat.attributes["hvac_action"] == CURRENT_HVAC_HEAT
-=======
-    assert hass.states.get("sensor.thermostat_battery").state == "59"
->>>>>>> fd24d9b1
 
     # Event signals thermostat configured off
 
@@ -400,12 +396,8 @@
     ]
     assert climate_thermostat.attributes["current_temperature"] == 23.2
     assert climate_thermostat.attributes["temperature"] == 22.2
-<<<<<<< HEAD
-    assert hass.states.get("sensor.zen_01_battery_level").state == "25"
+    assert hass.states.get("sensor.zen_01_battery").state == "25"
     assert hass.states.get("climate.zen_01").attributes["hvac_action"] == CURRENT_HVAC_IDLE
-=======
-    assert hass.states.get("sensor.zen_01_battery").state == "25"
->>>>>>> fd24d9b1
 
     # Event signals thermostat mode cool
 
@@ -832,9 +824,5 @@
 
     assert len(hass.states.async_all()) == 2
     assert hass.states.get("climate.thermostat").state == HVAC_MODE_AUTO
-<<<<<<< HEAD
-    assert hass.states.get("sensor.thermostat_battery_level").state == "100"
-    assert hass.states.get("climate.thermostat").attributes["hvac_action"] == CURRENT_HVAC_HEAT
-=======
     assert hass.states.get("sensor.thermostat_battery").state == "100"
->>>>>>> fd24d9b1
+    assert hass.states.get("climate.thermostat").attributes["hvac_action"] == CURRENT_HVAC_HEAT