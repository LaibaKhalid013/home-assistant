"""Test deCONZ gateway."""

from copy import deepcopy
from unittest.mock import patch

import pydeconz
from pydeconz.websocket import State
import pytest

from homeassistant.components import ssdp
from homeassistant.components.alarm_control_panel import (
    DOMAIN as ALARM_CONTROL_PANEL_DOMAIN,
)
from homeassistant.components.binary_sensor import DOMAIN as BINARY_SENSOR_DOMAIN
from homeassistant.components.button import DOMAIN as BUTTON_DOMAIN
from homeassistant.components.climate import DOMAIN as CLIMATE_DOMAIN
from homeassistant.components.cover import DOMAIN as COVER_DOMAIN
from homeassistant.components.deconz.config_flow import DECONZ_MANUFACTURERURL
from homeassistant.components.deconz.const import DOMAIN as DECONZ_DOMAIN
from homeassistant.components.deconz.errors import AuthenticationRequired, CannotConnect
from homeassistant.components.deconz.gateway import get_gateway_from_config_entry
from homeassistant.components.deconz.hub import get_deconz_api
from homeassistant.components.fan import DOMAIN as FAN_DOMAIN
from homeassistant.components.light import DOMAIN as LIGHT_DOMAIN
from homeassistant.components.lock import DOMAIN as LOCK_DOMAIN
from homeassistant.components.number import DOMAIN as NUMBER_DOMAIN
from homeassistant.components.scene import DOMAIN as SCENE_DOMAIN
from homeassistant.components.select import DOMAIN as SELECT_DOMAIN
from homeassistant.components.sensor import DOMAIN as SENSOR_DOMAIN
from homeassistant.components.siren import DOMAIN as SIREN_DOMAIN
from homeassistant.components.ssdp import (
    ATTR_UPNP_MANUFACTURER_URL,
    ATTR_UPNP_SERIAL,
    ATTR_UPNP_UDN,
)
from homeassistant.components.switch import DOMAIN as SWITCH_DOMAIN
from homeassistant.config_entries import SOURCE_HASSIO, SOURCE_SSDP, SOURCE_USER
from homeassistant.const import (
    CONF_API_KEY,
    CONF_HOST,
    CONF_PORT,
    CONTENT_TYPE_JSON,
    STATE_OFF,
    STATE_UNAVAILABLE,
)
from homeassistant.core import HomeAssistant
from homeassistant.helpers import device_registry as dr

from tests.common import MockConfigEntry
from tests.test_util.aiohttp import AiohttpClientMocker

API_KEY = "1234567890ABCDEF"
BRIDGEID = "01234E56789A"
HOST = "1.2.3.4"
PORT = 80

DEFAULT_URL = f"http://{HOST}:{PORT}/api/{API_KEY}"

ENTRY_CONFIG = {CONF_API_KEY: API_KEY, CONF_HOST: HOST, CONF_PORT: PORT}

ENTRY_OPTIONS = {}

DECONZ_CONFIG = {
    "bridgeid": BRIDGEID,
    "ipaddress": HOST,
    "mac": "00:11:22:33:44:55",
    "modelid": "deCONZ",
    "name": "deCONZ mock gateway",
    "sw_version": "2.05.69",
    "uuid": "1234",
    "websocketport": 1234,
}

DECONZ_WEB_REQUEST = {
    "config": DECONZ_CONFIG,
    "groups": {},
    "lights": {},
    "sensors": {},
}


def mock_deconz_request(aioclient_mock, config, data):
    """Mock a deCONZ get request."""
    host = config[CONF_HOST]
    port = config[CONF_PORT]
    api_key = config[CONF_API_KEY]

    aioclient_mock.get(
        f"http://{host}:{port}/api/{api_key}",
        json=deepcopy(data),
        headers={"content-type": CONTENT_TYPE_JSON},
    )


def mock_deconz_put_request(aioclient_mock, config, path):
    """Mock a deCONZ put request."""
    host = config[CONF_HOST]
    port = config[CONF_PORT]
    api_key = config[CONF_API_KEY]

    aioclient_mock.put(
        f"http://{host}:{port}/api/{api_key}{path}",
        json={},
        headers={"content-type": CONTENT_TYPE_JSON},
    )


async def setup_deconz_integration(
    hass,
    aioclient_mock=None,
    *,
    config=ENTRY_CONFIG,
    options=ENTRY_OPTIONS,
    get_state_response=DECONZ_WEB_REQUEST,
    entry_id="1",
    unique_id=BRIDGEID,
    source=SOURCE_USER,
):
    """Create the deCONZ gateway."""
    config_entry = MockConfigEntry(
        domain=DECONZ_DOMAIN,
        source=source,
        data=deepcopy(config),
        options=deepcopy(options),
        entry_id=entry_id,
        unique_id=unique_id,
    )
    config_entry.add_to_hass(hass)

    if aioclient_mock:
        mock_deconz_request(aioclient_mock, config, get_state_response)

    await hass.config_entries.async_setup(config_entry.entry_id)
    await hass.async_block_till_done()

    return config_entry


async def test_gateway_setup(
    hass: HomeAssistant,
    aioclient_mock: AiohttpClientMocker,
    device_registry: dr.DeviceRegistry,
) -> None:
    """Successful setup."""
    with patch(
        "homeassistant.config_entries.ConfigEntries.async_forward_entry_setup",
        return_value=True,
    ) as forward_entry_setup:
        config_entry = await setup_deconz_integration(hass, aioclient_mock)
        gateway = get_gateway_from_config_entry(hass, config_entry)
        assert gateway.bridgeid == BRIDGEID
        assert gateway.master is True
        assert gateway.option_allow_clip_sensor is False
        assert gateway.option_allow_deconz_groups is True
        assert gateway.option_allow_new_devices is True

        assert len(gateway.deconz_ids) == 0
        assert len(hass.states.async_all()) == 0

        assert forward_entry_setup.mock_calls[0][1] == (
            config_entry,
            ALARM_CONTROL_PANEL_DOMAIN,
        )
        assert forward_entry_setup.mock_calls[1][1] == (
            config_entry,
            BINARY_SENSOR_DOMAIN,
        )
        assert forward_entry_setup.mock_calls[2][1] == (config_entry, BUTTON_DOMAIN)
        assert forward_entry_setup.mock_calls[3][1] == (config_entry, CLIMATE_DOMAIN)
        assert forward_entry_setup.mock_calls[4][1] == (config_entry, COVER_DOMAIN)
        assert forward_entry_setup.mock_calls[5][1] == (config_entry, FAN_DOMAIN)
        assert forward_entry_setup.mock_calls[6][1] == (config_entry, LIGHT_DOMAIN)
        assert forward_entry_setup.mock_calls[7][1] == (config_entry, LOCK_DOMAIN)
        assert forward_entry_setup.mock_calls[8][1] == (config_entry, NUMBER_DOMAIN)
        assert forward_entry_setup.mock_calls[9][1] == (config_entry, SCENE_DOMAIN)
        assert forward_entry_setup.mock_calls[10][1] == (config_entry, SELECT_DOMAIN)
        assert forward_entry_setup.mock_calls[11][1] == (config_entry, SENSOR_DOMAIN)
        assert forward_entry_setup.mock_calls[12][1] == (config_entry, SIREN_DOMAIN)
        assert forward_entry_setup.mock_calls[13][1] == (config_entry, SWITCH_DOMAIN)

    gateway_entry = device_registry.async_get_device(
        identifiers={(DECONZ_DOMAIN, gateway.bridgeid)}
    )

    assert gateway_entry.configuration_url == f"http://{HOST}:{PORT}"
    assert gateway_entry.entry_type is dr.DeviceEntryType.SERVICE


async def test_gateway_device_configuration_url_when_addon(
    hass: HomeAssistant,
    aioclient_mock: AiohttpClientMocker,
    device_registry: dr.DeviceRegistry,
) -> None:
    """Successful setup."""
    with patch(
        "homeassistant.config_entries.ConfigEntries.async_forward_entry_setup",
        return_value=True,
    ):
        config_entry = await setup_deconz_integration(
            hass, aioclient_mock, source=SOURCE_HASSIO
        )
        gateway = get_gateway_from_config_entry(hass, config_entry)

    gateway_entry = device_registry.async_get_device(
        identifiers={(DECONZ_DOMAIN, gateway.bridgeid)}
    )

    assert (
        gateway_entry.configuration_url == "homeassistant://hassio/ingress/core_deconz"
    )


async def test_connection_status_signalling(
    hass: HomeAssistant, aioclient_mock: AiohttpClientMocker, mock_deconz_websocket
) -> None:
    """Make sure that connection status triggers a dispatcher send."""
    data = {
        "sensors": {
            "1": {
                "name": "presence",
                "type": "ZHAPresence",
                "state": {"presence": False},
                "config": {"on": True, "reachable": True},
                "uniqueid": "00:00:00:00:00:00:00:00-00",
            }
        }
    }
    with patch.dict(DECONZ_WEB_REQUEST, data):
        await setup_deconz_integration(hass, aioclient_mock)

    assert hass.states.get("binary_sensor.presence").state == STATE_OFF

    await mock_deconz_websocket(state=State.RETRYING)
    await hass.async_block_till_done()

    assert hass.states.get("binary_sensor.presence").state == STATE_UNAVAILABLE

    await mock_deconz_websocket(state=State.RUNNING)
    await hass.async_block_till_done()

    assert hass.states.get("binary_sensor.presence").state == STATE_OFF


async def test_update_address(
    hass: HomeAssistant, aioclient_mock: AiohttpClientMocker
) -> None:
    """Make sure that connection status triggers a dispatcher send."""
    config_entry = await setup_deconz_integration(hass, aioclient_mock)
    gateway = get_gateway_from_config_entry(hass, config_entry)
    assert gateway.api.host == "1.2.3.4"

    with patch(
        "homeassistant.components.deconz.async_setup_entry",
        return_value=True,
    ) as mock_setup_entry:
        await hass.config_entries.flow.async_init(
            DECONZ_DOMAIN,
            data=ssdp.SsdpServiceInfo(
                ssdp_st="mock_st",
                ssdp_usn="mock_usn",
                ssdp_location="http://2.3.4.5:80/",
                upnp={
                    ATTR_UPNP_MANUFACTURER_URL: DECONZ_MANUFACTURERURL,
                    ATTR_UPNP_SERIAL: BRIDGEID,
                    ATTR_UPNP_UDN: "uuid:456DEF",
                },
            ),
            context={"source": SOURCE_SSDP},
        )
        await hass.async_block_till_done()

    assert gateway.api.host == "2.3.4.5"
    assert len(mock_setup_entry.mock_calls) == 1


async def test_reset_after_successful_setup(
    hass: HomeAssistant, aioclient_mock: AiohttpClientMocker
) -> None:
    """Make sure that connection status triggers a dispatcher send."""
    config_entry = await setup_deconz_integration(hass, aioclient_mock)
    gateway = get_gateway_from_config_entry(hass, config_entry)

    result = await gateway.async_reset()
    await hass.async_block_till_done()

    assert result is True


async def test_get_deconz_api(hass: HomeAssistant) -> None:
    """Successful call."""
    with patch("pydeconz.DeconzSession.refresh_state", return_value=True):
        assert await get_deconz_api(hass, ENTRY_CONFIG)


@pytest.mark.parametrize(
    ("side_effect", "raised_exception"),
    [
        (TimeoutError, CannotConnect),
        (pydeconz.RequestError, CannotConnect),
        (pydeconz.ResponseError, CannotConnect),
        (pydeconz.Unauthorized, AuthenticationRequired),
    ],
)
async def test_get_deconz_api_fails(
    hass: HomeAssistant, side_effect, raised_exception
) -> None:
    """Failed call."""
<<<<<<< HEAD
    with (
        patch(
            "pydeconz.DeconzSession.refresh_state",
            side_effect=side_effect,
        ),
        pytest.raises(raised_exception),
    ):
        assert await get_deconz_session(hass, ENTRY_CONFIG)
=======
    with patch(
        "pydeconz.DeconzSession.refresh_state",
        side_effect=side_effect,
    ), pytest.raises(raised_exception):
        assert await get_deconz_api(hass, ENTRY_CONFIG)
>>>>>>> 9974af39
<|MERGE_RESOLUTION|>--- conflicted
+++ resolved
@@ -305,7 +305,6 @@
     hass: HomeAssistant, side_effect, raised_exception
 ) -> None:
     """Failed call."""
-<<<<<<< HEAD
     with (
         patch(
             "pydeconz.DeconzSession.refresh_state",
@@ -313,11 +312,4 @@
         ),
         pytest.raises(raised_exception),
     ):
-        assert await get_deconz_session(hass, ENTRY_CONFIG)
-=======
-    with patch(
-        "pydeconz.DeconzSession.refresh_state",
-        side_effect=side_effect,
-    ), pytest.raises(raised_exception):
-        assert await get_deconz_api(hass, ENTRY_CONFIG)
->>>>>>> 9974af39
+        assert await get_deconz_api(hass, ENTRY_CONFIG)