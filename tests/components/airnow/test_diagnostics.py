"""Test AirNow diagnostics."""
from syrupy import SnapshotAssertion

from homeassistant.core import HomeAssistant

from tests.components.diagnostics import get_diagnostics_for_config_entry
from tests.typing import ClientSessionGenerator


async def test_entry_diagnostics(
    hass: HomeAssistant,
    config_entry,
    hass_client: ClientSessionGenerator,
    setup_airnow,
    snapshot: SnapshotAssertion,
) -> None:
    """Test config entry diagnostics."""
<<<<<<< HEAD
    assert await get_diagnostics_for_config_entry(hass, hass_client, config_entry) == {
        "entry": {
            "entry_id": config_entry.entry_id,
            "version": 2,
            "domain": "airnow",
            "title": REDACTED,
            "data": {
                "api_key": REDACTED,
                "latitude": REDACTED,
                "longitude": REDACTED,
            },
            "options": {"radius": 75},
            "pref_disable_new_entities": False,
            "pref_disable_polling": False,
            "source": "user",
            "unique_id": REDACTED,
            "disabled_by": None,
        },
        "data": {
            "O3": 0.048,
            "PM2.5": 8.9,
            "HourObserved": 15,
            "DateObserved": "2020-12-20",
            "StateCode": REDACTED,
            "ReportingArea": REDACTED,
            "Latitude": REDACTED,
            "Longitude": REDACTED,
            "PM10": 12,
            "AQI": 44,
            "Category.Number": 1,
            "Category.Name": "Good",
            "Pollutant": "O3",
        },
    }
=======
    assert (
        await get_diagnostics_for_config_entry(hass, hass_client, config_entry)
        == snapshot
    )
>>>>>>> 2fc728db
<|MERGE_RESOLUTION|>--- conflicted
+++ resolved
@@ -15,44 +15,7 @@
     snapshot: SnapshotAssertion,
 ) -> None:
     """Test config entry diagnostics."""
-<<<<<<< HEAD
-    assert await get_diagnostics_for_config_entry(hass, hass_client, config_entry) == {
-        "entry": {
-            "entry_id": config_entry.entry_id,
-            "version": 2,
-            "domain": "airnow",
-            "title": REDACTED,
-            "data": {
-                "api_key": REDACTED,
-                "latitude": REDACTED,
-                "longitude": REDACTED,
-            },
-            "options": {"radius": 75},
-            "pref_disable_new_entities": False,
-            "pref_disable_polling": False,
-            "source": "user",
-            "unique_id": REDACTED,
-            "disabled_by": None,
-        },
-        "data": {
-            "O3": 0.048,
-            "PM2.5": 8.9,
-            "HourObserved": 15,
-            "DateObserved": "2020-12-20",
-            "StateCode": REDACTED,
-            "ReportingArea": REDACTED,
-            "Latitude": REDACTED,
-            "Longitude": REDACTED,
-            "PM10": 12,
-            "AQI": 44,
-            "Category.Number": 1,
-            "Category.Name": "Good",
-            "Pollutant": "O3",
-        },
-    }
-=======
     assert (
         await get_diagnostics_for_config_entry(hass, hass_client, config_entry)
         == snapshot
-    )
->>>>>>> 2fc728db
+    )