--- conflicted
+++ resolved
@@ -1,10 +1,7 @@
 """Basic checks for HomeKitSwitch."""
 
-<<<<<<< HEAD
+from collections.abc import Callable
 from unittest import mock
-=======
-from collections.abc import Callable
->>>>>>> e2276458
 
 from aiohomekit.model.characteristics import CharacteristicsTypes
 from aiohomekit.model.services import ServicesTypes
