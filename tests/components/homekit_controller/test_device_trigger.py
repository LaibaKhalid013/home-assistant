--- conflicted
+++ resolved
@@ -238,12 +238,8 @@
     hass: HomeAssistant,
     device_registry: dr.DeviceRegistry,
     entity_registry: er.EntityRegistry,
-<<<<<<< HEAD
     get_next_aid: Callable[[], int],
-    calls: list[ServiceCall],
-=======
     service_calls: list[ServiceCall],
->>>>>>> 55cee893
 ) -> None:
     """Test that events are handled."""
     helper = await setup_test_component(hass, get_next_aid(), create_remote)
@@ -365,12 +361,8 @@
     hass: HomeAssistant,
     device_registry: dr.DeviceRegistry,
     entity_registry: er.EntityRegistry,
-<<<<<<< HEAD
-    calls: list[ServiceCall],
     get_next_aid: Callable[[], int],
-=======
     service_calls: list[ServiceCall],
->>>>>>> 55cee893
 ) -> None:
     """Test that events are handled when setup happens after startup."""
     helper = await setup_test_component(hass, get_next_aid(), create_remote)
