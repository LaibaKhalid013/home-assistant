--- conflicted
+++ resolved
@@ -83,18 +83,13 @@
     with requests_mock.Mocker() as mock_request:
         mock_request.get(
             "https://api.wall-box.com/auth/token/user",
-<<<<<<< HEAD
             json=authorisation_response,
-            status_code=403,
+            status_code=HTTPStatus.FORBIDDEN,
         )
         mock_request.get(
             "https://api.wall-box.com/chargers/status/12345",
             json=test_response,
-            status_code=403,
-=======
-            text='{"jwt":"fakekeyhere","user_id":12345,"ttl":145656758,"error":false,"status":200}',
             status_code=HTTPStatus.FORBIDDEN,
->>>>>>> cee51ead
         )
         result2 = await hass.config_entries.flow.async_configure(
             result["flow_id"],
@@ -118,23 +113,13 @@
     with requests_mock.Mocker() as mock_request:
         mock_request.get(
             "https://api.wall-box.com/auth/token/user",
-<<<<<<< HEAD
             json=authorisation_response_unauthorised,
-            status_code=404,
+            status_code=HTTPStatus.NOT_FOUND,
         )
         mock_request.get(
             "https://api.wall-box.com/chargers/status/12345",
             json=test_response,
-            status_code=404,
-=======
-            text='{"jwt":"fakekeyhere","user_id":12345,"ttl":145656758,"error":false,"status":200}',
-            status_code=HTTPStatus.OK,
-        )
-        mock_request.get(
-            "https://api.wall-box.com/chargers/status/12345",
-            text='{"Temperature": 100, "Location": "Toronto", "Datetime": "2020-07-23", "Units": "Celsius"}',
             status_code=HTTPStatus.NOT_FOUND,
->>>>>>> cee51ead
         )
         result2 = await hass.config_entries.flow.async_configure(
             result["flow_id"],
@@ -158,23 +143,13 @@
     with requests_mock.Mocker() as mock_request:
         mock_request.get(
             "https://api.wall-box.com/auth/token/user",
-<<<<<<< HEAD
             json=authorisation_response,
-            status_code=200,
+            status_code=HTTPStatus.OK,
         )
         mock_request.get(
             "https://api.wall-box.com/chargers/status/12345",
             json=test_response,
-            status_code=200,
-=======
-            text='{"jwt":"fakekeyhere","user_id":12345,"ttl":145656758,"error":false,"status":200}',
             status_code=HTTPStatus.OK,
-        )
-        mock_request.get(
-            "https://api.wall-box.com/chargers/status/12345",
-            text='{"Temperature": 100, "Location": "Toronto", "Datetime": "2020-07-23", "Units": "Celsius"}',
-            status_code=HTTPStatus.OK,
->>>>>>> cee51ead
         )
         result2 = await hass.config_entries.flow.async_configure(
             result["flow_id"],
