--- conflicted
+++ resolved
@@ -33,21 +33,6 @@
 test_response = json.loads(
     json.dumps(
         {
-<<<<<<< HEAD
-            CONF_CHARGING_POWER_KEY: 0,
-            CONF_STATUS_ID_KEY: 193,
-            CONF_MAX_AVAILABLE_POWER_KEY: 25.2,
-            CONF_CHARGING_SPEED_KEY: 0,
-            CONF_ADDED_RANGE_KEY: 150,
-            CONF_ADDED_ENERGY_KEY: 44.697,
-            CONF_NAME_KEY: "WallboxName",
-            CONF_DATA_KEY: {
-                CONF_MAX_CHARGING_CURRENT_KEY: 24,
-                CONF_LOCKED_UNLOCKED_KEY: False,
-                CONF_SERIAL_NUMBER_KEY: "20000",
-                CONF_PART_NUMBER_KEY: "PLP1-0-2-4-9-002-E",
-                CONF_SOFTWARE_KEY: {CONF_CURRENT_VERSION_KEY: "5.5.10"},
-=======
             CHARGER_CHARGING_POWER_KEY: 0,
             CHARGER_STATUS_ID_KEY: 161,
             CHARGER_MAX_AVAILABLE_POWER_KEY: 25.2,
@@ -61,7 +46,6 @@
                 CHARGER_SERIAL_NUMBER_KEY: "20000",
                 CHARGER_PART_NUMBER_KEY: "PLP1-0-2-4-9-002-E",
                 CHARGER_SOFTWARE_KEY: {CHARGER_CURRENT_VERSION_KEY: "5.5.10"},
->>>>>>> 790beb13
             },
         }
     )
