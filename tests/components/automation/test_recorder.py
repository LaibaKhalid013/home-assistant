"""The tests for automation recorder."""

from __future__ import annotations

import pytest

from homeassistant.components import automation
from homeassistant.components.automation import (
    ATTR_CUR,
    ATTR_LAST_TRIGGERED,
    ATTR_MAX,
    ATTR_MODE,
    CONF_ID,
)
from homeassistant.components.recorder import Recorder
from homeassistant.components.recorder.history import get_significant_states
from homeassistant.const import ATTR_ENTITY_ID, ATTR_FRIENDLY_NAME
from homeassistant.core import HomeAssistant, ServiceCall
from homeassistant.setup import async_setup_component
from homeassistant.util import dt as dt_util

from tests.common import async_mock_service
from tests.components.recorder.common import async_wait_recording_done


@pytest.fixture
def calls(hass: HomeAssistant) -> list[ServiceCall]:
    """Track calls to a mock service."""
    return async_mock_service(hass, "test", "automation")


async def test_exclude_attributes(
    recorder_mock: Recorder, hass: HomeAssistant, calls: list[ServiceCall]
) -> None:
    """Test automation registered attributes to be excluded."""
    now = dt_util.utcnow()
    assert await async_setup_component(
        hass,
        automation.DOMAIN,
        {
            automation.DOMAIN: {
<<<<<<< HEAD
                "trigger": {"trigger": "event", "event_type": "test_event"},
                "action": {"action": "test.automation", "entity_id": "hello.world"},
=======
                "trigger": {"platform": "event", "event_type": "test_event"},
                "actions": {"action": "test.automation", "entity_id": "hello.world"},
>>>>>>> 9dfabc3f
            }
        },
    )
    await hass.async_block_till_done()
    hass.bus.async_fire("test_event")
    await hass.async_block_till_done()
    assert len(calls) == 1
    assert calls[0].data.get(ATTR_ENTITY_ID) == ["hello.world"]
    await async_wait_recording_done(hass)

    states = await hass.async_add_executor_job(
        get_significant_states, hass, now, None, hass.states.async_entity_ids()
    )
    assert len(states) == 1
    for entity_states in states.values():
        for state in entity_states:
            assert ATTR_LAST_TRIGGERED not in state.attributes
            assert ATTR_MODE not in state.attributes
            assert ATTR_CUR not in state.attributes
            assert CONF_ID not in state.attributes
            assert ATTR_MAX not in state.attributes
            assert ATTR_FRIENDLY_NAME in state.attributes<|MERGE_RESOLUTION|>--- conflicted
+++ resolved
@@ -39,13 +39,8 @@
         automation.DOMAIN,
         {
             automation.DOMAIN: {
-<<<<<<< HEAD
                 "trigger": {"trigger": "event", "event_type": "test_event"},
-                "action": {"action": "test.automation", "entity_id": "hello.world"},
-=======
-                "trigger": {"platform": "event", "event_type": "test_event"},
                 "actions": {"action": "test.automation", "entity_id": "hello.world"},
->>>>>>> 9dfabc3f
             }
         },
     )
