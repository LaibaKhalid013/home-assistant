--- conflicted
+++ resolved
@@ -1970,13 +1970,8 @@
             DOMAIN: [
                 {
                     "alias": "test1",
-<<<<<<< HEAD
-                    "trigger": [
+                    "triggers": [
                         {"trigger": "state", "entity_id": "sensor.trigger_state"},
-=======
-                    "triggers": [
-                        {"platform": "state", "entity_id": "sensor.trigger_state"},
->>>>>>> 9dfabc3f
                         {
                             "trigger": "numeric_state",
                             "entity_id": "sensor.trigger_numeric_state",
@@ -2292,13 +2287,8 @@
                         "event_type": "{{ trigger.event.event_type }}",
                         "this_variables": "{{this.entity_id}}",
                     },
-<<<<<<< HEAD
-                    "trigger": {"trigger": "event", "event_type": "test_event"},
-                    "action": {
-=======
-                    "triggers": {"platform": "event", "event_type": "test_event"},
+                    "triggers": {"trigger": "event", "event_type": "test_event"},
                     "actions": {
->>>>>>> 9dfabc3f
                         "action": "test.automation",
                         "data": {
                             "value": "{{ test_var }}",
@@ -2312,13 +2302,8 @@
                     "variables": {
                         "test_var": "defined_in_config",
                     },
-<<<<<<< HEAD
                     "trigger": {"trigger": "event", "event_type": "test_event_2"},
-                    "condition": {
-=======
-                    "trigger": {"platform": "event", "event_type": "test_event_2"},
                     "conditions": {
->>>>>>> 9dfabc3f
                         "condition": "template",
                         "value_template": "{{ trigger.event.data.pass_condition }}",
                     },
@@ -2330,13 +2315,8 @@
                     "variables": {
                         "test_var": "{{ trigger.event.data.break + 1 }}",
                     },
-<<<<<<< HEAD
-                    "trigger": {"trigger": "event", "event_type": "test_event_3"},
-                    "action": {
-=======
-                    "triggers": {"platform": "event", "event_type": "test_event_3"},
+                    "triggers": {"trigger": "event", "event_type": "test_event_3"},
                     "actions": {
->>>>>>> 9dfabc3f
                         "action": "test.automation",
                     },
                 },
@@ -3141,13 +3121,8 @@
     """Test config command."""
     config = {
         "alias": "hello",
-<<<<<<< HEAD
-        "trigger": {"trigger": "event", "event_type": "test_event"},
-        "action": {"action": "test.automation", "data": 100},
-=======
-        "triggers": {"platform": "event", "event_type": "test_event"},
+        "triggers": {"trigger": "event", "event_type": "test_event"},
         "actions": {"action": "test.automation", "data": 100},
->>>>>>> 9dfabc3f
     }
     assert await async_setup_component(
         hass, automation.DOMAIN, {automation.DOMAIN: config}
@@ -3444,15 +3419,11 @@
         automation.DOMAIN,
         {
             automation.DOMAIN: {
-<<<<<<< HEAD
                 "trigger": {"trigger": "event", "event_type": "test_event"},
-=======
-                "trigger": {"platform": "event", "event_type": "test_event"},
                 "condition": {
                     "condition": "template",
                     "value_template": "{{ True }}",
                 },
->>>>>>> 9dfabc3f
                 "action": {
                     "service": "test.automation",
                     "entity_id": "hello.world",
@@ -3474,16 +3445,6 @@
     [
         (
             {
-<<<<<<< HEAD
-                "trigger": {
-                    "platform": "event",
-                    "trigger": "event",
-                    "event_type": "test_event2",
-                },
-                "action": [],
-            },
-            "Cannot specify both 'platform' and 'trigger'. Please use 'trigger' only.",
-=======
                 "trigger": {"platform": "event", "event_type": "test_event"},
                 "triggers": {"platform": "event", "event_type": "test_event2"},
                 "actions": [],
@@ -3505,7 +3466,17 @@
                 "actions": {"service": "test.automation", "entity_id": "hello.world"},
             },
             "Cannot specify both 'action' and 'actions'. Please use 'actions' only.",
->>>>>>> 9dfabc3f
+        ),
+        (
+            {
+                "trigger": {
+                    "platform": "event",
+                    "trigger": "event",
+                    "event_type": "test_event2",
+                },
+                "action": [],
+            },
+            "Cannot specify both 'platform' and 'trigger'. Please use 'trigger' only.",
         ),
     ],
 )
@@ -3522,7 +3493,6 @@
         {automation.DOMAIN: config},
     )
     await hass.async_block_till_done()
-<<<<<<< HEAD
     assert message in caplog.text
 
 
@@ -3548,7 +3518,4 @@
             }
         },
     )
-    await hass.async_block_till_done()
-=======
-    assert message in caplog.text
->>>>>>> 9dfabc3f
+    await hass.async_block_till_done()