"""Tests for the Mealie todo."""

from datetime import timedelta
from unittest.mock import AsyncMock, patch

from aiomealie import ShoppingListsResponse
from aiomealie.exceptions import MealieError
from freezegun.api import FrozenDateTimeFactory
import pytest
from syrupy.assertion import SnapshotAssertion

<<<<<<< HEAD
from homeassistant.components.mealie import DOMAIN
from homeassistant.components.todo import DOMAIN as TODO_DOMAIN
=======
from homeassistant.components.todo import (
    ATTR_ITEM,
    ATTR_RENAME,
    ATTR_STATUS,
    DOMAIN as TODO_DOMAIN,
    TodoServices,
)
>>>>>>> bb81cfa5
from homeassistant.const import ATTR_ENTITY_ID, Platform
from homeassistant.core import HomeAssistant
from homeassistant.exceptions import HomeAssistantError
from homeassistant.helpers import entity_registry as er

from . import setup_integration

from tests.common import (
    MockConfigEntry,
    async_fire_time_changed,
    load_fixture,
    snapshot_platform,
)


async def test_entities(
    hass: HomeAssistant,
    snapshot: SnapshotAssertion,
    entity_registry: er.EntityRegistry,
    mock_mealie_client: AsyncMock,
    mock_config_entry: MockConfigEntry,
) -> None:
    """Test todo entities."""
    with patch("homeassistant.components.mealie.PLATFORMS", [Platform.TODO]):
        await setup_integration(hass, mock_config_entry)

    await snapshot_platform(hass, entity_registry, snapshot, mock_config_entry.entry_id)


async def test_add_todo_list_item(
    hass: HomeAssistant,
    mock_mealie_client: AsyncMock,
    mock_config_entry: MockConfigEntry,
) -> None:
    """Test for adding a To-do Item."""
    await setup_integration(hass, mock_config_entry)

    await hass.services.async_call(
        TODO_DOMAIN,
        TodoServices.ADD_ITEM,
        {ATTR_ITEM: "Soda"},
        target={ATTR_ENTITY_ID: "todo.mealie_supermarket"},
        blocking=True,
    )

    mock_mealie_client.add_shopping_item.assert_called_once()


async def test_add_todo_list_item_error(
    hass: HomeAssistant,
    mock_mealie_client: AsyncMock,
    mock_config_entry: MockConfigEntry,
) -> None:
    """Test for failing to add a To-do Item."""
    await setup_integration(hass, mock_config_entry)

    mock_mealie_client.add_shopping_item.side_effect = MealieError

    with pytest.raises(HomeAssistantError):
        await hass.services.async_call(
            TODO_DOMAIN,
            TodoServices.ADD_ITEM,
            {ATTR_ITEM: "Soda"},
            target={ATTR_ENTITY_ID: "todo.mealie_supermarket"},
            blocking=True,
        )


async def test_update_todo_list_item(
    hass: HomeAssistant,
    mock_mealie_client: AsyncMock,
    mock_config_entry: MockConfigEntry,
) -> None:
    """Test for updating a To-do Item."""
    await setup_integration(hass, mock_config_entry)

    await hass.services.async_call(
        TODO_DOMAIN,
        TodoServices.UPDATE_ITEM,
        {ATTR_ITEM: "aubergine", ATTR_RENAME: "Eggplant", ATTR_STATUS: "completed"},
        target={ATTR_ENTITY_ID: "todo.mealie_supermarket"},
        blocking=True,
    )

    mock_mealie_client.update_shopping_item.assert_called_once()


async def test_update_todo_list_item_error(
    hass: HomeAssistant,
    mock_mealie_client: AsyncMock,
    mock_config_entry: MockConfigEntry,
) -> None:
    """Test for failing to update a To-do Item."""
    await setup_integration(hass, mock_config_entry)

    mock_mealie_client.update_shopping_item.side_effect = MealieError

    with pytest.raises(HomeAssistantError):
        await hass.services.async_call(
            TODO_DOMAIN,
            TodoServices.UPDATE_ITEM,
            {ATTR_ITEM: "aubergine", ATTR_RENAME: "Eggplant", ATTR_STATUS: "completed"},
            target={ATTR_ENTITY_ID: "todo.mealie_supermarket"},
            blocking=True,
        )


async def test_delete_todo_list_item(
    hass: HomeAssistant,
    mock_mealie_client: AsyncMock,
    mock_config_entry: MockConfigEntry,
) -> None:
    """Test for deleting a To-do Item."""
    await setup_integration(hass, mock_config_entry)

    await hass.services.async_call(
        TODO_DOMAIN,
        TodoServices.REMOVE_ITEM,
        {ATTR_ITEM: "aubergine"},
        target={ATTR_ENTITY_ID: "todo.mealie_supermarket"},
        blocking=True,
    )

    mock_mealie_client.delete_shopping_item.assert_called_once()


async def test_delete_todo_list_item_error(
    hass: HomeAssistant,
    mock_mealie_client: AsyncMock,
    mock_config_entry: MockConfigEntry,
) -> None:
    """Test for failing to delete a To-do Item."""
    await setup_integration(hass, mock_config_entry)

    mock_mealie_client.delete_shopping_item = AsyncMock()
    mock_mealie_client.delete_shopping_item.side_effect = MealieError

    with pytest.raises(HomeAssistantError):
        await hass.services.async_call(
            TODO_DOMAIN,
            TodoServices.REMOVE_ITEM,
            {ATTR_ITEM: "aubergine"},
            target={ATTR_ENTITY_ID: "todo.mealie_supermarket"},
            blocking=True,
        )


async def test_runtime_management(
    hass: HomeAssistant,
    mock_mealie_client: AsyncMock,
    mock_config_entry: MockConfigEntry,
    freezer: FrozenDateTimeFactory,
) -> None:
    """Test for creating and deleting shopping lists."""
    response = ShoppingListsResponse.from_json(
        load_fixture("get_shopping_lists.json", DOMAIN)
    ).items
    mock_mealie_client.get_shopping_lists.return_value = ShoppingListsResponse(
        items=[response[0]]
    )
    await setup_integration(hass, mock_config_entry)
    assert hass.states.get("todo.mealie_supermarket") is not None
    assert hass.states.get("todo.mealie_special_groceries") is None

    mock_mealie_client.get_shopping_lists.return_value = ShoppingListsResponse(
        items=response[0:2]
    )
    freezer.tick(timedelta(minutes=5))
    async_fire_time_changed(hass)
    await hass.async_block_till_done()
    assert hass.states.get("todo.mealie_special_groceries") is not None

    mock_mealie_client.get_shopping_lists.return_value = ShoppingListsResponse(
        items=[response[0]]
    )
    freezer.tick(timedelta(minutes=5))
    async_fire_time_changed(hass)
    await hass.async_block_till_done()
    assert hass.states.get("todo.mealie_special_groceries") is None<|MERGE_RESOLUTION|>--- conflicted
+++ resolved
@@ -9,10 +9,7 @@
 import pytest
 from syrupy.assertion import SnapshotAssertion
 
-<<<<<<< HEAD
 from homeassistant.components.mealie import DOMAIN
-from homeassistant.components.todo import DOMAIN as TODO_DOMAIN
-=======
 from homeassistant.components.todo import (
     ATTR_ITEM,
     ATTR_RENAME,
@@ -20,7 +17,6 @@
     DOMAIN as TODO_DOMAIN,
     TodoServices,
 )
->>>>>>> bb81cfa5
 from homeassistant.const import ATTR_ENTITY_ID, Platform
 from homeassistant.core import HomeAssistant
 from homeassistant.exceptions import HomeAssistantError
