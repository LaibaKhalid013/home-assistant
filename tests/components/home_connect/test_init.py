"""Test the integration init functionality."""

from collections.abc import Awaitable, Callable
from typing import Any
from unittest.mock import MagicMock, Mock

import pytest
from requests import HTTPError
import requests_mock

from homeassistant.components.home_connect.const import DOMAIN, OAUTH2_TOKEN
from homeassistant.config_entries import ConfigEntryState
from homeassistant.core import HomeAssistant
from homeassistant.helpers import device_registry as dr

from .conftest import (
    CLIENT_ID,
    CLIENT_SECRET,
    FAKE_ACCESS_TOKEN,
    FAKE_REFRESH_TOKEN,
    SERVER_ACCESS_TOKEN,
    get_all_appliances,
)

from tests.common import MockConfigEntry
from tests.test_util.aiohttp import AiohttpClientMocker

SERVICE_KV_CALL_PARAMS = [
    {
        "domain": DOMAIN,
        "service": "set_option_active",
        "service_data": {
            "device_id": "DEVICE_ID",
            "key": "",
            "value": "",
            "unit": "",
        },
        "blocking": True,
    },
    {
        "domain": DOMAIN,
        "service": "set_option_selected",
        "service_data": {
            "device_id": "DEVICE_ID",
            "key": "",
            "value": "",
        },
        "blocking": True,
    },
    {
        "domain": DOMAIN,
        "service": "change_setting",
        "service_data": {
            "device_id": "DEVICE_ID",
            "key": "",
            "value": "",
        },
        "blocking": True,
    },
]

SERVICE_COMMAND_CALL_PARAMS = [
    {
        "domain": DOMAIN,
        "service": "pause_program",
        "service_data": {
            "device_id": "DEVICE_ID",
        },
        "blocking": True,
    },
    {
        "domain": DOMAIN,
        "service": "resume_program",
        "service_data": {
            "device_id": "DEVICE_ID",
        },
        "blocking": True,
    },
]


SERVICE_PROGRAM_CALL_PARAMS = [
    {
        "domain": DOMAIN,
        "service": "select_program",
        "service_data": {
            "device_id": "DEVICE_ID",
            "program": "",
            "key": "",
            "value": "",
        },
        "blocking": True,
    },
    {
        "domain": DOMAIN,
        "service": "start_program",
        "service_data": {
            "device_id": "DEVICE_ID",
            "program": "",
            "key": "",
            "value": "",
            "unit": "C",
        },
        "blocking": True,
    },
]

SERVICE_APPLIANCE_METHOD_MAPPING = {
    "set_option_active": "set_options_active_program",
    "set_option_selected": "set_options_selected_program",
    "change_setting": "set_setting",
    "pause_program": "execute_command",
    "resume_program": "execute_command",
    "select_program": "select_program",
    "start_program": "start_program",
}


@pytest.mark.usefixtures("bypass_throttle")
async def test_api_setup(
    hass: HomeAssistant,
    config_entry: MockConfigEntry,
    integration_setup: Callable[[], Awaitable[bool]],
    setup_credentials: None,
    get_appliances: MagicMock,
) -> None:
    """Test setup and unload."""
    get_appliances.side_effect = get_all_appliances
    assert config_entry.state == ConfigEntryState.NOT_LOADED
    assert await integration_setup()
    assert config_entry.state == ConfigEntryState.LOADED

    assert await hass.config_entries.async_unload(config_entry.entry_id)
    await hass.async_block_till_done()

    assert config_entry.state == ConfigEntryState.NOT_LOADED


@pytest.mark.usefixtures("bypass_throttle")
async def test_exception_handling(
    integration_setup: Callable[[], Awaitable[bool]],
    config_entry: MockConfigEntry,
    setup_credentials: None,
    get_appliances: MagicMock,
    problematic_appliance: Mock,
) -> None:
    """Test exception handling."""
    get_appliances.return_value = [problematic_appliance]
    assert config_entry.state == ConfigEntryState.NOT_LOADED
    assert await integration_setup()
    assert config_entry.state == ConfigEntryState.LOADED


@pytest.mark.parametrize("token_expiration_time", [12345])
@pytest.mark.usefixtures("bypass_throttle")
async def test_token_refresh_success(
    integration_setup: Callable[[], Awaitable[bool]],
    config_entry: MockConfigEntry,
    aioclient_mock: AiohttpClientMocker,
    requests_mock: requests_mock.Mocker,
    setup_credentials: None,
) -> None:
    """Test where token is expired and the refresh attempt succeeds."""

    assert config_entry.data["token"]["access_token"] == FAKE_ACCESS_TOKEN

    requests_mock.post(OAUTH2_TOKEN, json=SERVER_ACCESS_TOKEN)
    requests_mock.get("/api/homeappliances", json={"data": {"homeappliances": []}})

    aioclient_mock.post(
        OAUTH2_TOKEN,
        json=SERVER_ACCESS_TOKEN,
    )
    assert await integration_setup()
    assert config_entry.state == ConfigEntryState.LOADED

    # Verify token request
    assert aioclient_mock.call_count == 1
    assert aioclient_mock.mock_calls[0][2] == {
        "client_id": CLIENT_ID,
        "client_secret": CLIENT_SECRET,
        "grant_type": "refresh_token",
        "refresh_token": FAKE_REFRESH_TOKEN,
    }

    # Verify updated token
    assert (
        config_entry.data["token"]["access_token"]
        == SERVER_ACCESS_TOKEN["access_token"]
    )


<<<<<<< HEAD
=======
async def test_setup(
    hass: HomeAssistant,
    integration_setup: Callable[[], Awaitable[bool]],
    config_entry: MockConfigEntry,
    setup_credentials: None,
) -> None:
    """Test setting up the integration."""
    assert config_entry.state == ConfigEntryState.NOT_LOADED

    assert await integration_setup()
    assert config_entry.state == ConfigEntryState.LOADED

    assert await hass.config_entries.async_unload(config_entry.entry_id)
    await hass.async_block_till_done()

    assert config_entry.state == ConfigEntryState.NOT_LOADED


async def test_update_throttle(
    appliance: Mock,
    hass: HomeAssistant,
    config_entry: MockConfigEntry,
    integration_setup: Callable[[], Awaitable[bool]],
    setup_credentials: None,
    platforms: list[Platform],
    get_appliances: MagicMock,
) -> None:
    """Test to check Throttle functionality."""
    assert config_entry.state == ConfigEntryState.NOT_LOADED

    assert await integration_setup()
    assert config_entry.state == ConfigEntryState.LOADED
    assert get_appliances.call_count == 0


@pytest.mark.usefixtures("bypass_throttle")
>>>>>>> cc2782ed
async def test_http_error(
    config_entry: MockConfigEntry,
    integration_setup: Callable[[], Awaitable[bool]],
    setup_credentials: None,
    get_appliances: MagicMock,
) -> None:
    """Test HTTP errors during setup integration."""
    get_appliances.side_effect = HTTPError(response=MagicMock())
    assert config_entry.state == ConfigEntryState.NOT_LOADED
    assert await integration_setup()
    assert config_entry.state == ConfigEntryState.LOADED
    assert get_appliances.call_count == 1


@pytest.mark.parametrize(
    "service_call",
    SERVICE_KV_CALL_PARAMS + SERVICE_COMMAND_CALL_PARAMS + SERVICE_PROGRAM_CALL_PARAMS,
)
@pytest.mark.usefixtures("bypass_throttle")
async def test_services(
    service_call: list[dict[str, Any]],
    hass: HomeAssistant,
    device_registry: dr.DeviceRegistry,
    config_entry: MockConfigEntry,
    integration_setup: Callable[[], Awaitable[bool]],
    setup_credentials: None,
    get_appliances: MagicMock,
    appliance: Mock,
) -> None:
    """Create and test services."""
    get_appliances.return_value = [appliance]
    assert config_entry.state == ConfigEntryState.NOT_LOADED
    assert await integration_setup()
    assert config_entry.state == ConfigEntryState.LOADED

    device_entry = device_registry.async_get_or_create(
        config_entry_id=config_entry.entry_id,
        identifiers={(DOMAIN, appliance.haId)},
    )

    service_name = service_call["service"]
    service_call["service_data"]["device_id"] = device_entry.id
    await hass.services.async_call(**service_call)
    await hass.async_block_till_done()
    assert (
        getattr(appliance, SERVICE_APPLIANCE_METHOD_MAPPING[service_name]).call_count
        == 1
    )


@pytest.mark.usefixtures("bypass_throttle")
async def test_services_exception(
    hass: HomeAssistant,
    config_entry: MockConfigEntry,
    integration_setup: Callable[[], Awaitable[bool]],
    setup_credentials: None,
    get_appliances: MagicMock,
    appliance: Mock,
) -> None:
    """Raise a ValueError when device id does not match."""
    get_appliances.return_value = [appliance]
    assert config_entry.state == ConfigEntryState.NOT_LOADED
    assert await integration_setup()
    assert config_entry.state == ConfigEntryState.LOADED

    service_call = SERVICE_KV_CALL_PARAMS[0]

    service_call["service_data"]["device_id"] = "DOES_NOT_EXISTS"

    with pytest.raises(ValueError):
        await hass.services.async_call(**service_call)<|MERGE_RESOLUTION|>--- conflicted
+++ resolved
@@ -190,45 +190,7 @@
     )
 
 
-<<<<<<< HEAD
-=======
-async def test_setup(
-    hass: HomeAssistant,
-    integration_setup: Callable[[], Awaitable[bool]],
-    config_entry: MockConfigEntry,
-    setup_credentials: None,
-) -> None:
-    """Test setting up the integration."""
-    assert config_entry.state == ConfigEntryState.NOT_LOADED
-
-    assert await integration_setup()
-    assert config_entry.state == ConfigEntryState.LOADED
-
-    assert await hass.config_entries.async_unload(config_entry.entry_id)
-    await hass.async_block_till_done()
-
-    assert config_entry.state == ConfigEntryState.NOT_LOADED
-
-
-async def test_update_throttle(
-    appliance: Mock,
-    hass: HomeAssistant,
-    config_entry: MockConfigEntry,
-    integration_setup: Callable[[], Awaitable[bool]],
-    setup_credentials: None,
-    platforms: list[Platform],
-    get_appliances: MagicMock,
-) -> None:
-    """Test to check Throttle functionality."""
-    assert config_entry.state == ConfigEntryState.NOT_LOADED
-
-    assert await integration_setup()
-    assert config_entry.state == ConfigEntryState.LOADED
-    assert get_appliances.call_count == 0
-
-
-@pytest.mark.usefixtures("bypass_throttle")
->>>>>>> cc2782ed
+@pytest.mark.usefixtures("bypass_throttle")
 async def test_http_error(
     config_entry: MockConfigEntry,
     integration_setup: Callable[[], Awaitable[bool]],
