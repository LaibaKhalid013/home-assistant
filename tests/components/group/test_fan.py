"""The tests for the group fan platform."""
from unittest.mock import patch

import async_timeout
import pytest

from homeassistant import config as hass_config
from homeassistant.components.demo.fan import (
    PRESET_MODE_AUTO,
    PRESET_MODE_ON,
    PRESET_MODE_SLEEP,
    PRESET_MODE_SMART,
)
from homeassistant.components.fan import (
    ATTR_DIRECTION,
    ATTR_OSCILLATING,
    ATTR_PERCENTAGE,
    ATTR_PERCENTAGE_STEP,
    ATTR_PRESET_MODE,
    ATTR_PRESET_MODES,
    DIRECTION_FORWARD,
    DIRECTION_REVERSE,
    DOMAIN,
    SERVICE_OSCILLATE,
    SERVICE_SET_DIRECTION,
    SERVICE_SET_PERCENTAGE,
    SERVICE_SET_PRESET_MODE,
    SERVICE_TURN_OFF,
    SERVICE_TURN_ON,
<<<<<<< HEAD
    SUPPORT_DIRECTION,
    SUPPORT_OSCILLATE,
    SUPPORT_PRESET_MODE,
    SUPPORT_SET_SPEED,
=======
    FanEntityFeature,
>>>>>>> 2453f95b
)
from homeassistant.components.group import SERVICE_RELOAD
from homeassistant.components.group.fan import DEFAULT_NAME
from homeassistant.const import (
    ATTR_ASSUMED_STATE,
    ATTR_ENTITY_ID,
    ATTR_FRIENDLY_NAME,
    ATTR_SUPPORTED_FEATURES,
    CONF_ENTITIES,
    CONF_UNIQUE_ID,
    STATE_OFF,
    STATE_ON,
    STATE_UNAVAILABLE,
    STATE_UNKNOWN,
)
from homeassistant.core import CoreState
from homeassistant.helpers import entity_registry as er
from homeassistant.setup import async_setup_component

from tests.common import assert_setup_component, get_fixture_path

PRESET_MODES = ["high", "medium", "low"]

FAN_GROUP = "fan.fan_group"

MISSING_FAN_ENTITY_ID = "fan.missing"
LIVING_ROOM_FAN_ENTITY_ID = "fan.living_room_fan"
PERCENTAGE_FULL_FAN_ENTITY_ID = "fan.percentage_full_fan"
CEILING_FAN_ENTITY_ID = "fan.ceiling_fan"
PERCENTAGE_LIMITED_FAN_ENTITY_ID = "fan.percentage_limited_fan"

FULL_FAN_ENTITY_IDS = [LIVING_ROOM_FAN_ENTITY_ID, PERCENTAGE_FULL_FAN_ENTITY_ID]
LIMITED_FAN_ENTITY_IDS = [CEILING_FAN_ENTITY_ID, PERCENTAGE_LIMITED_FAN_ENTITY_ID]

<<<<<<< HEAD
FULL_SUPPORT_FEATURES = (
    SUPPORT_SET_SPEED | SUPPORT_DIRECTION | SUPPORT_OSCILLATE | SUPPORT_PRESET_MODE
)
=======

FULL_SUPPORT_FEATURES = (
    FanEntityFeature.SET_SPEED | FanEntityFeature.DIRECTION | FanEntityFeature.OSCILLATE
)

>>>>>>> 2453f95b

CONFIG_MISSING_FAN = {
    DOMAIN: [
        {"platform": "demo"},
        {
            "platform": "group",
            CONF_ENTITIES: [
                MISSING_FAN_ENTITY_ID,
                *FULL_FAN_ENTITY_IDS,
                *LIMITED_FAN_ENTITY_IDS,
            ],
        },
    ]
}

CONFIG_FULL_SUPPORT = {
    DOMAIN: [
        {"platform": "demo"},
        {
            "platform": "group",
            CONF_ENTITIES: [*FULL_FAN_ENTITY_IDS],
        },
    ]
}

CONFIG_LIMITED_SUPPORT = {
    DOMAIN: [
        {
            "platform": "group",
            CONF_ENTITIES: [*LIMITED_FAN_ENTITY_IDS],
        },
    ]
}


CONFIG_ATTRIBUTES = {
    DOMAIN: {
        "platform": "group",
        CONF_ENTITIES: [*FULL_FAN_ENTITY_IDS, *LIMITED_FAN_ENTITY_IDS],
        CONF_UNIQUE_ID: "unique_identifier",
    }
}


@pytest.fixture
async def setup_comp(hass, config_count):
    """Set up group fan component."""
    config, count = config_count
    with assert_setup_component(count, DOMAIN):
        await async_setup_component(hass, DOMAIN, config)
    await hass.async_block_till_done()
    await hass.async_start()
    await hass.async_block_till_done()


@pytest.mark.parametrize("config_count", [(CONFIG_ATTRIBUTES, 1)])
async def test_state(hass, setup_comp):
    """Test handling of state.

    The group state is on if at least one group member is on.
    Otherwise, the group state is off.
    """
    state = hass.states.get(FAN_GROUP)
    # No entity has a valid state -> group state unavailable
    assert state.state == STATE_UNAVAILABLE
    assert state.attributes[ATTR_FRIENDLY_NAME] == DEFAULT_NAME
    assert ATTR_ENTITY_ID not in state.attributes
    assert ATTR_ASSUMED_STATE not in state.attributes
    assert state.attributes[ATTR_SUPPORTED_FEATURES] == 0

    # Test group members exposed as attribute
    hass.states.async_set(CEILING_FAN_ENTITY_ID, STATE_UNKNOWN, {})
    await hass.async_block_till_done()
    state = hass.states.get(FAN_GROUP)
    assert state.attributes[ATTR_ENTITY_ID] == [
        *FULL_FAN_ENTITY_IDS,
        *LIMITED_FAN_ENTITY_IDS,
    ]

    # All group members unavailable -> unavailable
    hass.states.async_set(CEILING_FAN_ENTITY_ID, STATE_UNAVAILABLE)
    hass.states.async_set(LIVING_ROOM_FAN_ENTITY_ID, STATE_UNAVAILABLE)
    hass.states.async_set(PERCENTAGE_FULL_FAN_ENTITY_ID, STATE_UNAVAILABLE)
    hass.states.async_set(PERCENTAGE_LIMITED_FAN_ENTITY_ID, STATE_UNAVAILABLE)
    await hass.async_block_till_done()
    state = hass.states.get(FAN_GROUP)
    assert state.state == STATE_UNAVAILABLE

    # The group state is unknown if all group members are unknown or unavailable.
    for state_1 in (STATE_UNAVAILABLE, STATE_UNKNOWN):
        for state_2 in (STATE_UNAVAILABLE, STATE_UNKNOWN):
            for state_3 in (STATE_UNAVAILABLE, STATE_UNKNOWN):
                hass.states.async_set(CEILING_FAN_ENTITY_ID, state_1, {})
                hass.states.async_set(LIVING_ROOM_FAN_ENTITY_ID, state_2, {})
                hass.states.async_set(PERCENTAGE_FULL_FAN_ENTITY_ID, state_3, {})
                hass.states.async_set(
                    PERCENTAGE_LIMITED_FAN_ENTITY_ID, STATE_UNKNOWN, {}
                )
                await hass.async_block_till_done()
                state = hass.states.get(FAN_GROUP)
                assert state.state == STATE_UNKNOWN

    # The group state is off if all group members are off, unknown or unavailable.
    for state_1 in (STATE_OFF, STATE_UNAVAILABLE, STATE_UNKNOWN):
        for state_2 in (STATE_OFF, STATE_UNAVAILABLE, STATE_UNKNOWN):
            for state_3 in (STATE_OFF, STATE_UNAVAILABLE, STATE_UNKNOWN):
                hass.states.async_set(CEILING_FAN_ENTITY_ID, state_1, {})
                hass.states.async_set(LIVING_ROOM_FAN_ENTITY_ID, state_2, {})
                hass.states.async_set(PERCENTAGE_FULL_FAN_ENTITY_ID, state_3, {})
                hass.states.async_set(PERCENTAGE_LIMITED_FAN_ENTITY_ID, STATE_OFF, {})
                await hass.async_block_till_done()
                state = hass.states.get(FAN_GROUP)
                assert state.state == STATE_OFF

    # At least one member on -> group on
    for state_1 in (STATE_OFF, STATE_ON, STATE_UNAVAILABLE, STATE_UNKNOWN):
        for state_2 in (STATE_OFF, STATE_ON, STATE_UNAVAILABLE, STATE_UNKNOWN):
            for state_3 in (STATE_OFF, STATE_ON, STATE_UNAVAILABLE, STATE_UNKNOWN):
                hass.states.async_set(CEILING_FAN_ENTITY_ID, state_1, {})
                hass.states.async_set(LIVING_ROOM_FAN_ENTITY_ID, state_2, {})
                hass.states.async_set(PERCENTAGE_FULL_FAN_ENTITY_ID, state_3, {})
                hass.states.async_set(PERCENTAGE_LIMITED_FAN_ENTITY_ID, STATE_ON, {})
                await hass.async_block_till_done()
                state = hass.states.get(FAN_GROUP)
                assert state.state == STATE_ON

    # now remove an entity
    hass.states.async_remove(PERCENTAGE_LIMITED_FAN_ENTITY_ID)
    await hass.async_block_till_done()
    state = hass.states.get(FAN_GROUP)
    assert state.state == STATE_UNKNOWN
    assert ATTR_ASSUMED_STATE not in state.attributes
    assert state.attributes[ATTR_SUPPORTED_FEATURES] == 0

    # now remove all entities
    hass.states.async_remove(CEILING_FAN_ENTITY_ID)
    hass.states.async_remove(LIVING_ROOM_FAN_ENTITY_ID)
    hass.states.async_remove(PERCENTAGE_FULL_FAN_ENTITY_ID)
    await hass.async_block_till_done()
    state = hass.states.get(FAN_GROUP)
    assert state.state == STATE_UNAVAILABLE
    assert ATTR_ASSUMED_STATE not in state.attributes
    assert state.attributes[ATTR_SUPPORTED_FEATURES] == 0

    # Test entity registry integration
    entity_registry = er.async_get(hass)
    entry = entity_registry.async_get(FAN_GROUP)
    assert entry
    assert entry.unique_id == "unique_identifier"


@pytest.mark.parametrize("config_count", [(CONFIG_ATTRIBUTES, 1)])
async def test_attributes(hass, setup_comp):
    """Test handling of state attributes."""
    state = hass.states.get(FAN_GROUP)
    assert state.state == STATE_UNAVAILABLE
    assert state.attributes[ATTR_FRIENDLY_NAME] == DEFAULT_NAME
    assert ATTR_ENTITY_ID not in state.attributes
    assert ATTR_ASSUMED_STATE not in state.attributes
    assert state.attributes[ATTR_SUPPORTED_FEATURES] == 0
    hass.states.async_set(CEILING_FAN_ENTITY_ID, STATE_ON, {})
    hass.states.async_set(LIVING_ROOM_FAN_ENTITY_ID, STATE_ON, {})
    hass.states.async_set(PERCENTAGE_FULL_FAN_ENTITY_ID, STATE_ON, {})
    hass.states.async_set(PERCENTAGE_LIMITED_FAN_ENTITY_ID, STATE_ON, {})
    await hass.async_block_till_done()
    state = hass.states.get(FAN_GROUP)
    assert state.state == STATE_ON
    assert state.attributes[ATTR_ENTITY_ID] == [
        *FULL_FAN_ENTITY_IDS,
        *LIMITED_FAN_ENTITY_IDS,
    ]

    # Add Entity that supports speed
    hass.states.async_set(
        CEILING_FAN_ENTITY_ID,
        STATE_ON,
        {
            ATTR_SUPPORTED_FEATURES: FanEntityFeature.SET_SPEED,
            ATTR_PERCENTAGE: 50,
        },
    )
    await hass.async_block_till_done()

    state = hass.states.get(FAN_GROUP)
    assert state.state == STATE_ON
    assert ATTR_ASSUMED_STATE not in state.attributes
    assert state.attributes[ATTR_SUPPORTED_FEATURES] == FanEntityFeature.SET_SPEED
    assert ATTR_PERCENTAGE in state.attributes
    assert state.attributes[ATTR_PERCENTAGE] == 50
    assert ATTR_ASSUMED_STATE not in state.attributes

    # Add Entity that supports
    # ### Test assumed state ###
    # ##########################

    # Add Entity with a different speed should set assumed state
    hass.states.async_set(
        PERCENTAGE_LIMITED_FAN_ENTITY_ID,
        STATE_ON,
        {
            ATTR_SUPPORTED_FEATURES: FanEntityFeature.SET_SPEED,
            ATTR_PERCENTAGE: 75,
        },
    )
    await hass.async_block_till_done()

    state = hass.states.get(FAN_GROUP)
    assert state.state == STATE_ON
    assert state.attributes[ATTR_ASSUMED_STATE] is True
    assert state.attributes[ATTR_PERCENTAGE] == int((50 + 75) / 2)


@pytest.mark.parametrize("config_count", [(CONFIG_FULL_SUPPORT, 2)])
async def test_direction_oscillating(hass, setup_comp):
    """Test handling of direction and oscillating attributes."""
    hass.states.async_set(
        LIVING_ROOM_FAN_ENTITY_ID,
        STATE_ON,
        {
            ATTR_SUPPORTED_FEATURES: FULL_SUPPORT_FEATURES,
            ATTR_OSCILLATING: True,
            ATTR_DIRECTION: DIRECTION_FORWARD,
            ATTR_PERCENTAGE: 50,
        },
    )
    hass.states.async_set(
        PERCENTAGE_FULL_FAN_ENTITY_ID,
        STATE_ON,
        {
            ATTR_SUPPORTED_FEATURES: FULL_SUPPORT_FEATURES,
            ATTR_OSCILLATING: True,
            ATTR_DIRECTION: DIRECTION_FORWARD,
            ATTR_PERCENTAGE: 50,
        },
    )
    await hass.async_block_till_done()

    state = hass.states.get(FAN_GROUP)
    assert state.state == STATE_ON
    assert state.attributes[ATTR_FRIENDLY_NAME] == DEFAULT_NAME
    assert state.attributes[ATTR_ENTITY_ID] == [*FULL_FAN_ENTITY_IDS]
    assert ATTR_ASSUMED_STATE not in state.attributes
    assert state.attributes[ATTR_SUPPORTED_FEATURES] == FULL_SUPPORT_FEATURES
    assert ATTR_PERCENTAGE in state.attributes
    assert state.attributes[ATTR_PERCENTAGE] == 50
    assert state.attributes[ATTR_OSCILLATING] is True
    assert state.attributes[ATTR_DIRECTION] == DIRECTION_FORWARD
    assert ATTR_ASSUMED_STATE not in state.attributes

    # Add Entity that supports
    # ### Test assumed state ###
    # ##########################
    # Add Entity with a different direction should set assumed state
    hass.states.async_set(
        PERCENTAGE_FULL_FAN_ENTITY_ID,
        STATE_ON,
        {
            ATTR_SUPPORTED_FEATURES: FULL_SUPPORT_FEATURES,
            ATTR_OSCILLATING: True,
            ATTR_DIRECTION: DIRECTION_REVERSE,
            ATTR_PERCENTAGE: 50,
        },
    )
    await hass.async_block_till_done()

    state = hass.states.get(FAN_GROUP)
    assert state.state == STATE_ON
    assert state.attributes[ATTR_ASSUMED_STATE] is True
    assert ATTR_PERCENTAGE in state.attributes
    assert state.attributes[ATTR_PERCENTAGE] == 50
    assert state.attributes[ATTR_OSCILLATING] is True
    assert ATTR_ASSUMED_STATE in state.attributes

    # Now that everything is the same, no longer assumed state

    hass.states.async_set(
        LIVING_ROOM_FAN_ENTITY_ID,
        STATE_ON,
        {
            ATTR_SUPPORTED_FEATURES: FULL_SUPPORT_FEATURES,
            ATTR_OSCILLATING: True,
            ATTR_DIRECTION: DIRECTION_REVERSE,
            ATTR_PERCENTAGE: 50,
        },
    )
    await hass.async_block_till_done()

    state = hass.states.get(FAN_GROUP)
    assert state.state == STATE_ON
    assert ATTR_PERCENTAGE in state.attributes
    assert state.attributes[ATTR_PERCENTAGE] == 50
    assert state.attributes[ATTR_OSCILLATING] is True
    assert state.attributes[ATTR_DIRECTION] == DIRECTION_REVERSE
    assert ATTR_ASSUMED_STATE not in state.attributes

    hass.states.async_set(
        LIVING_ROOM_FAN_ENTITY_ID,
        STATE_ON,
        {
            ATTR_SUPPORTED_FEATURES: FULL_SUPPORT_FEATURES,
            ATTR_OSCILLATING: False,
            ATTR_DIRECTION: DIRECTION_FORWARD,
            ATTR_PERCENTAGE: 50,
        },
    )
    hass.states.async_set(
        PERCENTAGE_FULL_FAN_ENTITY_ID,
        STATE_ON,
        {
            ATTR_SUPPORTED_FEATURES: FULL_SUPPORT_FEATURES,
            ATTR_OSCILLATING: False,
            ATTR_DIRECTION: DIRECTION_FORWARD,
            ATTR_PERCENTAGE: 50,
        },
    )
    await hass.async_block_till_done()

    state = hass.states.get(FAN_GROUP)
    assert state.state == STATE_ON
    assert ATTR_PERCENTAGE in state.attributes
    assert state.attributes[ATTR_PERCENTAGE] == 50
    assert state.attributes[ATTR_OSCILLATING] is False
    assert state.attributes[ATTR_DIRECTION] == DIRECTION_FORWARD
    assert ATTR_ASSUMED_STATE not in state.attributes


@pytest.mark.parametrize("config_count", [(CONFIG_FULL_SUPPORT, 2)])
async def test_preset_modes(hass, setup_comp):
    """Test handling of preset modes attributes."""

    hass.states.async_set(
        LIVING_ROOM_FAN_ENTITY_ID,
        STATE_ON,
        {
            ATTR_SUPPORTED_FEATURES: FULL_SUPPORT_FEATURES,
            ATTR_PRESET_MODE: PRESET_MODE_SMART,
            ATTR_PRESET_MODES: [
                PRESET_MODE_AUTO,
                PRESET_MODE_ON,
                PRESET_MODE_SLEEP,
                PRESET_MODE_SMART,
            ],
        },
    )
    hass.states.async_set(
        PERCENTAGE_FULL_FAN_ENTITY_ID,
        STATE_ON,
        {
            ATTR_SUPPORTED_FEATURES: FULL_SUPPORT_FEATURES,
            ATTR_PRESET_MODE: PRESET_MODE_SMART,
            ATTR_PRESET_MODES: [
                PRESET_MODE_AUTO,
                PRESET_MODE_ON,
                PRESET_MODE_SLEEP,
                PRESET_MODE_SMART,
            ],
        },
    )
    await hass.async_block_till_done()

    state = hass.states.get(FAN_GROUP)
    assert state.state == STATE_ON
    assert state.attributes[ATTR_FRIENDLY_NAME] == DEFAULT_NAME
    assert state.attributes[ATTR_ENTITY_ID] == [*FULL_FAN_ENTITY_IDS]
    assert ATTR_ASSUMED_STATE not in state.attributes
    assert state.attributes[ATTR_SUPPORTED_FEATURES] == FULL_SUPPORT_FEATURES
    assert state.attributes[ATTR_PRESET_MODE] == PRESET_MODE_SMART
    assert ATTR_ASSUMED_STATE not in state.attributes

    # Test assumed state
    # Add Entity with a different preset_mode should set assumed state
    hass.states.async_set(
        PERCENTAGE_FULL_FAN_ENTITY_ID,
        STATE_ON,
        {
            ATTR_SUPPORTED_FEATURES: FULL_SUPPORT_FEATURES,
            ATTR_PRESET_MODE: PRESET_MODE_ON,
            ATTR_PRESET_MODES: [
                PRESET_MODE_AUTO,
                PRESET_MODE_ON,
                PRESET_MODE_SLEEP,
                PRESET_MODE_SMART,
            ],
        },
    )

    await hass.async_block_till_done()
    state = hass.states.get(FAN_GROUP)
    assert state.state == STATE_ON
    assert state.attributes[ATTR_ASSUMED_STATE] is True
    assert ATTR_ASSUMED_STATE in state.attributes
    assert state.attributes[ATTR_PRESET_MODE] is None

    # Now that everything is the same, no longer assumed state
    # Group preset_mode only when all members has same preset_mode
    hass.states.async_set(
        LIVING_ROOM_FAN_ENTITY_ID,
        STATE_ON,
        {
            ATTR_SUPPORTED_FEATURES: FULL_SUPPORT_FEATURES,
            ATTR_PRESET_MODE: PRESET_MODE_SLEEP,
            ATTR_PRESET_MODES: [
                PRESET_MODE_AUTO,
                PRESET_MODE_ON,
                PRESET_MODE_SLEEP,
                PRESET_MODE_SMART,
            ],
        },
    )
    hass.states.async_set(
        PERCENTAGE_FULL_FAN_ENTITY_ID,
        STATE_ON,
        {
            ATTR_SUPPORTED_FEATURES: FULL_SUPPORT_FEATURES,
            ATTR_PRESET_MODE: PRESET_MODE_SLEEP,
            ATTR_PRESET_MODES: [
                PRESET_MODE_AUTO,
                PRESET_MODE_ON,
                PRESET_MODE_SLEEP,
                PRESET_MODE_SMART,
            ],
        },
    )
    await hass.async_block_till_done()
    state = hass.states.get(FAN_GROUP)
    assert state.state == STATE_ON
    assert state.attributes[ATTR_PRESET_MODE] == PRESET_MODE_SLEEP
    assert ATTR_ASSUMED_STATE not in state.attributes

    # Test when fans has completely different preset modes
    # Preset_modes has to be None and Preset_mode has to be None
    hass.states.async_set(
        LIVING_ROOM_FAN_ENTITY_ID,
        STATE_ON,
        {
            ATTR_SUPPORTED_FEATURES: FULL_SUPPORT_FEATURES,
            ATTR_PRESET_MODE: "A",
            ATTR_PRESET_MODES: [
                "A",
                "B",
                "C",
                "D",
            ],
        },
    )
    hass.states.async_set(
        PERCENTAGE_FULL_FAN_ENTITY_ID,
        STATE_ON,
        {
            ATTR_SUPPORTED_FEATURES: FULL_SUPPORT_FEATURES,
            ATTR_PRESET_MODE: "I",
            ATTR_PRESET_MODES: [
                "I",
                "II",
                "III",
                "IV",
            ],
        },
    )
    await hass.async_block_till_done()

    state = hass.states.get(FAN_GROUP)
    assert state.state == STATE_ON
    assert state.attributes[ATTR_FRIENDLY_NAME] == DEFAULT_NAME
    assert state.attributes[ATTR_ENTITY_ID] == [*FULL_FAN_ENTITY_IDS]
    assert state.attributes[ATTR_SUPPORTED_FEATURES] == FULL_SUPPORT_FEATURES
    assert state.attributes[ATTR_PRESET_MODES] is None
    assert state.attributes[ATTR_PRESET_MODE] is None

    # Test when fans has only one common preset modes
    #  Preset_modes has to be None and Preset_mode has to be None
    hass.states.async_set(
        LIVING_ROOM_FAN_ENTITY_ID,
        STATE_ON,
        {
            ATTR_SUPPORTED_FEATURES: FULL_SUPPORT_FEATURES,
            ATTR_PRESET_MODE: "A",
            ATTR_PRESET_MODES: [
                "A",
                "B",
                "C",
                "I",
            ],
        },
    )
    hass.states.async_set(
        PERCENTAGE_FULL_FAN_ENTITY_ID,
        STATE_ON,
        {
            ATTR_SUPPORTED_FEATURES: FULL_SUPPORT_FEATURES,
            ATTR_PRESET_MODE: "I",
            ATTR_PRESET_MODES: [
                "I",
                "II",
                "III",
                "IV",
            ],
        },
    )
    await hass.async_block_till_done()

    state = hass.states.get(FAN_GROUP)
    assert state.state == STATE_ON
    assert state.attributes[ATTR_FRIENDLY_NAME] == DEFAULT_NAME
    assert state.attributes[ATTR_ENTITY_ID] == [*FULL_FAN_ENTITY_IDS]
    assert state.attributes[ATTR_SUPPORTED_FEATURES] == FULL_SUPPORT_FEATURES
    assert state.attributes[ATTR_PRESET_MODES] is None
    assert state.attributes[ATTR_PRESET_MODE] is None


@pytest.mark.parametrize("config_count", [(CONFIG_MISSING_FAN, 2)])
async def test_state_missing_entity_id(hass, setup_comp):
    """Test we can still setup with a missing entity id."""
    state = hass.states.get(FAN_GROUP)
    await hass.async_block_till_done()
    assert state.state == STATE_OFF


async def test_setup_before_started(hass):
    """Test we can setup before starting."""
    hass.state = CoreState.stopped
    assert await async_setup_component(hass, DOMAIN, CONFIG_MISSING_FAN)

    await hass.async_block_till_done()
    await hass.async_start()

    await hass.async_block_till_done()
    assert hass.states.get(FAN_GROUP).state == STATE_OFF


@pytest.mark.parametrize("config_count", [(CONFIG_MISSING_FAN, 2)])
async def test_reload(hass, setup_comp):
    """Test the ability to reload fans."""
    await hass.async_block_till_done()
    await hass.async_start()

    await hass.async_block_till_done()
    assert hass.states.get(FAN_GROUP).state == STATE_OFF

    yaml_path = get_fixture_path("fan_configuration.yaml", "group")
    with patch.object(hass_config, "YAML_CONFIG_FILE", yaml_path):
        await hass.services.async_call(
            "group",
            SERVICE_RELOAD,
            {},
            blocking=True,
        )
        await hass.async_block_till_done()

    assert hass.states.get(FAN_GROUP) is None
    assert hass.states.get("fan.upstairs_fans") is not None


@pytest.mark.parametrize("config_count", [(CONFIG_FULL_SUPPORT, 2)])
async def test_service_calls(hass, setup_comp):
    """Test calling services."""
    await hass.services.async_call(
        DOMAIN, SERVICE_TURN_ON, {ATTR_ENTITY_ID: FAN_GROUP}, blocking=True
    )
    assert hass.states.get(LIVING_ROOM_FAN_ENTITY_ID).state == STATE_ON
    assert hass.states.get(PERCENTAGE_FULL_FAN_ENTITY_ID).state == STATE_ON
    assert hass.states.get(FAN_GROUP).state == STATE_ON

    await hass.services.async_call(
        DOMAIN,
        SERVICE_TURN_ON,
        {ATTR_ENTITY_ID: FAN_GROUP, ATTR_PERCENTAGE: 66},
        blocking=True,
    )
    living_room_fan_state = hass.states.get(LIVING_ROOM_FAN_ENTITY_ID)
    assert living_room_fan_state.attributes[ATTR_PERCENTAGE] == 66
    percentage_full_fan_state = hass.states.get(PERCENTAGE_FULL_FAN_ENTITY_ID)
    assert percentage_full_fan_state.attributes[ATTR_PERCENTAGE] == 66
    fan_group_state = hass.states.get(FAN_GROUP)
    assert fan_group_state.attributes[ATTR_PERCENTAGE] == 66
    assert fan_group_state.attributes[ATTR_PERCENTAGE_STEP] == 100 / 3

    await hass.services.async_call(
        DOMAIN, SERVICE_TURN_OFF, {ATTR_ENTITY_ID: FAN_GROUP}, blocking=True
    )
    assert hass.states.get(LIVING_ROOM_FAN_ENTITY_ID).state == STATE_OFF
    assert hass.states.get(PERCENTAGE_FULL_FAN_ENTITY_ID).state == STATE_OFF
    assert hass.states.get(FAN_GROUP).state == STATE_OFF

    await hass.services.async_call(
        DOMAIN,
        SERVICE_SET_PERCENTAGE,
        {ATTR_ENTITY_ID: FAN_GROUP, ATTR_PERCENTAGE: 100},
        blocking=True,
    )
    living_room_fan_state = hass.states.get(LIVING_ROOM_FAN_ENTITY_ID)
    assert living_room_fan_state.attributes[ATTR_PERCENTAGE] == 100
    percentage_full_fan_state = hass.states.get(PERCENTAGE_FULL_FAN_ENTITY_ID)
    assert percentage_full_fan_state.attributes[ATTR_PERCENTAGE] == 100
    fan_group_state = hass.states.get(FAN_GROUP)
    assert fan_group_state.attributes[ATTR_PERCENTAGE] == 100

    await hass.services.async_call(
        DOMAIN,
        SERVICE_TURN_ON,
        {ATTR_ENTITY_ID: FAN_GROUP, ATTR_PERCENTAGE: 0},
        blocking=True,
    )
    assert hass.states.get(LIVING_ROOM_FAN_ENTITY_ID).state == STATE_OFF
    assert hass.states.get(PERCENTAGE_FULL_FAN_ENTITY_ID).state == STATE_OFF
    assert hass.states.get(FAN_GROUP).state == STATE_OFF

    await hass.services.async_call(
        DOMAIN,
        SERVICE_OSCILLATE,
        {ATTR_ENTITY_ID: FAN_GROUP, ATTR_OSCILLATING: True},
        blocking=True,
    )
    living_room_fan_state = hass.states.get(LIVING_ROOM_FAN_ENTITY_ID)
    assert living_room_fan_state.attributes[ATTR_OSCILLATING] is True
    percentage_full_fan_state = hass.states.get(PERCENTAGE_FULL_FAN_ENTITY_ID)
    assert percentage_full_fan_state.attributes[ATTR_OSCILLATING] is True
    fan_group_state = hass.states.get(FAN_GROUP)
    assert fan_group_state.attributes[ATTR_OSCILLATING] is True

    await hass.services.async_call(
        DOMAIN,
        SERVICE_OSCILLATE,
        {ATTR_ENTITY_ID: FAN_GROUP, ATTR_OSCILLATING: False},
        blocking=True,
    )
    living_room_fan_state = hass.states.get(LIVING_ROOM_FAN_ENTITY_ID)
    assert living_room_fan_state.attributes[ATTR_OSCILLATING] is False
    percentage_full_fan_state = hass.states.get(PERCENTAGE_FULL_FAN_ENTITY_ID)
    assert percentage_full_fan_state.attributes[ATTR_OSCILLATING] is False
    fan_group_state = hass.states.get(FAN_GROUP)
    assert fan_group_state.attributes[ATTR_OSCILLATING] is False

    await hass.services.async_call(
        DOMAIN,
        SERVICE_SET_DIRECTION,
        {ATTR_ENTITY_ID: FAN_GROUP, ATTR_DIRECTION: DIRECTION_FORWARD},
        blocking=True,
    )
    living_room_fan_state = hass.states.get(LIVING_ROOM_FAN_ENTITY_ID)
    assert living_room_fan_state.attributes[ATTR_DIRECTION] == DIRECTION_FORWARD
    percentage_full_fan_state = hass.states.get(PERCENTAGE_FULL_FAN_ENTITY_ID)
    assert percentage_full_fan_state.attributes[ATTR_DIRECTION] == DIRECTION_FORWARD
    fan_group_state = hass.states.get(FAN_GROUP)
    assert fan_group_state.attributes[ATTR_DIRECTION] == DIRECTION_FORWARD

    await hass.services.async_call(
        DOMAIN,
        SERVICE_SET_DIRECTION,
        {ATTR_ENTITY_ID: FAN_GROUP, ATTR_DIRECTION: DIRECTION_REVERSE},
        blocking=True,
    )
    living_room_fan_state = hass.states.get(LIVING_ROOM_FAN_ENTITY_ID)
    assert living_room_fan_state.attributes[ATTR_DIRECTION] == DIRECTION_REVERSE
    percentage_full_fan_state = hass.states.get(PERCENTAGE_FULL_FAN_ENTITY_ID)
    assert percentage_full_fan_state.attributes[ATTR_DIRECTION] == DIRECTION_REVERSE
    fan_group_state = hass.states.get(FAN_GROUP)
    assert fan_group_state.attributes[ATTR_DIRECTION] == DIRECTION_REVERSE

    await hass.services.async_call(
        DOMAIN,
        SERVICE_SET_PRESET_MODE,
        {ATTR_ENTITY_ID: FAN_GROUP, ATTR_PRESET_MODE: PRESET_MODE_AUTO},
        blocking=True,
    )
    await hass.async_block_till_done()
    living_room_fan_state = hass.states.get(LIVING_ROOM_FAN_ENTITY_ID)
    assert living_room_fan_state.attributes[ATTR_PRESET_MODE] == PRESET_MODE_AUTO
    percentage_full_fan_state = hass.states.get(PERCENTAGE_FULL_FAN_ENTITY_ID)
    assert percentage_full_fan_state.attributes[ATTR_PRESET_MODE] == PRESET_MODE_AUTO
    fan_group_state = hass.states.get(FAN_GROUP)
    assert fan_group_state.attributes[ATTR_PRESET_MODE] == PRESET_MODE_AUTO

    await hass.services.async_call(
        DOMAIN,
        SERVICE_SET_PRESET_MODE,
        {ATTR_ENTITY_ID: FAN_GROUP, ATTR_PRESET_MODE: PRESET_MODE_SMART},
        blocking=True,
    )
    living_room_fan_state = hass.states.get(LIVING_ROOM_FAN_ENTITY_ID)
    assert living_room_fan_state.attributes[ATTR_PRESET_MODE] == PRESET_MODE_SMART
    percentage_full_fan_state = hass.states.get(PERCENTAGE_FULL_FAN_ENTITY_ID)
    assert percentage_full_fan_state.attributes[ATTR_PRESET_MODE] == PRESET_MODE_SMART
    fan_group_state = hass.states.get(FAN_GROUP)
    assert fan_group_state.attributes[ATTR_PRESET_MODE] == PRESET_MODE_SMART


async def test_nested_group(hass):
    """Test nested fan group."""
    await async_setup_component(
        hass,
        DOMAIN,
        {
            DOMAIN: [
                {"platform": "demo"},
                {
                    "platform": "group",
                    "entities": ["fan.bedroom_group"],
                    "name": "Nested Group",
                },
                {
                    "platform": "group",
                    CONF_ENTITIES: [
                        LIVING_ROOM_FAN_ENTITY_ID,
                        PERCENTAGE_FULL_FAN_ENTITY_ID,
                    ],
                    "name": "Bedroom Group",
                },
            ]
        },
    )
    await hass.async_block_till_done()
    await hass.async_start()
    await hass.async_block_till_done()

    state = hass.states.get("fan.bedroom_group")
    assert state is not None
    assert state.state == STATE_OFF
    assert state.attributes.get(ATTR_ENTITY_ID) == [
        LIVING_ROOM_FAN_ENTITY_ID,
        PERCENTAGE_FULL_FAN_ENTITY_ID,
    ]

    state = hass.states.get("fan.nested_group")
    assert state is not None
    assert state.state == STATE_OFF
    assert state.attributes.get(ATTR_ENTITY_ID) == ["fan.bedroom_group"]

    # Test controlling the nested group
    async with async_timeout.timeout(0.5):
        await hass.services.async_call(
            DOMAIN,
            SERVICE_TURN_ON,
            {ATTR_ENTITY_ID: "fan.nested_group"},
            blocking=True,
        )
    assert hass.states.get(LIVING_ROOM_FAN_ENTITY_ID).state == STATE_ON
    assert hass.states.get(PERCENTAGE_FULL_FAN_ENTITY_ID).state == STATE_ON
    assert hass.states.get("fan.bedroom_group").state == STATE_ON
    assert hass.states.get("fan.nested_group").state == STATE_ON<|MERGE_RESOLUTION|>--- conflicted
+++ resolved
@@ -5,36 +5,20 @@
 import pytest
 
 from homeassistant import config as hass_config
-from homeassistant.components.demo.fan import (
-    PRESET_MODE_AUTO,
-    PRESET_MODE_ON,
-    PRESET_MODE_SLEEP,
-    PRESET_MODE_SMART,
-)
 from homeassistant.components.fan import (
     ATTR_DIRECTION,
     ATTR_OSCILLATING,
     ATTR_PERCENTAGE,
     ATTR_PERCENTAGE_STEP,
-    ATTR_PRESET_MODE,
-    ATTR_PRESET_MODES,
     DIRECTION_FORWARD,
     DIRECTION_REVERSE,
     DOMAIN,
     SERVICE_OSCILLATE,
     SERVICE_SET_DIRECTION,
     SERVICE_SET_PERCENTAGE,
-    SERVICE_SET_PRESET_MODE,
     SERVICE_TURN_OFF,
     SERVICE_TURN_ON,
-<<<<<<< HEAD
-    SUPPORT_DIRECTION,
-    SUPPORT_OSCILLATE,
-    SUPPORT_PRESET_MODE,
-    SUPPORT_SET_SPEED,
-=======
     FanEntityFeature,
->>>>>>> 2453f95b
 )
 from homeassistant.components.group import SERVICE_RELOAD
 from homeassistant.components.group.fan import DEFAULT_NAME
@@ -56,8 +40,6 @@
 
 from tests.common import assert_setup_component, get_fixture_path
 
-PRESET_MODES = ["high", "medium", "low"]
-
 FAN_GROUP = "fan.fan_group"
 
 MISSING_FAN_ENTITY_ID = "fan.missing"
@@ -69,17 +51,11 @@
 FULL_FAN_ENTITY_IDS = [LIVING_ROOM_FAN_ENTITY_ID, PERCENTAGE_FULL_FAN_ENTITY_ID]
 LIMITED_FAN_ENTITY_IDS = [CEILING_FAN_ENTITY_ID, PERCENTAGE_LIMITED_FAN_ENTITY_ID]
 
-<<<<<<< HEAD
-FULL_SUPPORT_FEATURES = (
-    SUPPORT_SET_SPEED | SUPPORT_DIRECTION | SUPPORT_OSCILLATE | SUPPORT_PRESET_MODE
-)
-=======
 
 FULL_SUPPORT_FEATURES = (
     FanEntityFeature.SET_SPEED | FanEntityFeature.DIRECTION | FanEntityFeature.OSCILLATE
 )
 
->>>>>>> 2453f95b
 
 CONFIG_MISSING_FAN = {
     DOMAIN: [
@@ -295,6 +271,7 @@
 @pytest.mark.parametrize("config_count", [(CONFIG_FULL_SUPPORT, 2)])
 async def test_direction_oscillating(hass, setup_comp):
     """Test handling of direction and oscillating attributes."""
+
     hass.states.async_set(
         LIVING_ROOM_FAN_ENTITY_ID,
         STATE_ON,
@@ -332,6 +309,7 @@
     # Add Entity that supports
     # ### Test assumed state ###
     # ##########################
+
     # Add Entity with a different direction should set assumed state
     hass.states.async_set(
         PERCENTAGE_FULL_FAN_ENTITY_ID,
@@ -404,190 +382,6 @@
     assert state.attributes[ATTR_OSCILLATING] is False
     assert state.attributes[ATTR_DIRECTION] == DIRECTION_FORWARD
     assert ATTR_ASSUMED_STATE not in state.attributes
-
-
-@pytest.mark.parametrize("config_count", [(CONFIG_FULL_SUPPORT, 2)])
-async def test_preset_modes(hass, setup_comp):
-    """Test handling of preset modes attributes."""
-
-    hass.states.async_set(
-        LIVING_ROOM_FAN_ENTITY_ID,
-        STATE_ON,
-        {
-            ATTR_SUPPORTED_FEATURES: FULL_SUPPORT_FEATURES,
-            ATTR_PRESET_MODE: PRESET_MODE_SMART,
-            ATTR_PRESET_MODES: [
-                PRESET_MODE_AUTO,
-                PRESET_MODE_ON,
-                PRESET_MODE_SLEEP,
-                PRESET_MODE_SMART,
-            ],
-        },
-    )
-    hass.states.async_set(
-        PERCENTAGE_FULL_FAN_ENTITY_ID,
-        STATE_ON,
-        {
-            ATTR_SUPPORTED_FEATURES: FULL_SUPPORT_FEATURES,
-            ATTR_PRESET_MODE: PRESET_MODE_SMART,
-            ATTR_PRESET_MODES: [
-                PRESET_MODE_AUTO,
-                PRESET_MODE_ON,
-                PRESET_MODE_SLEEP,
-                PRESET_MODE_SMART,
-            ],
-        },
-    )
-    await hass.async_block_till_done()
-
-    state = hass.states.get(FAN_GROUP)
-    assert state.state == STATE_ON
-    assert state.attributes[ATTR_FRIENDLY_NAME] == DEFAULT_NAME
-    assert state.attributes[ATTR_ENTITY_ID] == [*FULL_FAN_ENTITY_IDS]
-    assert ATTR_ASSUMED_STATE not in state.attributes
-    assert state.attributes[ATTR_SUPPORTED_FEATURES] == FULL_SUPPORT_FEATURES
-    assert state.attributes[ATTR_PRESET_MODE] == PRESET_MODE_SMART
-    assert ATTR_ASSUMED_STATE not in state.attributes
-
-    # Test assumed state
-    # Add Entity with a different preset_mode should set assumed state
-    hass.states.async_set(
-        PERCENTAGE_FULL_FAN_ENTITY_ID,
-        STATE_ON,
-        {
-            ATTR_SUPPORTED_FEATURES: FULL_SUPPORT_FEATURES,
-            ATTR_PRESET_MODE: PRESET_MODE_ON,
-            ATTR_PRESET_MODES: [
-                PRESET_MODE_AUTO,
-                PRESET_MODE_ON,
-                PRESET_MODE_SLEEP,
-                PRESET_MODE_SMART,
-            ],
-        },
-    )
-
-    await hass.async_block_till_done()
-    state = hass.states.get(FAN_GROUP)
-    assert state.state == STATE_ON
-    assert state.attributes[ATTR_ASSUMED_STATE] is True
-    assert ATTR_ASSUMED_STATE in state.attributes
-    assert state.attributes[ATTR_PRESET_MODE] is None
-
-    # Now that everything is the same, no longer assumed state
-    # Group preset_mode only when all members has same preset_mode
-    hass.states.async_set(
-        LIVING_ROOM_FAN_ENTITY_ID,
-        STATE_ON,
-        {
-            ATTR_SUPPORTED_FEATURES: FULL_SUPPORT_FEATURES,
-            ATTR_PRESET_MODE: PRESET_MODE_SLEEP,
-            ATTR_PRESET_MODES: [
-                PRESET_MODE_AUTO,
-                PRESET_MODE_ON,
-                PRESET_MODE_SLEEP,
-                PRESET_MODE_SMART,
-            ],
-        },
-    )
-    hass.states.async_set(
-        PERCENTAGE_FULL_FAN_ENTITY_ID,
-        STATE_ON,
-        {
-            ATTR_SUPPORTED_FEATURES: FULL_SUPPORT_FEATURES,
-            ATTR_PRESET_MODE: PRESET_MODE_SLEEP,
-            ATTR_PRESET_MODES: [
-                PRESET_MODE_AUTO,
-                PRESET_MODE_ON,
-                PRESET_MODE_SLEEP,
-                PRESET_MODE_SMART,
-            ],
-        },
-    )
-    await hass.async_block_till_done()
-    state = hass.states.get(FAN_GROUP)
-    assert state.state == STATE_ON
-    assert state.attributes[ATTR_PRESET_MODE] == PRESET_MODE_SLEEP
-    assert ATTR_ASSUMED_STATE not in state.attributes
-
-    # Test when fans has completely different preset modes
-    # Preset_modes has to be None and Preset_mode has to be None
-    hass.states.async_set(
-        LIVING_ROOM_FAN_ENTITY_ID,
-        STATE_ON,
-        {
-            ATTR_SUPPORTED_FEATURES: FULL_SUPPORT_FEATURES,
-            ATTR_PRESET_MODE: "A",
-            ATTR_PRESET_MODES: [
-                "A",
-                "B",
-                "C",
-                "D",
-            ],
-        },
-    )
-    hass.states.async_set(
-        PERCENTAGE_FULL_FAN_ENTITY_ID,
-        STATE_ON,
-        {
-            ATTR_SUPPORTED_FEATURES: FULL_SUPPORT_FEATURES,
-            ATTR_PRESET_MODE: "I",
-            ATTR_PRESET_MODES: [
-                "I",
-                "II",
-                "III",
-                "IV",
-            ],
-        },
-    )
-    await hass.async_block_till_done()
-
-    state = hass.states.get(FAN_GROUP)
-    assert state.state == STATE_ON
-    assert state.attributes[ATTR_FRIENDLY_NAME] == DEFAULT_NAME
-    assert state.attributes[ATTR_ENTITY_ID] == [*FULL_FAN_ENTITY_IDS]
-    assert state.attributes[ATTR_SUPPORTED_FEATURES] == FULL_SUPPORT_FEATURES
-    assert state.attributes[ATTR_PRESET_MODES] is None
-    assert state.attributes[ATTR_PRESET_MODE] is None
-
-    # Test when fans has only one common preset modes
-    #  Preset_modes has to be None and Preset_mode has to be None
-    hass.states.async_set(
-        LIVING_ROOM_FAN_ENTITY_ID,
-        STATE_ON,
-        {
-            ATTR_SUPPORTED_FEATURES: FULL_SUPPORT_FEATURES,
-            ATTR_PRESET_MODE: "A",
-            ATTR_PRESET_MODES: [
-                "A",
-                "B",
-                "C",
-                "I",
-            ],
-        },
-    )
-    hass.states.async_set(
-        PERCENTAGE_FULL_FAN_ENTITY_ID,
-        STATE_ON,
-        {
-            ATTR_SUPPORTED_FEATURES: FULL_SUPPORT_FEATURES,
-            ATTR_PRESET_MODE: "I",
-            ATTR_PRESET_MODES: [
-                "I",
-                "II",
-                "III",
-                "IV",
-            ],
-        },
-    )
-    await hass.async_block_till_done()
-
-    state = hass.states.get(FAN_GROUP)
-    assert state.state == STATE_ON
-    assert state.attributes[ATTR_FRIENDLY_NAME] == DEFAULT_NAME
-    assert state.attributes[ATTR_ENTITY_ID] == [*FULL_FAN_ENTITY_IDS]
-    assert state.attributes[ATTR_SUPPORTED_FEATURES] == FULL_SUPPORT_FEATURES
-    assert state.attributes[ATTR_PRESET_MODES] is None
-    assert state.attributes[ATTR_PRESET_MODE] is None
 
 
 @pytest.mark.parametrize("config_count", [(CONFIG_MISSING_FAN, 2)])
@@ -738,33 +532,6 @@
     assert percentage_full_fan_state.attributes[ATTR_DIRECTION] == DIRECTION_REVERSE
     fan_group_state = hass.states.get(FAN_GROUP)
     assert fan_group_state.attributes[ATTR_DIRECTION] == DIRECTION_REVERSE
-
-    await hass.services.async_call(
-        DOMAIN,
-        SERVICE_SET_PRESET_MODE,
-        {ATTR_ENTITY_ID: FAN_GROUP, ATTR_PRESET_MODE: PRESET_MODE_AUTO},
-        blocking=True,
-    )
-    await hass.async_block_till_done()
-    living_room_fan_state = hass.states.get(LIVING_ROOM_FAN_ENTITY_ID)
-    assert living_room_fan_state.attributes[ATTR_PRESET_MODE] == PRESET_MODE_AUTO
-    percentage_full_fan_state = hass.states.get(PERCENTAGE_FULL_FAN_ENTITY_ID)
-    assert percentage_full_fan_state.attributes[ATTR_PRESET_MODE] == PRESET_MODE_AUTO
-    fan_group_state = hass.states.get(FAN_GROUP)
-    assert fan_group_state.attributes[ATTR_PRESET_MODE] == PRESET_MODE_AUTO
-
-    await hass.services.async_call(
-        DOMAIN,
-        SERVICE_SET_PRESET_MODE,
-        {ATTR_ENTITY_ID: FAN_GROUP, ATTR_PRESET_MODE: PRESET_MODE_SMART},
-        blocking=True,
-    )
-    living_room_fan_state = hass.states.get(LIVING_ROOM_FAN_ENTITY_ID)
-    assert living_room_fan_state.attributes[ATTR_PRESET_MODE] == PRESET_MODE_SMART
-    percentage_full_fan_state = hass.states.get(PERCENTAGE_FULL_FAN_ENTITY_ID)
-    assert percentage_full_fan_state.attributes[ATTR_PRESET_MODE] == PRESET_MODE_SMART
-    fan_group_state = hass.states.get(FAN_GROUP)
-    assert fan_group_state.attributes[ATTR_PRESET_MODE] == PRESET_MODE_SMART
 
 
 async def test_nested_group(hass):
