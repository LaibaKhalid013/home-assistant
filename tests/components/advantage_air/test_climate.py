"""Test the Advantage Air Climate Platform."""
from json import loads

from homeassistant.components.advantage_air.climate import (
<<<<<<< HEAD
    ADVANTAGE_AIR_COOL_TARGET,
    ADVANTAGE_AIR_HEAT_TARGET,
    ADVANTAGE_AIR_MYAUTO,
    ADVANTAGE_AIR_MYAUTO_ENABLED,
    ADVANTAGE_AIR_MYTEMP_ENABLED,
    ADVANTAGE_AIR_SERVICE_SET_MYZONE,
=======
>>>>>>> 7fd47717
    HASS_FAN_MODES,
    HASS_HVAC_MODES,
)
from homeassistant.components.advantage_air.const import (
    ADVANTAGE_AIR_STATE_OFF,
    ADVANTAGE_AIR_STATE_ON,
)
from homeassistant.components.climate.const import (
    ATTR_CURRENT_TEMPERATURE,
    ATTR_FAN_MODE,
    ATTR_HVAC_MODE,
    ATTR_MAX_TEMP,
    ATTR_MIN_TEMP,
    ATTR_PRESET_MODE,
    ATTR_TARGET_TEMP_HIGH,
    ATTR_TARGET_TEMP_LOW,
    DOMAIN as CLIMATE_DOMAIN,
    FAN_LOW,
    SERVICE_SET_FAN_MODE,
    SERVICE_SET_HVAC_MODE,
    SERVICE_SET_PRESET_MODE,
    SERVICE_SET_TEMPERATURE,
    HVACMode,
)
from homeassistant.const import ATTR_ENTITY_ID, ATTR_TEMPERATURE
from homeassistant.helpers import entity_registry as er

from tests.components.advantage_air import (
    TEST_SET_RESPONSE,
    TEST_SET_URL,
    TEST_SYSTEM_DATA,
    TEST_SYSTEM_URL,
    add_mock_config,
)


async def test_climate_async_setup_entry(hass, aioclient_mock):
    """Test climate platform."""

    aioclient_mock.get(
        TEST_SYSTEM_URL,
        text=TEST_SYSTEM_DATA,
    )
    aioclient_mock.get(
        TEST_SET_URL,
        text=TEST_SET_RESPONSE,
    )
    await add_mock_config(hass)

    registry = er.async_get(hass)

    assert len(aioclient_mock.mock_calls) == 1

    # Test Climate Entity with MyZone
    entity_id = "climate.myzone"
    state = hass.states.get(entity_id)
    assert state
    assert state.state == HVACMode.FAN_ONLY
    assert state.attributes.get(ATTR_MIN_TEMP) == 16
    assert state.attributes.get(ATTR_MAX_TEMP) == 32
    assert state.attributes.get(ATTR_TEMPERATURE) == 24
    assert state.attributes.get(ATTR_CURRENT_TEMPERATURE) is None

    entry = registry.async_get(entity_id)
    assert entry
    assert entry.unique_id == "uniqueid-ac1"

    # Test setting HVAC Mode
    await hass.services.async_call(
        CLIMATE_DOMAIN,
        SERVICE_SET_HVAC_MODE,
        {ATTR_ENTITY_ID: [entity_id], ATTR_HVAC_MODE: HVACMode.FAN_ONLY},
        blocking=True,
    )
    assert len(aioclient_mock.mock_calls) == 3
    assert aioclient_mock.mock_calls[-2][0] == "GET"
    assert aioclient_mock.mock_calls[-2][1].path == "/setAircon"
    data = loads(aioclient_mock.mock_calls[-2][1].query["json"])
    assert data["ac1"]["info"]["state"] == ADVANTAGE_AIR_STATE_ON
    assert data["ac1"]["info"]["mode"] == HASS_HVAC_MODES[HVACMode.FAN_ONLY]
    assert aioclient_mock.mock_calls[-1][0] == "GET"
    assert aioclient_mock.mock_calls[-1][1].path == "/getSystemData"

    # Test Turning off
    await hass.services.async_call(
        CLIMATE_DOMAIN,
        SERVICE_SET_HVAC_MODE,
        {ATTR_ENTITY_ID: [entity_id], ATTR_HVAC_MODE: HVACMode.OFF},
        blocking=True,
    )
    assert len(aioclient_mock.mock_calls) == 5
    assert aioclient_mock.mock_calls[-2][0] == "GET"
    assert aioclient_mock.mock_calls[-2][1].path == "/setAircon"
    data = loads(aioclient_mock.mock_calls[-2][1].query["json"])
    assert data["ac1"]["info"]["state"] == ADVANTAGE_AIR_STATE_OFF
    assert aioclient_mock.mock_calls[-1][0] == "GET"
    assert aioclient_mock.mock_calls[-1][1].path == "/getSystemData"

    # Test changing Fan Mode
    await hass.services.async_call(
        CLIMATE_DOMAIN,
        SERVICE_SET_FAN_MODE,
        {ATTR_ENTITY_ID: [entity_id], ATTR_FAN_MODE: FAN_LOW},
        blocking=True,
    )
    assert len(aioclient_mock.mock_calls) == 7
    assert aioclient_mock.mock_calls[-2][0] == "GET"
    assert aioclient_mock.mock_calls[-2][1].path == "/setAircon"
    data = loads(aioclient_mock.mock_calls[-2][1].query["json"])
    assert data["ac1"]["info"]["fan"] == HASS_FAN_MODES[FAN_LOW]
    assert aioclient_mock.mock_calls[-1][0] == "GET"
    assert aioclient_mock.mock_calls[-1][1].path == "/getSystemData"

    # Test changing Temperature
    await hass.services.async_call(
        CLIMATE_DOMAIN,
        SERVICE_SET_TEMPERATURE,
        {ATTR_ENTITY_ID: [entity_id], ATTR_TEMPERATURE: 25},
        blocking=True,
    )
    assert len(aioclient_mock.mock_calls) == 9
    assert aioclient_mock.mock_calls[-2][0] == "GET"
    assert aioclient_mock.mock_calls[-2][1].path == "/setAircon"
    data = loads(aioclient_mock.mock_calls[-2][1].query["json"])
    assert data["ac1"]["info"]["setTemp"] == 25
    assert aioclient_mock.mock_calls[-1][0] == "GET"
    assert aioclient_mock.mock_calls[-1][1].path == "/getSystemData"

    # Test changing Preset
    await hass.services.async_call(
        CLIMATE_DOMAIN,
        SERVICE_SET_PRESET_MODE,
        {ATTR_ENTITY_ID: [entity_id], ATTR_PRESET_MODE: ADVANTAGE_AIR_MYAUTO},
        blocking=True,
    )
    assert len(aioclient_mock.mock_calls) == 11
    assert aioclient_mock.mock_calls[-2][0] == "GET"
    assert aioclient_mock.mock_calls[-2][1].path == "/setAircon"
    data = loads(aioclient_mock.mock_calls[-2][1].query["json"])
    assert data["ac1"]["info"][ADVANTAGE_AIR_MYAUTO_ENABLED] is True
    assert data["ac1"]["info"][ADVANTAGE_AIR_MYTEMP_ENABLED] is False
    assert aioclient_mock.mock_calls[-1][0] == "GET"
    assert aioclient_mock.mock_calls[-1][1].path == "/getSystemData"

    # Test MyTemp Climate Zone Entity
    entity_id = "climate.myzone_zone_open_with_sensor"
    state = hass.states.get(entity_id)
    assert state
    assert state.attributes.get(ATTR_MIN_TEMP) == 16
    assert state.attributes.get(ATTR_MAX_TEMP) == 32
    assert state.attributes.get(ATTR_TEMPERATURE) == 24
    assert state.attributes.get(ATTR_CURRENT_TEMPERATURE) == 25

    entry = registry.async_get(entity_id)
    assert entry
    assert entry.unique_id == "uniqueid-ac1-z01"

    await hass.services.async_call(
        CLIMATE_DOMAIN,
        SERVICE_SET_HVAC_MODE,
        {ATTR_ENTITY_ID: [entity_id], ATTR_HVAC_MODE: HVACMode.FAN_ONLY},
        blocking=True,
    )
    assert len(aioclient_mock.mock_calls) == 13
    assert aioclient_mock.mock_calls[-2][0] == "GET"
    assert aioclient_mock.mock_calls[-2][1].path == "/setAircon"
    assert aioclient_mock.mock_calls[-1][0] == "GET"
    assert aioclient_mock.mock_calls[-1][1].path == "/getSystemData"

    await hass.services.async_call(
        CLIMATE_DOMAIN,
        SERVICE_SET_HVAC_MODE,
        {ATTR_ENTITY_ID: [entity_id], ATTR_HVAC_MODE: HVACMode.OFF},
        blocking=True,
    )
    assert len(aioclient_mock.mock_calls) == 15
    assert aioclient_mock.mock_calls[-2][0] == "GET"
    assert aioclient_mock.mock_calls[-2][1].path == "/setAircon"
    assert aioclient_mock.mock_calls[-1][0] == "GET"
    assert aioclient_mock.mock_calls[-1][1].path == "/getSystemData"

    await hass.services.async_call(
        CLIMATE_DOMAIN,
        SERVICE_SET_TEMPERATURE,
        {ATTR_ENTITY_ID: [entity_id], ATTR_TEMPERATURE: 25},
        blocking=True,
    )
    assert len(aioclient_mock.mock_calls) == 17
    assert aioclient_mock.mock_calls[-2][0] == "GET"
    assert aioclient_mock.mock_calls[-2][1].path == "/setAircon"
    assert aioclient_mock.mock_calls[-1][0] == "GET"
    assert aioclient_mock.mock_calls[-1][1].path == "/getSystemData"

<<<<<<< HEAD
    # Test MyAuto Climate Entity
    entity_id = "climate.myauto"
    state = hass.states.get(entity_id)
    assert state
    assert state.attributes.get(ATTR_TARGET_TEMP_LOW) == 20
    assert state.attributes.get(ATTR_TARGET_TEMP_HIGH) == 24

    entry = registry.async_get(entity_id)
    assert entry
    assert entry.unique_id == "uniqueid-ac3"

    await hass.services.async_call(
        CLIMATE_DOMAIN,
        SERVICE_SET_TEMPERATURE,
        {
            ATTR_ENTITY_ID: [entity_id],
            ATTR_TARGET_TEMP_LOW: 21,
            ATTR_TARGET_TEMP_HIGH: 23,
        },
        blocking=True,
    )
    assert len(aioclient_mock.mock_calls) == 19
    assert aioclient_mock.mock_calls[-2][0] == "GET"
    assert aioclient_mock.mock_calls[-2][1].path == "/setAircon"
    data = loads(aioclient_mock.mock_calls[-2][1].query["json"])
    assert data["ac3"]["info"][ADVANTAGE_AIR_HEAT_TARGET] == 21
    assert data["ac3"]["info"][ADVANTAGE_AIR_COOL_TARGET] == 23
    assert aioclient_mock.mock_calls[-1][0] == "GET"
    assert aioclient_mock.mock_calls[-1][1].path == "/getSystemData"

    # Test set_myair service
    entity_id = "climate.mytemp_zone_b"
    await hass.services.async_call(
        ADVANTAGE_AIR_DOMAIN,
        ADVANTAGE_AIR_SERVICE_SET_MYZONE,
        {ATTR_ENTITY_ID: [entity_id]},
        blocking=True,
    )
    # assert len(aioclient_mock.mock_calls) == 21
    assert aioclient_mock.mock_calls[-2][0] == "GET"
    assert aioclient_mock.mock_calls[-2][1].path == "/setAircon"
    data = loads(aioclient_mock.mock_calls[-2][1].query["json"])
    assert data["ac2"]["info"]["myZone"] == 2
    assert aioclient_mock.mock_calls[-1][0] == "GET"
    assert aioclient_mock.mock_calls[-1][1].path == "/getSystemData"

=======
>>>>>>> 7fd47717

async def test_climate_async_failed_update(hass, aioclient_mock):
    """Test climate change failure."""

    aioclient_mock.get(
        TEST_SYSTEM_URL,
        text=TEST_SYSTEM_DATA,
    )
    aioclient_mock.get(
        TEST_SET_URL,
        exc=SyntaxError,
    )
    await add_mock_config(hass)

    assert len(aioclient_mock.mock_calls) == 1

    await hass.services.async_call(
        CLIMATE_DOMAIN,
        SERVICE_SET_TEMPERATURE,
        {ATTR_ENTITY_ID: ["climate.myzone"], ATTR_TEMPERATURE: 25},
        blocking=True,
    )
    assert len(aioclient_mock.mock_calls) == 2
    assert aioclient_mock.mock_calls[-1][0] == "GET"
    assert aioclient_mock.mock_calls[-1][1].path == "/setAircon"<|MERGE_RESOLUTION|>--- conflicted
+++ resolved
@@ -2,17 +2,11 @@
 from json import loads
 
 from homeassistant.components.advantage_air.climate import (
-<<<<<<< HEAD
     ADVANTAGE_AIR_COOL_TARGET,
     ADVANTAGE_AIR_HEAT_TARGET,
     ADVANTAGE_AIR_MYAUTO,
     ADVANTAGE_AIR_MYAUTO_ENABLED,
     ADVANTAGE_AIR_MYTEMP_ENABLED,
-    ADVANTAGE_AIR_SERVICE_SET_MYZONE,
-=======
->>>>>>> 7fd47717
-    HASS_FAN_MODES,
-    HASS_HVAC_MODES,
 )
 from homeassistant.components.advantage_air.const import (
     ADVANTAGE_AIR_STATE_OFF,
@@ -204,7 +198,6 @@
     assert aioclient_mock.mock_calls[-1][0] == "GET"
     assert aioclient_mock.mock_calls[-1][1].path == "/getSystemData"
 
-<<<<<<< HEAD
     # Test MyAuto Climate Entity
     entity_id = "climate.myauto"
     state = hass.states.get(entity_id)
@@ -235,25 +228,6 @@
     assert aioclient_mock.mock_calls[-1][0] == "GET"
     assert aioclient_mock.mock_calls[-1][1].path == "/getSystemData"
 
-    # Test set_myair service
-    entity_id = "climate.mytemp_zone_b"
-    await hass.services.async_call(
-        ADVANTAGE_AIR_DOMAIN,
-        ADVANTAGE_AIR_SERVICE_SET_MYZONE,
-        {ATTR_ENTITY_ID: [entity_id]},
-        blocking=True,
-    )
-    # assert len(aioclient_mock.mock_calls) == 21
-    assert aioclient_mock.mock_calls[-2][0] == "GET"
-    assert aioclient_mock.mock_calls[-2][1].path == "/setAircon"
-    data = loads(aioclient_mock.mock_calls[-2][1].query["json"])
-    assert data["ac2"]["info"]["myZone"] == 2
-    assert aioclient_mock.mock_calls[-1][0] == "GET"
-    assert aioclient_mock.mock_calls[-1][1].path == "/getSystemData"
-
-=======
->>>>>>> 7fd47717
-
 async def test_climate_async_failed_update(hass, aioclient_mock):
     """Test climate change failure."""
 
