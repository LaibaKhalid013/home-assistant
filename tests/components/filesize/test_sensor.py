"""The tests for the filesize sensor."""
import os
from unittest.mock import patch

import pytest

from homeassistant import config as hass_config
from homeassistant.components.filesize import DOMAIN
from homeassistant.components.filesize.sensor import CONF_FILE_PATH
from homeassistant.const import SERVICE_RELOAD
from homeassistant.setup import async_setup_component

TEST_DIR = os.path.join(os.path.dirname(__file__))
TEST_FILE = os.path.join(TEST_DIR, "mock_file_test_filesize.txt")


def create_file(path):
    """Create a test file."""
    with open(path, "w") as test_file:
        test_file.write("test")


@pytest.fixture(autouse=True)
def remove_file():
    """Remove test file."""
    yield
    if os.path.isfile(TEST_FILE):
        os.remove(TEST_FILE)


async def test_invalid_path(hass):
    """Test that an invalid path is caught."""
    config = {"sensor": {"platform": "filesize", CONF_FILE_PATHS: ["invalid_path"]}}
    assert await async_setup_component(hass, "sensor", config)
    await hass.async_block_till_done()
    assert len(hass.states.async_entity_ids()) == 0

<<<<<<< HEAD
    def test_invalid_path(self):
        """Test that an invalid path is caught."""
        config = {"sensor": {"platform": "filesize", CONF_FILE_PATH: ["invalid_path"]}}
        assert setup_component(self.hass, "sensor", config)
        assert len(self.hass.states.entity_ids()) == 0

    def test_valid_path(self):
        """Test for a valid path."""
        create_file(TEST_FILE)
        config = {"sensor": {"platform": "filesize", CONF_FILE_PATH: [TEST_FILE]}}
        assert setup_component(self.hass, "sensor", config)
        self.hass.block_till_done()
        assert len(self.hass.states.entity_ids()) == 1
        state = self.hass.states.get("sensor.mock_file_test_filesize_txt")
        assert state.state == "0.0"
        assert state.attributes.get("bytes") == 4
=======

async def test_valid_path(hass):
    """Test for a valid path."""
    create_file(TEST_FILE)
    config = {"sensor": {"platform": "filesize", CONF_FILE_PATHS: [TEST_FILE]}}
    hass.config.allowlist_external_dirs = {TEST_DIR}
    assert await async_setup_component(hass, "sensor", config)
    await hass.async_block_till_done()
    assert len(hass.states.async_entity_ids()) == 1
    state = hass.states.get("sensor.mock_file_test_filesize_txt")
    assert state.state == "0.0"
    assert state.attributes.get("bytes") == 4
>>>>>>> 250327fa


async def test_reload(hass, tmpdir):
    """Verify we can reload filesize sensors."""
    testfile = f"{tmpdir}/file"
    await hass.async_add_executor_job(create_file, testfile)
    with patch.object(hass.config, "is_allowed_path", return_value=True):
        await async_setup_component(
            hass,
            "sensor",
            {
                "sensor": {
                    "platform": "filesize",
                    "file_paths": [testfile],
                }
            },
        )
        await hass.async_block_till_done()

    assert len(hass.states.async_all()) == 1

    assert hass.states.get("sensor.file")

    yaml_path = os.path.join(
        _get_fixtures_base_path(),
        "fixtures",
        "filesize/configuration.yaml",
    )
    with patch.object(hass_config, "YAML_CONFIG_FILE", yaml_path), patch.object(
        hass.config, "is_allowed_path", return_value=True
    ):
        await hass.services.async_call(
            DOMAIN,
            SERVICE_RELOAD,
            {},
            blocking=True,
        )
        await hass.async_block_till_done()

    assert hass.states.get("sensor.file") is None


def _get_fixtures_base_path():
    return os.path.dirname(os.path.dirname(os.path.dirname(__file__)))<|MERGE_RESOLUTION|>--- conflicted
+++ resolved
@@ -30,34 +30,16 @@
 
 async def test_invalid_path(hass):
     """Test that an invalid path is caught."""
-    config = {"sensor": {"platform": "filesize", CONF_FILE_PATHS: ["invalid_path"]}}
+    config = {"sensor": {"platform": "filesize", CONF_FILE_PATH: ["invalid_path"]}}
     assert await async_setup_component(hass, "sensor", config)
     await hass.async_block_till_done()
     assert len(hass.states.async_entity_ids()) == 0
 
-<<<<<<< HEAD
-    def test_invalid_path(self):
-        """Test that an invalid path is caught."""
-        config = {"sensor": {"platform": "filesize", CONF_FILE_PATH: ["invalid_path"]}}
-        assert setup_component(self.hass, "sensor", config)
-        assert len(self.hass.states.entity_ids()) == 0
-
-    def test_valid_path(self):
-        """Test for a valid path."""
-        create_file(TEST_FILE)
-        config = {"sensor": {"platform": "filesize", CONF_FILE_PATH: [TEST_FILE]}}
-        assert setup_component(self.hass, "sensor", config)
-        self.hass.block_till_done()
-        assert len(self.hass.states.entity_ids()) == 1
-        state = self.hass.states.get("sensor.mock_file_test_filesize_txt")
-        assert state.state == "0.0"
-        assert state.attributes.get("bytes") == 4
-=======
 
 async def test_valid_path(hass):
     """Test for a valid path."""
     create_file(TEST_FILE)
-    config = {"sensor": {"platform": "filesize", CONF_FILE_PATHS: [TEST_FILE]}}
+    config = {"sensor": {"platform": "filesize", CONF_FILE_PATH: [TEST_FILE]}}
     hass.config.allowlist_external_dirs = {TEST_DIR}
     assert await async_setup_component(hass, "sensor", config)
     await hass.async_block_till_done()
@@ -65,7 +47,6 @@
     state = hass.states.get("sensor.mock_file_test_filesize_txt")
     assert state.state == "0.0"
     assert state.attributes.get("bytes") == 4
->>>>>>> 250327fa
 
 
 async def test_reload(hass, tmpdir):
