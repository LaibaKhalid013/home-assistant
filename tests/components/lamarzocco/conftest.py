"""Lamarzocco session fixtures."""

from collections.abc import Callable, Generator
import json
from unittest.mock import MagicMock, patch

from bleak.backends.device import BLEDevice
from lmcloud.const import FirmwareType, MachineModel, SteamLevel
from lmcloud.lm_machine import LaMarzoccoMachine
from lmcloud.models import LaMarzoccoDeviceInfo
import pytest

from homeassistant.components.lamarzocco.const import DOMAIN
from homeassistant.const import CONF_HOST, CONF_MODEL, CONF_NAME, CONF_TOKEN
from homeassistant.core import HomeAssistant

from . import SERIAL_DICT, USER_INPUT, async_init_integration

from tests.common import MockConfigEntry, load_fixture, load_json_object_fixture


@pytest.fixture
def mock_config_entry(
    hass: HomeAssistant, mock_lamarzocco: MagicMock
) -> MockConfigEntry:
    """Return the default mocked config entry."""
    entry = MockConfigEntry(
        title="My LaMarzocco",
        domain=DOMAIN,
        version=2,
        data=USER_INPUT
        | {
            CONF_MODEL: mock_lamarzocco.model,
            CONF_HOST: "host",
            CONF_TOKEN: "token",
            CONF_NAME: "GS3",
        },
        unique_id=mock_lamarzocco.serial_number,
    )
    entry.add_to_hass(hass)
    return entry


@pytest.fixture
async def init_integration(
    hass: HomeAssistant, mock_config_entry: MockConfigEntry, mock_lamarzocco: MagicMock
) -> MockConfigEntry:
    """Set up the La Marzocco integration for testing."""
    await async_init_integration(hass, mock_config_entry)

    return mock_config_entry


@pytest.fixture
def device_fixture() -> MachineModel:
    """Return the device fixture for a specific device."""
    return MachineModel.GS3_AV


@pytest.fixture
def mock_device_info() -> LaMarzoccoDeviceInfo:
    """Return a mocked La Marzocco device info."""
    return LaMarzoccoDeviceInfo(
        model=MachineModel.GS3_AV,
        serial_number="GS01234",
        name="GS3",
        communication_key="token",
    )


@pytest.fixture
def mock_cloud_client(
    mock_device_info: LaMarzoccoDeviceInfo,
) -> Generator[MagicMock, None, None]:
    """Return a mocked LM cloud client."""
    with (
        patch(
            "homeassistant.components.lamarzocco.config_flow.LaMarzoccoCloudClient",
            autospec=True,
        ) as cloud_client,
        patch(
            "homeassistant.components.lamarzocco.LaMarzoccoCloudClient",
            new=cloud_client,
        ),
    ):
        client = cloud_client.return_value
        client.get_customer_fleet.return_value = {
            mock_device_info.serial_number: mock_device_info
        }
        yield client


@pytest.fixture
def mock_lamarzocco(
    request: pytest.FixtureRequest, device_fixture: MachineModel
) -> Generator[MagicMock, None, None]:
    """Return a mocked LM client."""
    model = device_fixture

    serial_number = SERIAL_DICT[model]

    dummy_machine = LaMarzoccoMachine(
        model=model,
        serial_number=serial_number,
        name=serial_number,
    )
    config = load_json_object_fixture("config.json", DOMAIN)
    statistics = json.loads(load_fixture("statistics.json", DOMAIN))

    dummy_machine.parse_config(config)
    dummy_machine.parse_statistics(statistics)

    with (
        patch(
            "homeassistant.components.lamarzocco.coordinator.LaMarzoccoMachine",
            autospec=True,
        ) as lamarzocco_mock,
    ):
        lamarzocco = lamarzocco_mock.return_value

        lamarzocco.name = dummy_machine.name
        lamarzocco.model = dummy_machine.model
        lamarzocco.serial_number = dummy_machine.serial_number
        lamarzocco.full_model_name = dummy_machine.full_model_name
        lamarzocco.config = dummy_machine.config
        lamarzocco.statistics = dummy_machine.statistics
        lamarzocco.firmware = dummy_machine.firmware
        lamarzocco.steam_level = SteamLevel.LEVEL_1

        lamarzocco.firmware[FirmwareType.GATEWAY].latest_version = "v3.5-rc3"
        lamarzocco.firmware[FirmwareType.MACHINE].latest_version = "1.55"

        async def websocket_connect_mock(
            notify_callback: Callable | None,
        ) -> None:
            """Mock the websocket connect method."""
            return None

        lamarzocco.websocket_connect = websocket_connect_mock

        yield lamarzocco


@pytest.fixture
def remove_local_connection(
    hass: HomeAssistant, mock_config_entry: MockConfigEntry
) -> MockConfigEntry:
    """Remove the local connection."""
    data = mock_config_entry.data.copy()
    del data[CONF_HOST]
    hass.config_entries.async_update_entry(mock_config_entry, data=data)
    return mock_config_entry


@pytest.fixture(autouse=True)
<<<<<<< HEAD
def mock_bluetooth(enable_bluetooth):
    """Auto mock bluetooth."""


@pytest.fixture
def mock_ble_device() -> BLEDevice:
    """Return a mock BLE device."""
    return BLEDevice(
        "00:00:00:00:00:00", "GS_GS01234", details={"path": "path"}, rssi=50
    )
=======
def mock_bluetooth(enable_bluetooth: None) -> None:
    """Auto mock bluetooth."""
>>>>>>> 87a1b8e8
<|MERGE_RESOLUTION|>--- conflicted
+++ resolved
@@ -153,8 +153,7 @@
 
 
 @pytest.fixture(autouse=True)
-<<<<<<< HEAD
-def mock_bluetooth(enable_bluetooth):
+def mock_bluetooth(enable_bluetooth: None) -> None:
     """Auto mock bluetooth."""
 
 
@@ -163,8 +162,4 @@
     """Return a mock BLE device."""
     return BLEDevice(
         "00:00:00:00:00:00", "GS_GS01234", details={"path": "path"}, rssi=50
-    )
-=======
-def mock_bluetooth(enable_bluetooth: None) -> None:
-    """Auto mock bluetooth."""
->>>>>>> 87a1b8e8
+    )