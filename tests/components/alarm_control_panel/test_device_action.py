"""The tests for Alarm control panel device actions."""
import pytest

from homeassistant.components.alarm_control_panel import DOMAIN, const
import homeassistant.components.automation as automation
from homeassistant.const import (
    CONF_PLATFORM,
    STATE_ALARM_ARMED_AWAY,
    STATE_ALARM_ARMED_HOME,
    STATE_ALARM_ARMED_NIGHT,
    STATE_ALARM_ARMED_VACATION,
    STATE_ALARM_DISARMED,
    STATE_ALARM_TRIGGERED,
    STATE_UNKNOWN,
)
from homeassistant.helpers import device_registry
from homeassistant.setup import async_setup_component

from tests.common import (
    MockConfigEntry,
    assert_lists_same,
    async_get_device_automation_capabilities,
    async_get_device_automations,
    mock_device_registry,
    mock_registry,
)
from tests.components.blueprint.conftest import stub_blueprint_populate  # noqa: F401


@pytest.fixture
def device_reg(hass):
    """Return an empty, loaded, registry."""
    return mock_device_registry(hass)


@pytest.fixture
def entity_reg(hass):
    """Return an empty, loaded, registry."""
    return mock_registry(hass)


@pytest.mark.parametrize(
    "set_state,features_reg,features_state,expected_action_types",
    [
        (False, 0, 0, ["disarm"]),
        (False, const.SUPPORT_ALARM_ARM_AWAY, 0, ["disarm", "arm_away"]),
        (False, const.SUPPORT_ALARM_ARM_HOME, 0, ["disarm", "arm_home"]),
        (False, const.SUPPORT_ALARM_ARM_NIGHT, 0, ["disarm", "arm_night"]),
        (False, const.SUPPORT_ALARM_TRIGGER, 0, ["disarm", "trigger"]),
        (True, 0, 0, ["disarm"]),
        (True, 0, const.SUPPORT_ALARM_ARM_AWAY, ["disarm", "arm_away"]),
        (True, 0, const.SUPPORT_ALARM_ARM_HOME, ["disarm", "arm_home"]),
        (True, 0, const.SUPPORT_ALARM_ARM_NIGHT, ["disarm", "arm_night"]),
        (True, 0, const.SUPPORT_ALARM_TRIGGER, ["disarm", "trigger"]),
    ],
)
async def test_get_actions(
    hass,
    device_reg,
    entity_reg,
    set_state,
    features_reg,
    features_state,
    expected_action_types,
):
    """Test we get the expected actions from a alarm_control_panel."""
    config_entry = MockConfigEntry(domain="test", data={})
    config_entry.add_to_hass(hass)
    device_entry = device_reg.async_get_or_create(
        config_entry_id=config_entry.entry_id,
        connections={(device_registry.CONNECTION_NETWORK_MAC, "12:34:56:AB:CD:EF")},
    )
<<<<<<< HEAD
    entity_reg.async_get_or_create(DOMAIN, "test", "5678", device_id=device_entry.id)
    hass.states.async_set(
        "alarm_control_panel.test_5678", "attributes", {"supported_features": 47}
    )
    expected_actions = [
        {
            "domain": DOMAIN,
            "type": "arm_away",
            "device_id": device_entry.id,
            "entity_id": "alarm_control_panel.test_5678",
        },
        {
            "domain": DOMAIN,
            "type": "arm_home",
            "device_id": device_entry.id,
            "entity_id": "alarm_control_panel.test_5678",
        },
        {
            "domain": DOMAIN,
            "type": "arm_night",
            "device_id": device_entry.id,
            "entity_id": "alarm_control_panel.test_5678",
        },
        {
            "domain": DOMAIN,
            "type": "arm_vacation",
            "device_id": device_entry.id,
            "entity_id": "alarm_control_panel.test_5678",
        },
        {
            "domain": DOMAIN,
            "type": "disarm",
            "device_id": device_entry.id,
            "entity_id": "alarm_control_panel.test_5678",
        },
=======
    entity_reg.async_get_or_create(
        DOMAIN,
        "test",
        "5678",
        device_id=device_entry.id,
        supported_features=features_reg,
    )
    if set_state:
        hass.states.async_set(
            f"{DOMAIN}.test_5678", "attributes", {"supported_features": features_state}
        )
    expected_actions = []
    expected_actions += [
>>>>>>> 57fbb1c3
        {
            "domain": DOMAIN,
            "type": action,
            "device_id": device_entry.id,
            "entity_id": f"{DOMAIN}.test_5678",
        }
        for action in expected_action_types
    ]
    actions = await async_get_device_automations(hass, "action", device_entry.id)
    assert_lists_same(actions, expected_actions)


async def test_get_actions_arm_night_only(hass, device_reg, entity_reg):
    """Test we get the expected actions from a alarm_control_panel."""
    config_entry = MockConfigEntry(domain="test", data={})
    config_entry.add_to_hass(hass)
    device_entry = device_reg.async_get_or_create(
        config_entry_id=config_entry.entry_id,
        connections={(device_registry.CONNECTION_NETWORK_MAC, "12:34:56:AB:CD:EF")},
    )
    entity_reg.async_get_or_create(DOMAIN, "test", "5678", device_id=device_entry.id)
    hass.states.async_set(
        "alarm_control_panel.test_5678", "attributes", {"supported_features": 4}
    )
    expected_actions = [
        {
            "domain": DOMAIN,
            "type": "arm_night",
            "device_id": device_entry.id,
            "entity_id": "alarm_control_panel.test_5678",
        },
        {
            "domain": DOMAIN,
            "type": "disarm",
            "device_id": device_entry.id,
            "entity_id": "alarm_control_panel.test_5678",
        },
    ]
    actions = await async_get_device_automations(hass, "action", device_entry.id)
    assert_lists_same(actions, expected_actions)


async def test_get_action_capabilities(
    hass, device_reg, entity_reg, enable_custom_integrations
):
    """Test we get the expected capabilities from a sensor trigger."""
    platform = getattr(hass.components, f"test.{DOMAIN}")
    platform.init()

    config_entry = MockConfigEntry(domain="test", data={})
    config_entry.add_to_hass(hass)
    device_entry = device_reg.async_get_or_create(
        config_entry_id=config_entry.entry_id,
        connections={(device_registry.CONNECTION_NETWORK_MAC, "12:34:56:AB:CD:EF")},
    )
    entity_reg.async_get_or_create(
        DOMAIN,
        "test",
        platform.ENTITIES["no_arm_code"].unique_id,
        device_id=device_entry.id,
    )
    assert await async_setup_component(hass, DOMAIN, {DOMAIN: {CONF_PLATFORM: "test"}})
    await hass.async_block_till_done()

    expected_capabilities = {
        "arm_away": {"extra_fields": []},
        "arm_home": {"extra_fields": []},
        "arm_night": {"extra_fields": []},
        "arm_vacation": {"extra_fields": []},
        "disarm": {
            "extra_fields": [{"name": "code", "optional": True, "type": "string"}]
        },
        "trigger": {"extra_fields": []},
    }
    actions = await async_get_device_automations(hass, "action", device_entry.id)
    assert len(actions) == 6
    for action in actions:
        capabilities = await async_get_device_automation_capabilities(
            hass, "action", action
        )
        assert capabilities == expected_capabilities[action["type"]]


async def test_get_action_capabilities_arm_code(
    hass, device_reg, entity_reg, enable_custom_integrations
):
    """Test we get the expected capabilities from a sensor trigger."""
    platform = getattr(hass.components, f"test.{DOMAIN}")
    platform.init()

    config_entry = MockConfigEntry(domain="test", data={})
    config_entry.add_to_hass(hass)
    device_entry = device_reg.async_get_or_create(
        config_entry_id=config_entry.entry_id,
        connections={(device_registry.CONNECTION_NETWORK_MAC, "12:34:56:AB:CD:EF")},
    )
    entity_reg.async_get_or_create(
        DOMAIN,
        "test",
        platform.ENTITIES["arm_code"].unique_id,
        device_id=device_entry.id,
    )
    assert await async_setup_component(hass, DOMAIN, {DOMAIN: {CONF_PLATFORM: "test"}})
    await hass.async_block_till_done()

    expected_capabilities = {
        "arm_away": {
            "extra_fields": [{"name": "code", "optional": True, "type": "string"}]
        },
        "arm_home": {
            "extra_fields": [{"name": "code", "optional": True, "type": "string"}]
        },
        "arm_night": {
            "extra_fields": [{"name": "code", "optional": True, "type": "string"}]
        },
        "arm_vacation": {
            "extra_fields": [{"name": "code", "optional": True, "type": "string"}]
        },
        "disarm": {
            "extra_fields": [{"name": "code", "optional": True, "type": "string"}]
        },
        "trigger": {"extra_fields": []},
    }
    actions = await async_get_device_automations(hass, "action", device_entry.id)
    assert len(actions) == 6
    for action in actions:
        capabilities = await async_get_device_automation_capabilities(
            hass, "action", action
        )
        assert capabilities == expected_capabilities[action["type"]]


async def test_action(hass, enable_custom_integrations):
    """Test for turn_on and turn_off actions."""
    platform = getattr(hass.components, f"test.{DOMAIN}")
    platform.init()

    assert await async_setup_component(
        hass,
        automation.DOMAIN,
        {
            automation.DOMAIN: [
                {
                    "trigger": {
                        "platform": "event",
                        "event_type": "test_event_arm_away",
                    },
                    "action": {
                        "domain": DOMAIN,
                        "device_id": "abcdefgh",
                        "entity_id": "alarm_control_panel.alarm_no_arm_code",
                        "type": "arm_away",
                    },
                },
                {
                    "trigger": {
                        "platform": "event",
                        "event_type": "test_event_arm_home",
                    },
                    "action": {
                        "domain": DOMAIN,
                        "device_id": "abcdefgh",
                        "entity_id": "alarm_control_panel.alarm_no_arm_code",
                        "type": "arm_home",
                    },
                },
                {
                    "trigger": {
                        "platform": "event",
                        "event_type": "test_event_arm_night",
                    },
                    "action": {
                        "domain": DOMAIN,
                        "device_id": "abcdefgh",
                        "entity_id": "alarm_control_panel.alarm_no_arm_code",
                        "type": "arm_night",
                    },
                },
                {
                    "trigger": {
                        "platform": "event",
                        "event_type": "test_event_arm_vacation",
                    },
                    "action": {
                        "domain": DOMAIN,
                        "device_id": "abcdefgh",
                        "entity_id": "alarm_control_panel.alarm_no_arm_code",
                        "type": "arm_vacation",
                    },
                },
                {
                    "trigger": {"platform": "event", "event_type": "test_event_disarm"},
                    "action": {
                        "domain": DOMAIN,
                        "device_id": "abcdefgh",
                        "entity_id": "alarm_control_panel.alarm_no_arm_code",
                        "type": "disarm",
                        "code": "1234",
                    },
                },
                {
                    "trigger": {
                        "platform": "event",
                        "event_type": "test_event_trigger",
                    },
                    "action": {
                        "domain": DOMAIN,
                        "device_id": "abcdefgh",
                        "entity_id": "alarm_control_panel.alarm_no_arm_code",
                        "type": "trigger",
                    },
                },
            ]
        },
    )
    assert await async_setup_component(hass, DOMAIN, {DOMAIN: {CONF_PLATFORM: "test"}})
    await hass.async_block_till_done()

    assert (
        hass.states.get("alarm_control_panel.alarm_no_arm_code").state == STATE_UNKNOWN
    )

    hass.bus.async_fire("test_event_arm_away")
    await hass.async_block_till_done()
    assert (
        hass.states.get("alarm_control_panel.alarm_no_arm_code").state
        == STATE_ALARM_ARMED_AWAY
    )

    hass.bus.async_fire("test_event_arm_home")
    await hass.async_block_till_done()
    assert (
        hass.states.get("alarm_control_panel.alarm_no_arm_code").state
        == STATE_ALARM_ARMED_HOME
    )

    hass.bus.async_fire("test_event_arm_vacation")
    await hass.async_block_till_done()
    assert (
        hass.states.get("alarm_control_panel.alarm_no_arm_code").state
        == STATE_ALARM_ARMED_VACATION
    )

    hass.bus.async_fire("test_event_arm_night")
    await hass.async_block_till_done()
    assert (
        hass.states.get("alarm_control_panel.alarm_no_arm_code").state
        == STATE_ALARM_ARMED_NIGHT
    )

    hass.bus.async_fire("test_event_disarm")
    await hass.async_block_till_done()
    assert (
        hass.states.get("alarm_control_panel.alarm_no_arm_code").state
        == STATE_ALARM_DISARMED
    )

    hass.bus.async_fire("test_event_trigger")
    await hass.async_block_till_done()
    assert (
        hass.states.get("alarm_control_panel.alarm_no_arm_code").state
        == STATE_ALARM_TRIGGERED
    )<|MERGE_RESOLUTION|>--- conflicted
+++ resolved
@@ -51,6 +51,7 @@
         (True, 0, const.SUPPORT_ALARM_ARM_AWAY, ["disarm", "arm_away"]),
         (True, 0, const.SUPPORT_ALARM_ARM_HOME, ["disarm", "arm_home"]),
         (True, 0, const.SUPPORT_ALARM_ARM_NIGHT, ["disarm", "arm_night"]),
+        (True, 0, const.SUPPORT_ALARM_ARM_VACATION, ["disarm", "arm_vacation"]),
         (True, 0, const.SUPPORT_ALARM_TRIGGER, ["disarm", "trigger"]),
     ],
 )
@@ -70,43 +71,6 @@
         config_entry_id=config_entry.entry_id,
         connections={(device_registry.CONNECTION_NETWORK_MAC, "12:34:56:AB:CD:EF")},
     )
-<<<<<<< HEAD
-    entity_reg.async_get_or_create(DOMAIN, "test", "5678", device_id=device_entry.id)
-    hass.states.async_set(
-        "alarm_control_panel.test_5678", "attributes", {"supported_features": 47}
-    )
-    expected_actions = [
-        {
-            "domain": DOMAIN,
-            "type": "arm_away",
-            "device_id": device_entry.id,
-            "entity_id": "alarm_control_panel.test_5678",
-        },
-        {
-            "domain": DOMAIN,
-            "type": "arm_home",
-            "device_id": device_entry.id,
-            "entity_id": "alarm_control_panel.test_5678",
-        },
-        {
-            "domain": DOMAIN,
-            "type": "arm_night",
-            "device_id": device_entry.id,
-            "entity_id": "alarm_control_panel.test_5678",
-        },
-        {
-            "domain": DOMAIN,
-            "type": "arm_vacation",
-            "device_id": device_entry.id,
-            "entity_id": "alarm_control_panel.test_5678",
-        },
-        {
-            "domain": DOMAIN,
-            "type": "disarm",
-            "device_id": device_entry.id,
-            "entity_id": "alarm_control_panel.test_5678",
-        },
-=======
     entity_reg.async_get_or_create(
         DOMAIN,
         "test",
@@ -120,7 +84,6 @@
         )
     expected_actions = []
     expected_actions += [
->>>>>>> 57fbb1c3
         {
             "domain": DOMAIN,
             "type": action,
