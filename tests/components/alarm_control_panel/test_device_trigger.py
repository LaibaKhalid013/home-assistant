"""The tests for Alarm control panel device triggers."""

from datetime import timedelta

import pytest
from pytest_unordered import unordered

from homeassistant.components import automation
from homeassistant.components.alarm_control_panel import (
    DOMAIN,
    AlarmControlPanelEntityFeature,
)
from homeassistant.components.device_automation import DeviceAutomationType
from homeassistant.const import (
    STATE_ALARM_ARMED_AWAY,
    STATE_ALARM_ARMED_HOME,
    STATE_ALARM_ARMED_NIGHT,
    STATE_ALARM_ARMED_VACATION,
    STATE_ALARM_DISARMED,
    STATE_ALARM_PENDING,
    STATE_ALARM_TRIGGERED,
    EntityCategory,
)
from homeassistant.core import HomeAssistant, ServiceCall
from homeassistant.helpers import device_registry as dr, entity_registry as er
from homeassistant.setup import async_setup_component
import homeassistant.util.dt as dt_util

from tests.common import (
    MockConfigEntry,
    async_fire_time_changed,
    async_get_device_automation_capabilities,
    async_get_device_automations,
)


@pytest.fixture(autouse=True, name="stub_blueprint_populate")
def stub_blueprint_populate_autouse(stub_blueprint_populate: None) -> None:
    """Stub copying the blueprints to the config folder."""


@pytest.mark.parametrize(
    ("set_state", "features_reg", "features_state", "expected_trigger_types"),
    [
        (False, 0, 0, ["triggered", "disarmed", "arming"]),
        (
            False,
            47,
            0,
            [
                "triggered",
                "disarmed",
                "arming",
                "armed_home",
                "armed_away",
                "armed_night",
                "armed_vacation",
            ],
        ),
        (True, 0, 0, ["triggered", "disarmed", "arming"]),
        (
            True,
            0,
            47,
            [
                "triggered",
                "disarmed",
                "arming",
                "armed_home",
                "armed_away",
                "armed_night",
                "armed_vacation",
            ],
        ),
    ],
)
async def test_get_triggers(
    hass: HomeAssistant,
    device_registry: dr.DeviceRegistry,
    entity_registry: er.EntityRegistry,
    set_state: bool,
    features_reg: AlarmControlPanelEntityFeature,
    features_state: AlarmControlPanelEntityFeature,
    expected_trigger_types: list[str],
) -> None:
    """Test we get the expected triggers from an alarm_control_panel."""
    config_entry = MockConfigEntry(domain="test", data={})
    config_entry.add_to_hass(hass)
    device_entry = device_registry.async_get_or_create(
        config_entry_id=config_entry.entry_id,
        connections={(dr.CONNECTION_NETWORK_MAC, "12:34:56:AB:CD:EF")},
    )
    entry = entity_registry.async_get_or_create(
        DOMAIN,
        "test",
        "5678",
        device_id=device_entry.id,
        supported_features=features_reg,
    )
    if set_state:
        hass.states.async_set(
            entry.entity_id,
            "attributes",
            {"supported_features": features_state},
        )
    expected_triggers = []

    expected_triggers += [
        {
            "platform": "device",
            "domain": DOMAIN,
            "type": trigger,
            "device_id": device_entry.id,
            "entity_id": entry.id,
            "metadata": {"secondary": False},
        }
        for trigger in expected_trigger_types
    ]
    triggers = await async_get_device_automations(
        hass, DeviceAutomationType.TRIGGER, device_entry.id
    )
    assert triggers == unordered(expected_triggers)


@pytest.mark.parametrize(
    ("hidden_by", "entity_category"),
    [
        (er.RegistryEntryHider.INTEGRATION, None),
        (er.RegistryEntryHider.USER, None),
        (None, EntityCategory.CONFIG),
        (None, EntityCategory.DIAGNOSTIC),
    ],
)
async def test_get_triggers_hidden_auxiliary(
    hass: HomeAssistant,
    device_registry: dr.DeviceRegistry,
    entity_registry: er.EntityRegistry,
    hidden_by: er.RegistryEntryHider | None,
    entity_category: EntityCategory | None,
) -> None:
    """Test we get the expected triggers from a hidden or auxiliary entity."""
    config_entry = MockConfigEntry(domain="test", data={})
    config_entry.add_to_hass(hass)
    device_entry = device_registry.async_get_or_create(
        config_entry_id=config_entry.entry_id,
        connections={(dr.CONNECTION_NETWORK_MAC, "12:34:56:AB:CD:EF")},
    )
    entry = entity_registry.async_get_or_create(
        DOMAIN,
        "test",
        "5678",
        device_id=device_entry.id,
        entity_category=entity_category,
        hidden_by=hidden_by,
    )
    expected_triggers = [
        {
            "platform": "device",
            "domain": DOMAIN,
            "type": trigger,
            "device_id": device_entry.id,
            "entity_id": entry.id,
            "metadata": {"secondary": True},
        }
        for trigger in ["triggered", "disarmed", "arming"]
    ]
    triggers = await async_get_device_automations(
        hass, DeviceAutomationType.TRIGGER, device_entry.id
    )
    assert triggers == unordered(expected_triggers)


async def test_get_trigger_capabilities(
    hass: HomeAssistant,
    device_registry: dr.DeviceRegistry,
    entity_registry: er.EntityRegistry,
) -> None:
    """Test we get the expected capabilities from an alarm_control_panel."""
    config_entry = MockConfigEntry(domain="test", data={})
    config_entry.add_to_hass(hass)
    device_entry = device_registry.async_get_or_create(
        config_entry_id=config_entry.entry_id,
        connections={(dr.CONNECTION_NETWORK_MAC, "12:34:56:AB:CD:EF")},
    )
    entity_registry.async_get_or_create(
        DOMAIN, "test", "5678", device_id=device_entry.id
    )
    hass.states.async_set(
        "alarm_control_panel.test_5678", "attributes", {"supported_features": 15}
    )

    triggers = await async_get_device_automations(
        hass, DeviceAutomationType.TRIGGER, device_entry.id
    )
    assert len(triggers) == 6
    for trigger in triggers:
        capabilities = await async_get_device_automation_capabilities(
            hass, DeviceAutomationType.TRIGGER, trigger
        )
        assert capabilities == {
            "extra_fields": [
                {"name": "for", "optional": True, "type": "positive_time_period_dict"}
            ]
        }


async def test_get_trigger_capabilities_legacy(
    hass: HomeAssistant,
    device_registry: dr.DeviceRegistry,
    entity_registry: er.EntityRegistry,
) -> None:
    """Test we get the expected capabilities from an alarm_control_panel."""
    config_entry = MockConfigEntry(domain="test", data={})
    config_entry.add_to_hass(hass)
    device_entry = device_registry.async_get_or_create(
        config_entry_id=config_entry.entry_id,
        connections={(dr.CONNECTION_NETWORK_MAC, "12:34:56:AB:CD:EF")},
    )
    entity_registry.async_get_or_create(
        DOMAIN, "test", "5678", device_id=device_entry.id
    )
    hass.states.async_set(
        "alarm_control_panel.test_5678", "attributes", {"supported_features": 15}
    )

    triggers = await async_get_device_automations(
        hass, DeviceAutomationType.TRIGGER, device_entry.id
    )
    assert len(triggers) == 6
    for trigger in triggers:
        trigger["entity_id"] = entity_registry.async_get(trigger["entity_id"]).entity_id
        capabilities = await async_get_device_automation_capabilities(
            hass, DeviceAutomationType.TRIGGER, trigger
        )
        assert capabilities == {
            "extra_fields": [
                {"name": "for", "optional": True, "type": "positive_time_period_dict"}
            ]
        }


async def test_if_fires_on_state_change(
    hass: HomeAssistant,
    device_registry: dr.DeviceRegistry,
    entity_registry: er.EntityRegistry,
<<<<<<< HEAD
    service_calls: list[ServiceCall],
):
=======
    calls: list[ServiceCall],
) -> None:
>>>>>>> cb672b85
    """Test for turn_on and turn_off triggers firing."""
    config_entry = MockConfigEntry(domain="test", data={})
    config_entry.add_to_hass(hass)
    device_entry = device_registry.async_get_or_create(
        config_entry_id=config_entry.entry_id,
        connections={(dr.CONNECTION_NETWORK_MAC, "12:34:56:AB:CD:EF")},
    )
    entry = entity_registry.async_get_or_create(
        DOMAIN, "test", "5678", device_id=device_entry.id
    )

    hass.states.async_set(entry.entity_id, STATE_ALARM_PENDING)

    assert await async_setup_component(
        hass,
        automation.DOMAIN,
        {
            automation.DOMAIN: [
                {
                    "trigger": {
                        "platform": "device",
                        "domain": DOMAIN,
                        "device_id": device_entry.id,
                        "entity_id": entry.id,
                        "type": "triggered",
                    },
                    "action": {
                        "service": "test.automation",
                        "data_template": {
                            "some": (
                                "triggered "
                                "- {{ trigger.platform }} "
                                "- {{ trigger.entity_id }} "
                                "- {{ trigger.from_state.state }} "
                                "- {{ trigger.to_state.state }} "
                                "- {{ trigger.for }}"
                            )
                        },
                    },
                },
                {
                    "trigger": {
                        "platform": "device",
                        "domain": DOMAIN,
                        "device_id": device_entry.id,
                        "entity_id": entry.id,
                        "type": "disarmed",
                    },
                    "action": {
                        "service": "test.automation",
                        "data_template": {
                            "some": (
                                "disarmed "
                                "- {{ trigger.platform }} "
                                "- {{ trigger.entity_id }} "
                                "- {{ trigger.from_state.state }} "
                                "- {{ trigger.to_state.state }} "
                                "- {{ trigger.for }}"
                            )
                        },
                    },
                },
                {
                    "trigger": {
                        "platform": "device",
                        "domain": DOMAIN,
                        "device_id": device_entry.id,
                        "entity_id": entry.id,
                        "type": "armed_home",
                    },
                    "action": {
                        "service": "test.automation",
                        "data_template": {
                            "some": (
                                "armed_home "
                                "- {{ trigger.platform }} "
                                "- {{ trigger.entity_id }} "
                                "- {{ trigger.from_state.state }} "
                                "- {{ trigger.to_state.state }} "
                                "- {{ trigger.for }}"
                            )
                        },
                    },
                },
                {
                    "trigger": {
                        "platform": "device",
                        "domain": DOMAIN,
                        "device_id": device_entry.id,
                        "entity_id": entry.id,
                        "type": "armed_away",
                    },
                    "action": {
                        "service": "test.automation",
                        "data_template": {
                            "some": (
                                "armed_away "
                                "- {{ trigger.platform }} "
                                "- {{ trigger.entity_id }} "
                                "- {{ trigger.from_state.state }} "
                                "- {{ trigger.to_state.state }} "
                                "- {{ trigger.for }}"
                            )
                        },
                    },
                },
                {
                    "trigger": {
                        "platform": "device",
                        "domain": DOMAIN,
                        "device_id": device_entry.id,
                        "entity_id": entry.id,
                        "type": "armed_night",
                    },
                    "action": {
                        "service": "test.automation",
                        "data_template": {
                            "some": (
                                "armed_night "
                                "- {{ trigger.platform }} "
                                "- {{ trigger.entity_id }} "
                                "- {{ trigger.from_state.state }} "
                                "- {{ trigger.to_state.state }} "
                                "- {{ trigger.for }}"
                            )
                        },
                    },
                },
                {
                    "trigger": {
                        "platform": "device",
                        "domain": DOMAIN,
                        "device_id": device_entry.id,
                        "entity_id": entry.id,
                        "type": "armed_vacation",
                    },
                    "action": {
                        "service": "test.automation",
                        "data_template": {
                            "some": (
                                "armed_vacation "
                                "- {{ trigger.platform }} "
                                "- {{ trigger.entity_id }} "
                                "- {{ trigger.from_state.state }} "
                                "- {{ trigger.to_state.state }} "
                                "- {{ trigger.for }}"
                            )
                        },
                    },
                },
            ]
        },
    )

    # Fake that the entity is triggered.
    hass.states.async_set(entry.entity_id, STATE_ALARM_TRIGGERED)
    await hass.async_block_till_done()
    assert len(service_calls) == 1
    assert (
        service_calls[0].data["some"]
        == f"triggered - device - {entry.entity_id} - pending - triggered - None"
    )

    # Fake that the entity is disarmed.
    hass.states.async_set(entry.entity_id, STATE_ALARM_DISARMED)
    await hass.async_block_till_done()
    assert len(service_calls) == 2
    assert (
        service_calls[1].data["some"]
        == f"disarmed - device - {entry.entity_id} - triggered - disarmed - None"
    )

    # Fake that the entity is armed home.
    hass.states.async_set(entry.entity_id, STATE_ALARM_ARMED_HOME)
    await hass.async_block_till_done()
    assert len(service_calls) == 3
    assert (
        service_calls[2].data["some"]
        == f"armed_home - device - {entry.entity_id} - disarmed - armed_home - None"
    )

    # Fake that the entity is armed away.
    hass.states.async_set(entry.entity_id, STATE_ALARM_ARMED_AWAY)
    await hass.async_block_till_done()
    assert len(service_calls) == 4
    assert (
        service_calls[3].data["some"]
        == f"armed_away - device - {entry.entity_id} - armed_home - armed_away - None"
    )

    # Fake that the entity is armed night.
    hass.states.async_set(entry.entity_id, STATE_ALARM_ARMED_NIGHT)
    await hass.async_block_till_done()
    assert len(service_calls) == 5
    assert (
        service_calls[4].data["some"]
        == f"armed_night - device - {entry.entity_id} - armed_away - armed_night - None"
    )

    # Fake that the entity is armed vacation.
    hass.states.async_set(entry.entity_id, STATE_ALARM_ARMED_VACATION)
    await hass.async_block_till_done()
    assert len(service_calls) == 6
    assert (
        service_calls[5].data["some"]
        == f"armed_vacation - device - {entry.entity_id} - armed_night - armed_vacation - None"
    )


async def test_if_fires_on_state_change_with_for(
    hass: HomeAssistant,
    device_registry: dr.DeviceRegistry,
    entity_registry: er.EntityRegistry,
    service_calls: list[ServiceCall],
) -> None:
    """Test for triggers firing with delay."""
    config_entry = MockConfigEntry(domain="test", data={})
    config_entry.add_to_hass(hass)
    device_entry = device_registry.async_get_or_create(
        config_entry_id=config_entry.entry_id,
        connections={(dr.CONNECTION_NETWORK_MAC, "12:34:56:AB:CD:EF")},
    )
    entry = entity_registry.async_get_or_create(
        DOMAIN, "test", "5678", device_id=device_entry.id
    )

    hass.states.async_set(entry.entity_id, STATE_ALARM_DISARMED)

    assert await async_setup_component(
        hass,
        automation.DOMAIN,
        {
            automation.DOMAIN: [
                {
                    "trigger": {
                        "platform": "device",
                        "domain": DOMAIN,
                        "device_id": device_entry.id,
                        "entity_id": entry.id,
                        "type": "triggered",
                        "for": {"seconds": 5},
                    },
                    "action": {
                        "service": "test.automation",
                        "data_template": {
                            "some": (
                                "turn_off {{ trigger.platform }}"
                                " - {{ trigger.entity_id }}"
                                " - {{ trigger.from_state.state }}"
                                " - {{ trigger.to_state.state }}"
                                " - {{ trigger.for }}"
                            )
                        },
                    },
                }
            ]
        },
    )
    await hass.async_block_till_done()
    assert len(service_calls) == 0

    hass.states.async_set(entry.entity_id, STATE_ALARM_TRIGGERED)
    await hass.async_block_till_done()
    assert len(service_calls) == 0
    async_fire_time_changed(hass, dt_util.utcnow() + timedelta(seconds=10))
    await hass.async_block_till_done()
    assert len(service_calls) == 1
    await hass.async_block_till_done()
    assert (
        service_calls[0].data["some"]
        == f"turn_off device - {entry.entity_id} - disarmed - triggered - 0:00:05"
    )


async def test_if_fires_on_state_change_legacy(
    hass: HomeAssistant,
    device_registry: dr.DeviceRegistry,
    entity_registry: er.EntityRegistry,
    service_calls: list[ServiceCall],
) -> None:
    """Test for triggers firing with delay."""
    config_entry = MockConfigEntry(domain="test", data={})
    config_entry.add_to_hass(hass)
    device_entry = device_registry.async_get_or_create(
        config_entry_id=config_entry.entry_id,
        connections={(dr.CONNECTION_NETWORK_MAC, "12:34:56:AB:CD:EF")},
    )
    entry = entity_registry.async_get_or_create(
        DOMAIN, "test", "5678", device_id=device_entry.id
    )

    hass.states.async_set(entry.entity_id, STATE_ALARM_DISARMED)

    assert await async_setup_component(
        hass,
        automation.DOMAIN,
        {
            automation.DOMAIN: [
                {
                    "trigger": {
                        "platform": "device",
                        "domain": DOMAIN,
                        "device_id": device_entry.id,
                        "entity_id": entry.entity_id,
                        "type": "triggered",
                    },
                    "action": {
                        "service": "test.automation",
                        "data_template": {
                            "some": (
                                "turn_off {{ trigger.platform }}"
                                " - {{ trigger.entity_id }}"
                                " - {{ trigger.from_state.state }}"
                                " - {{ trigger.to_state.state }}"
                                " - {{ trigger.for }}"
                            )
                        },
                    },
                }
            ]
        },
    )
    await hass.async_block_till_done()
    assert len(service_calls) == 0

    hass.states.async_set(entry.entity_id, STATE_ALARM_TRIGGERED)
    await hass.async_block_till_done()
    assert len(service_calls) == 1
    assert (
        service_calls[0].data["some"]
        == f"turn_off device - {entry.entity_id} - disarmed - triggered - None"
    )<|MERGE_RESOLUTION|>--- conflicted
+++ resolved
@@ -243,13 +243,8 @@
     hass: HomeAssistant,
     device_registry: dr.DeviceRegistry,
     entity_registry: er.EntityRegistry,
-<<<<<<< HEAD
     service_calls: list[ServiceCall],
-):
-=======
-    calls: list[ServiceCall],
-) -> None:
->>>>>>> cb672b85
+) -> None:
     """Test for turn_on and turn_off triggers firing."""
     config_entry = MockConfigEntry(domain="test", data={})
     config_entry.add_to_hass(hass)
