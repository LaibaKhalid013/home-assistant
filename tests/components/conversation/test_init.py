--- conflicted
+++ resolved
@@ -212,7 +212,6 @@
     hass.config_entries.async_update_entry(agent_entry, title="")
 
     agent_info = conversation.async_get_agent_info(hass)
-<<<<<<< HEAD
     assert agent_info == snapshot
 
 
@@ -228,337 +227,4 @@
     ) as mock_prepare:
         await conversation.async_prepare_agent(hass, agent_id, "en")
 
-    assert len(mock_prepare.mock_calls) == 1
-
-
-async def test_ws_hass_agent_debug(
-    hass: HomeAssistant,
-    init_components,
-    hass_ws_client: WebSocketGenerator,
-    area_registry: ar.AreaRegistry,
-    entity_registry: er.EntityRegistry,
-    snapshot: SnapshotAssertion,
-) -> None:
-    """Test homeassistant agent debug websocket command."""
-    client = await hass_ws_client(hass)
-
-    kitchen_area = area_registry.async_create("kitchen")
-    entity_registry.async_get_or_create(
-        "light", "demo", "1234", suggested_object_id="kitchen"
-    )
-    entity_registry.async_update_entity(
-        "light.kitchen",
-        aliases={"my cool light"},
-        area_id=kitchen_area.id,
-    )
-    hass.states.async_set("light.kitchen", "off")
-
-    on_calls = async_mock_service(hass, LIGHT_DOMAIN, "turn_on")
-    off_calls = async_mock_service(hass, LIGHT_DOMAIN, "turn_off")
-
-    await client.send_json_auto_id(
-        {
-            "type": "conversation/agent/homeassistant/debug",
-            "sentences": [
-                "turn on my cool light",
-                "turn my cool light off",
-                "turn on all lights in the kitchen",
-                "how many lights are on in the kitchen?",
-                "this will not match anything",  # None in results
-            ],
-        }
-    )
-
-    msg = await client.receive_json()
-
-    assert msg["success"]
-    assert msg["result"] == snapshot
-
-    # Last sentence should be a failed match
-    assert msg["result"]["results"][-1] is None
-
-    # Light state should not have been changed
-    assert len(on_calls) == 0
-    assert len(off_calls) == 0
-
-
-async def test_ws_hass_agent_debug_null_result(
-    hass: HomeAssistant,
-    init_components,
-    hass_ws_client: WebSocketGenerator,
-    snapshot: SnapshotAssertion,
-) -> None:
-    """Test homeassistant agent debug websocket command with a null result."""
-    client = await hass_ws_client(hass)
-
-    async def async_recognize(self, user_input, *args, **kwargs):
-        if user_input.text == "bad sentence":
-            return None
-
-        return await self.async_recognize(user_input, *args, **kwargs)
-
-    with patch(
-        "homeassistant.components.conversation.default_agent.DefaultAgent.async_recognize",
-        async_recognize,
-    ):
-        await client.send_json_auto_id(
-            {
-                "type": "conversation/agent/homeassistant/debug",
-                "sentences": [
-                    "bad sentence",
-                ],
-            }
-        )
-
-        msg = await client.receive_json()
-
-    assert msg["success"]
-    assert msg["result"] == snapshot
-    assert msg["result"]["results"] == [None]
-
-
-async def test_ws_hass_agent_debug_out_of_range(
-    hass: HomeAssistant,
-    init_components,
-    hass_ws_client: WebSocketGenerator,
-    snapshot: SnapshotAssertion,
-    entity_registry: er.EntityRegistry,
-) -> None:
-    """Test homeassistant agent debug websocket command with an out of range entity."""
-    test_light = entity_registry.async_get_or_create("light", "demo", "1234")
-    hass.states.async_set(
-        test_light.entity_id, "off", attributes={ATTR_FRIENDLY_NAME: "test light"}
-    )
-
-    client = await hass_ws_client(hass)
-
-    # Brightness is in range (0-100)
-    await client.send_json_auto_id(
-        {
-            "type": "conversation/agent/homeassistant/debug",
-            "sentences": [
-                "set test light brightness to 100%",
-            ],
-        }
-    )
-
-    msg = await client.receive_json()
-
-    assert msg["success"]
-    assert msg["result"] == snapshot
-
-    results = msg["result"]["results"]
-    assert len(results) == 1
-    assert results[0]["match"]
-
-    # Brightness is out of range
-    await client.send_json_auto_id(
-        {
-            "type": "conversation/agent/homeassistant/debug",
-            "sentences": [
-                "set test light brightness to 1001%",
-            ],
-        }
-    )
-
-    msg = await client.receive_json()
-
-    assert msg["success"]
-    assert msg["result"] == snapshot
-
-    results = msg["result"]["results"]
-    assert len(results) == 1
-    assert not results[0]["match"]
-
-    # Name matched, but brightness didn't
-    assert results[0]["slots"] == {"name": "test light"}
-    assert results[0]["unmatched_slots"] == {"brightness": 1001}
-
-
-async def test_ws_hass_agent_debug_custom_sentence(
-    hass: HomeAssistant,
-    init_components,
-    hass_ws_client: WebSocketGenerator,
-    snapshot: SnapshotAssertion,
-    entity_registry: er.EntityRegistry,
-) -> None:
-    """Test homeassistant agent debug websocket command with a custom sentence."""
-    # Expecting testing_config/custom_sentences/en/beer.yaml
-    intent.async_register(hass, OrderBeerIntentHandler())
-
-    client = await hass_ws_client(hass)
-
-    # Brightness is in range (0-100)
-    await client.send_json_auto_id(
-        {
-            "type": "conversation/agent/homeassistant/debug",
-            "sentences": [
-                "I'd like to order a lager, please.",
-            ],
-        }
-    )
-
-    msg = await client.receive_json()
-
-    assert msg["success"]
-    assert msg["result"] == snapshot
-
-    debug_results = msg["result"].get("results", [])
-    assert len(debug_results) == 1
-    assert debug_results[0].get("match")
-    assert debug_results[0].get("source") == "custom"
-    assert debug_results[0].get("file") == "en/beer.yaml"
-
-
-async def test_ws_hass_agent_debug_sentence_trigger(
-    hass: HomeAssistant,
-    init_components,
-    hass_ws_client: WebSocketGenerator,
-    snapshot: SnapshotAssertion,
-) -> None:
-    """Test homeassistant agent debug websocket command with a sentence trigger."""
-    calls = async_mock_service(hass, "test", "automation")
-    assert await async_setup_component(
-        hass,
-        "automation",
-        {
-            "automation": {
-                "trigger": {
-                    "platform": "conversation",
-                    "command": ["hello", "hello[ world]"],
-                },
-                "action": {
-                    "service": "test.automation",
-                    "data_template": {"data": "{{ trigger }}"},
-                },
-            }
-        },
-    )
-
-    client = await hass_ws_client(hass)
-
-    # Use trigger sentence
-    await client.send_json_auto_id(
-        {
-            "type": "conversation/agent/homeassistant/debug",
-            "sentences": ["hello world"],
-        }
-    )
-    await hass.async_block_till_done()
-
-    msg = await client.receive_json()
-
-    assert msg["success"]
-    assert msg["result"] == snapshot
-
-    debug_results = msg["result"].get("results", [])
-    assert len(debug_results) == 1
-    assert debug_results[0].get("match")
-    assert debug_results[0].get("source") == "trigger"
-    assert debug_results[0].get("sentence_template") == "hello[ world]"
-
-    # Trigger should not have been executed
-    assert len(calls) == 0
-
-
-async def test_custom_sentences_priority(
-    hass: HomeAssistant,
-    hass_client: ClientSessionGenerator,
-    hass_admin_user: MockUser,
-    snapshot: SnapshotAssertion,
-) -> None:
-    """Test that user intents from custom_sentences have priority over builtin intents/sentences."""
-    with tempfile.NamedTemporaryFile(
-        mode="w+",
-        encoding="utf-8",
-        suffix=".yaml",
-        dir=os.path.join(hass.config.config_dir, "custom_sentences", "en"),
-    ) as custom_sentences_file:
-        # Add a custom sentence that would match a builtin sentence.
-        # Custom sentences have priority.
-        yaml.dump(
-            {
-                "language": "en",
-                "intents": {
-                    "CustomIntent": {"data": [{"sentences": ["turn on the lamp"]}]}
-                },
-            },
-            custom_sentences_file,
-        )
-        custom_sentences_file.flush()
-        custom_sentences_file.seek(0)
-
-        assert await async_setup_component(hass, "homeassistant", {})
-        assert await async_setup_component(hass, "conversation", {})
-        assert await async_setup_component(hass, "light", {})
-        assert await async_setup_component(hass, "intent", {})
-        assert await async_setup_component(
-            hass,
-            "intent_script",
-            {
-                "intent_script": {
-                    "CustomIntent": {"speech": {"text": "custom response"}}
-                }
-            },
-        )
-
-        # Ensure that a "lamp" exists so that we can verify the custom intent
-        # overrides the builtin sentence.
-        hass.states.async_set("light.lamp", "off")
-
-        client = await hass_client()
-        resp = await client.post(
-            "/api/conversation/process",
-            json={
-                "text": "turn on the lamp",
-                "language": hass.config.language,
-            },
-        )
-        assert resp.status == HTTPStatus.OK
-        data = await resp.json()
-        assert data["response"]["response_type"] == "action_done"
-        assert data["response"]["speech"]["plain"]["speech"] == "custom response"
-
-
-async def test_config_sentences_priority(
-    hass: HomeAssistant,
-    hass_client: ClientSessionGenerator,
-    hass_admin_user: MockUser,
-    snapshot: SnapshotAssertion,
-) -> None:
-    """Test that user intents from configuration.yaml have priority over builtin intents/sentences."""
-    # Add a custom sentence that would match a builtin sentence.
-    # Custom sentences have priority.
-    assert await async_setup_component(hass, "homeassistant", {})
-    assert await async_setup_component(hass, "intent", {})
-    assert await async_setup_component(
-        hass,
-        "conversation",
-        {"conversation": {"intents": {"CustomIntent": ["turn on the lamp"]}}},
-    )
-    assert await async_setup_component(hass, "light", {})
-    assert await async_setup_component(
-        hass,
-        "intent_script",
-        {"intent_script": {"CustomIntent": {"speech": {"text": "custom response"}}}},
-    )
-
-    # Ensure that a "lamp" exists so that we can verify the custom intent
-    # overrides the builtin sentence.
-    hass.states.async_set("light.lamp", "off")
-
-    client = await hass_client()
-    resp = await client.post(
-        "/api/conversation/process",
-        json={
-            "text": "turn on the lamp",
-            "language": hass.config.language,
-        },
-    )
-    assert resp.status == HTTPStatus.OK
-    data = await resp.json()
-    assert data["response"]["response_type"] == "action_done"
-    assert data["response"]["speech"]["plain"]["speech"] == "custom response"
-=======
-    assert agent_info == snapshot
->>>>>>> 4498bf9e
+    assert len(mock_prepare.mock_calls) == 1