--- conflicted
+++ resolved
@@ -190,8 +190,6 @@
         "conversation_id": None,
     }
 
-<<<<<<< HEAD
-=======
     # Now delete the entity
     er.async_remove("light.late")
 
@@ -218,7 +216,6 @@
         },
     }
 
->>>>>>> c612a92c
 
 @pytest.mark.parametrize("sentence", ("turn on kitchen", "turn kitchen on"))
 async def test_turn_on_intent(hass, init_components, sentence):
