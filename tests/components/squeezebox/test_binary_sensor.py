"""Test squeezebox binary sensors."""

<<<<<<< HEAD
import copy
=======
from copy import deepcopy
>>>>>>> 8c34d8da
from unittest.mock import patch

from homeassistant.const import Platform
from homeassistant.core import HomeAssistant

from .conftest import FAKE_QUERY_RESPONSE

from tests.common import MockConfigEntry


async def test_binary_sensor(
    hass: HomeAssistant,
    config_entry: MockConfigEntry,
) -> None:
    """Test binary sensor states and attributes."""
    with (
        patch(
            "homeassistant.components.squeezebox.PLATFORMS",
            [Platform.BINARY_SENSOR],
        ),
        patch(
            "homeassistant.components.squeezebox.Server.async_query",
<<<<<<< HEAD
            return_value=copy.deepcopy(FAKE_QUERY_RESPONSE),
=======
            return_value=deepcopy(FAKE_QUERY_RESPONSE),
>>>>>>> 8c34d8da
        ),
    ):
        await hass.config_entries.async_setup(config_entry.entry_id)
        await hass.async_block_till_done(wait_background_tasks=True)

    state = hass.states.get("binary_sensor.fakelib_needs_restart")

    assert state is not None
    assert state.state == "off"<|MERGE_RESOLUTION|>--- conflicted
+++ resolved
@@ -1,10 +1,6 @@
 """Test squeezebox binary sensors."""
 
-<<<<<<< HEAD
-import copy
-=======
 from copy import deepcopy
->>>>>>> 8c34d8da
 from unittest.mock import patch
 
 from homeassistant.const import Platform
@@ -27,11 +23,7 @@
         ),
         patch(
             "homeassistant.components.squeezebox.Server.async_query",
-<<<<<<< HEAD
-            return_value=copy.deepcopy(FAKE_QUERY_RESPONSE),
-=======
             return_value=deepcopy(FAKE_QUERY_RESPONSE),
->>>>>>> 8c34d8da
         ),
     ):
         await hass.config_entries.async_setup(config_entry.entry_id)
