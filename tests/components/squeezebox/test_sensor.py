--- conflicted
+++ resolved
@@ -1,10 +1,6 @@
 """Test squeezebox sensors."""
 
-<<<<<<< HEAD
-import copy
-=======
 from copy import deepcopy
->>>>>>> 2080b9a8
 from unittest.mock import patch
 
 from homeassistant.const import Platform
@@ -26,11 +22,7 @@
         ),
         patch(
             "homeassistant.components.squeezebox.Server.async_query",
-<<<<<<< HEAD
-            return_value=copy.deepcopy(FAKE_QUERY_RESPONSE),
-=======
             return_value=deepcopy(FAKE_QUERY_RESPONSE),
->>>>>>> 2080b9a8
         ),
     ):
         await hass.config_entries.async_setup(config_entry.entry_id)
