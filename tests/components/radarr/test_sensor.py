--- conflicted
+++ resolved
@@ -1,17 +1,11 @@
 """The tests for Radarr sensor platform."""
 import pytest
 
-<<<<<<< HEAD
-import pytest
-
-from homeassistant.components.sensor import SensorDeviceClass
-=======
 from homeassistant.components.sensor import (
     ATTR_STATE_CLASS,
     SensorDeviceClass,
     SensorStateClass,
 )
->>>>>>> 7a727dc3
 from homeassistant.const import ATTR_DEVICE_CLASS, ATTR_UNIT_OF_MEASUREMENT
 from homeassistant.core import HomeAssistant
 
@@ -20,9 +14,6 @@
 from tests.test_util.aiohttp import AiohttpClientMocker
 
 
-<<<<<<< HEAD
-@pytest.mark.freeze_time("2021-12-03 00:00:00+00:00")
-=======
 @pytest.mark.parametrize(
     ("windows", "single", "root_folder"),
     [
@@ -48,7 +39,6 @@
         ),
     ],
 )
->>>>>>> 7a727dc3
 async def test_sensors(
     hass: HomeAssistant,
     aioclient_mock: AiohttpClientMocker,
