--- conflicted
+++ resolved
@@ -7,11 +7,7 @@
 from tests.common import MockDependency, async_fire_time_changed
 from unittest.mock import call, patch
 
-<<<<<<< HEAD
-=======
-import tests.common
 from homeassistant.components.media_player import DEVICE_CLASS_TV
->>>>>>> 67cf7c26
 from homeassistant.components.media_player.const import (
     ATTR_INPUT_SOURCE,
     ATTR_MEDIA_CONTENT_ID,
@@ -136,7 +132,6 @@
     """Dummy Exception."""
 
 
-<<<<<<< HEAD
 @pytest.fixture(name="remote")
 def remote_fixture():
     """Patch the samsungctl Remote."""
@@ -155,246 +150,6 @@
     """Patch the wakeonlan Remote."""
     with MockDependency("wakeonlan") as wakeonlan:
         yield wakeonlan
-=======
-class TestSamsungTv(unittest.TestCase):
-    """Testing Samsungtv component."""
-
-    @MockDependency("samsungctl")
-    @MockDependency("wakeonlan")
-    def setUp(self, samsung_mock, wol_mock):
-        """Set up test environment."""
-        self.hass = tests.common.get_test_home_assistant()
-        self.hass.start()
-        self.hass.block_till_done()
-        self.device = SamsungTVDevice(**WORKING_CONFIG)
-        self.device._exceptions_class = mock.Mock()
-        self.device._exceptions_class.UnhandledResponse = UnhandledResponse
-        self.device._exceptions_class.AccessDenied = AccessDenied
-        self.device._exceptions_class.ConnectionClosed = ConnectionClosed
-
-    def tearDown(self):
-        """Tear down test data."""
-        self.hass.stop()
-
-    @MockDependency("samsungctl")
-    @MockDependency("wakeonlan")
-    def test_setup(self, samsung_mock, wol_mock):
-        """Testing setup of platform."""
-        with mock.patch("homeassistant.components.samsungtv.media_player.socket"):
-            add_entities = mock.Mock()
-            setup_platform(self.hass, WORKING_CONFIG, add_entities)
-
-    @MockDependency("samsungctl")
-    @MockDependency("wakeonlan")
-    def test_setup_discovery(self, samsung_mock, wol_mock):
-        """Testing setup of platform with discovery."""
-        with mock.patch("homeassistant.components.samsungtv.media_player.socket"):
-            add_entities = mock.Mock()
-            setup_platform(self.hass, {}, add_entities, discovery_info=DISCOVERY_INFO)
-
-    @MockDependency("samsungctl")
-    @MockDependency("wakeonlan")
-    @mock.patch("homeassistant.components.samsungtv.media_player._LOGGER.warning")
-    def test_setup_none(self, samsung_mock, wol_mock, mocked_warn):
-        """Testing setup of platform with no data."""
-        with mock.patch("homeassistant.components.samsungtv.media_player.socket"):
-            add_entities = mock.Mock()
-            setup_platform(self.hass, {}, add_entities, discovery_info=None)
-            mocked_warn.assert_called_once_with("Cannot determine device")
-            add_entities.assert_not_called()
-
-    def test_update_on(self):
-        """Testing update tv on."""
-        self.device.update()
-        self.assertEqual(STATE_ON, self.device._state)
-
-    def test_update_off(self):
-        """Testing update tv off."""
-        _remote = mock.Mock()
-        _remote.control = mock.Mock(side_effect=OSError("Boom"))
-        self.device.get_remote = mock.Mock(return_value=_remote)
-        self.device.update()
-        assert STATE_OFF == self.device._state
-
-    def test_send_key(self):
-        """Test for send key."""
-        self.device.send_key("KEY_POWER")
-        self.assertEqual(STATE_ON, self.device._state)
-
-    def test_send_key_broken_pipe(self):
-        """Testing broken pipe Exception."""
-        _remote = mock.Mock()
-        _remote.control = mock.Mock(side_effect=BrokenPipeError("Boom"))
-        self.device.get_remote = mock.Mock(return_value=_remote)
-        self.device.send_key("HELLO")
-        self.assertIsNone(self.device._remote)
-        self.assertEqual(STATE_ON, self.device._state)
-
-    def test_send_key_connection_closed_retry_succeed(self):
-        """Test retry on connection closed."""
-        _remote = mock.Mock()
-        _remote.control = mock.Mock(
-            side_effect=[
-                self.device._exceptions_class.ConnectionClosed("Boom"),
-                mock.DEFAULT,
-            ]
-        )
-        self.device.get_remote = mock.Mock(return_value=_remote)
-        command = "HELLO"
-        self.device.send_key(command)
-        self.assertEqual(STATE_ON, self.device._state)
-        # verify that _remote.control() get called twice because of retry logic
-        expected = [mock.call(command), mock.call(command)]
-        assert expected == _remote.control.call_args_list
-
-    def test_send_key_unhandled_response(self):
-        """Testing unhandled response exception."""
-        _remote = mock.Mock()
-        _remote.control = mock.Mock(
-            side_effect=self.device._exceptions_class.UnhandledResponse("Boom")
-        )
-        self.device.get_remote = mock.Mock(return_value=_remote)
-        self.device.send_key("HELLO")
-        self.assertIsNone(self.device._remote)
-        self.assertEqual(STATE_ON, self.device._state)
-
-    def test_send_key_os_error(self):
-        """Testing broken pipe Exception."""
-        _remote = mock.Mock()
-        _remote.control = mock.Mock(side_effect=OSError("Boom"))
-        self.device.get_remote = mock.Mock(return_value=_remote)
-        self.device.send_key("HELLO")
-        assert self.device._remote is None
-        assert STATE_OFF == self.device._state
-
-    def test_power_off_in_progress(self):
-        """Test for power_off_in_progress."""
-        assert not self.device._power_off_in_progress()
-        self.device._end_of_power_off = dt_util.utcnow() + timedelta(seconds=15)
-        assert self.device._power_off_in_progress()
-
-    def test_name(self):
-        """Test for name property."""
-        assert "fake" == self.device.name
-
-    def test_state(self):
-        """Test for state property."""
-        self.device._state = STATE_ON
-        self.assertEqual(STATE_ON, self.device.state)
-        self.device._state = STATE_OFF
-        assert STATE_OFF == self.device.state
-
-    def test_is_volume_muted(self):
-        """Test for is_volume_muted property."""
-        self.device._muted = False
-        assert not self.device.is_volume_muted
-        self.device._muted = True
-        assert self.device.is_volume_muted
-
-    def test_supported_features(self):
-        """Test for supported_features property."""
-        self.device._mac = None
-        assert SUPPORT_SAMSUNGTV == self.device.supported_features
-        self.device._mac = "fake"
-        assert SUPPORT_SAMSUNGTV | SUPPORT_TURN_ON == self.device.supported_features
-
-    def test_device_class(self):
-        """Test for device_class property."""
-        assert DEVICE_CLASS_TV == self.device.device_class
-
-    def test_turn_off(self):
-        """Test for turn_off."""
-        self.device.send_key = mock.Mock()
-        _remote = mock.Mock()
-        _remote.close = mock.Mock()
-        self.get_remote = mock.Mock(return_value=_remote)
-        self.device._end_of_power_off = None
-        self.device.turn_off()
-        assert self.device._end_of_power_off is not None
-        self.device.send_key.assert_called_once_with("KEY_POWER")
-        self.device.send_key = mock.Mock()
-        self.device._config["method"] = "legacy"
-        self.device.turn_off()
-        self.device.send_key.assert_called_once_with("KEY_POWEROFF")
-
-    @mock.patch("homeassistant.components.samsungtv.media_player._LOGGER.debug")
-    def test_turn_off_os_error(self, mocked_debug):
-        """Test for turn_off with OSError."""
-        _remote = mock.Mock()
-        _remote.close = mock.Mock(side_effect=OSError("BOOM"))
-        self.device.get_remote = mock.Mock(return_value=_remote)
-        self.device.turn_off()
-        mocked_debug.assert_called_once_with("Could not establish connection.")
-
-    def test_volume_up(self):
-        """Test for volume_up."""
-        self.device.send_key = mock.Mock()
-        self.device.volume_up()
-        self.device.send_key.assert_called_once_with("KEY_VOLUP")
-
-    def test_volume_down(self):
-        """Test for volume_down."""
-        self.device.send_key = mock.Mock()
-        self.device.volume_down()
-        self.device.send_key.assert_called_once_with("KEY_VOLDOWN")
-
-    def test_mute_volume(self):
-        """Test for mute_volume."""
-        self.device.send_key = mock.Mock()
-        self.device.mute_volume(True)
-        self.device.send_key.assert_called_once_with("KEY_MUTE")
-
-    def test_media_play_pause(self):
-        """Test for media_next_track."""
-        self.device.send_key = mock.Mock()
-        self.device._playing = False
-        self.device.media_play_pause()
-        self.device.send_key.assert_called_once_with("KEY_PLAY")
-        assert self.device._playing
-        self.device.send_key = mock.Mock()
-        self.device.media_play_pause()
-        self.device.send_key.assert_called_once_with("KEY_PAUSE")
-        assert not self.device._playing
-
-    def test_media_play(self):
-        """Test for media_play."""
-        self.device.send_key = mock.Mock()
-        self.device._playing = False
-        self.device.media_play()
-        self.device.send_key.assert_called_once_with("KEY_PLAY")
-        assert self.device._playing
-
-    def test_media_pause(self):
-        """Test for media_pause."""
-        self.device.send_key = mock.Mock()
-        self.device._playing = True
-        self.device.media_pause()
-        self.device.send_key.assert_called_once_with("KEY_PAUSE")
-        assert not self.device._playing
-
-    def test_media_next_track(self):
-        """Test for media_next_track."""
-        self.device.send_key = mock.Mock()
-        self.device.media_next_track()
-        self.device.send_key.assert_called_once_with("KEY_FF")
-
-    def test_media_previous_track(self):
-        """Test for media_previous_track."""
-        self.device.send_key = mock.Mock()
-        self.device.media_previous_track()
-        self.device.send_key.assert_called_once_with("KEY_REWIND")
-
-    def test_turn_on(self):
-        """Test turn on."""
-        self.device.send_key = mock.Mock()
-        self.device._mac = None
-        self.device.turn_on()
-        self.device.send_key.assert_called_once_with("KEY_POWERON")
-        self.device._wol.send_magic_packet = mock.Mock()
-        self.device._mac = "fake"
-        self.device.turn_on()
-        self.device._wol.send_magic_packet.assert_called_once_with("fake")
->>>>>>> 67cf7c26
 
 
 @pytest.fixture
@@ -656,6 +411,14 @@
     await setup_samsungtv(hass, MOCK_CONFIG_NOMAC)
     state = hass.states.get(ENTITY_ID_NOMAC)
     assert SUPPORT_SAMSUNGTV == state.attributes[ATTR_SUPPORTED_FEATURES]
+
+
+async def test_device_class(hass, remote):
+    """Test for device_class property."""
+    await setup_samsungtv(hass, MOCK_CONFIG)
+    entity = hass.data[DOMAIN].get_entity(ENTITY_ID)
+    assert entity
+    assert entity.device_class == DEVICE_CLASS_TV
 
 
 async def test_turn_off_websocket(hass, remote):
