"""Tests for samsungtv component."""
from copy import deepcopy
from datetime import datetime, timedelta
import logging
from unittest.mock import DEFAULT as DEFAULT_MOCK, AsyncMock, Mock, call, patch

import pytest
from samsungctl import exceptions
from samsungtvws.async_remote import SamsungTVWSAsyncRemote
from samsungtvws.command import SamsungTVSleepCommand
from samsungtvws.encrypted.remote import (
    SamsungTVEncryptedCommand,
    SamsungTVEncryptedWSAsyncRemote,
)
from samsungtvws.exceptions import ConnectionFailure, HttpApiError
from samsungtvws.remote import ChannelEmitCommand, SendRemoteKey
from websockets.exceptions import ConnectionClosedError, WebSocketException

from homeassistant.components.media_player import MediaPlayerDeviceClass
from homeassistant.components.media_player.const import (
    ATTR_INPUT_SOURCE,
    ATTR_MEDIA_CONTENT_ID,
    ATTR_MEDIA_CONTENT_TYPE,
    ATTR_MEDIA_VOLUME_MUTED,
    DOMAIN,
    MEDIA_TYPE_APP,
    MEDIA_TYPE_CHANNEL,
    MEDIA_TYPE_URL,
    SERVICE_PLAY_MEDIA,
    SERVICE_SELECT_SOURCE,
    SUPPORT_TURN_ON,
)
from homeassistant.components.samsungtv.const import (
    CONF_MODEL,
    CONF_ON_ACTION,
    DOMAIN as SAMSUNGTV_DOMAIN,
    ENCRYPTED_WEBSOCKET_PORT,
    METHOD_ENCRYPTED_WEBSOCKET,
    METHOD_WEBSOCKET,
    TIMEOUT_WEBSOCKET,
)
from homeassistant.components.samsungtv.media_player import SUPPORT_SAMSUNGTV
from homeassistant.const import (
    ATTR_DEVICE_CLASS,
    ATTR_ENTITY_ID,
    ATTR_FRIENDLY_NAME,
    ATTR_SUPPORTED_FEATURES,
    CONF_HOST,
    CONF_IP_ADDRESS,
    CONF_MAC,
    CONF_METHOD,
    CONF_NAME,
    CONF_PORT,
    CONF_TIMEOUT,
    CONF_TOKEN,
    SERVICE_MEDIA_NEXT_TRACK,
    SERVICE_MEDIA_PAUSE,
    SERVICE_MEDIA_PLAY,
    SERVICE_MEDIA_PLAY_PAUSE,
    SERVICE_MEDIA_PREVIOUS_TRACK,
    SERVICE_TURN_OFF,
    SERVICE_TURN_ON,
    SERVICE_VOLUME_DOWN,
    SERVICE_VOLUME_MUTE,
    SERVICE_VOLUME_UP,
    STATE_OFF,
    STATE_ON,
    STATE_UNAVAILABLE,
)
from homeassistant.core import HomeAssistant
from homeassistant.exceptions import HomeAssistantError
from homeassistant.helpers.typing import ConfigType
from homeassistant.setup import async_setup_component
import homeassistant.util.dt as dt_util

from . import setup_samsungtv_entry
from .const import (
    MOCK_ENTRYDATA_ENCRYPTED_WS,
    SAMPLE_DEVICE_INFO_FRAME,
    SAMPLE_EVENT_ED_INSTALLED_APP,
)

from tests.common import MockConfigEntry, async_fire_time_changed

ENTITY_ID = f"{DOMAIN}.fake"
MOCK_CONFIG = {
    SAMSUNGTV_DOMAIN: [
        {
            CONF_HOST: "fake_host",
            CONF_NAME: "fake",
            CONF_PORT: 55000,
            CONF_ON_ACTION: [{"delay": "00:00:01"}],
        }
    ]
}
MOCK_CONFIGWS = {
    SAMSUNGTV_DOMAIN: [
        {
            CONF_HOST: "fake_host",
            CONF_NAME: "fake",
            CONF_PORT: 8001,
            CONF_TOKEN: "123456789",
            CONF_ON_ACTION: [{"delay": "00:00:01"}],
        }
    ]
}
MOCK_CALLS_WS = {
    CONF_HOST: "fake_host",
    CONF_PORT: 8001,
    CONF_TOKEN: "123456789",
    CONF_TIMEOUT: TIMEOUT_WEBSOCKET,
    CONF_NAME: "HomeAssistant",
}

MOCK_ENTRY_WS = {
    CONF_IP_ADDRESS: "test",
    CONF_HOST: "fake_host",
    CONF_METHOD: "websocket",
    CONF_NAME: "fake",
    CONF_PORT: 8001,
    CONF_TOKEN: "123456789",
}


MOCK_ENTRY_WS_WITH_MAC = {
    CONF_IP_ADDRESS: "test",
    CONF_HOST: "fake_host",
    CONF_METHOD: "websocket",
    CONF_MAC: "aa:bb:cc:dd:ee:ff",
    CONF_NAME: "fake",
    CONF_PORT: 8002,
    CONF_TOKEN: "123456789",
}


ENTITY_ID_NOTURNON = f"{DOMAIN}.fake_noturnon"
MOCK_CONFIG_NOTURNON = {
    SAMSUNGTV_DOMAIN: [
        {CONF_HOST: "fake_noturnon", CONF_NAME: "fake_noturnon", CONF_PORT: 55000}
    ]
}


@pytest.fixture(name="delay")
def delay_fixture():
    """Patch the delay script function."""
    with patch(
        "homeassistant.components.samsungtv.media_player.Script.async_run"
    ) as delay:
        yield delay


async def setup_samsungtv(hass: HomeAssistant, config: ConfigType) -> None:
    """Set up mock Samsung TV."""
    await async_setup_component(hass, SAMSUNGTV_DOMAIN, config)
    await hass.async_block_till_done()


@pytest.mark.usefixtures("remote")
async def test_setup_with_turnon(hass: HomeAssistant) -> None:
    """Test setup of platform."""
    await setup_samsungtv(hass, MOCK_CONFIG)
    assert hass.states.get(ENTITY_ID)


@pytest.mark.usefixtures("remote")
async def test_setup_without_turnon(hass: HomeAssistant) -> None:
    """Test setup of platform."""
    await setup_samsungtv(hass, MOCK_CONFIG_NOTURNON)
    assert hass.states.get(ENTITY_ID_NOTURNON)


@pytest.mark.usefixtures("remotews")
async def test_setup_websocket(hass: HomeAssistant) -> None:
    """Test setup of platform."""
    with patch(
        "homeassistant.components.samsungtv.bridge.SamsungTVWSAsyncRemote"
    ) as remote_class:
        remote = Mock(SamsungTVWSAsyncRemote)
        remote.__aenter__ = AsyncMock(return_value=remote)
        remote.__aexit__ = AsyncMock()
        remote.token = "123456789"
        remote_class.return_value = remote

        await setup_samsungtv(hass, MOCK_CONFIGWS)

        assert remote_class.call_count == 1
        assert remote_class.call_args_list == [call(**MOCK_CALLS_WS)]
        assert hass.states.get(ENTITY_ID)

        await hass.async_block_till_done()

        config_entries = hass.config_entries.async_entries(SAMSUNGTV_DOMAIN)
        assert len(config_entries) == 1
        assert config_entries[0].data[CONF_MAC] == "aa:bb:ww:ii:ff:ii"


async def test_setup_websocket_2(hass: HomeAssistant, mock_now: datetime) -> None:
    """Test setup of platform from config entry."""
    entity_id = f"{DOMAIN}.fake"

    entry = MockConfigEntry(
        domain=SAMSUNGTV_DOMAIN,
        data=MOCK_ENTRY_WS,
        unique_id=entity_id,
    )
    entry.add_to_hass(hass)

    config_entries = hass.config_entries.async_entries(SAMSUNGTV_DOMAIN)
    assert len(config_entries) == 1
    assert entry is config_entries[0]

    with patch(
        "homeassistant.components.samsungtv.bridge.SamsungTVWSAsyncRemote"
    ) as remote_class:
        remote = Mock(SamsungTVWSAsyncRemote)
        remote.__aenter__ = AsyncMock(return_value=remote)
        remote.__aexit__ = AsyncMock()
        remote.token = "987654321"
        remote_class.return_value = remote
        assert await async_setup_component(hass, SAMSUNGTV_DOMAIN, {})
        await hass.async_block_till_done()

        assert config_entries[0].data[CONF_MAC] == "aa:bb:ww:ii:ff:ii"

        next_update = mock_now + timedelta(minutes=5)
        with patch("homeassistant.util.dt.utcnow", return_value=next_update):
            async_fire_time_changed(hass, next_update)
            await hass.async_block_till_done()

    state = hass.states.get(entity_id)
    assert state
    remote_class.assert_called_once_with(**MOCK_CALLS_WS)


async def test_setup_encrypted_websocket(
    hass: HomeAssistant, mock_now: datetime
) -> None:
    """Test setup of platform from config entry."""
    with patch(
        "homeassistant.components.samsungtv.bridge.SamsungTVEncryptedWSAsyncRemote"
    ) as remote_class:
        remote = Mock(SamsungTVEncryptedWSAsyncRemote)
        remote.__aenter__ = AsyncMock(return_value=remote)
        remote.__aexit__ = AsyncMock()
        remote_class.return_value = remote

        await setup_samsungtv_entry(hass, MOCK_ENTRYDATA_ENCRYPTED_WS)

        next_update = mock_now + timedelta(minutes=5)
        with patch("homeassistant.util.dt.utcnow", return_value=next_update):
            async_fire_time_changed(hass, next_update)
            await hass.async_block_till_done()

    state = hass.states.get(ENTITY_ID)
    assert state
    remote_class.assert_called_once()


@pytest.mark.usefixtures("remote")
async def test_update_on(hass: HomeAssistant, mock_now: datetime) -> None:
    """Testing update tv on."""
    await setup_samsungtv(hass, MOCK_CONFIG)

    next_update = mock_now + timedelta(minutes=5)
    with patch("homeassistant.util.dt.utcnow", return_value=next_update):
        async_fire_time_changed(hass, next_update)
        await hass.async_block_till_done()

    state = hass.states.get(ENTITY_ID)
    assert state.state == STATE_ON


@pytest.mark.usefixtures("remote")
async def test_update_off(hass: HomeAssistant, mock_now: datetime) -> None:
    """Testing update tv off."""
    await setup_samsungtv(hass, MOCK_CONFIG)

    with patch(
        "homeassistant.components.samsungtv.bridge.Remote",
        side_effect=[OSError("Boom"), DEFAULT_MOCK],
    ):

        next_update = mock_now + timedelta(minutes=5)
        with patch("homeassistant.util.dt.utcnow", return_value=next_update):
            async_fire_time_changed(hass, next_update)
            await hass.async_block_till_done()

        state = hass.states.get(ENTITY_ID)
        assert state.state == STATE_OFF


async def test_update_off_ws_no_power_state(
    hass: HomeAssistant, remotews: Mock, rest_api: Mock, mock_now: datetime
) -> None:
    """Testing update tv off."""
    await setup_samsungtv(hass, MOCK_CONFIGWS)
    # device_info should only get called once, as part of the setup
    rest_api.rest_device_info.assert_called_once()
    rest_api.rest_device_info.reset_mock()

    state = hass.states.get(ENTITY_ID)
    assert state.state == STATE_ON

    remotews.start_listening = Mock(side_effect=WebSocketException("Boom"))
    remotews.is_alive.return_value = False

    next_update = mock_now + timedelta(minutes=5)
    with patch("homeassistant.util.dt.utcnow", return_value=next_update):
        async_fire_time_changed(hass, next_update)
        await hass.async_block_till_done()

    state = hass.states.get(ENTITY_ID)
    assert state.state == STATE_OFF
    rest_api.rest_device_info.assert_not_called()


@pytest.mark.usefixtures("remotews")
async def test_update_off_ws_with_power_state(
    hass: HomeAssistant, remotews: Mock, rest_api: Mock, mock_now: datetime
) -> None:
    """Testing update tv off."""
    with patch.object(
        rest_api, "rest_device_info", side_effect=HttpApiError
    ) as mock_device_info, patch.object(
        remotews, "start_listening", side_effect=WebSocketException("Boom")
    ) as mock_start_listening:
        await setup_samsungtv(hass, MOCK_CONFIGWS)

        mock_device_info.assert_called_once()
        mock_start_listening.assert_called_once()

    state = hass.states.get(ENTITY_ID)
    assert state.state == STATE_OFF

    # First update uses start_listening once, and initialises device_info
    device_info = deepcopy(rest_api.rest_device_info.return_value)
    device_info["device"]["PowerState"] = "on"
    rest_api.rest_device_info.return_value = device_info
    next_update = mock_now + timedelta(minutes=1)
    with patch("homeassistant.util.dt.utcnow", return_value=next_update):
        async_fire_time_changed(hass, next_update)
        await hass.async_block_till_done()

    remotews.start_listening.assert_called_once()
    rest_api.rest_device_info.assert_called_once()

    state = hass.states.get(ENTITY_ID)
    assert state.state == STATE_ON

    # After initial update, start_listening shouldn't be called
    remotews.start_listening.reset_mock()

    # Second update uses device_info(ON)
    rest_api.rest_device_info.reset_mock()
    next_update = mock_now + timedelta(minutes=2)
    with patch("homeassistant.util.dt.utcnow", return_value=next_update):
        async_fire_time_changed(hass, next_update)
        await hass.async_block_till_done()

    rest_api.rest_device_info.assert_called_once()

    state = hass.states.get(ENTITY_ID)
    assert state.state == STATE_ON

    # Third update uses device_info (OFF)
    rest_api.rest_device_info.reset_mock()
    device_info["device"]["PowerState"] = "off"
    next_update = mock_now + timedelta(minutes=3)
    with patch("homeassistant.util.dt.utcnow", return_value=next_update):
        async_fire_time_changed(hass, next_update)
        await hass.async_block_till_done()

    rest_api.rest_device_info.assert_called_once()

    state = hass.states.get(ENTITY_ID)
    assert state.state == STATE_OFF

    remotews.start_listening.assert_not_called()


async def test_update_off_encryptedws(
    hass: HomeAssistant, remoteencws: Mock, rest_api: Mock, mock_now: datetime
) -> None:
    """Testing update tv off."""
    await setup_samsungtv_entry(hass, MOCK_ENTRYDATA_ENCRYPTED_WS)

    rest_api.rest_device_info.assert_called_once()

    state = hass.states.get(ENTITY_ID)
    assert state.state == STATE_ON

    remoteencws.start_listening = Mock(side_effect=WebSocketException("Boom"))
    remoteencws.is_alive.return_value = False

    next_update = mock_now + timedelta(minutes=5)
    with patch("homeassistant.util.dt.utcnow", return_value=next_update):
        async_fire_time_changed(hass, next_update)
        await hass.async_block_till_done()

    state = hass.states.get(ENTITY_ID)
    assert state.state == STATE_OFF
    rest_api.rest_device_info.assert_called_once()


@pytest.mark.usefixtures("remote")
async def test_update_access_denied(hass: HomeAssistant, mock_now: datetime) -> None:
    """Testing update tv access denied exception."""
    await setup_samsungtv(hass, MOCK_CONFIG)

    with patch(
        "homeassistant.components.samsungtv.bridge.Remote",
        side_effect=exceptions.AccessDenied("Boom"),
    ):
        next_update = mock_now + timedelta(minutes=5)
        with patch("homeassistant.util.dt.utcnow", return_value=next_update):
            async_fire_time_changed(hass, next_update)
            await hass.async_block_till_done()
        next_update = mock_now + timedelta(minutes=10)
        with patch("homeassistant.util.dt.utcnow", return_value=next_update):
            async_fire_time_changed(hass, next_update)
            await hass.async_block_till_done()

    assert [
        flow
        for flow in hass.config_entries.flow.async_progress()
        if flow["context"]["source"] == "reauth"
    ]
    state = hass.states.get(ENTITY_ID)
    assert state.state == STATE_UNAVAILABLE


async def test_update_ws_connection_failure(
    hass: HomeAssistant,
    mock_now: datetime,
    remotews: Mock,
    caplog: pytest.LogCaptureFixture,
) -> None:
    """Testing update tv connection failure exception."""
    await setup_samsungtv(hass, MOCK_CONFIGWS)

    with patch.object(
        remotews,
        "start_listening",
        side_effect=ConnectionFailure('{"event": "ms.voiceApp.hide"}'),
    ), patch.object(remotews, "is_alive", return_value=False):
        next_update = mock_now + timedelta(minutes=5)
        with patch("homeassistant.util.dt.utcnow", return_value=next_update):
            async_fire_time_changed(hass, next_update)
        await hass.async_block_till_done()

    assert (
        "Unexpected ConnectionFailure trying to get remote for fake_host, please "
        'report this issue: ConnectionFailure(\'{"event": "ms.voiceApp.hide"}\')'
        in caplog.text
    )

    state = hass.states.get(ENTITY_ID)
    assert state.state == STATE_OFF


async def test_update_ws_connection_closed(
    hass: HomeAssistant, mock_now: datetime, remotews: Mock
) -> None:
    """Testing update tv connection failure exception."""
    await setup_samsungtv(hass, MOCK_CONFIGWS)

    with patch.object(
        remotews, "start_listening", side_effect=ConnectionClosedError(None, None)
    ), patch.object(remotews, "is_alive", return_value=False):
        next_update = mock_now + timedelta(minutes=5)
        with patch("homeassistant.util.dt.utcnow", return_value=next_update):
            async_fire_time_changed(hass, next_update)
        await hass.async_block_till_done()

    assert [
        flow
        for flow in hass.config_entries.flow.async_progress()
        if flow["context"]["source"] == "reauth"
    ]
    state = hass.states.get(ENTITY_ID)
    assert state.state == STATE_UNAVAILABLE


@pytest.mark.usefixtures("remote")
async def test_update_unhandled_response(
    hass: HomeAssistant, mock_now: datetime
) -> None:
    """Testing update tv unhandled response exception."""
    await setup_samsungtv(hass, MOCK_CONFIG)

    with patch(
        "homeassistant.components.samsungtv.bridge.Remote",
        side_effect=[exceptions.UnhandledResponse("Boom"), DEFAULT_MOCK],
    ):

        next_update = mock_now + timedelta(minutes=5)
        with patch("homeassistant.util.dt.utcnow", return_value=next_update):
            async_fire_time_changed(hass, next_update)
            await hass.async_block_till_done()

        state = hass.states.get(ENTITY_ID)
        assert state.state == STATE_ON


@pytest.mark.usefixtures("remote")
async def test_connection_closed_during_update_can_recover(
    hass: HomeAssistant, mock_now: datetime
) -> None:
    """Testing update tv connection closed exception can recover."""
    await setup_samsungtv(hass, MOCK_CONFIG)

    with patch(
        "homeassistant.components.samsungtv.bridge.Remote",
        side_effect=[exceptions.ConnectionClosed(), DEFAULT_MOCK],
    ):

        next_update = mock_now + timedelta(minutes=5)
        with patch("homeassistant.util.dt.utcnow", return_value=next_update):
            async_fire_time_changed(hass, next_update)
            await hass.async_block_till_done()

        state = hass.states.get(ENTITY_ID)
        assert state.state == STATE_OFF

        next_update = mock_now + timedelta(minutes=10)
        with patch("homeassistant.util.dt.utcnow", return_value=next_update):
            async_fire_time_changed(hass, next_update)
            await hass.async_block_till_done()

        state = hass.states.get(ENTITY_ID)
        assert state.state == STATE_ON


async def test_send_key(hass: HomeAssistant, remote: Mock) -> None:
    """Test for send key."""
    await setup_samsungtv(hass, MOCK_CONFIG)
    assert await hass.services.async_call(
        DOMAIN, SERVICE_VOLUME_UP, {ATTR_ENTITY_ID: ENTITY_ID}, True
    )
    state = hass.states.get(ENTITY_ID)
    # key and update called
    assert remote.control.call_count == 1
    assert remote.control.call_args_list == [call("KEY_VOLUP")]
    assert remote.close.call_count == 1
    assert remote.close.call_args_list == [call()]
    assert state.state == STATE_ON


async def test_send_key_broken_pipe(hass: HomeAssistant, remote: Mock) -> None:
    """Testing broken pipe Exception."""
    await setup_samsungtv(hass, MOCK_CONFIG)
    remote.control = Mock(side_effect=BrokenPipeError("Boom"))
    assert await hass.services.async_call(
        DOMAIN, SERVICE_VOLUME_UP, {ATTR_ENTITY_ID: ENTITY_ID}, True
    )
    state = hass.states.get(ENTITY_ID)
    assert state.state == STATE_ON


async def test_send_key_connection_closed_retry_succeed(
    hass: HomeAssistant, remote: Mock
) -> None:
    """Test retry on connection closed."""
    await setup_samsungtv(hass, MOCK_CONFIG)
    remote.control = Mock(
        side_effect=[exceptions.ConnectionClosed("Boom"), DEFAULT_MOCK, DEFAULT_MOCK]
    )
    assert await hass.services.async_call(
        DOMAIN, SERVICE_VOLUME_UP, {ATTR_ENTITY_ID: ENTITY_ID}, True
    )
    state = hass.states.get(ENTITY_ID)
    # key because of retry two times and update called
    assert remote.control.call_count == 2
    assert remote.control.call_args_list == [
        call("KEY_VOLUP"),
        call("KEY_VOLUP"),
    ]
    assert remote.close.call_count == 1
    assert remote.close.call_args_list == [call()]
    assert state.state == STATE_ON


async def test_send_key_unhandled_response(hass: HomeAssistant, remote: Mock) -> None:
    """Testing unhandled response exception."""
    await setup_samsungtv(hass, MOCK_CONFIG)
    remote.control = Mock(side_effect=exceptions.UnhandledResponse("Boom"))
    assert await hass.services.async_call(
        DOMAIN, SERVICE_VOLUME_UP, {ATTR_ENTITY_ID: ENTITY_ID}, True
    )
    state = hass.states.get(ENTITY_ID)
    assert state.state == STATE_ON


async def test_send_key_websocketexception(hass: HomeAssistant, remotews: Mock) -> None:
    """Testing unhandled response exception."""
    await setup_samsungtv(hass, MOCK_CONFIGWS)
    remotews.send_commands = Mock(side_effect=WebSocketException("Boom"))
    assert await hass.services.async_call(
        DOMAIN, SERVICE_VOLUME_UP, {ATTR_ENTITY_ID: ENTITY_ID}, True
    )
    state = hass.states.get(ENTITY_ID)
    assert state.state == STATE_ON


async def test_send_key_websocketexception_encrypted(
    hass: HomeAssistant, remoteencws: Mock
) -> None:
    """Testing unhandled response exception."""
    await setup_samsungtv_entry(hass, MOCK_ENTRYDATA_ENCRYPTED_WS)
    remoteencws.send_commands = Mock(side_effect=WebSocketException("Boom"))
    assert await hass.services.async_call(
        DOMAIN, SERVICE_VOLUME_UP, {ATTR_ENTITY_ID: ENTITY_ID}, True
    )
    state = hass.states.get(ENTITY_ID)
    assert state.state == STATE_ON


async def test_send_key_os_error_ws(hass: HomeAssistant, remotews: Mock) -> None:
    """Testing unhandled response exception."""
    await setup_samsungtv(hass, MOCK_CONFIGWS)
    remotews.send_commands = Mock(side_effect=OSError("Boom"))
    assert await hass.services.async_call(
        DOMAIN, SERVICE_VOLUME_UP, {ATTR_ENTITY_ID: ENTITY_ID}, True
    )
    state = hass.states.get(ENTITY_ID)
    assert state.state == STATE_ON


async def test_send_key_os_error_ws_encrypted(
    hass: HomeAssistant, remoteencws: Mock
) -> None:
    """Testing unhandled response exception."""
    await setup_samsungtv_entry(hass, MOCK_ENTRYDATA_ENCRYPTED_WS)
    remoteencws.send_commands = Mock(side_effect=OSError("Boom"))
    assert await hass.services.async_call(
        DOMAIN, SERVICE_VOLUME_UP, {ATTR_ENTITY_ID: ENTITY_ID}, True
    )
    state = hass.states.get(ENTITY_ID)
    assert state.state == STATE_ON


async def test_send_key_os_error(hass: HomeAssistant, remote: Mock) -> None:
    """Testing broken pipe Exception."""
    await setup_samsungtv(hass, MOCK_CONFIG)
    remote.control = Mock(side_effect=OSError("Boom"))
    assert await hass.services.async_call(
        DOMAIN, SERVICE_VOLUME_UP, {ATTR_ENTITY_ID: ENTITY_ID}, True
    )
    state = hass.states.get(ENTITY_ID)
    assert state.state == STATE_ON


@pytest.mark.usefixtures("remote")
async def test_name(hass: HomeAssistant) -> None:
    """Test for name property."""
    await setup_samsungtv(hass, MOCK_CONFIG)
    state = hass.states.get(ENTITY_ID)
    assert state.attributes[ATTR_FRIENDLY_NAME] == "fake"


@pytest.mark.usefixtures("remote")
async def test_state_with_turnon(hass: HomeAssistant, delay: Mock) -> None:
    """Test for state property."""
    await setup_samsungtv(hass, MOCK_CONFIG)
    assert await hass.services.async_call(
        DOMAIN, SERVICE_TURN_ON, {ATTR_ENTITY_ID: ENTITY_ID}, True
    )
    state = hass.states.get(ENTITY_ID)
    assert state.state == STATE_ON
    assert delay.call_count == 1

    assert await hass.services.async_call(
        DOMAIN, SERVICE_TURN_OFF, {ATTR_ENTITY_ID: ENTITY_ID}, True
    )
    state = hass.states.get(ENTITY_ID)
    assert state.state == STATE_OFF


@pytest.mark.usefixtures("remote")
async def test_state_without_turnon(hass: HomeAssistant) -> None:
    """Test for state property."""
    await setup_samsungtv(hass, MOCK_CONFIG_NOTURNON)
    assert await hass.services.async_call(
        DOMAIN, SERVICE_VOLUME_UP, {ATTR_ENTITY_ID: ENTITY_ID_NOTURNON}, True
    )
    state = hass.states.get(ENTITY_ID_NOTURNON)
    assert state.state == STATE_ON
    assert await hass.services.async_call(
        DOMAIN, SERVICE_TURN_OFF, {ATTR_ENTITY_ID: ENTITY_ID_NOTURNON}, True
    )
    state = hass.states.get(ENTITY_ID_NOTURNON)
    # Should be STATE_UNAVAILABLE after the timer expires
    assert state.state == STATE_OFF

    next_update = dt_util.utcnow() + timedelta(seconds=20)
    with patch(
        "homeassistant.components.samsungtv.bridge.Remote",
        side_effect=OSError,
    ), patch("homeassistant.util.dt.utcnow", return_value=next_update):
        async_fire_time_changed(hass, next_update)
        await hass.async_block_till_done()

    state = hass.states.get(ENTITY_ID_NOTURNON)
    # Should be STATE_UNAVAILABLE since there is no way to turn it back on
    assert state.state == STATE_UNAVAILABLE


@pytest.mark.usefixtures("remote")
async def test_supported_features_with_turnon(hass: HomeAssistant) -> None:
    """Test for supported_features property."""
    await setup_samsungtv(hass, MOCK_CONFIG)
    state = hass.states.get(ENTITY_ID)
    assert (
        state.attributes[ATTR_SUPPORTED_FEATURES] == SUPPORT_SAMSUNGTV | SUPPORT_TURN_ON
    )


@pytest.mark.usefixtures("remote")
async def test_supported_features_without_turnon(hass: HomeAssistant) -> None:
    """Test for supported_features property."""
    await setup_samsungtv(hass, MOCK_CONFIG_NOTURNON)
    state = hass.states.get(ENTITY_ID_NOTURNON)
    assert state.attributes[ATTR_SUPPORTED_FEATURES] == SUPPORT_SAMSUNGTV


@pytest.mark.usefixtures("remote")
async def test_device_class(hass: HomeAssistant) -> None:
    """Test for device_class property."""
    await setup_samsungtv(hass, MOCK_CONFIG)
    state = hass.states.get(ENTITY_ID)
    assert state.attributes[ATTR_DEVICE_CLASS] is MediaPlayerDeviceClass.TV.value


async def test_turn_off_websocket(
    hass: HomeAssistant, remotews: Mock, caplog: pytest.LogCaptureFixture
) -> None:
    """Test for turn_off."""
    remotews.app_list_data = SAMPLE_EVENT_ED_INSTALLED_APP
    with patch(
        "homeassistant.components.samsungtv.bridge.Remote",
        side_effect=[OSError("Boom"), DEFAULT_MOCK],
    ):
        await setup_samsungtv(hass, MOCK_CONFIGWS)

    remotews.send_commands.reset_mock()

    assert await hass.services.async_call(
        DOMAIN, SERVICE_TURN_OFF, {ATTR_ENTITY_ID: ENTITY_ID}, True
    )
    # key called
    assert remotews.send_commands.call_count == 1
    commands = remotews.send_commands.call_args_list[0].args[0]
    assert len(commands) == 1
    assert isinstance(commands[0], SendRemoteKey)
    assert commands[0].params["DataOfCmd"] == "KEY_POWER"

    # commands not sent : power off in progress
    remotews.send_commands.reset_mock()
    assert await hass.services.async_call(
        DOMAIN, SERVICE_VOLUME_UP, {ATTR_ENTITY_ID: ENTITY_ID}, True
    )
    assert "TV is powering off, not sending keys: ['KEY_VOLUP']" in caplog.text
    assert await hass.services.async_call(
        DOMAIN,
        SERVICE_SELECT_SOURCE,
        {ATTR_ENTITY_ID: ENTITY_ID, ATTR_INPUT_SOURCE: "Deezer"},
        True,
    )
    assert "TV is powering off, not sending launch_app command" in caplog.text
    remotews.send_commands.assert_not_called()


async def test_turn_off_websocket_frame(
    hass: HomeAssistant, remotews: Mock, rest_api: Mock
) -> None:
    """Test for turn_off."""
    rest_api.rest_device_info.return_value = SAMPLE_DEVICE_INFO_FRAME
    with patch(
        "homeassistant.components.samsungtv.bridge.Remote",
        side_effect=[OSError("Boom"), DEFAULT_MOCK],
    ):
        await setup_samsungtv(hass, MOCK_CONFIGWS)

    remotews.send_commands.reset_mock()

    assert await hass.services.async_call(
        DOMAIN, SERVICE_TURN_OFF, {ATTR_ENTITY_ID: ENTITY_ID}, True
    )
    # key called
    assert remotews.send_commands.call_count == 1
    commands = remotews.send_commands.call_args_list[0].args[0]
    assert len(commands) == 3
    assert isinstance(commands[0], SendRemoteKey)
    assert commands[0].params["Cmd"] == "Press"
    assert commands[0].params["DataOfCmd"] == "KEY_POWER"
    assert isinstance(commands[1], SamsungTVSleepCommand)
    assert commands[1].delay == 3
    assert isinstance(commands[2], SendRemoteKey)
    assert commands[2].params["Cmd"] == "Release"
    assert commands[2].params["DataOfCmd"] == "KEY_POWER"


async def test_turn_off_encrypted_websocket(
    hass: HomeAssistant, remoteencws: Mock, caplog: pytest.LogCaptureFixture
) -> None:
    """Test for turn_off."""
    entry_data = deepcopy(MOCK_ENTRYDATA_ENCRYPTED_WS)
    entry_data[CONF_MODEL] = "UE48UNKNOWN"
    await setup_samsungtv_entry(hass, entry_data)

    remoteencws.send_commands.reset_mock()

<<<<<<< HEAD
=======
    caplog.clear()
>>>>>>> d49e9aee
    assert await hass.services.async_call(
        DOMAIN, SERVICE_TURN_OFF, {ATTR_ENTITY_ID: ENTITY_ID}, True
    )
    # key called
    assert remoteencws.send_commands.call_count == 1
    commands = remoteencws.send_commands.call_args_list[0].args[0]
<<<<<<< HEAD
    assert len(commands) == 1
    assert isinstance(commands[0], SamsungTVEncryptedCommand)
    assert commands[0].body["param3"] == "KEY_POWEROFF"
=======
    assert len(commands) == 2
    assert isinstance(command := commands[0], SamsungTVEncryptedCommand)
    assert command.body["param3"] == "KEY_POWEROFF"
    assert isinstance(command := commands[1], SamsungTVEncryptedCommand)
    assert command.body["param3"] == "KEY_POWER"
    assert "Unknown power_off command for UE48UNKNOWN (fake_host)" in caplog.text
>>>>>>> d49e9aee

    # commands not sent : power off in progress
    remoteencws.send_commands.reset_mock()
    assert await hass.services.async_call(
        DOMAIN, SERVICE_VOLUME_UP, {ATTR_ENTITY_ID: ENTITY_ID}, True
    )
    assert "TV is powering off, not sending keys: ['KEY_VOLUP']" in caplog.text
    remoteencws.send_commands.assert_not_called()
<<<<<<< HEAD
=======


@pytest.mark.parametrize(
    ("model", "expected_key_type"),
    [("UE50H6400", "KEY_POWEROFF"), ("UN75JU641D", "KEY_POWER")],
)
async def test_turn_off_encrypted_websocket_key_type(
    hass: HomeAssistant,
    remoteencws: Mock,
    caplog: pytest.LogCaptureFixture,
    model: str,
    expected_key_type: str,
) -> None:
    """Test for turn_off."""
    entry_data = deepcopy(MOCK_ENTRYDATA_ENCRYPTED_WS)
    entry_data[CONF_MODEL] = model
    await setup_samsungtv_entry(hass, entry_data)

    remoteencws.send_commands.reset_mock()

    caplog.clear()
    assert await hass.services.async_call(
        DOMAIN, SERVICE_TURN_OFF, {ATTR_ENTITY_ID: ENTITY_ID}, True
    )
    # key called
    assert remoteencws.send_commands.call_count == 1
    commands = remoteencws.send_commands.call_args_list[0].args[0]
    assert len(commands) == 1
    assert isinstance(command := commands[0], SamsungTVEncryptedCommand)
    assert command.body["param3"] == expected_key_type
    assert "Unknown power_off command for" not in caplog.text
>>>>>>> d49e9aee


async def test_turn_off_legacy(hass: HomeAssistant, remote: Mock) -> None:
    """Test for turn_off."""
    await setup_samsungtv(hass, MOCK_CONFIG_NOTURNON)
    assert await hass.services.async_call(
        DOMAIN, SERVICE_TURN_OFF, {ATTR_ENTITY_ID: ENTITY_ID_NOTURNON}, True
    )
    # key called
    assert remote.control.call_count == 1
    assert remote.control.call_args_list == [call("KEY_POWEROFF")]


async def test_turn_off_os_error(
    hass: HomeAssistant, remote: Mock, caplog: pytest.LogCaptureFixture
) -> None:
    """Test for turn_off with OSError."""
    caplog.set_level(logging.DEBUG)
    await setup_samsungtv(hass, MOCK_CONFIG)
    remote.close = Mock(side_effect=OSError("BOOM"))
    assert await hass.services.async_call(
        DOMAIN, SERVICE_TURN_OFF, {ATTR_ENTITY_ID: ENTITY_ID}, True
    )
    assert "Could not establish connection" in caplog.text


async def test_turn_off_ws_os_error(
    hass: HomeAssistant, remotews: Mock, caplog: pytest.LogCaptureFixture
) -> None:
    """Test for turn_off with OSError."""
    caplog.set_level(logging.DEBUG)
    await setup_samsungtv(hass, MOCK_CONFIGWS)
    remotews.close = Mock(side_effect=OSError("BOOM"))
    assert await hass.services.async_call(
        DOMAIN, SERVICE_TURN_OFF, {ATTR_ENTITY_ID: ENTITY_ID}, True
    )
    assert "Error closing connection" in caplog.text


async def test_turn_off_encryptedws_os_error(
    hass: HomeAssistant, remoteencws: Mock, caplog: pytest.LogCaptureFixture
) -> None:
    """Test for turn_off with OSError."""
    caplog.set_level(logging.DEBUG)
    await setup_samsungtv_entry(hass, MOCK_ENTRYDATA_ENCRYPTED_WS)
    remoteencws.close = Mock(side_effect=OSError("BOOM"))
    assert await hass.services.async_call(
        DOMAIN, SERVICE_TURN_OFF, {ATTR_ENTITY_ID: ENTITY_ID}, True
    )
    assert "Error closing connection" in caplog.text


async def test_volume_up(hass: HomeAssistant, remote: Mock) -> None:
    """Test for volume_up."""
    await setup_samsungtv(hass, MOCK_CONFIG)
    assert await hass.services.async_call(
        DOMAIN, SERVICE_VOLUME_UP, {ATTR_ENTITY_ID: ENTITY_ID}, True
    )
    # key and update called
    assert remote.control.call_count == 1
    assert remote.control.call_args_list == [call("KEY_VOLUP")]
    assert remote.close.call_count == 1
    assert remote.close.call_args_list == [call()]


async def test_volume_down(hass: HomeAssistant, remote: Mock) -> None:
    """Test for volume_down."""
    await setup_samsungtv(hass, MOCK_CONFIG)
    assert await hass.services.async_call(
        DOMAIN, SERVICE_VOLUME_DOWN, {ATTR_ENTITY_ID: ENTITY_ID}, True
    )
    # key and update called
    assert remote.control.call_count == 1
    assert remote.control.call_args_list == [call("KEY_VOLDOWN")]
    assert remote.close.call_count == 1
    assert remote.close.call_args_list == [call()]


async def test_mute_volume(hass: HomeAssistant, remote: Mock) -> None:
    """Test for mute_volume."""
    await setup_samsungtv(hass, MOCK_CONFIG)
    assert await hass.services.async_call(
        DOMAIN,
        SERVICE_VOLUME_MUTE,
        {ATTR_ENTITY_ID: ENTITY_ID, ATTR_MEDIA_VOLUME_MUTED: True},
        True,
    )
    # key and update called
    assert remote.control.call_count == 1
    assert remote.control.call_args_list == [call("KEY_MUTE")]
    assert remote.close.call_count == 1
    assert remote.close.call_args_list == [call()]


async def test_media_play(hass: HomeAssistant, remote: Mock) -> None:
    """Test for media_play."""
    await setup_samsungtv(hass, MOCK_CONFIG)
    assert await hass.services.async_call(
        DOMAIN, SERVICE_MEDIA_PLAY, {ATTR_ENTITY_ID: ENTITY_ID}, True
    )
    # key and update called
    assert remote.control.call_count == 1
    assert remote.control.call_args_list == [call("KEY_PLAY")]
    assert remote.close.call_count == 1
    assert remote.close.call_args_list == [call()]

    assert await hass.services.async_call(
        DOMAIN, SERVICE_MEDIA_PLAY_PAUSE, {ATTR_ENTITY_ID: ENTITY_ID}, True
    )
    # key and update called
    assert remote.control.call_count == 2
    assert remote.control.call_args_list == [call("KEY_PLAY"), call("KEY_PAUSE")]
    assert remote.close.call_count == 2
    assert remote.close.call_args_list == [call(), call()]


async def test_media_pause(hass: HomeAssistant, remote: Mock) -> None:
    """Test for media_pause."""
    await setup_samsungtv(hass, MOCK_CONFIG)
    assert await hass.services.async_call(
        DOMAIN, SERVICE_MEDIA_PAUSE, {ATTR_ENTITY_ID: ENTITY_ID}, True
    )
    # key and update called
    assert remote.control.call_count == 1
    assert remote.control.call_args_list == [call("KEY_PAUSE")]
    assert remote.close.call_count == 1
    assert remote.close.call_args_list == [call()]

    assert await hass.services.async_call(
        DOMAIN, SERVICE_MEDIA_PLAY_PAUSE, {ATTR_ENTITY_ID: ENTITY_ID}, True
    )
    # key and update called
    assert remote.control.call_count == 2
    assert remote.control.call_args_list == [call("KEY_PAUSE"), call("KEY_PLAY")]
    assert remote.close.call_count == 2
    assert remote.close.call_args_list == [call(), call()]


async def test_media_next_track(hass: HomeAssistant, remote: Mock) -> None:
    """Test for media_next_track."""
    await setup_samsungtv(hass, MOCK_CONFIG)
    assert await hass.services.async_call(
        DOMAIN, SERVICE_MEDIA_NEXT_TRACK, {ATTR_ENTITY_ID: ENTITY_ID}, True
    )
    # key and update called
    assert remote.control.call_count == 1
    assert remote.control.call_args_list == [call("KEY_CHUP")]
    assert remote.close.call_count == 1
    assert remote.close.call_args_list == [call()]


async def test_media_previous_track(hass: HomeAssistant, remote: Mock) -> None:
    """Test for media_previous_track."""
    await setup_samsungtv(hass, MOCK_CONFIG)
    assert await hass.services.async_call(
        DOMAIN, SERVICE_MEDIA_PREVIOUS_TRACK, {ATTR_ENTITY_ID: ENTITY_ID}, True
    )
    # key and update called
    assert remote.control.call_count == 1
    assert remote.control.call_args_list == [call("KEY_CHDOWN")]
    assert remote.close.call_count == 1
    assert remote.close.call_args_list == [call()]


@pytest.mark.usefixtures("remote")
async def test_turn_on_with_turnon(hass: HomeAssistant, delay: Mock) -> None:
    """Test turn on."""
    await setup_samsungtv(hass, MOCK_CONFIG)
    assert await hass.services.async_call(
        DOMAIN, SERVICE_TURN_ON, {ATTR_ENTITY_ID: ENTITY_ID}, True
    )
    assert delay.call_count == 1


@pytest.mark.usefixtures("remotews")
async def test_turn_on_wol(hass: HomeAssistant) -> None:
    """Test turn on."""
    entry = MockConfigEntry(
        domain=SAMSUNGTV_DOMAIN,
        data=MOCK_ENTRY_WS_WITH_MAC,
        unique_id="any",
    )
    entry.add_to_hass(hass)
    assert await async_setup_component(hass, SAMSUNGTV_DOMAIN, {})
    await hass.async_block_till_done()
    with patch(
        "homeassistant.components.samsungtv.media_player.send_magic_packet"
    ) as mock_send_magic_packet:
        assert await hass.services.async_call(
            DOMAIN, SERVICE_TURN_ON, {ATTR_ENTITY_ID: ENTITY_ID}, True
        )
        await hass.async_block_till_done()
    assert mock_send_magic_packet.called


async def test_turn_on_without_turnon(hass: HomeAssistant, remote: Mock) -> None:
    """Test turn on."""
    await setup_samsungtv(hass, MOCK_CONFIG_NOTURNON)
    with pytest.raises(HomeAssistantError):
        await hass.services.async_call(
            DOMAIN, SERVICE_TURN_ON, {ATTR_ENTITY_ID: ENTITY_ID_NOTURNON}, True
        )
    # nothing called as not supported feature
    assert remote.control.call_count == 0


async def test_play_media(hass: HomeAssistant, remote: Mock) -> None:
    """Test for play_media."""
    await setup_samsungtv(hass, MOCK_CONFIG)
    with patch("homeassistant.components.samsungtv.bridge.asyncio.sleep") as sleep:
        assert await hass.services.async_call(
            DOMAIN,
            SERVICE_PLAY_MEDIA,
            {
                ATTR_ENTITY_ID: ENTITY_ID,
                ATTR_MEDIA_CONTENT_TYPE: MEDIA_TYPE_CHANNEL,
                ATTR_MEDIA_CONTENT_ID: "576",
            },
            True,
        )
    # keys and update called
    assert remote.control.call_count == 4
    assert remote.control.call_args_list == [
        call("KEY_5"),
        call("KEY_7"),
        call("KEY_6"),
        call("KEY_ENTER"),
    ]
    assert remote.close.call_count == 1
    assert remote.close.call_args_list == [call()]
    assert sleep.call_count == 3


async def test_play_media_invalid_type(hass: HomeAssistant) -> None:
    """Test for play_media with invalid media type."""
    with patch("homeassistant.components.samsungtv.bridge.Remote") as remote:
        url = "https://example.com"
        await setup_samsungtv(hass, MOCK_CONFIG)
        remote.reset_mock()
        assert await hass.services.async_call(
            DOMAIN,
            SERVICE_PLAY_MEDIA,
            {
                ATTR_ENTITY_ID: ENTITY_ID,
                ATTR_MEDIA_CONTENT_TYPE: MEDIA_TYPE_URL,
                ATTR_MEDIA_CONTENT_ID: url,
            },
            True,
        )
        # only update called
        assert remote.control.call_count == 0
        assert remote.close.call_count == 0
        assert remote.call_count == 1


async def test_play_media_channel_as_string(hass: HomeAssistant) -> None:
    """Test for play_media with invalid channel as string."""
    with patch("homeassistant.components.samsungtv.bridge.Remote") as remote:
        url = "https://example.com"
        await setup_samsungtv(hass, MOCK_CONFIG)
        remote.reset_mock()
        assert await hass.services.async_call(
            DOMAIN,
            SERVICE_PLAY_MEDIA,
            {
                ATTR_ENTITY_ID: ENTITY_ID,
                ATTR_MEDIA_CONTENT_TYPE: MEDIA_TYPE_CHANNEL,
                ATTR_MEDIA_CONTENT_ID: url,
            },
            True,
        )
        # only update called
        assert remote.control.call_count == 0
        assert remote.close.call_count == 0
        assert remote.call_count == 1


async def test_play_media_channel_as_non_positive(hass: HomeAssistant) -> None:
    """Test for play_media with invalid channel as non positive integer."""
    with patch("homeassistant.components.samsungtv.bridge.Remote") as remote:
        await setup_samsungtv(hass, MOCK_CONFIG)
        remote.reset_mock()
        assert await hass.services.async_call(
            DOMAIN,
            SERVICE_PLAY_MEDIA,
            {
                ATTR_ENTITY_ID: ENTITY_ID,
                ATTR_MEDIA_CONTENT_TYPE: MEDIA_TYPE_CHANNEL,
                ATTR_MEDIA_CONTENT_ID: "-4",
            },
            True,
        )
        # only update called
        assert remote.control.call_count == 0
        assert remote.close.call_count == 0
        assert remote.call_count == 1


async def test_select_source(hass: HomeAssistant, remote: Mock) -> None:
    """Test for select_source."""
    await setup_samsungtv(hass, MOCK_CONFIG)
    assert await hass.services.async_call(
        DOMAIN,
        SERVICE_SELECT_SOURCE,
        {ATTR_ENTITY_ID: ENTITY_ID, ATTR_INPUT_SOURCE: "HDMI"},
        True,
    )
    # key and update called
    assert remote.control.call_count == 1
    assert remote.control.call_args_list == [call("KEY_HDMI")]
    assert remote.close.call_count == 1
    assert remote.close.call_args_list == [call()]


async def test_select_source_invalid_source(hass: HomeAssistant) -> None:
    """Test for select_source with invalid source."""
    with patch("homeassistant.components.samsungtv.bridge.Remote") as remote:
        await setup_samsungtv(hass, MOCK_CONFIG)
        remote.reset_mock()
        assert await hass.services.async_call(
            DOMAIN,
            SERVICE_SELECT_SOURCE,
            {ATTR_ENTITY_ID: ENTITY_ID, ATTR_INPUT_SOURCE: "INVALID"},
            True,
        )
        # only update called
        assert remote.control.call_count == 0
        assert remote.close.call_count == 0
        assert remote.call_count == 1


async def test_play_media_app(hass: HomeAssistant, remotews: Mock) -> None:
    """Test for play_media."""
    await setup_samsungtv(hass, MOCK_CONFIGWS)
    remotews.send_commands.reset_mock()

    assert await hass.services.async_call(
        DOMAIN,
        SERVICE_PLAY_MEDIA,
        {
            ATTR_ENTITY_ID: ENTITY_ID,
            ATTR_MEDIA_CONTENT_TYPE: MEDIA_TYPE_APP,
            ATTR_MEDIA_CONTENT_ID: "3201608010191",
        },
        True,
    )
    assert remotews.send_commands.call_count == 1
    commands = remotews.send_commands.call_args_list[0].args[0]
    assert len(commands) == 1
    assert isinstance(commands[0], ChannelEmitCommand)
    assert commands[0].params["data"]["appId"] == "3201608010191"


async def test_select_source_app(hass: HomeAssistant, remotews: Mock) -> None:
    """Test for select_source."""
    remotews.app_list_data = SAMPLE_EVENT_ED_INSTALLED_APP
    await setup_samsungtv(hass, MOCK_CONFIGWS)
    remotews.send_commands.reset_mock()

    assert await hass.services.async_call(
        DOMAIN,
        SERVICE_SELECT_SOURCE,
        {ATTR_ENTITY_ID: ENTITY_ID, ATTR_INPUT_SOURCE: "Deezer"},
        True,
    )
    assert remotews.send_commands.call_count == 1
    commands = remotews.send_commands.call_args_list[0].args[0]
    assert len(commands) == 1
    assert isinstance(commands[0], ChannelEmitCommand)
    assert commands[0].params["data"]["appId"] == "3201608010191"


async def test_websocket_unsupported_remote_control(
    hass: HomeAssistant, remotews: Mock, caplog: pytest.LogCaptureFixture
) -> None:
    """Test for turn_off."""
    entry = await setup_samsungtv_entry(hass, MOCK_ENTRY_WS)

    assert entry.data[CONF_METHOD] == METHOD_WEBSOCKET
    assert entry.data[CONF_PORT] == 8001

    remotews.send_commands.reset_mock()

    assert await hass.services.async_call(
        DOMAIN, SERVICE_TURN_OFF, {ATTR_ENTITY_ID: ENTITY_ID}, True
    )
    remotews.raise_mock_ws_event_callback(
        "ms.error",
        {
            "event": "ms.error",
            "data": {"message": "unrecognized method value : ms.remote.control"},
        },
    )

    # key called
    assert remotews.send_commands.call_count == 1
    commands = remotews.send_commands.call_args_list[0].args[0]
    assert len(commands) == 1
    assert isinstance(commands[0], SendRemoteKey)
    assert commands[0].params["DataOfCmd"] == "KEY_POWER"

    # error logged
    assert (
        "Your TV seems to be unsupported by SamsungTVWSBridge and needs a PIN: "
        "'unrecognized method value : ms.remote.control'" in caplog.text
    )

    # ensure reauth triggered, and method/port updated
    await hass.async_block_till_done()
    assert [
        flow
        for flow in hass.config_entries.flow.async_progress()
        if flow["context"]["source"] == "reauth"
    ]
    assert entry.data[CONF_METHOD] == METHOD_ENCRYPTED_WEBSOCKET
    assert entry.data[CONF_PORT] == ENCRYPTED_WEBSOCKET_PORT
    state = hass.states.get(ENTITY_ID)
    assert state.state == STATE_UNAVAILABLE<|MERGE_RESOLUTION|>--- conflicted
+++ resolved
@@ -811,28 +811,19 @@
 
     remoteencws.send_commands.reset_mock()
 
-<<<<<<< HEAD
-=======
     caplog.clear()
->>>>>>> d49e9aee
     assert await hass.services.async_call(
         DOMAIN, SERVICE_TURN_OFF, {ATTR_ENTITY_ID: ENTITY_ID}, True
     )
     # key called
     assert remoteencws.send_commands.call_count == 1
     commands = remoteencws.send_commands.call_args_list[0].args[0]
-<<<<<<< HEAD
-    assert len(commands) == 1
-    assert isinstance(commands[0], SamsungTVEncryptedCommand)
-    assert commands[0].body["param3"] == "KEY_POWEROFF"
-=======
     assert len(commands) == 2
     assert isinstance(command := commands[0], SamsungTVEncryptedCommand)
     assert command.body["param3"] == "KEY_POWEROFF"
     assert isinstance(command := commands[1], SamsungTVEncryptedCommand)
     assert command.body["param3"] == "KEY_POWER"
     assert "Unknown power_off command for UE48UNKNOWN (fake_host)" in caplog.text
->>>>>>> d49e9aee
 
     # commands not sent : power off in progress
     remoteencws.send_commands.reset_mock()
@@ -841,8 +832,6 @@
     )
     assert "TV is powering off, not sending keys: ['KEY_VOLUP']" in caplog.text
     remoteencws.send_commands.assert_not_called()
-<<<<<<< HEAD
-=======
 
 
 @pytest.mark.parametrize(
@@ -874,7 +863,6 @@
     assert isinstance(command := commands[0], SamsungTVEncryptedCommand)
     assert command.body["param3"] == expected_key_type
     assert "Unknown power_off command for" not in caplog.text
->>>>>>> d49e9aee
 
 
 async def test_turn_off_legacy(hass: HomeAssistant, remote: Mock) -> None:
