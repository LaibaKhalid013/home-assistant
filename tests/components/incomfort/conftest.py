--- conflicted
+++ resolved
@@ -10,11 +10,8 @@
 from homeassistant.config_entries import ConfigEntry
 from homeassistant.core import HomeAssistant
 
-<<<<<<< HEAD
-=======
 from tests.common import MockConfigEntry
 
->>>>>>> 956623d9
 MOCK_CONFIG = {
     "host": "192.168.1.12",
     "username": "admin",
