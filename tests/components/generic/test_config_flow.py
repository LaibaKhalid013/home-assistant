"""Test The generic (IP Camera) config flow."""

import errno
from unittest.mock import patch

import av
import httpx
import pytest
import respx

from homeassistant import config_entries, data_entry_flow, setup
from homeassistant.components.generic.const import (
    CONF_CONTENT_TYPE,
    CONF_FRAMERATE,
    CONF_LIMIT_REFETCH_TO_URL_CHANGE,
    CONF_RTSP_TRANSPORT,
    CONF_STILL_IMAGE_URL,
    CONF_STREAM_SOURCE,
    DOMAIN,
)
from homeassistant.const import (
    CONF_AUTHENTICATION,
    CONF_NAME,
    CONF_PASSWORD,
    CONF_USERNAME,
    CONF_VERIFY_SSL,
    HTTP_BASIC_AUTHENTICATION,
)

from tests.common import MockConfigEntry

TESTDATA = {
    CONF_STILL_IMAGE_URL: "http://127.0.0.1/testurl/1",
    CONF_STREAM_SOURCE: "http://127.0.0.1/testurl/2",
    CONF_AUTHENTICATION: HTTP_BASIC_AUTHENTICATION,
    CONF_USERNAME: "fred_flintstone",
    CONF_PASSWORD: "bambam",
    CONF_FRAMERATE: 5,
    CONF_VERIFY_SSL: False,
}

TESTDATA_OPTIONS = {
    CONF_LIMIT_REFETCH_TO_URL_CHANGE: False,
    **TESTDATA,
}

TESTDATA_YAML = {
    CONF_NAME: "Yaml Defined Name",
    **TESTDATA,
}


@respx.mock
async def test_form(hass, fakeimg_png, mock_av_open, user_flow):
    """Test the form with a normal set of settings."""

    with mock_av_open as mock_setup:
        result2 = await hass.config_entries.flow.async_configure(
            user_flow["flow_id"],
            TESTDATA,
        )
    assert result2["type"] == data_entry_flow.RESULT_TYPE_CREATE_ENTRY
    assert result2["title"] == "127_0_0_1_testurl_1"
    assert result2["options"] == {
        CONF_STILL_IMAGE_URL: "http://127.0.0.1/testurl/1",
        CONF_STREAM_SOURCE: "http://127.0.0.1/testurl/2",
        CONF_AUTHENTICATION: HTTP_BASIC_AUTHENTICATION,
        CONF_USERNAME: "fred_flintstone",
        CONF_PASSWORD: "bambam",
        CONF_LIMIT_REFETCH_TO_URL_CHANGE: False,
        CONF_CONTENT_TYPE: "image/png",
        CONF_FRAMERATE: 5,
        CONF_VERIFY_SSL: False,
    }

    await hass.async_block_till_done()
    assert len(mock_setup.mock_calls) == 1


@respx.mock
async def test_form_only_stillimage(hass, fakeimg_png, user_flow):
    """Test we complete ok if the user wants still images only."""
    await setup.async_setup_component(hass, "persistent_notification", {})
    result = await hass.config_entries.flow.async_init(
        DOMAIN, context={"source": config_entries.SOURCE_USER}
    )
    assert result["type"] == "form"
    assert result["errors"] == {}

    data = TESTDATA.copy()
    data.pop(CONF_STREAM_SOURCE)
    result2 = await hass.config_entries.flow.async_configure(
        user_flow["flow_id"],
        data,
    )
    assert result2["type"] == data_entry_flow.RESULT_TYPE_CREATE_ENTRY
    assert result2["title"] == "127_0_0_1_testurl_1"
    assert result2["options"] == {
        CONF_STILL_IMAGE_URL: "http://127.0.0.1/testurl/1",
        CONF_AUTHENTICATION: HTTP_BASIC_AUTHENTICATION,
        CONF_USERNAME: "fred_flintstone",
        CONF_PASSWORD: "bambam",
        CONF_LIMIT_REFETCH_TO_URL_CHANGE: False,
        CONF_CONTENT_TYPE: "image/png",
        CONF_FRAMERATE: 5,
        CONF_VERIFY_SSL: False,
    }

    await hass.async_block_till_done()
    assert respx.calls.call_count == 1


@respx.mock
<<<<<<< HEAD
async def test_form_only_stillimage_gif(hass, fakeimg_gif, user_flow):
    """Test we complete ok if the user wants a gif."""
=======
async def test_form_only_svg_whitespace(hass, fakeimgbytes_svg, user_flow):
    """Test we complete ok if svg starts with whitespace, issue #68889."""
    fakeimgbytes_wspace_svg = bytes("  \n ", encoding="utf-8") + fakeimgbytes_svg
    respx.get("http://127.0.0.1/testurl/1").respond(stream=fakeimgbytes_wspace_svg)

>>>>>>> f9aa0a7c
    data = TESTDATA.copy()
    data.pop(CONF_STREAM_SOURCE)
    result2 = await hass.config_entries.flow.async_configure(
        user_flow["flow_id"],
        data,
    )
    assert result2["type"] == data_entry_flow.RESULT_TYPE_CREATE_ENTRY
<<<<<<< HEAD
    assert result2["options"][CONF_CONTENT_TYPE] == "image/gif"
=======
>>>>>>> f9aa0a7c


@respx.mock
async def test_form_rtsp_mode(hass, fakeimg_png, mock_av_open, user_flow):
    """Test we complete ok if the user enters a stream url."""
    with mock_av_open as mock_setup:
        data = TESTDATA
        data[CONF_RTSP_TRANSPORT] = "tcp"
        result2 = await hass.config_entries.flow.async_configure(
            user_flow["flow_id"], data
        )
    assert "errors" not in result2, f"errors={result2['errors']}"
    assert result2["type"] == data_entry_flow.RESULT_TYPE_CREATE_ENTRY
    assert result2["title"] == "127_0_0_1_testurl_1"
    assert result2["options"] == {
        CONF_STILL_IMAGE_URL: "http://127.0.0.1/testurl/1",
        CONF_AUTHENTICATION: HTTP_BASIC_AUTHENTICATION,
        CONF_STREAM_SOURCE: "http://127.0.0.1/testurl/2",
        CONF_RTSP_TRANSPORT: "tcp",
        CONF_USERNAME: "fred_flintstone",
        CONF_PASSWORD: "bambam",
        CONF_LIMIT_REFETCH_TO_URL_CHANGE: False,
        CONF_CONTENT_TYPE: "image/png",
        CONF_FRAMERATE: 5,
        CONF_VERIFY_SSL: False,
    }

    await hass.async_block_till_done()
    assert len(mock_setup.mock_calls) == 1


async def test_form_only_stream(hass, mock_av_open):
    """Test we complete ok if the user wants stream only."""
    await setup.async_setup_component(hass, "persistent_notification", {})
    result = await hass.config_entries.flow.async_init(
        DOMAIN, context={"source": config_entries.SOURCE_USER}
    )
    data = TESTDATA.copy()
    data.pop(CONF_STILL_IMAGE_URL)
    with mock_av_open as mock_setup:
        result2 = await hass.config_entries.flow.async_configure(
            result["flow_id"],
            data,
        )
    assert result2["type"] == data_entry_flow.RESULT_TYPE_CREATE_ENTRY
    assert result2["title"] == "127_0_0_1_testurl_2"
    assert result2["options"] == {
        CONF_AUTHENTICATION: HTTP_BASIC_AUTHENTICATION,
        CONF_STREAM_SOURCE: "http://127.0.0.1/testurl/2",
        CONF_RTSP_TRANSPORT: "tcp",
        CONF_USERNAME: "fred_flintstone",
        CONF_PASSWORD: "bambam",
        CONF_LIMIT_REFETCH_TO_URL_CHANGE: False,
        CONF_CONTENT_TYPE: None,
        CONF_FRAMERATE: 5,
        CONF_VERIFY_SSL: False,
    }

    await hass.async_block_till_done()
    assert len(mock_setup.mock_calls) == 1


async def test_form_still_and_stream_not_provided(hass, user_flow):
    """Test we show a suitable error if neither still or stream URL are provided."""
    result2 = await hass.config_entries.flow.async_configure(
        user_flow["flow_id"],
        {
            CONF_AUTHENTICATION: HTTP_BASIC_AUTHENTICATION,
            CONF_FRAMERATE: 5,
            CONF_VERIFY_SSL: False,
        },
    )
    assert result2["type"] == data_entry_flow.RESULT_TYPE_FORM
    assert result2["errors"] == {"base": "no_still_image_or_stream_url"}


@respx.mock
async def test_form_image_timeout(hass, mock_av_open, user_flow):
    """Test we handle invalid image timeout."""
    respx.get("http://127.0.0.1/testurl/1").side_effect = [
        httpx.TimeoutException,
    ]

    with mock_av_open:
        result2 = await hass.config_entries.flow.async_configure(
            user_flow["flow_id"],
            TESTDATA,
        )
    await hass.async_block_till_done()

    assert result2["type"] == "form"
    assert result2["errors"] == {"still_image_url": "unable_still_load"}


@respx.mock
async def test_form_stream_invalidimage(hass, mock_av_open, user_flow):
    """Test we handle invalid image when a stream is specified."""
    respx.get("http://127.0.0.1/testurl/1").respond(stream=b"invalid")
    with mock_av_open:
        result2 = await hass.config_entries.flow.async_configure(
            user_flow["flow_id"],
            TESTDATA,
        )
    await hass.async_block_till_done()

    assert result2["type"] == "form"
    assert result2["errors"] == {"still_image_url": "invalid_still_image"}


@respx.mock
async def test_form_stream_invalidimage2(hass, mock_av_open, user_flow):
    """Test we handle invalid image when a stream is specified."""
    respx.get("http://127.0.0.1/testurl/1").respond(content=None)
    with mock_av_open:
        result2 = await hass.config_entries.flow.async_configure(
            user_flow["flow_id"],
            TESTDATA,
        )
    await hass.async_block_till_done()

    assert result2["type"] == "form"
    assert result2["errors"] == {"still_image_url": "unable_still_load"}


@respx.mock
async def test_form_stream_invalidimage3(hass, mock_av_open, user_flow):
    """Test we handle invalid image when a stream is specified."""
    respx.get("http://127.0.0.1/testurl/1").respond(content=bytes([0xFF]))
    with mock_av_open:
        result2 = await hass.config_entries.flow.async_configure(
            user_flow["flow_id"],
            TESTDATA,
        )
    await hass.async_block_till_done()

    assert result2["type"] == "form"
    assert result2["errors"] == {"still_image_url": "invalid_still_image"}


@respx.mock
async def test_form_stream_file_not_found(hass, fakeimg_png, user_flow):
    """Test we handle file not found."""
    with patch(
        "homeassistant.components.generic.config_flow.av.open",
        side_effect=av.error.FileNotFoundError(0, 0),
    ):
        result2 = await hass.config_entries.flow.async_configure(
            user_flow["flow_id"],
            TESTDATA,
        )
    assert result2["type"] == "form"
    assert result2["errors"] == {"stream_source": "stream_file_not_found"}


@respx.mock
async def test_form_stream_http_not_found(hass, fakeimg_png, user_flow):
    """Test we handle invalid auth."""
    with patch(
        "homeassistant.components.generic.config_flow.av.open",
        side_effect=av.error.HTTPNotFoundError(0, 0),
    ):
        result2 = await hass.config_entries.flow.async_configure(
            user_flow["flow_id"],
            TESTDATA,
        )
    assert result2["type"] == "form"
    assert result2["errors"] == {"stream_source": "stream_http_not_found"}


@respx.mock
async def test_form_stream_timeout(hass, fakeimg_png, user_flow):
    """Test we handle invalid auth."""
    with patch(
        "homeassistant.components.generic.config_flow.av.open",
        side_effect=av.error.TimeoutError(0, 0),
    ):
        result2 = await hass.config_entries.flow.async_configure(
            user_flow["flow_id"],
            TESTDATA,
        )
    assert result2["type"] == "form"
    assert result2["errors"] == {"stream_source": "timeout"}


@respx.mock
async def test_form_stream_unauthorised(hass, fakeimg_png, user_flow):
    """Test we handle invalid auth."""
    with patch(
        "homeassistant.components.generic.config_flow.av.open",
        side_effect=av.error.HTTPUnauthorizedError(0, 0),
    ):
        result2 = await hass.config_entries.flow.async_configure(
            user_flow["flow_id"],
            TESTDATA,
        )
    assert result2["type"] == "form"
    assert result2["errors"] == {"stream_source": "stream_unauthorised"}


@respx.mock
async def test_form_stream_novideo(hass, fakeimg_png, user_flow):
    """Test we handle invalid stream."""
    with patch(
        "homeassistant.components.generic.config_flow.av.open", side_effect=KeyError()
    ):
        result2 = await hass.config_entries.flow.async_configure(
            user_flow["flow_id"],
            TESTDATA,
        )
    assert result2["type"] == "form"
    assert result2["errors"] == {"stream_source": "stream_no_video"}


@respx.mock
async def test_form_stream_permission_error(hass, fakeimgbytes_png, user_flow):
    """Test we handle permission error."""
    respx.get("http://127.0.0.1/testurl/1").respond(stream=fakeimgbytes_png)
    with patch(
        "homeassistant.components.generic.config_flow.av.open",
        side_effect=PermissionError(),
    ):
        result2 = await hass.config_entries.flow.async_configure(
            user_flow["flow_id"],
            TESTDATA,
        )
    assert result2["type"] == "form"
    assert result2["errors"] == {"stream_source": "stream_not_permitted"}


@respx.mock
async def test_form_no_route_to_host(hass, fakeimg_png, user_flow):
    """Test we handle no route to host."""
    with patch(
        "homeassistant.components.generic.config_flow.av.open",
        side_effect=OSError(errno.EHOSTUNREACH, "No route to host"),
    ):
        result2 = await hass.config_entries.flow.async_configure(
            user_flow["flow_id"],
            TESTDATA,
        )
    assert result2["type"] == "form"
    assert result2["errors"] == {"stream_source": "stream_no_route_to_host"}


@respx.mock
async def test_form_stream_io_error(hass, fakeimg_png, user_flow):
    """Test we handle no io error when setting up stream."""
    with patch(
        "homeassistant.components.generic.config_flow.av.open",
        side_effect=OSError(errno.EIO, "Input/output error"),
    ):
        result2 = await hass.config_entries.flow.async_configure(
            user_flow["flow_id"],
            TESTDATA,
        )
    assert result2["type"] == "form"
    assert result2["errors"] == {"stream_source": "stream_io_error"}


@respx.mock
async def test_form_oserror(hass, fakeimg_png, user_flow):
    """Test we handle OS error when setting up stream."""
    with patch(
        "homeassistant.components.generic.config_flow.av.open",
        side_effect=OSError("Some other OSError"),
    ), pytest.raises(OSError):
        await hass.config_entries.flow.async_configure(
            user_flow["flow_id"],
            TESTDATA,
        )


@respx.mock
async def test_options_template_error(hass, fakeimgbytes_png, mock_av_open):
    """Test the options flow with a template error."""
    respx.get("http://127.0.0.1/testurl/1").respond(stream=fakeimgbytes_png)
    respx.get("http://127.0.0.1/testurl/2").respond(stream=fakeimgbytes_png)
    await setup.async_setup_component(hass, "persistent_notification", {})

    mock_entry = MockConfigEntry(
        title="Test Camera",
        domain=DOMAIN,
        data={},
        options=TESTDATA,
    )

    with mock_av_open:
        mock_entry.add_to_hass(hass)
        await hass.config_entries.async_setup(mock_entry.entry_id)
        await hass.async_block_till_done()

        result = await hass.config_entries.options.async_init(mock_entry.entry_id)
        assert result["type"] == data_entry_flow.RESULT_TYPE_FORM
        assert result["step_id"] == "init"

        # try updating the still image url
        data = TESTDATA.copy()
        data[CONF_STILL_IMAGE_URL] = "http://127.0.0.1/testurl/2"
        result2 = await hass.config_entries.options.async_configure(
            result["flow_id"],
            user_input=data,
        )
        assert result2["type"] == data_entry_flow.RESULT_TYPE_CREATE_ENTRY

        result3 = await hass.config_entries.options.async_init(mock_entry.entry_id)
        assert result3["type"] == data_entry_flow.RESULT_TYPE_FORM
        assert result3["step_id"] == "init"

        # verify that an invalid template reports the correct UI error.
        data[CONF_STILL_IMAGE_URL] = "http://127.0.0.1/testurl/{{1/0}}"
        result4 = await hass.config_entries.options.async_configure(
            result3["flow_id"],
            user_input=data,
        )
        assert result4.get("type") == data_entry_flow.RESULT_TYPE_FORM
        assert result4["errors"] == {"still_image_url": "template_error"}


# These below can be deleted after deprecation period is finished.
@respx.mock
async def test_import(hass, fakeimg_png, mock_av_open):
    """Test configuration.yaml import used during migration."""
    with mock_av_open:
        result = await hass.config_entries.flow.async_init(
            DOMAIN, context={"source": config_entries.SOURCE_IMPORT}, data=TESTDATA_YAML
        )
        # duplicate import should be aborted
        result2 = await hass.config_entries.flow.async_init(
            DOMAIN, context={"source": config_entries.SOURCE_IMPORT}, data=TESTDATA_YAML
        )
    assert result["type"] == data_entry_flow.RESULT_TYPE_CREATE_ENTRY
    assert result["title"] == "Yaml Defined Name"
    await hass.async_block_till_done()
    # Any name defined in yaml should end up as the entity id.
    assert hass.states.get("camera.yaml_defined_name")
    assert result2["type"] == data_entry_flow.RESULT_TYPE_ABORT


@respx.mock
async def test_import_invalid_still_image(hass, mock_av_open):
    """Test configuration.yaml import used during migration."""
    respx.get("http://127.0.0.1/testurl/1").respond(stream=b"invalid")
    with mock_av_open:
        result = await hass.config_entries.flow.async_init(
            DOMAIN, context={"source": config_entries.SOURCE_IMPORT}, data=TESTDATA_YAML
        )
    assert result["type"] == data_entry_flow.RESULT_TYPE_ABORT
    assert result["reason"] == "unknown"


@respx.mock
async def test_import_other_error(hass, fakeimgbytes_png):
    """Test that non-specific import errors are raised."""
    respx.get("http://127.0.0.1/testurl/1").respond(stream=fakeimgbytes_png)
    with patch(
        "homeassistant.components.generic.config_flow.av.open",
        side_effect=OSError("other error"),
    ), pytest.raises(OSError):
        await hass.config_entries.flow.async_init(
            DOMAIN, context={"source": config_entries.SOURCE_IMPORT}, data=TESTDATA_YAML
        )


# These above can be deleted after deprecation period is finished.


async def test_unload_entry(hass, fakeimg_png, mock_av_open):
    """Test unloading the generic IP Camera entry."""
    mock_entry = MockConfigEntry(domain=DOMAIN, options=TESTDATA)
    mock_entry.add_to_hass(hass)

    await hass.config_entries.async_setup(mock_entry.entry_id)
    await hass.async_block_till_done()
    assert mock_entry.state is config_entries.ConfigEntryState.LOADED

    await hass.config_entries.async_unload(mock_entry.entry_id)
    await hass.async_block_till_done()
    assert mock_entry.state is config_entries.ConfigEntryState.NOT_LOADED


async def test_reload_on_title_change(hass) -> None:
    """Test the integration gets reloaded when the title is updated."""

    test_data = TESTDATA_OPTIONS
    test_data[CONF_CONTENT_TYPE] = "image/png"
    mock_entry = MockConfigEntry(
        domain=DOMAIN, unique_id="54321", options=test_data, title="My Title"
    )
    mock_entry.add_to_hass(hass)

    await hass.config_entries.async_setup(mock_entry.entry_id)
    await hass.async_block_till_done()
    assert mock_entry.state is config_entries.ConfigEntryState.LOADED
    assert hass.states.get("camera.my_title").attributes["friendly_name"] == "My Title"

    hass.config_entries.async_update_entry(mock_entry, title="New Title")
    assert mock_entry.title == "New Title"
    await hass.async_block_till_done()

    assert hass.states.get("camera.my_title").attributes["friendly_name"] == "New Title"<|MERGE_RESOLUTION|>--- conflicted
+++ resolved
@@ -111,16 +111,8 @@
 
 
 @respx.mock
-<<<<<<< HEAD
 async def test_form_only_stillimage_gif(hass, fakeimg_gif, user_flow):
     """Test we complete ok if the user wants a gif."""
-=======
-async def test_form_only_svg_whitespace(hass, fakeimgbytes_svg, user_flow):
-    """Test we complete ok if svg starts with whitespace, issue #68889."""
-    fakeimgbytes_wspace_svg = bytes("  \n ", encoding="utf-8") + fakeimgbytes_svg
-    respx.get("http://127.0.0.1/testurl/1").respond(stream=fakeimgbytes_wspace_svg)
-
->>>>>>> f9aa0a7c
     data = TESTDATA.copy()
     data.pop(CONF_STREAM_SOURCE)
     result2 = await hass.config_entries.flow.async_configure(
@@ -128,10 +120,21 @@
         data,
     )
     assert result2["type"] == data_entry_flow.RESULT_TYPE_CREATE_ENTRY
-<<<<<<< HEAD
     assert result2["options"][CONF_CONTENT_TYPE] == "image/gif"
-=======
->>>>>>> f9aa0a7c
+
+
+@respx.mock
+async def test_form_only_svg_whitespace(hass, fakeimgbytes_svg, user_flow):
+    """Test we complete ok if svg starts with whitespace, issue #68889."""
+    fakeimgbytes_wspace_svg = bytes("  \n ", encoding="utf-8") + fakeimgbytes_svg
+    respx.get("http://127.0.0.1/testurl/1").respond(stream=fakeimgbytes_wspace_svg)
+    data = TESTDATA.copy()
+    data.pop(CONF_STREAM_SOURCE)
+    result2 = await hass.config_entries.flow.async_configure(
+        user_flow["flow_id"],
+        data,
+    )
+    assert result2["type"] == data_entry_flow.RESULT_TYPE_CREATE_ENTRY
 
 
 @respx.mock
