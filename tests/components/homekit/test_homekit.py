--- conflicted
+++ resolved
@@ -769,24 +769,15 @@
 
     # Start again to make sure the registry entry is kept
     homekit.status = STATUS_READY
-<<<<<<< HEAD
     with (
         patch(f"{PATH_HOMEKIT}.HomeKit.add_bridge_accessory") as mock_add_acc,
         patch(f"{PATH_HOMEKIT}.async_show_setup_message") as mock_setup_msg,
         patch("pyhap.accessory_driver.AccessoryDriver.async_start") as hk_driver_start,
-    ):
-=======
-    with patch(f"{PATH_HOMEKIT}.HomeKit.add_bridge_accessory") as mock_add_acc, patch(
-        f"{PATH_HOMEKIT}.async_show_setup_message"
-    ) as mock_setup_msg, patch(
-        "pyhap.accessory_driver.AccessoryDriver.async_start"
-    ) as hk_driver_start, patch(
-        "pyhap.accessory_driver.AccessoryDriver.load"
-    ) as load_mock, patch(
-        "pyhap.accessory_driver.AccessoryDriver.persist"
-    ) as persist_mock, patch(f"{PATH_HOMEKIT}.os.path.exists", return_value=True):
+        patch("pyhap.accessory_driver.AccessoryDriver.load") as load_mock,
+        patch("pyhap.accessory_driver.AccessoryDriver.persist") as persist_mock,
+        patch(f"{PATH_HOMEKIT}.os.path.exists", return_value=True),
+    ):
         await homekit.async_stop()
->>>>>>> 3ec9312f
         await homekit.async_start()
 
     assert load_mock.called
@@ -2133,15 +2124,14 @@
         devices=[],
     )
     yaml_path = get_fixture_path("configuration.yaml", "homekit")
-<<<<<<< HEAD
     with (
         patch.object(hass_config, "YAML_CONFIG_FILE", yaml_path),
         patch(f"{PATH_HOMEKIT}.HomeKit") as mock_homekit2,
-        patch.object(homekit.bridge, "add_accessory"),
         patch(f"{PATH_HOMEKIT}.async_show_setup_message"),
         patch(
             f"{PATH_HOMEKIT}.get_accessory",
         ),
+        patch(f"{PATH_HOMEKIT}.async_port_is_available", return_value=True),
         patch(
             "pyhap.accessory_driver.AccessoryDriver.async_start",
         ),
@@ -2149,16 +2139,6 @@
             "homeassistant.components.network.async_get_source_ip",
             return_value="1.2.3.4",
         ),
-=======
-    with patch.object(hass_config, "YAML_CONFIG_FILE", yaml_path), patch(
-        f"{PATH_HOMEKIT}.HomeKit"
-    ) as mock_homekit2, patch(f"{PATH_HOMEKIT}.async_show_setup_message"), patch(
-        f"{PATH_HOMEKIT}.get_accessory",
-    ), patch(f"{PATH_HOMEKIT}.async_port_is_available", return_value=True), patch(
-        "pyhap.accessory_driver.AccessoryDriver.async_start",
-    ), patch(
-        "homeassistant.components.network.async_get_source_ip", return_value="1.2.3.4"
->>>>>>> 3ec9312f
     ):
         mock_homekit2.return_value = homekit = Mock()
         type(homekit).async_start = AsyncMock()
