"""Tests for the HomeKit component."""
from __future__ import annotations

import asyncio
import os
from unittest.mock import ANY, AsyncMock, MagicMock, Mock, patch

from pyhap.accessory import Accessory
from pyhap.const import CATEGORY_CAMERA, CATEGORY_TELEVISION
import pytest

from homeassistant import config as hass_config
from homeassistant.components import homekit as homekit_base, zeroconf
from homeassistant.components.binary_sensor import (
    DEVICE_CLASS_BATTERY_CHARGING,
    DEVICE_CLASS_MOTION,
)
from homeassistant.components.homekit import (
    MAX_DEVICES,
    STATUS_READY,
    STATUS_RUNNING,
    STATUS_STOPPED,
    STATUS_WAIT,
    HomeKit,
)
from homeassistant.components.homekit.accessories import HomeBridge
from homeassistant.components.homekit.const import (
    BRIDGE_NAME,
    BRIDGE_SERIAL_NUMBER,
    CONF_AUTO_START,
    DEFAULT_PORT,
    DOMAIN,
    HOMEKIT,
    HOMEKIT_MODE_ACCESSORY,
    HOMEKIT_MODE_BRIDGE,
    SERVICE_HOMEKIT_RESET_ACCESSORY,
    SERVICE_HOMEKIT_START,
    SERVICE_HOMEKIT_UNPAIR,
)
from homeassistant.components.homekit.type_triggers import DeviceTriggerAccessory
from homeassistant.components.homekit.util import get_persist_fullpath_for_entry_id
from homeassistant.config_entries import SOURCE_IMPORT
from homeassistant.const import (
    ATTR_DEVICE_CLASS,
    ATTR_DEVICE_ID,
    ATTR_ENTITY_ID,
    ATTR_UNIT_OF_MEASUREMENT,
    CONF_IP_ADDRESS,
    CONF_NAME,
    CONF_PORT,
    DEVICE_CLASS_BATTERY,
    DEVICE_CLASS_HUMIDITY,
    EVENT_HOMEASSISTANT_STARTED,
    PERCENTAGE,
    SERVICE_RELOAD,
    STATE_ON,
)
from homeassistant.core import HomeAssistantError, State
from homeassistant.helpers import device_registry
from homeassistant.helpers.entityfilter import (
    CONF_EXCLUDE_DOMAINS,
    CONF_EXCLUDE_ENTITIES,
    CONF_EXCLUDE_ENTITY_GLOBS,
    CONF_INCLUDE_DOMAINS,
    CONF_INCLUDE_ENTITIES,
    CONF_INCLUDE_ENTITY_GLOBS,
    convert_filter,
)
from homeassistant.setup import async_setup_component
from homeassistant.util import json as json_util

from .util import PATH_HOMEKIT, async_init_entry, async_init_integration

from tests.common import MockConfigEntry

IP_ADDRESS = "127.0.0.1"


def generate_filter(
    include_domains,
    include_entities,
    exclude_domains,
    exclude_entites,
    include_globs=None,
    exclude_globs=None,
):
    """Generate an entity filter using the standard method."""
    return convert_filter(
        {
            CONF_INCLUDE_DOMAINS: include_domains,
            CONF_INCLUDE_ENTITIES: include_entities,
            CONF_EXCLUDE_DOMAINS: exclude_domains,
            CONF_EXCLUDE_ENTITIES: exclude_entites,
            CONF_INCLUDE_ENTITY_GLOBS: include_globs or [],
            CONF_EXCLUDE_ENTITY_GLOBS: exclude_globs or [],
        }
    )


@pytest.fixture(autouse=True)
def always_patch_driver(hk_driver):
    """Load the hk_driver fixture."""


def _mock_homekit(hass, entry, homekit_mode, entity_filter=None, devices=None):
    return HomeKit(
        hass=hass,
        name=BRIDGE_NAME,
        port=DEFAULT_PORT,
        ip_address=None,
        entity_filter=entity_filter or generate_filter([], [], [], []),
        exclude_accessory_mode=False,
        entity_config={},
        homekit_mode=homekit_mode,
        advertise_ip=None,
        entry_id=entry.entry_id,
        entry_title=entry.title,
        devices=devices,
    )


def _mock_homekit_bridge(hass, entry):
    homekit = _mock_homekit(hass, entry, HOMEKIT_MODE_BRIDGE)
    homekit.driver = MagicMock()
    return homekit


def _mock_accessories(accessory_count):
    accessories = {}
    for idx in range(accessory_count + 1):
        accessories[idx + 1000] = MagicMock(async_stop=AsyncMock())
    return accessories


def _mock_pyhap_bridge():
    return MagicMock(
        aid=1, accessories=_mock_accessories(10), display_name="HomeKit Bridge"
    )


async def test_setup_min(hass, mock_zeroconf):
    """Test async_setup with min config options."""
    await async_setup_component(hass, "persistent_notification", {})
    entry = MockConfigEntry(
        domain=DOMAIN,
        data={CONF_NAME: BRIDGE_NAME, CONF_PORT: DEFAULT_PORT},
        options={},
    )
    entry.add_to_hass(hass)

    with patch(f"{PATH_HOMEKIT}.HomeKit") as mock_homekit, patch(
        "homeassistant.components.network.async_get_source_ip", return_value="1.2.3.4"
    ):
        mock_homekit.return_value = homekit = Mock()
        type(homekit).async_start = AsyncMock()
        assert await hass.config_entries.async_setup(entry.entry_id)
        await hass.async_block_till_done()

    mock_homekit.assert_any_call(
        hass,
        BRIDGE_NAME,
        DEFAULT_PORT,
        "1.2.3.4",
        ANY,
        ANY,
        {},
        HOMEKIT_MODE_BRIDGE,
        None,
        entry.entry_id,
        entry.title,
        devices=[],
    )

    # Test auto start enabled
    hass.bus.async_fire(EVENT_HOMEASSISTANT_STARTED)
    await hass.async_block_till_done()
    assert mock_homekit().async_start.called is True


async def test_setup_auto_start_disabled(hass, mock_zeroconf):
    """Test async_setup with auto start disabled and test service calls."""
    await async_setup_component(hass, "persistent_notification", {})
    entry = MockConfigEntry(
        domain=DOMAIN,
        data={CONF_NAME: "Test Name", CONF_PORT: 11111, CONF_IP_ADDRESS: "172.0.0.0"},
        options={CONF_AUTO_START: False},
    )
    entry.add_to_hass(hass)

    with patch(f"{PATH_HOMEKIT}.HomeKit") as mock_homekit:
        mock_homekit.return_value = homekit = Mock()
        type(homekit).async_start = AsyncMock()
        assert await hass.config_entries.async_setup(entry.entry_id)
        await hass.async_block_till_done()

    mock_homekit.assert_any_call(
        hass,
        "Test Name",
        11111,
        "172.0.0.0",
        ANY,
        ANY,
        {},
        HOMEKIT_MODE_BRIDGE,
        None,
        entry.entry_id,
        entry.title,
        devices=[],
    )

    # Test auto_start disabled
    homekit.reset_mock()
    homekit.async_start.reset_mock()
    hass.bus.async_fire(EVENT_HOMEASSISTANT_STARTED)
    await hass.async_block_till_done()
    assert homekit.async_start.called is False

    # Test start call with driver is ready
    homekit.reset_mock()
    homekit.async_start.reset_mock()
    homekit.status = STATUS_READY

    await hass.services.async_call(DOMAIN, SERVICE_HOMEKIT_START, blocking=True)
    await hass.async_block_till_done()
    assert homekit.async_start.called is True

    # Test start call with driver started
    homekit.reset_mock()
    homekit.async_start.reset_mock()
    homekit.status = STATUS_STOPPED

    await hass.services.async_call(DOMAIN, SERVICE_HOMEKIT_START, blocking=True)
    await hass.async_block_till_done()
    assert homekit.async_start.called is False


async def test_homekit_setup(hass, hk_driver, mock_zeroconf):
    """Test setup of bridge and driver."""
    entry = MockConfigEntry(
        domain=DOMAIN,
        data={CONF_NAME: "mock_name", CONF_PORT: 12345},
        source=SOURCE_IMPORT,
    )
    homekit = HomeKit(
        hass,
        BRIDGE_NAME,
        DEFAULT_PORT,
        IP_ADDRESS,
        True,
        {},
        {},
        HOMEKIT_MODE_BRIDGE,
        advertise_ip=None,
        entry_id=entry.entry_id,
        entry_title=entry.title,
    )

    hass.states.async_set("light.demo", "on")
    hass.states.async_set("light.demo2", "on")
    zeroconf_mock = MagicMock()
    with patch(f"{PATH_HOMEKIT}.HomeDriver", return_value=hk_driver) as mock_driver:
        await hass.async_add_executor_job(homekit.setup, zeroconf_mock)

    path = get_persist_fullpath_for_entry_id(hass, entry.entry_id)
    mock_driver.assert_called_with(
        hass,
        entry.entry_id,
        BRIDGE_NAME,
        entry.title,
        loop=hass.loop,
        address=IP_ADDRESS,
        port=DEFAULT_PORT,
        persist_file=path,
        advertised_address=None,
        async_zeroconf_instance=zeroconf_mock,
    )
    assert homekit.driver.safe_mode is False


async def test_homekit_setup_ip_address(hass, hk_driver, mock_zeroconf):
    """Test setup with given IP address."""
    entry = MockConfigEntry(
        domain=DOMAIN,
        data={CONF_NAME: "mock_name", CONF_PORT: 12345},
        source=SOURCE_IMPORT,
    )
    homekit = HomeKit(
        hass,
        BRIDGE_NAME,
        DEFAULT_PORT,
        "172.0.0.0",
        True,
        {},
        {},
        HOMEKIT_MODE_BRIDGE,
        None,
        entry_id=entry.entry_id,
        entry_title=entry.title,
    )

    mock_zeroconf = MagicMock()
    path = get_persist_fullpath_for_entry_id(hass, entry.entry_id)
    with patch(f"{PATH_HOMEKIT}.HomeDriver", return_value=hk_driver) as mock_driver:
        await hass.async_add_executor_job(homekit.setup, mock_zeroconf)
    mock_driver.assert_called_with(
        hass,
        entry.entry_id,
        BRIDGE_NAME,
        entry.title,
        loop=hass.loop,
        address="172.0.0.0",
        port=DEFAULT_PORT,
        persist_file=path,
        advertised_address=None,
        async_zeroconf_instance=mock_zeroconf,
    )


async def test_homekit_setup_advertise_ip(hass, hk_driver, mock_zeroconf):
    """Test setup with given IP address to advertise."""
    entry = MockConfigEntry(
        domain=DOMAIN,
        data={CONF_NAME: "mock_name", CONF_PORT: 12345},
        source=SOURCE_IMPORT,
    )
    homekit = HomeKit(
        hass,
        BRIDGE_NAME,
        DEFAULT_PORT,
        "0.0.0.0",
        True,
        {},
        {},
        HOMEKIT_MODE_BRIDGE,
        "192.168.1.100",
        entry_id=entry.entry_id,
        entry_title=entry.title,
    )

    async_zeroconf_instance = MagicMock()
    path = get_persist_fullpath_for_entry_id(hass, entry.entry_id)
    with patch(f"{PATH_HOMEKIT}.HomeDriver", return_value=hk_driver) as mock_driver:
        await hass.async_add_executor_job(homekit.setup, async_zeroconf_instance)
    mock_driver.assert_called_with(
        hass,
        entry.entry_id,
        BRIDGE_NAME,
        entry.title,
        loop=hass.loop,
        address="0.0.0.0",
        port=DEFAULT_PORT,
        persist_file=path,
        advertised_address="192.168.1.100",
        async_zeroconf_instance=async_zeroconf_instance,
    )


async def test_homekit_add_accessory(hass, mock_zeroconf):
    """Add accessory if config exists and get_acc returns an accessory."""
    await async_setup_component(hass, "persistent_notification", {})
    entry = MockConfigEntry(
        domain=DOMAIN, data={CONF_NAME: "mock_name", CONF_PORT: 12345}
    )
    entry.add_to_hass(hass)

    homekit = _mock_homekit_bridge(hass, entry)
    mock_acc = Mock(category="any")

    with patch(f"{PATH_HOMEKIT}.HomeKit", return_value=homekit):
        assert await hass.config_entries.async_setup(entry.entry_id)
        await hass.async_block_till_done()

    homekit.bridge = _mock_pyhap_bridge()

    with patch(f"{PATH_HOMEKIT}.get_accessory") as mock_get_acc:
        mock_get_acc.side_effect = [None, mock_acc, None]
        state = State("light.demo", "on")
        homekit.add_bridge_accessory(state)
        mock_get_acc.assert_called_with(hass, ANY, ANY, 1403373688, {})
        assert not homekit.bridge.add_accessory.called

        state = State("demo.test", "on")
        homekit.add_bridge_accessory(state)
        mock_get_acc.assert_called_with(hass, ANY, ANY, 600325356, {})
        assert homekit.bridge.add_accessory.called

        state = State("demo.test_2", "on")
        homekit.add_bridge_accessory(state)
        mock_get_acc.assert_called_with(hass, ANY, ANY, 1467253281, {})
        assert homekit.bridge.add_accessory.called


@pytest.mark.parametrize("acc_category", [CATEGORY_TELEVISION, CATEGORY_CAMERA])
async def test_homekit_warn_add_accessory_bridge(
    hass, acc_category, mock_zeroconf, caplog
):
    """Test we warn when adding cameras or tvs to a bridge."""
    await async_setup_component(hass, "persistent_notification", {})
    entry = MockConfigEntry(
        domain=DOMAIN, data={CONF_NAME: "mock_name", CONF_PORT: 12345}
    )
    entry.add_to_hass(hass)

    homekit = _mock_homekit_bridge(hass, entry)

    with patch(f"{PATH_HOMEKIT}.HomeKit", return_value=homekit):
        assert await hass.config_entries.async_setup(entry.entry_id)
        await hass.async_block_till_done()

    mock_camera_acc = Mock(category=acc_category)
    homekit.bridge = _mock_pyhap_bridge()

    with patch(f"{PATH_HOMEKIT}.get_accessory") as mock_get_acc:
        mock_get_acc.side_effect = [None, mock_camera_acc, None]
        state = State("camera.test", "on")
        homekit.add_bridge_accessory(state)
        mock_get_acc.assert_called_with(hass, ANY, ANY, 1508819236, {})
        assert not homekit.bridge.add_accessory.called

    assert "accessory mode" in caplog.text


async def test_homekit_remove_accessory(hass, mock_zeroconf):
    """Remove accessory from bridge."""
    entry = await async_init_integration(hass)

    homekit = _mock_homekit(hass, entry, HOMEKIT_MODE_BRIDGE)

    homekit.driver = "driver"
    homekit.bridge = _mock_pyhap_bridge()
    acc_mock = MagicMock()
    homekit.bridge.accessories = {6: acc_mock}

    acc = homekit.remove_bridge_accessory(6)
    assert acc is acc_mock
    assert acc_mock.async_stop.called
    assert len(homekit.bridge.accessories) == 0


async def test_homekit_entity_filter(hass, mock_zeroconf):
    """Test the entity filter."""
    entry = await async_init_integration(hass)

    entity_filter = generate_filter(["cover"], ["demo.test"], [], [])
    homekit = _mock_homekit(hass, entry, HOMEKIT_MODE_BRIDGE, entity_filter)

    homekit.bridge = Mock()
    homekit.bridge.accessories = {}
    hass.states.async_set("cover.test", "open")
    hass.states.async_set("demo.test", "on")
    hass.states.async_set("light.demo", "on")

    filtered_states = await homekit.async_configure_accessories()
    assert hass.states.get("cover.test") in filtered_states
    assert hass.states.get("demo.test") in filtered_states
    assert hass.states.get("light.demo") not in filtered_states


async def test_homekit_entity_glob_filter(hass, mock_zeroconf):
    """Test the entity filter."""
    entry = await async_init_integration(hass)

    entity_filter = generate_filter(
        ["cover"], ["demo.test"], [], [], ["*.included_*"], ["*.excluded_*"]
    )
    homekit = _mock_homekit(hass, entry, HOMEKIT_MODE_BRIDGE, entity_filter)

    homekit.bridge = Mock()
    homekit.bridge.accessories = {}

    hass.states.async_set("cover.test", "open")
    hass.states.async_set("demo.test", "on")
    hass.states.async_set("cover.excluded_test", "open")
    hass.states.async_set("light.included_test", "on")

    filtered_states = await homekit.async_configure_accessories()
    assert hass.states.get("cover.test") in filtered_states
    assert hass.states.get("demo.test") in filtered_states
    assert hass.states.get("cover.excluded_test") not in filtered_states
    assert hass.states.get("light.included_test") in filtered_states


async def test_homekit_start(hass, hk_driver, mock_zeroconf, device_reg):
    """Test HomeKit start method."""
    entry = await async_init_integration(hass)

    homekit = _mock_homekit(hass, entry, HOMEKIT_MODE_BRIDGE)

    homekit.bridge = Mock()
    homekit.bridge.accessories = []
    homekit.driver = hk_driver
    acc = Accessory(hk_driver, "any")
    homekit.driver.accessory = acc

    connection = (device_registry.CONNECTION_NETWORK_MAC, "AA:BB:CC:DD:EE:FF")
    bridge_with_wrong_mac = device_reg.async_get_or_create(
        config_entry_id=entry.entry_id,
        connections={connection},
        manufacturer="Any",
        name="Any",
        model="Home Assistant HomeKit Bridge",
    )

    hass.states.async_set("light.demo", "on")
    hass.states.async_set("light.demo2", "on")
    state = hass.states.async_all()[0]

    with patch(f"{PATH_HOMEKIT}.HomeKit.add_bridge_accessory") as mock_add_acc, patch(
        f"{PATH_HOMEKIT}.show_setup_message"
    ) as mock_setup_msg, patch(
        "pyhap.accessory_driver.AccessoryDriver.async_start"
    ) as hk_driver_start:
        await homekit.async_start()

    await hass.async_block_till_done()
    mock_add_acc.assert_any_call(state)
    mock_setup_msg.assert_called_with(
        hass, entry.entry_id, "Mock Title (Home Assistant Bridge)", ANY, ANY
    )
    assert hk_driver_start.called
    assert homekit.status == STATUS_RUNNING

    # Test start() if already started
    hk_driver_start.reset_mock()
    await homekit.async_start()
    await hass.async_block_till_done()
    assert not hk_driver_start.called

    assert device_reg.async_get(bridge_with_wrong_mac.id) is None

    device = device_reg.async_get_device(
        {(DOMAIN, entry.entry_id, BRIDGE_SERIAL_NUMBER)}
    )
    assert device
    formatted_mac = device_registry.format_mac(homekit.driver.state.mac)
    assert (device_registry.CONNECTION_NETWORK_MAC, formatted_mac) in device.connections

    # Start again to make sure the registry entry is kept
    homekit.status = STATUS_READY
    with patch(f"{PATH_HOMEKIT}.HomeKit.add_bridge_accessory") as mock_add_acc, patch(
        f"{PATH_HOMEKIT}.show_setup_message"
    ) as mock_setup_msg, patch(
        "pyhap.accessory_driver.AccessoryDriver.async_start"
    ) as hk_driver_start:
        await homekit.async_start()

    device = device_reg.async_get_device(
        {(DOMAIN, entry.entry_id, BRIDGE_SERIAL_NUMBER)}
    )
    assert device
    formatted_mac = device_registry.format_mac(homekit.driver.state.mac)
    assert (device_registry.CONNECTION_NETWORK_MAC, formatted_mac) in device.connections

    assert len(device_reg.devices) == 1
    assert homekit.driver.state.config_version == 1


async def test_homekit_start_with_a_broken_accessory(hass, hk_driver, mock_zeroconf):
    """Test HomeKit start method."""
    entry = MockConfigEntry(
        domain=DOMAIN, data={CONF_NAME: "mock_name", CONF_PORT: 12345}
    )
    entity_filter = generate_filter(["cover", "light"], ["demo.test"], [], [])

    await async_init_entry(hass, entry)
    homekit = _mock_homekit(hass, entry, HOMEKIT_MODE_BRIDGE, entity_filter)

    homekit.bridge = Mock()
    homekit.bridge.accessories = []
    homekit.driver = hk_driver
    homekit.driver.accessory = Accessory(hk_driver, "any")

    hass.states.async_set("light.demo", "on")
    hass.states.async_set("light.broken", "on")

    with patch(f"{PATH_HOMEKIT}.get_accessory", side_effect=Exception), patch(
        f"{PATH_HOMEKIT}.show_setup_message"
    ) as mock_setup_msg, patch(
        "pyhap.accessory_driver.AccessoryDriver.async_start"
    ) as hk_driver_start:
        await homekit.async_start()

    await hass.async_block_till_done()
    mock_setup_msg.assert_called_with(
        hass, entry.entry_id, "Mock Title (Home Assistant Bridge)", ANY, ANY
    )
    assert hk_driver_start.called
    assert homekit.status == STATUS_RUNNING

    # Test start() if already started
    hk_driver_start.reset_mock()
    await homekit.async_start()
    await hass.async_block_till_done()
    assert not hk_driver_start.called


async def test_homekit_start_with_a_device(
    hass, hk_driver, mock_zeroconf, demo_cleanup, device_reg, entity_reg
):
    """Test HomeKit start method with a device."""

    entry = MockConfigEntry(
        domain=DOMAIN, data={CONF_NAME: "mock_name", CONF_PORT: 12345}
    )
    assert await async_setup_component(hass, "demo", {"demo": {}})
    await hass.async_block_till_done()

    reg_entry = entity_reg.async_get("light.ceiling_lights")
    assert reg_entry is not None
    device_id = reg_entry.device_id
    await async_init_entry(hass, entry)
    homekit = _mock_homekit(hass, entry, HOMEKIT_MODE_BRIDGE, None, devices=[device_id])
    homekit.driver = hk_driver

    with patch(f"{PATH_HOMEKIT}.get_accessory", side_effect=Exception), patch(
        f"{PATH_HOMEKIT}.show_setup_message"
    ) as mock_setup_msg:
        await homekit.async_start()

    await hass.async_block_till_done()
    mock_setup_msg.assert_called_with(
        hass, entry.entry_id, "Mock Title (Home Assistant Bridge)", ANY, ANY
    )
    assert homekit.status == STATUS_RUNNING

    assert isinstance(
        list(homekit.driver.accessory.accessories.values())[0], DeviceTriggerAccessory
    )
    await homekit.async_stop()


async def test_homekit_stop(hass):
    """Test HomeKit stop method."""
    entry = await async_init_integration(hass)
    homekit = _mock_homekit(hass, entry, HOMEKIT_MODE_BRIDGE)

    homekit.driver = Mock()
    homekit.driver.async_stop = AsyncMock()
    homekit.bridge = Mock()
    homekit.bridge.accessories = {}

    assert homekit.status == STATUS_READY
    await homekit.async_stop()
    await hass.async_block_till_done()
    homekit.status = STATUS_WAIT
    await homekit.async_stop()
    await hass.async_block_till_done()
    homekit.status = STATUS_STOPPED
    await homekit.async_stop()
    await hass.async_block_till_done()
    assert homekit.driver.async_stop.called is False

    # Test if driver is started
    homekit.status = STATUS_RUNNING
    await homekit.async_stop()
    await hass.async_block_till_done()
    assert homekit.driver.async_stop.called is True


async def test_homekit_reset_accessories(hass, mock_zeroconf):
    """Test resetting HomeKit accessories."""
    await async_setup_component(hass, "persistent_notification", {})
    entry = MockConfigEntry(
        domain=DOMAIN, data={CONF_NAME: "mock_name", CONF_PORT: 12345}
    )
    entity_id = "light.demo"
    hass.states.async_set("light.demo", "on")
    homekit = _mock_homekit(hass, entry, HOMEKIT_MODE_BRIDGE)

    with patch(f"{PATH_HOMEKIT}.HomeKit", return_value=homekit), patch(
        "pyhap.accessory.Bridge.add_accessory"
    ) as mock_add_accessory, patch(
        "pyhap.accessory_driver.AccessoryDriver.config_changed"
    ) as hk_driver_config_changed, patch(
        "pyhap.accessory_driver.AccessoryDriver.async_start"
    ), patch(
        f"{PATH_HOMEKIT}.accessories.HomeAccessory.run"
    ) as mock_run, patch.object(
        homekit_base, "_HOMEKIT_CONFIG_UPDATE_TIME", 0
    ):
        await async_init_entry(hass, entry)

        acc_mock = MagicMock()
        acc_mock.entity_id = entity_id
        aid = homekit.aid_storage.get_or_allocate_aid_for_entity_id(entity_id)
        homekit.bridge.accessories = {aid: acc_mock}
        homekit.status = STATUS_RUNNING

        await hass.services.async_call(
            DOMAIN,
            SERVICE_HOMEKIT_RESET_ACCESSORY,
            {ATTR_ENTITY_ID: entity_id},
            blocking=True,
        )
        await hass.async_block_till_done()

        assert hk_driver_config_changed.call_count == 2
        assert mock_add_accessory.called
        assert mock_run.called
        homekit.status = STATUS_READY


async def test_homekit_unpair(hass, device_reg, mock_zeroconf):
    """Test unpairing HomeKit accessories."""
    await async_setup_component(hass, "persistent_notification", {})
    entry = MockConfigEntry(
        domain=DOMAIN, data={CONF_NAME: "mock_name", CONF_PORT: 12345}
    )
    entity_id = "light.demo"
    hass.states.async_set("light.demo", "on")
    homekit = _mock_homekit(hass, entry, HOMEKIT_MODE_BRIDGE)

    with patch(f"{PATH_HOMEKIT}.HomeKit", return_value=homekit), patch(
        "pyhap.accessory_driver.AccessoryDriver.async_start"
    ):
        await async_init_entry(hass, entry)

        acc_mock = MagicMock()
        acc_mock.entity_id = entity_id
        aid = homekit.aid_storage.get_or_allocate_aid_for_entity_id(entity_id)
        homekit.bridge.accessories = {aid: acc_mock}
        homekit.status = STATUS_RUNNING

        state = homekit.driver.state
<<<<<<< HEAD
        state.add_paired_client("client1", "any")
=======
        state.add_paired_client("client1", "any", b"1")
>>>>>>> 9ee5e2cc
        formatted_mac = device_registry.format_mac(state.mac)
        hk_bridge_dev = device_reg.async_get_device(
            {}, {(device_registry.CONNECTION_NETWORK_MAC, formatted_mac)}
        )

        await hass.services.async_call(
            DOMAIN,
            SERVICE_HOMEKIT_UNPAIR,
            {ATTR_DEVICE_ID: hk_bridge_dev.id},
            blocking=True,
        )
        await hass.async_block_till_done()
        assert state.paired_clients == {}
        homekit.status = STATUS_STOPPED


async def test_homekit_unpair_missing_device_id(hass, device_reg, mock_zeroconf):
    """Test unpairing HomeKit accessories with invalid device id."""
    await async_setup_component(hass, "persistent_notification", {})
    entry = MockConfigEntry(
        domain=DOMAIN, data={CONF_NAME: "mock_name", CONF_PORT: 12345}
    )
    entity_id = "light.demo"
    hass.states.async_set("light.demo", "on")
    homekit = _mock_homekit(hass, entry, HOMEKIT_MODE_BRIDGE)

    with patch(f"{PATH_HOMEKIT}.HomeKit", return_value=homekit), patch(
        "pyhap.accessory_driver.AccessoryDriver.async_start"
    ):
        await async_init_entry(hass, entry)

        acc_mock = MagicMock()
        acc_mock.entity_id = entity_id
        aid = homekit.aid_storage.get_or_allocate_aid_for_entity_id(entity_id)
        homekit.bridge.accessories = {aid: acc_mock}
        homekit.status = STATUS_RUNNING

        state = homekit.driver.state
        state.add_paired_client("client1", "any", b"1")
        with pytest.raises(HomeAssistantError):
            await hass.services.async_call(
                DOMAIN,
                SERVICE_HOMEKIT_UNPAIR,
                {ATTR_DEVICE_ID: "notvalid"},
                blocking=True,
            )
        await hass.async_block_till_done()
        state.paired_clients = {"client1": "any"}
        homekit.status = STATUS_STOPPED


async def test_homekit_unpair_not_homekit_device(hass, device_reg, mock_zeroconf):
    """Test unpairing HomeKit accessories with a non-homekit device id."""
    await async_setup_component(hass, "persistent_notification", {})
    entry = MockConfigEntry(
        domain=DOMAIN, data={CONF_NAME: "mock_name", CONF_PORT: 12345}
    )
    not_homekit_entry = MockConfigEntry(
        domain="not_homekit", data={CONF_NAME: "mock_name", CONF_PORT: 12345}
    )
    entity_id = "light.demo"
    hass.states.async_set("light.demo", "on")
    homekit = _mock_homekit(hass, entry, HOMEKIT_MODE_BRIDGE)

    with patch(f"{PATH_HOMEKIT}.HomeKit", return_value=homekit), patch(
        "pyhap.accessory_driver.AccessoryDriver.async_start"
    ):
        await async_init_entry(hass, entry)

        acc_mock = MagicMock()
        acc_mock.entity_id = entity_id
        aid = homekit.aid_storage.get_or_allocate_aid_for_entity_id(entity_id)
        homekit.bridge.accessories = {aid: acc_mock}
        homekit.status = STATUS_RUNNING

        device_entry = device_reg.async_get_or_create(
            config_entry_id=not_homekit_entry.entry_id,
            sw_version="0.16.0",
            model="Powerwall 2",
            manufacturer="Tesla",
            connections={(device_registry.CONNECTION_NETWORK_MAC, "12:34:56:AB:CD:EF")},
        )

        state = homekit.driver.state
        state.add_paired_client("client1", "any", b"1")
        with pytest.raises(HomeAssistantError):
            await hass.services.async_call(
                DOMAIN,
                SERVICE_HOMEKIT_UNPAIR,
                {ATTR_DEVICE_ID: device_entry.id},
                blocking=True,
            )
        await hass.async_block_till_done()
        state.paired_clients = {"client1": "any"}
        homekit.status = STATUS_STOPPED


async def test_homekit_reset_accessories_not_supported(hass, mock_zeroconf):
    """Test resetting HomeKit accessories with an unsupported entity."""
    await async_setup_component(hass, "persistent_notification", {})
    entry = MockConfigEntry(
        domain=DOMAIN, data={CONF_NAME: "mock_name", CONF_PORT: 12345}
    )
    entity_id = "not_supported.demo"
    hass.states.async_set("not_supported.demo", "on")
    homekit = _mock_homekit(hass, entry, HOMEKIT_MODE_BRIDGE)

    with patch(f"{PATH_HOMEKIT}.HomeKit", return_value=homekit), patch(
        "pyhap.accessory.Bridge.add_accessory"
    ) as mock_add_accessory, patch(
        "pyhap.accessory_driver.AccessoryDriver.config_changed"
    ) as hk_driver_config_changed, patch(
        "pyhap.accessory_driver.AccessoryDriver.async_start"
    ), patch.object(
        homekit_base, "_HOMEKIT_CONFIG_UPDATE_TIME", 0
    ):
        await async_init_entry(hass, entry)

        acc_mock = MagicMock()
        acc_mock.entity_id = entity_id
        aid = homekit.aid_storage.get_or_allocate_aid_for_entity_id(entity_id)
        homekit.bridge.accessories = {aid: acc_mock}
        homekit.status = STATUS_RUNNING

        await hass.services.async_call(
            DOMAIN,
            SERVICE_HOMEKIT_RESET_ACCESSORY,
            {ATTR_ENTITY_ID: entity_id},
            blocking=True,
        )
        await hass.async_block_till_done()

        assert hk_driver_config_changed.call_count == 2
        assert not mock_add_accessory.called
        assert len(homekit.bridge.accessories) == 0
        homekit.status = STATUS_STOPPED


async def test_homekit_reset_accessories_state_missing(hass, mock_zeroconf):
    """Test resetting HomeKit accessories when the state goes missing."""
    await async_setup_component(hass, "persistent_notification", {})
    entry = MockConfigEntry(
        domain=DOMAIN, data={CONF_NAME: "mock_name", CONF_PORT: 12345}
    )
    entity_id = "light.demo"
    homekit = _mock_homekit(hass, entry, HOMEKIT_MODE_BRIDGE)

    with patch(f"{PATH_HOMEKIT}.HomeKit", return_value=homekit), patch(
        "pyhap.accessory.Bridge.add_accessory"
    ) as mock_add_accessory, patch(
        "pyhap.accessory_driver.AccessoryDriver.config_changed"
    ) as hk_driver_config_changed, patch(
        "pyhap.accessory_driver.AccessoryDriver.async_start"
    ), patch.object(
        homekit_base, "_HOMEKIT_CONFIG_UPDATE_TIME", 0
    ):
        await async_init_entry(hass, entry)

        acc_mock = MagicMock()
        acc_mock.entity_id = entity_id
        aid = homekit.aid_storage.get_or_allocate_aid_for_entity_id(entity_id)
        homekit.bridge.accessories = {aid: acc_mock}
        homekit.status = STATUS_RUNNING

        await hass.services.async_call(
            DOMAIN,
            SERVICE_HOMEKIT_RESET_ACCESSORY,
            {ATTR_ENTITY_ID: entity_id},
            blocking=True,
        )
        await hass.async_block_till_done()

        assert hk_driver_config_changed.call_count == 0
        assert not mock_add_accessory.called
        homekit.status = STATUS_STOPPED


async def test_homekit_reset_accessories_not_bridged(hass, mock_zeroconf):
    """Test resetting HomeKit accessories when the state is not bridged."""
    await async_setup_component(hass, "persistent_notification", {})
    entry = MockConfigEntry(
        domain=DOMAIN, data={CONF_NAME: "mock_name", CONF_PORT: 12345}
    )
    entity_id = "light.demo"
    homekit = _mock_homekit(hass, entry, HOMEKIT_MODE_BRIDGE)

    with patch(f"{PATH_HOMEKIT}.HomeKit", return_value=homekit), patch(
        "pyhap.accessory.Bridge.add_accessory"
    ) as mock_add_accessory, patch(
        "pyhap.accessory_driver.AccessoryDriver.config_changed"
    ) as hk_driver_config_changed, patch(
        "pyhap.accessory_driver.AccessoryDriver.async_start"
    ), patch.object(
        homekit_base, "_HOMEKIT_CONFIG_UPDATE_TIME", 0
    ):
        await async_init_entry(hass, entry)

        acc_mock = MagicMock()
        acc_mock.entity_id = entity_id
        aid = homekit.aid_storage.get_or_allocate_aid_for_entity_id(entity_id)
        homekit.bridge.accessories = {aid: acc_mock}
        homekit.status = STATUS_RUNNING

        await hass.services.async_call(
            DOMAIN,
            SERVICE_HOMEKIT_RESET_ACCESSORY,
            {ATTR_ENTITY_ID: "light.not_bridged"},
            blocking=True,
        )
        await hass.async_block_till_done()

        assert hk_driver_config_changed.call_count == 0
        assert not mock_add_accessory.called
        homekit.status = STATUS_STOPPED


async def test_homekit_reset_single_accessory(hass, mock_zeroconf):
    """Test resetting HomeKit single accessory."""
    await async_setup_component(hass, "persistent_notification", {})
    entry = MockConfigEntry(
        domain=DOMAIN, data={CONF_NAME: "mock_name", CONF_PORT: 12345}
    )
    entity_id = "light.demo"
    hass.states.async_set("light.demo", "on")
    homekit = _mock_homekit(hass, entry, HOMEKIT_MODE_ACCESSORY)

    with patch(f"{PATH_HOMEKIT}.HomeKit", return_value=homekit), patch(
        "pyhap.accessory_driver.AccessoryDriver.config_changed"
    ) as hk_driver_config_changed, patch(
        "pyhap.accessory_driver.AccessoryDriver.async_start"
    ), patch(
        f"{PATH_HOMEKIT}.accessories.HomeAccessory.run"
    ) as mock_run:
        await async_init_entry(hass, entry)

        homekit.status = STATUS_RUNNING
        acc_mock = MagicMock()
        acc_mock.entity_id = entity_id
        homekit.driver.accessory = acc_mock

        await hass.services.async_call(
            DOMAIN,
            SERVICE_HOMEKIT_RESET_ACCESSORY,
            {ATTR_ENTITY_ID: entity_id},
            blocking=True,
        )
        await hass.async_block_till_done()
        assert mock_run.called
        assert hk_driver_config_changed.call_count == 1
        homekit.status = STATUS_READY


async def test_homekit_reset_single_accessory_unsupported(hass, mock_zeroconf):
    """Test resetting HomeKit single accessory with an unsupported entity."""
    await async_setup_component(hass, "persistent_notification", {})
    entry = MockConfigEntry(
        domain=DOMAIN, data={CONF_NAME: "mock_name", CONF_PORT: 12345}
    )
    entity_id = "not_supported.demo"
    hass.states.async_set("not_supported.demo", "on")
    homekit = _mock_homekit(hass, entry, HOMEKIT_MODE_ACCESSORY)

    with patch(f"{PATH_HOMEKIT}.HomeKit", return_value=homekit), patch(
        "pyhap.accessory_driver.AccessoryDriver.config_changed"
    ) as hk_driver_config_changed, patch(
        "pyhap.accessory_driver.AccessoryDriver.async_start"
    ):
        await async_init_entry(hass, entry)

        homekit.status = STATUS_RUNNING
        acc_mock = MagicMock()
        acc_mock.entity_id = entity_id
        homekit.driver.accessory = acc_mock

        await hass.services.async_call(
            DOMAIN,
            SERVICE_HOMEKIT_RESET_ACCESSORY,
            {ATTR_ENTITY_ID: entity_id},
            blocking=True,
        )
        await hass.async_block_till_done()

        assert hk_driver_config_changed.call_count == 0
        homekit.status = STATUS_STOPPED


async def test_homekit_reset_single_accessory_state_missing(hass, mock_zeroconf):
    """Test resetting HomeKit single accessory when the state goes missing."""
    await async_setup_component(hass, "persistent_notification", {})
    entry = MockConfigEntry(
        domain=DOMAIN, data={CONF_NAME: "mock_name", CONF_PORT: 12345}
    )
    entity_id = "light.demo"
    homekit = _mock_homekit(hass, entry, HOMEKIT_MODE_ACCESSORY)

    with patch(f"{PATH_HOMEKIT}.HomeKit", return_value=homekit), patch(
        "pyhap.accessory_driver.AccessoryDriver.config_changed"
    ) as hk_driver_config_changed, patch(
        "pyhap.accessory_driver.AccessoryDriver.async_start"
    ):
        await async_init_entry(hass, entry)

        homekit.status = STATUS_RUNNING
        acc_mock = MagicMock()
        acc_mock.entity_id = entity_id
        homekit.driver.accessory = acc_mock

        await hass.services.async_call(
            DOMAIN,
            SERVICE_HOMEKIT_RESET_ACCESSORY,
            {ATTR_ENTITY_ID: entity_id},
            blocking=True,
        )
        await hass.async_block_till_done()

        assert hk_driver_config_changed.call_count == 0
        homekit.status = STATUS_STOPPED


async def test_homekit_reset_single_accessory_no_match(hass, mock_zeroconf):
    """Test resetting HomeKit single accessory when the entity id does not match."""
    await async_setup_component(hass, "persistent_notification", {})
    entry = MockConfigEntry(
        domain=DOMAIN, data={CONF_NAME: "mock_name", CONF_PORT: 12345}
    )
    entity_id = "light.demo"
    homekit = _mock_homekit(hass, entry, HOMEKIT_MODE_ACCESSORY)

    with patch(f"{PATH_HOMEKIT}.HomeKit", return_value=homekit), patch(
        "pyhap.accessory_driver.AccessoryDriver.config_changed"
    ) as hk_driver_config_changed, patch(
        "pyhap.accessory_driver.AccessoryDriver.async_start"
    ):
        await async_init_entry(hass, entry)

        homekit.status = STATUS_RUNNING
        acc_mock = MagicMock()
        acc_mock.entity_id = entity_id
        homekit.driver.accessory = acc_mock

        await hass.services.async_call(
            DOMAIN,
            SERVICE_HOMEKIT_RESET_ACCESSORY,
            {ATTR_ENTITY_ID: "light.no_match"},
            blocking=True,
        )
        await hass.async_block_till_done()

        assert hk_driver_config_changed.call_count == 0
        homekit.status = STATUS_STOPPED


async def test_homekit_too_many_accessories(hass, hk_driver, caplog, mock_zeroconf):
    """Test adding too many accessories to HomeKit."""
    entry = await async_init_integration(hass)

    entity_filter = generate_filter(["cover", "light"], ["demo.test"], [], [])

    homekit = _mock_homekit(hass, entry, HOMEKIT_MODE_BRIDGE, entity_filter)

    def _mock_bridge(*_):
        mock_bridge = HomeBridge(hass, hk_driver, "mock_bridge")
        # The bridge itself counts as an accessory
        mock_bridge.accessories = range(MAX_DEVICES)
        return mock_bridge

    homekit.driver = hk_driver
    homekit.driver.accessory = Accessory(hk_driver, "any")

    hass.states.async_set("light.demo", "on")
    hass.states.async_set("light.demo2", "on")
    hass.states.async_set("light.demo3", "on")

    with patch("pyhap.accessory_driver.AccessoryDriver.async_start"), patch(
        f"{PATH_HOMEKIT}.show_setup_message"
    ), patch(f"{PATH_HOMEKIT}.HomeBridge", _mock_bridge):
        await homekit.async_start()
        await hass.async_block_till_done()
        assert "would exceed" in caplog.text


async def test_homekit_finds_linked_batteries(
    hass, hk_driver, device_reg, entity_reg, mock_zeroconf
):
    """Test HomeKit start method."""
    entry = await async_init_integration(hass)

    homekit = _mock_homekit(hass, entry, HOMEKIT_MODE_BRIDGE)

    homekit.driver = hk_driver
    homekit.bridge = MagicMock()

    config_entry = MockConfigEntry(domain="test", data={})
    config_entry.add_to_hass(hass)
    device_entry = device_reg.async_get_or_create(
        config_entry_id=config_entry.entry_id,
        sw_version="0.16.0",
        model="Powerwall 2",
        manufacturer="Tesla",
        connections={(device_registry.CONNECTION_NETWORK_MAC, "12:34:56:AB:CD:EF")},
    )

    binary_charging_sensor = entity_reg.async_get_or_create(
        "binary_sensor",
        "powerwall",
        "battery_charging",
        device_id=device_entry.id,
        device_class=DEVICE_CLASS_BATTERY_CHARGING,
    )
    battery_sensor = entity_reg.async_get_or_create(
        "sensor",
        "powerwall",
        "battery",
        device_id=device_entry.id,
        device_class=DEVICE_CLASS_BATTERY,
    )
    light = entity_reg.async_get_or_create(
        "light", "powerwall", "demo", device_id=device_entry.id
    )

    hass.states.async_set(
        binary_charging_sensor.entity_id,
        STATE_ON,
        {ATTR_DEVICE_CLASS: DEVICE_CLASS_BATTERY_CHARGING},
    )
    hass.states.async_set(
        battery_sensor.entity_id, 30, {ATTR_DEVICE_CLASS: DEVICE_CLASS_BATTERY}
    )
    hass.states.async_set(light.entity_id, STATE_ON)

    with patch(f"{PATH_HOMEKIT}.show_setup_message"), patch(
        f"{PATH_HOMEKIT}.get_accessory"
    ) as mock_get_acc, patch("pyhap.accessory_driver.AccessoryDriver.async_start"):
        await homekit.async_start()
    await hass.async_block_till_done()

    mock_get_acc.assert_called_with(
        hass,
        ANY,
        ANY,
        ANY,
        {
            "manufacturer": "Tesla",
            "model": "Powerwall 2",
            "sw_version": "0.16.0",
            "platform": "test",
            "linked_battery_charging_sensor": "binary_sensor.powerwall_battery_charging",
            "linked_battery_sensor": "sensor.powerwall_battery",
        },
    )


async def test_homekit_async_get_integration_fails(
    hass, hk_driver, device_reg, entity_reg, mock_zeroconf
):
    """Test that we continue if async_get_integration fails."""
    entry = await async_init_integration(hass)
    homekit = _mock_homekit(hass, entry, HOMEKIT_MODE_BRIDGE)

    homekit.driver = hk_driver
    homekit.bridge = HomeBridge(hass, hk_driver, "mock_bridge")

    config_entry = MockConfigEntry(domain="test", data={})
    config_entry.add_to_hass(hass)
    device_entry = device_reg.async_get_or_create(
        config_entry_id=config_entry.entry_id,
        sw_version="0.16.0",
        model="Powerwall 2",
        connections={(device_registry.CONNECTION_NETWORK_MAC, "12:34:56:AB:CD:EF")},
    )

    binary_charging_sensor = entity_reg.async_get_or_create(
        "binary_sensor",
        "invalid_integration_does_not_exist",
        "battery_charging",
        device_id=device_entry.id,
        device_class=DEVICE_CLASS_BATTERY_CHARGING,
    )
    battery_sensor = entity_reg.async_get_or_create(
        "sensor",
        "invalid_integration_does_not_exist",
        "battery",
        device_id=device_entry.id,
        device_class=DEVICE_CLASS_BATTERY,
    )
    light = entity_reg.async_get_or_create(
        "light", "invalid_integration_does_not_exist", "demo", device_id=device_entry.id
    )

    hass.states.async_set(
        binary_charging_sensor.entity_id,
        STATE_ON,
        {ATTR_DEVICE_CLASS: DEVICE_CLASS_BATTERY_CHARGING},
    )
    hass.states.async_set(
        battery_sensor.entity_id, 30, {ATTR_DEVICE_CLASS: DEVICE_CLASS_BATTERY}
    )
    hass.states.async_set(light.entity_id, STATE_ON)

    with patch.object(homekit.bridge, "add_accessory"), patch(
        f"{PATH_HOMEKIT}.show_setup_message"
    ), patch(f"{PATH_HOMEKIT}.get_accessory") as mock_get_acc, patch(
        "pyhap.accessory_driver.AccessoryDriver.async_start"
    ):
        await homekit.async_start()
    await hass.async_block_till_done()

    mock_get_acc.assert_called_with(
        hass,
        ANY,
        ANY,
        ANY,
        {
            "model": "Powerwall 2",
            "sw_version": "0.16.0",
            "platform": "invalid_integration_does_not_exist",
            "linked_battery_charging_sensor": "binary_sensor.invalid_integration_does_not_exist_battery_charging",
            "linked_battery_sensor": "sensor.invalid_integration_does_not_exist_battery",
        },
    )


async def test_yaml_updates_update_config_entry_for_name(hass, mock_zeroconf):
    """Test async_setup with imported config."""
    await async_setup_component(hass, "persistent_notification", {})
    entry = MockConfigEntry(
        domain=DOMAIN,
        source=SOURCE_IMPORT,
        data={CONF_NAME: BRIDGE_NAME, CONF_PORT: DEFAULT_PORT},
        options={},
    )
    entry.add_to_hass(hass)

    with patch(f"{PATH_HOMEKIT}.HomeKit") as mock_homekit, patch(
        "homeassistant.components.network.async_get_source_ip", return_value="1.2.3.4"
    ):
        mock_homekit.return_value = homekit = Mock()
        type(homekit).async_start = AsyncMock()
        assert await async_setup_component(
            hass, "homekit", {"homekit": {CONF_NAME: BRIDGE_NAME, CONF_PORT: 12345}}
        )
        await hass.async_block_till_done()

    mock_homekit.assert_any_call(
        hass,
        BRIDGE_NAME,
        12345,
        "1.2.3.4",
        ANY,
        ANY,
        {},
        HOMEKIT_MODE_BRIDGE,
        None,
        entry.entry_id,
        entry.title,
        devices=[],
    )

    # Test auto start enabled
    mock_homekit.reset_mock()
    hass.bus.async_fire(EVENT_HOMEASSISTANT_STARTED)
    await hass.async_block_till_done()

    mock_homekit().async_start.assert_called()


async def test_homekit_uses_system_zeroconf(hass, hk_driver, mock_zeroconf):
    """Test HomeKit uses system zeroconf."""
    entry = MockConfigEntry(
        domain=DOMAIN,
        data={CONF_NAME: BRIDGE_NAME, CONF_PORT: DEFAULT_PORT},
        options={},
    )
    assert await async_setup_component(hass, "zeroconf", {"zeroconf": {}})
    system_async_zc = await zeroconf.async_get_async_instance(hass)

    with patch("pyhap.accessory_driver.AccessoryDriver.async_start"), patch(
        f"{PATH_HOMEKIT}.HomeKit.async_stop"
    ):
        entry.add_to_hass(hass)
        assert await hass.config_entries.async_setup(entry.entry_id)
        await hass.async_block_till_done()
        assert (
            hass.data[DOMAIN][entry.entry_id][HOMEKIT].driver.advertiser
            == system_async_zc
        )
        assert await hass.config_entries.async_unload(entry.entry_id)
        await hass.async_block_till_done()


def _write_data(path: str, data: dict) -> None:
    """Write the data."""
    if not os.path.isdir(os.path.dirname(path)):
        os.makedirs(os.path.dirname(path))
    json_util.save_json(path, data)


async def test_homekit_ignored_missing_devices(
    hass, hk_driver, device_reg, entity_reg, mock_zeroconf
):
    """Test HomeKit handles a device in the entity registry but missing from the device registry."""
    await async_setup_component(hass, "persistent_notification", {})
    entry = await async_init_integration(hass)
    homekit = _mock_homekit(hass, entry, HOMEKIT_MODE_BRIDGE)

    homekit.driver = hk_driver
    homekit.bridge = _mock_pyhap_bridge()

    config_entry = MockConfigEntry(domain="test", data={})
    config_entry.add_to_hass(hass)
    device_entry = device_reg.async_get_or_create(
        config_entry_id=config_entry.entry_id,
        sw_version="0.16.0",
        model="Powerwall 2",
        manufacturer="Tesla",
        connections={(device_registry.CONNECTION_NETWORK_MAC, "12:34:56:AB:CD:EF")},
    )

    entity_reg.async_get_or_create(
        "binary_sensor",
        "powerwall",
        "battery_charging",
        device_id=device_entry.id,
        device_class=DEVICE_CLASS_BATTERY_CHARGING,
    )
    entity_reg.async_get_or_create(
        "sensor",
        "powerwall",
        "battery",
        device_id=device_entry.id,
        device_class=DEVICE_CLASS_BATTERY,
    )
    light = entity_reg.async_get_or_create(
        "light", "powerwall", "demo", device_id=device_entry.id
    )
    before_removal = entity_reg.entities.copy()
    # Delete the device to make sure we fallback
    # to using the platform
    device_reg.async_remove_device(device_entry.id)
    # Wait for the entities to be removed
    await asyncio.sleep(0)
    await asyncio.sleep(0)
    # Restore the registry
    entity_reg.entities = before_removal

    hass.states.async_set(light.entity_id, STATE_ON)
    hass.states.async_set("light.two", STATE_ON)

    with patch(f"{PATH_HOMEKIT}.get_accessory") as mock_get_acc, patch(
        f"{PATH_HOMEKIT}.HomeBridge", return_value=homekit.bridge
    ), patch("pyhap.accessory_driver.AccessoryDriver.async_start"):
        await homekit.async_start()
        await hass.async_block_till_done()

    mock_get_acc.assert_any_call(
        hass,
        ANY,
        ANY,
        ANY,
        {
            "platform": "Tesla Powerwall",
            "linked_battery_charging_sensor": "binary_sensor.powerwall_battery_charging",
            "linked_battery_sensor": "sensor.powerwall_battery",
        },
    )


async def test_homekit_finds_linked_motion_sensors(
    hass, hk_driver, device_reg, entity_reg, mock_zeroconf
):
    """Test HomeKit start method."""
    entry = await async_init_integration(hass)

    homekit = _mock_homekit(hass, entry, HOMEKIT_MODE_BRIDGE)

    homekit.driver = hk_driver
    homekit.bridge = HomeBridge(hass, hk_driver, "mock_bridge")

    config_entry = MockConfigEntry(domain="test", data={})
    config_entry.add_to_hass(hass)
    device_entry = device_reg.async_get_or_create(
        config_entry_id=config_entry.entry_id,
        sw_version="0.16.0",
        model="Camera Server",
        manufacturer="Ubq",
        connections={(device_registry.CONNECTION_NETWORK_MAC, "12:34:56:AB:CD:EF")},
    )

    binary_motion_sensor = entity_reg.async_get_or_create(
        "binary_sensor",
        "camera",
        "motion_sensor",
        device_id=device_entry.id,
        device_class=DEVICE_CLASS_MOTION,
    )
    camera = entity_reg.async_get_or_create(
        "camera", "camera", "demo", device_id=device_entry.id
    )

    hass.states.async_set(
        binary_motion_sensor.entity_id,
        STATE_ON,
        {ATTR_DEVICE_CLASS: DEVICE_CLASS_MOTION},
    )
    hass.states.async_set(camera.entity_id, STATE_ON)

    with patch.object(homekit.bridge, "add_accessory"), patch(
        f"{PATH_HOMEKIT}.show_setup_message"
    ), patch(f"{PATH_HOMEKIT}.get_accessory") as mock_get_acc, patch(
        "pyhap.accessory_driver.AccessoryDriver.async_start"
    ):
        await homekit.async_start()
    await hass.async_block_till_done()

    mock_get_acc.assert_called_with(
        hass,
        ANY,
        ANY,
        ANY,
        {
            "manufacturer": "Ubq",
            "model": "Camera Server",
            "platform": "test",
            "sw_version": "0.16.0",
            "linked_motion_sensor": "binary_sensor.camera_motion_sensor",
        },
    )


async def test_homekit_finds_linked_humidity_sensors(
    hass, hk_driver, device_reg, entity_reg, mock_zeroconf
):
    """Test HomeKit start method."""
    entry = await async_init_integration(hass)

    homekit = _mock_homekit(hass, entry, HOMEKIT_MODE_BRIDGE)

    homekit.driver = hk_driver
    homekit.bridge = HomeBridge(hass, hk_driver, "mock_bridge")

    config_entry = MockConfigEntry(domain="test", data={})
    config_entry.add_to_hass(hass)
    device_entry = device_reg.async_get_or_create(
        config_entry_id=config_entry.entry_id,
        sw_version="0.16.1",
        model="Smart Brainy Clever Humidifier",
        manufacturer="Home Assistant",
        connections={(device_registry.CONNECTION_NETWORK_MAC, "12:34:56:AB:CD:EF")},
    )

    humidity_sensor = entity_reg.async_get_or_create(
        "sensor",
        "humidifier",
        "humidity_sensor",
        device_id=device_entry.id,
        device_class=DEVICE_CLASS_HUMIDITY,
    )
    humidifier = entity_reg.async_get_or_create(
        "humidifier", "humidifier", "demo", device_id=device_entry.id
    )

    hass.states.async_set(
        humidity_sensor.entity_id,
        "42",
        {
            ATTR_DEVICE_CLASS: DEVICE_CLASS_HUMIDITY,
            ATTR_UNIT_OF_MEASUREMENT: PERCENTAGE,
        },
    )
    hass.states.async_set(humidifier.entity_id, STATE_ON)

    with patch.object(homekit.bridge, "add_accessory"), patch(
        f"{PATH_HOMEKIT}.show_setup_message"
    ), patch(f"{PATH_HOMEKIT}.get_accessory") as mock_get_acc, patch(
        "pyhap.accessory_driver.AccessoryDriver.async_start"
    ):
        await homekit.async_start()
    await hass.async_block_till_done()

    mock_get_acc.assert_called_with(
        hass,
        ANY,
        ANY,
        ANY,
        {
            "manufacturer": "Home Assistant",
            "model": "Smart Brainy Clever Humidifier",
            "platform": "test",
            "sw_version": "0.16.1",
            "linked_humidity_sensor": "sensor.humidifier_humidity_sensor",
        },
    )


async def test_reload(hass, mock_zeroconf):
    """Test we can reload from yaml."""
    await async_setup_component(hass, "persistent_notification", {})
    entry = MockConfigEntry(
        domain=DOMAIN,
        source=SOURCE_IMPORT,
        data={CONF_NAME: "reloadable", CONF_PORT: 12345},
        options={},
    )
    entry.add_to_hass(hass)

    with patch(f"{PATH_HOMEKIT}.HomeKit") as mock_homekit, patch(
        "homeassistant.components.network.async_get_source_ip", return_value="1.2.3.4"
    ):
        mock_homekit.return_value = homekit = Mock()
        assert await async_setup_component(
            hass, "homekit", {"homekit": {CONF_NAME: "reloadable", CONF_PORT: 12345}}
        )
        await hass.async_block_till_done()

    mock_homekit.assert_any_call(
        hass,
        "reloadable",
        12345,
        "1.2.3.4",
        ANY,
        False,
        {},
        HOMEKIT_MODE_BRIDGE,
        None,
        entry.entry_id,
        entry.title,
        devices=[],
    )
    yaml_path = os.path.join(
        _get_fixtures_base_path(),
        "fixtures",
        "homekit/configuration.yaml",
    )
    with patch.object(hass_config, "YAML_CONFIG_FILE", yaml_path), patch(
        f"{PATH_HOMEKIT}.HomeKit"
    ) as mock_homekit2, patch.object(homekit.bridge, "add_accessory"), patch(
        f"{PATH_HOMEKIT}.show_setup_message"
    ), patch(
        f"{PATH_HOMEKIT}.get_accessory"
    ), patch(
        "pyhap.accessory_driver.AccessoryDriver.async_start"
    ), patch(
        "homeassistant.components.network.async_get_source_ip", return_value="1.2.3.4"
    ):
        mock_homekit2.return_value = homekit = Mock()
        await hass.services.async_call(
            "homekit",
            SERVICE_RELOAD,
            {},
            blocking=True,
        )
        await hass.async_block_till_done()

    mock_homekit2.assert_any_call(
        hass,
        "reloadable",
        45678,
        "1.2.3.4",
        ANY,
        False,
        {},
        HOMEKIT_MODE_BRIDGE,
        None,
        entry.entry_id,
        entry.title,
        devices=[],
    )


def _get_fixtures_base_path():
    return os.path.dirname(os.path.dirname(os.path.dirname(__file__)))


async def test_homekit_start_in_accessory_mode(
    hass, hk_driver, mock_zeroconf, device_reg
):
    """Test HomeKit start method in accessory mode."""
    entry = await async_init_integration(hass)

    homekit = _mock_homekit(hass, entry, HOMEKIT_MODE_ACCESSORY)

    homekit.bridge = Mock()
    homekit.bridge.accessories = []
    homekit.driver = hk_driver
    homekit.driver.accessory = Accessory(hk_driver, "any")

    hass.states.async_set("light.demo", "on")

    with patch(f"{PATH_HOMEKIT}.HomeKit.add_bridge_accessory") as mock_add_acc, patch(
        f"{PATH_HOMEKIT}.show_setup_message"
    ) as mock_setup_msg, patch(
        "pyhap.accessory_driver.AccessoryDriver.async_start"
    ) as hk_driver_start:
        await homekit.async_start()

    await hass.async_block_till_done()
    mock_add_acc.assert_not_called()
    mock_setup_msg.assert_called_with(
        hass, entry.entry_id, "Mock Title (demo)", ANY, ANY
    )
    assert hk_driver_start.called
    assert homekit.status == STATUS_RUNNING


async def test_homekit_start_in_accessory_mode_unsupported_entity(
    hass, hk_driver, mock_zeroconf, device_reg, caplog
):
    """Test HomeKit start method in accessory mode with an unsupported entity."""
    entry = await async_init_integration(hass)

    homekit = _mock_homekit(hass, entry, HOMEKIT_MODE_ACCESSORY)

    homekit.bridge = Mock()
    homekit.bridge.accessories = []
    homekit.driver = hk_driver
    homekit.driver.accessory = Accessory(hk_driver, "any")

    hass.states.async_set("notsupported.demo", "on")

    with patch(f"{PATH_HOMEKIT}.HomeKit.add_bridge_accessory") as mock_add_acc, patch(
        f"{PATH_HOMEKIT}.show_setup_message"
    ) as mock_setup_msg, patch(
        "pyhap.accessory_driver.AccessoryDriver.async_start"
    ) as hk_driver_start:
        await homekit.async_start()

    await hass.async_block_till_done()
    assert not mock_add_acc.called
    assert not mock_setup_msg.called
    assert not hk_driver_start.called
    assert homekit.status == STATUS_WAIT
    assert "entity not supported" in caplog.text


async def test_homekit_start_in_accessory_mode_missing_entity(
    hass, hk_driver, mock_zeroconf, device_reg, caplog
):
    """Test HomeKit start method in accessory mode when entity is not available."""
    entry = await async_init_integration(hass)

    homekit = _mock_homekit(hass, entry, HOMEKIT_MODE_ACCESSORY)

    homekit.bridge = Mock()
    homekit.bridge.accessories = []
    homekit.driver = hk_driver
    homekit.driver.accessory = Accessory(hk_driver, "any")

    with patch(f"{PATH_HOMEKIT}.HomeKit.add_bridge_accessory") as mock_add_acc, patch(
        f"{PATH_HOMEKIT}.show_setup_message"
    ), patch("pyhap.accessory_driver.AccessoryDriver.async_start"):
        await homekit.async_start()

    await hass.async_block_till_done()
    mock_add_acc.assert_not_called()
    assert homekit.status == STATUS_WAIT

    assert "entity not available" in caplog.text


async def test_wait_for_port_to_free(hass, hk_driver, mock_zeroconf, caplog):
    """Test we wait for the port to free before declaring unload success."""
    await async_setup_component(hass, "persistent_notification", {})
    entry = MockConfigEntry(
        domain=DOMAIN,
        data={CONF_NAME: BRIDGE_NAME, CONF_PORT: DEFAULT_PORT},
        options={},
    )
    entry.add_to_hass(hass)

    with patch("pyhap.accessory_driver.AccessoryDriver.async_start"), patch(
        f"{PATH_HOMEKIT}.HomeKit.async_stop"
    ), patch(f"{PATH_HOMEKIT}.port_is_available", return_value=True) as port_mock:
        assert await hass.config_entries.async_setup(entry.entry_id)
        await hass.async_block_till_done()
        assert await hass.config_entries.async_unload(entry.entry_id)
        await hass.async_block_till_done()
        assert "Waiting for the HomeKit server to shutdown" not in caplog.text
        assert port_mock.called

    with patch("pyhap.accessory_driver.AccessoryDriver.async_start"), patch(
        f"{PATH_HOMEKIT}.HomeKit.async_stop"
    ), patch.object(homekit_base, "PORT_CLEANUP_CHECK_INTERVAL_SECS", 0), patch(
        f"{PATH_HOMEKIT}.port_is_available", return_value=False
    ) as port_mock:
        assert await hass.config_entries.async_setup(entry.entry_id)
        await hass.async_block_till_done()
        assert await hass.config_entries.async_unload(entry.entry_id)
        await hass.async_block_till_done()
        assert "Waiting for the HomeKit server to shutdown" in caplog.text
        assert port_mock.called<|MERGE_RESOLUTION|>--- conflicted
+++ resolved
@@ -722,11 +722,7 @@
         homekit.status = STATUS_RUNNING
 
         state = homekit.driver.state
-<<<<<<< HEAD
-        state.add_paired_client("client1", "any")
-=======
         state.add_paired_client("client1", "any", b"1")
->>>>>>> 9ee5e2cc
         formatted_mac = device_registry.format_mac(state.mac)
         hk_bridge_dev = device_reg.async_get_device(
             {}, {(device_registry.CONNECTION_NETWORK_MAC, formatted_mac)}
