--- conflicted
+++ resolved
@@ -57,7 +57,6 @@
     ATTR_TEMPERATURE,
     CONF_TEMPERATURE_UNIT,
     EVENT_HOMEASSISTANT_START,
-    STATE_OFF,
     TEMP_CELSIUS,
     TEMP_FAHRENHEIT,
 )
@@ -1747,28 +1746,14 @@
     assert len(events) == 1
     assert events[-1].data[ATTR_VALUE] == f"52.0{TEMP_CELSIUS}"
 
-<<<<<<< HEAD
-    await hass.async_add_executor_job(acc.char_target_heat_cool.client_update_value, 0)
-    await hass.async_block_till_done()
-    assert acc.char_target_heat_cool.value == 0
-=======
     await hass.async_add_executor_job(acc.char_target_heat_cool.client_update_value, 1)
     await hass.async_block_till_done()
     assert acc.char_target_heat_cool.value == 1
->>>>>>> 3edbaac7
 
     with pytest.raises(ValueError):
         await hass.async_add_executor_job(acc.char_target_heat_cool.set_value, 3)
     await hass.async_block_till_done()
-    assert acc.char_target_heat_cool.value == 0
-
-    await hass.async_add_executor_job(acc.char_target_heat_cool.client_update_value, 1)
-    await hass.async_block_till_done()
     assert acc.char_target_heat_cool.value == 1
-
-    hass.states.async_set(entity_id, STATE_OFF)
-    await hass.async_block_till_done()
-    assert acc.char_target_heat_cool.value == 0
 
 
 async def test_water_heater_fahrenheit(hass, hk_driver, events):
@@ -1801,24 +1786,6 @@
     assert acc.char_target_temp.value == 60.0
     assert len(events) == 1
     assert events[-1].data[ATTR_VALUE] == "140.0°F"
-
-    # Set from HomeKit
-    call_turn_on = async_mock_service(hass, DOMAIN_WATER_HEATER, "turn_on")
-
-    await hass.async_add_executor_job(acc.char_target_heat_cool.client_update_value, 1)
-    await hass.async_block_till_done()
-    assert call_turn_on
-    assert call_turn_on[0].data[ATTR_ENTITY_ID] == entity_id
-    assert len(events) == 2
-
-    # Set from HomeKit
-    call_turn_on = async_mock_service(hass, DOMAIN_WATER_HEATER, "turn_off")
-
-    await hass.async_add_executor_job(acc.char_target_heat_cool.client_update_value, 0)
-    await hass.async_block_till_done()
-    assert call_turn_on
-    assert call_turn_on[0].data[ATTR_ENTITY_ID] == entity_id
-    assert len(events) == 3
 
 
 async def test_water_heater_get_temperature_range(hass, hk_driver):
@@ -1865,10 +1832,11 @@
     hass.bus.async_fire(EVENT_HOMEASSISTANT_START, {})
     await hass.async_block_till_done()
 
-    acc = WaterHeater(hass, hk_driver, "WaterHeater", "water_heater.simple", 2, None)
+    acc = Thermostat(hass, hk_driver, "WaterHeater", "water_heater.simple", 2, None)
     assert acc.category == 9
-    assert acc.get_temperature_range() == (40, 60)
+    assert acc.get_temperature_range() == (7, 35)
     assert set(acc.char_current_heat_cool.properties["ValidValues"].keys()) == {
+        "Cool",
         "Heat",
         "Off",
     }
@@ -1879,6 +1847,7 @@
     assert acc.category == 9
     assert acc.get_temperature_range() == (60.0, 70.0)
     assert set(acc.char_current_heat_cool.properties["ValidValues"].keys()) == {
+        "Cool",
         "Heat",
         "Off",
     }
