"""Test different accessory types: Covers."""
from collections import namedtuple

import pytest

from homeassistant.components.cover import (
    ATTR_CURRENT_POSITION,
    ATTR_CURRENT_TILT_POSITION,
    ATTR_POSITION,
    ATTR_TILT_POSITION,
    DOMAIN,
    SUPPORT_SET_POSITION,
    SUPPORT_SET_TILT_POSITION,
    SUPPORT_STOP,
)
from homeassistant.components.homekit.const import (
    ATTR_VALUE,
    HK_DOOR_CLOSED,
    HK_DOOR_CLOSING,
    HK_DOOR_OPEN,
    HK_DOOR_OPENING,
)
from homeassistant.const import (
    ATTR_ENTITY_ID,
    ATTR_SUPPORTED_FEATURES,
    EVENT_HOMEASSISTANT_START,
    SERVICE_SET_COVER_TILT_POSITION,
    STATE_CLOSED,
    STATE_CLOSING,
    STATE_OPEN,
    STATE_OPENING,
    STATE_UNAVAILABLE,
    STATE_UNKNOWN,
)
from homeassistant.core import CoreState
from homeassistant.helpers import entity_registry

from tests.common import async_mock_service
from tests.components.homekit.common import patch_debounce


@pytest.fixture(scope="module")
def cls():
    """Patch debounce decorator during import of type_covers."""
    patcher = patch_debounce()
    patcher.start()
    _import = __import__(
        "homeassistant.components.homekit.type_covers",
        fromlist=["GarageDoorOpener", "WindowCovering", "WindowCoveringBasic"],
    )
    patcher_tuple = namedtuple("Cls", ["window", "window_basic", "garage"])
    yield patcher_tuple(
        window=_import.WindowCovering,
        window_basic=_import.WindowCoveringBasic,
        garage=_import.GarageDoorOpener,
    )
    patcher.stop()


async def test_garage_door_open_close(hass, hk_driver, cls, events):
    """Test if accessory and HA are updated accordingly."""
    entity_id = "cover.garage_door"

    hass.states.async_set(entity_id, None)
    await hass.async_block_till_done()
    acc = cls.garage(hass, hk_driver, "Garage Door", entity_id, 2, None)
    await acc.run_handler()
<<<<<<< HEAD
=======
    await hass.async_block_till_done()
>>>>>>> dbd1ca45

    assert acc.aid == 2
    assert acc.category == 4  # GarageDoorOpener

    assert acc.char_current_state.value == HK_DOOR_OPEN
    assert acc.char_target_state.value == HK_DOOR_OPEN

    hass.states.async_set(entity_id, STATE_CLOSED)
    await hass.async_block_till_done()
    assert acc.char_current_state.value == HK_DOOR_CLOSED
    assert acc.char_target_state.value == HK_DOOR_CLOSED

    hass.states.async_set(entity_id, STATE_OPEN)
    await hass.async_block_till_done()
    assert acc.char_current_state.value == HK_DOOR_OPEN
    assert acc.char_target_state.value == HK_DOOR_OPEN

    hass.states.async_set(entity_id, STATE_UNAVAILABLE)
    await hass.async_block_till_done()
    assert acc.char_current_state.value == HK_DOOR_OPEN
    assert acc.char_target_state.value == HK_DOOR_OPEN

    hass.states.async_set(entity_id, STATE_UNKNOWN)
    await hass.async_block_till_done()
    assert acc.char_current_state.value == HK_DOOR_OPEN
    assert acc.char_target_state.value == HK_DOOR_OPEN

    # Set from HomeKit
    call_close_cover = async_mock_service(hass, DOMAIN, "close_cover")
    call_open_cover = async_mock_service(hass, DOMAIN, "open_cover")

    await hass.async_add_executor_job(acc.char_target_state.client_update_value, 1)
    await hass.async_block_till_done()
    assert call_close_cover
    assert call_close_cover[0].data[ATTR_ENTITY_ID] == entity_id
    assert acc.char_current_state.value == HK_DOOR_CLOSING
    assert acc.char_target_state.value == HK_DOOR_CLOSED
    assert len(events) == 1
    assert events[-1].data[ATTR_VALUE] is None

    hass.states.async_set(entity_id, STATE_CLOSED)
    await hass.async_block_till_done()

    await hass.async_add_executor_job(acc.char_target_state.client_update_value, 1)
    await hass.async_block_till_done()
    assert acc.char_current_state.value == HK_DOOR_CLOSED
    assert acc.char_target_state.value == HK_DOOR_CLOSED
    assert len(events) == 2
    assert events[-1].data[ATTR_VALUE] is None

    await hass.async_add_executor_job(acc.char_target_state.client_update_value, 0)
    await hass.async_block_till_done()
    assert call_open_cover
    assert call_open_cover[0].data[ATTR_ENTITY_ID] == entity_id
    assert acc.char_current_state.value == HK_DOOR_OPENING
    assert acc.char_target_state.value == HK_DOOR_OPEN
    assert len(events) == 3
    assert events[-1].data[ATTR_VALUE] is None

    hass.states.async_set(entity_id, STATE_OPEN)
    await hass.async_block_till_done()

    await hass.async_add_executor_job(acc.char_target_state.client_update_value, 0)
    await hass.async_block_till_done()
    assert acc.char_current_state.value == HK_DOOR_OPEN
    assert acc.char_target_state.value == HK_DOOR_OPEN
    assert len(events) == 4
    assert events[-1].data[ATTR_VALUE] is None


async def test_window_set_cover_position(hass, hk_driver, cls, events):
    """Test if accessory and HA are updated accordingly."""
    entity_id = "cover.window"

    hass.states.async_set(entity_id, None)
    await hass.async_block_till_done()
    acc = cls.window(hass, hk_driver, "Cover", entity_id, 2, None)
    await acc.run_handler()
<<<<<<< HEAD
=======
    await hass.async_block_till_done()
>>>>>>> dbd1ca45

    assert acc.aid == 2
    assert acc.category == 14  # WindowCovering

    assert acc.char_current_position.value == 0
    assert acc.char_target_position.value == 0

    hass.states.async_set(entity_id, STATE_UNKNOWN, {ATTR_CURRENT_POSITION: None})
    await hass.async_block_till_done()
    assert acc.char_current_position.value == 0
    assert acc.char_target_position.value == 0
    assert acc.char_position_state.value == 2

    hass.states.async_set(entity_id, STATE_OPENING, {ATTR_CURRENT_POSITION: 60})
    await hass.async_block_till_done()
    assert acc.char_current_position.value == 60
    assert acc.char_target_position.value == 60
    assert acc.char_position_state.value == 1

    hass.states.async_set(entity_id, STATE_OPENING, {ATTR_CURRENT_POSITION: 70.0})
    await hass.async_block_till_done()
    assert acc.char_current_position.value == 70
    assert acc.char_target_position.value == 70
    assert acc.char_position_state.value == 1

    hass.states.async_set(entity_id, STATE_CLOSING, {ATTR_CURRENT_POSITION: 50})
    await hass.async_block_till_done()
    assert acc.char_current_position.value == 50
    assert acc.char_target_position.value == 50
    assert acc.char_position_state.value == 0

    hass.states.async_set(entity_id, STATE_OPEN, {ATTR_CURRENT_POSITION: 50})
    await hass.async_block_till_done()
    assert acc.char_current_position.value == 50
    assert acc.char_target_position.value == 50
    assert acc.char_position_state.value == 2

    # Set from HomeKit
    call_set_cover_position = async_mock_service(hass, DOMAIN, "set_cover_position")

    await hass.async_add_executor_job(acc.char_target_position.client_update_value, 25)
    await hass.async_block_till_done()
    assert call_set_cover_position[0]
    assert call_set_cover_position[0].data[ATTR_ENTITY_ID] == entity_id
    assert call_set_cover_position[0].data[ATTR_POSITION] == 25
    assert acc.char_current_position.value == 50
    assert acc.char_target_position.value == 25
    assert len(events) == 1
    assert events[-1].data[ATTR_VALUE] == 25

    await hass.async_add_executor_job(acc.char_target_position.client_update_value, 75)
    await hass.async_block_till_done()
    assert call_set_cover_position[1]
    assert call_set_cover_position[1].data[ATTR_ENTITY_ID] == entity_id
    assert call_set_cover_position[1].data[ATTR_POSITION] == 75
    assert acc.char_current_position.value == 50
    assert acc.char_target_position.value == 75
    assert len(events) == 2
    assert events[-1].data[ATTR_VALUE] == 75


async def test_window_cover_set_tilt(hass, hk_driver, cls, events):
    """Test if accessory and HA update slat tilt accordingly."""
    entity_id = "cover.window"

    hass.states.async_set(
        entity_id, STATE_UNKNOWN, {ATTR_SUPPORTED_FEATURES: SUPPORT_SET_TILT_POSITION}
    )
    await hass.async_block_till_done()
    acc = cls.window(hass, hk_driver, "Cover", entity_id, 2, None)
    await acc.run_handler()
<<<<<<< HEAD
=======
    await hass.async_block_till_done()
>>>>>>> dbd1ca45

    assert acc.aid == 2
    assert acc.category == 14  # CATEGORY_WINDOW_COVERING

    assert acc.char_current_tilt.value == 0
    assert acc.char_target_tilt.value == 0

    hass.states.async_set(entity_id, STATE_UNKNOWN, {ATTR_CURRENT_TILT_POSITION: None})
    await hass.async_block_till_done()
    assert acc.char_current_tilt.value == 0
    assert acc.char_target_tilt.value == 0

    hass.states.async_set(entity_id, STATE_UNKNOWN, {ATTR_CURRENT_TILT_POSITION: 100})
    await hass.async_block_till_done()
    assert acc.char_current_tilt.value == 90
    assert acc.char_target_tilt.value == 90

    hass.states.async_set(entity_id, STATE_UNKNOWN, {ATTR_CURRENT_TILT_POSITION: 50})
    await hass.async_block_till_done()
    assert acc.char_current_tilt.value == 0
    assert acc.char_target_tilt.value == 0

    hass.states.async_set(entity_id, STATE_UNKNOWN, {ATTR_CURRENT_TILT_POSITION: 0})
    await hass.async_block_till_done()
    assert acc.char_current_tilt.value == -90
    assert acc.char_target_tilt.value == -90

    # set from HomeKit
    call_set_tilt_position = async_mock_service(
        hass, DOMAIN, SERVICE_SET_COVER_TILT_POSITION
    )

    # HomeKit sets tilts between -90 and 90 (degrees), whereas
    # Homeassistant expects a % between 0 and 100. Keep that in mind
    # when comparing
    await hass.async_add_executor_job(acc.char_target_tilt.client_update_value, 90)
    await hass.async_block_till_done()
    assert call_set_tilt_position[0]
    assert call_set_tilt_position[0].data[ATTR_ENTITY_ID] == entity_id
    assert call_set_tilt_position[0].data[ATTR_TILT_POSITION] == 100
    assert acc.char_current_tilt.value == -90
    assert acc.char_target_tilt.value == 90
    assert len(events) == 1
    assert events[-1].data[ATTR_VALUE] == 100

    await hass.async_add_executor_job(acc.char_target_tilt.client_update_value, 45)
    await hass.async_block_till_done()
    assert call_set_tilt_position[1]
    assert call_set_tilt_position[1].data[ATTR_ENTITY_ID] == entity_id
    assert call_set_tilt_position[1].data[ATTR_TILT_POSITION] == 75
    assert acc.char_current_tilt.value == -90
    assert acc.char_target_tilt.value == 45
    assert len(events) == 2
    assert events[-1].data[ATTR_VALUE] == 75


async def test_window_open_close(hass, hk_driver, cls, events):
    """Test if accessory and HA are updated accordingly."""
    entity_id = "cover.window"

    hass.states.async_set(entity_id, STATE_UNKNOWN, {ATTR_SUPPORTED_FEATURES: 0})
    acc = cls.window_basic(hass, hk_driver, "Cover", entity_id, 2, None)
    await acc.run_handler()
<<<<<<< HEAD
=======
    await hass.async_block_till_done()
>>>>>>> dbd1ca45

    assert acc.aid == 2
    assert acc.category == 14  # WindowCovering

    assert acc.char_current_position.value == 0
    assert acc.char_target_position.value == 0
    assert acc.char_position_state.value == 2

    hass.states.async_set(entity_id, STATE_UNKNOWN)
    await hass.async_block_till_done()
    assert acc.char_current_position.value == 0
    assert acc.char_target_position.value == 0
    assert acc.char_position_state.value == 2

    hass.states.async_set(entity_id, STATE_OPENING)
    await hass.async_block_till_done()
    assert acc.char_current_position.value == 0
    assert acc.char_target_position.value == 0
    assert acc.char_position_state.value == 1

    hass.states.async_set(entity_id, STATE_OPEN)
    await hass.async_block_till_done()
    assert acc.char_current_position.value == 100
    assert acc.char_target_position.value == 100
    assert acc.char_position_state.value == 2

    hass.states.async_set(entity_id, STATE_CLOSING)
    await hass.async_block_till_done()
    assert acc.char_current_position.value == 100
    assert acc.char_target_position.value == 100
    assert acc.char_position_state.value == 0

    hass.states.async_set(entity_id, STATE_CLOSED)
    await hass.async_block_till_done()
    assert acc.char_current_position.value == 0
    assert acc.char_target_position.value == 0
    assert acc.char_position_state.value == 2

    # Set from HomeKit
    call_close_cover = async_mock_service(hass, DOMAIN, "close_cover")
    call_open_cover = async_mock_service(hass, DOMAIN, "open_cover")

    await hass.async_add_executor_job(acc.char_target_position.client_update_value, 25)
    await hass.async_block_till_done()
    assert call_close_cover
    assert call_close_cover[0].data[ATTR_ENTITY_ID] == entity_id
    assert acc.char_current_position.value == 0
    assert acc.char_target_position.value == 0
    assert acc.char_position_state.value == 2
    assert len(events) == 1
    assert events[-1].data[ATTR_VALUE] is None

    await hass.async_add_executor_job(acc.char_target_position.client_update_value, 90)
    await hass.async_block_till_done()
    assert call_open_cover[0]
    assert call_open_cover[0].data[ATTR_ENTITY_ID] == entity_id
    assert acc.char_current_position.value == 100
    assert acc.char_target_position.value == 100
    assert acc.char_position_state.value == 2
    assert len(events) == 2
    assert events[-1].data[ATTR_VALUE] is None

    await hass.async_add_executor_job(acc.char_target_position.client_update_value, 55)
    await hass.async_block_till_done()
    assert call_open_cover[1]
    assert call_open_cover[1].data[ATTR_ENTITY_ID] == entity_id
    assert acc.char_current_position.value == 100
    assert acc.char_target_position.value == 100
    assert acc.char_position_state.value == 2
    assert len(events) == 3
    assert events[-1].data[ATTR_VALUE] is None


async def test_window_open_close_stop(hass, hk_driver, cls, events):
    """Test if accessory and HA are updated accordingly."""
    entity_id = "cover.window"

    hass.states.async_set(
        entity_id, STATE_UNKNOWN, {ATTR_SUPPORTED_FEATURES: SUPPORT_STOP}
    )
    acc = cls.window_basic(hass, hk_driver, "Cover", entity_id, 2, None)
    await acc.run_handler()
<<<<<<< HEAD
=======
    await hass.async_block_till_done()
>>>>>>> dbd1ca45

    # Set from HomeKit
    call_close_cover = async_mock_service(hass, DOMAIN, "close_cover")
    call_open_cover = async_mock_service(hass, DOMAIN, "open_cover")
    call_stop_cover = async_mock_service(hass, DOMAIN, "stop_cover")

    await hass.async_add_executor_job(acc.char_target_position.client_update_value, 25)
    await hass.async_block_till_done()
    assert call_close_cover
    assert call_close_cover[0].data[ATTR_ENTITY_ID] == entity_id
    assert acc.char_current_position.value == 0
    assert acc.char_target_position.value == 0
    assert acc.char_position_state.value == 2
    assert len(events) == 1
    assert events[-1].data[ATTR_VALUE] is None

    await hass.async_add_executor_job(acc.char_target_position.client_update_value, 90)
    await hass.async_block_till_done()
    assert call_open_cover
    assert call_open_cover[0].data[ATTR_ENTITY_ID] == entity_id
    assert acc.char_current_position.value == 100
    assert acc.char_target_position.value == 100
    assert acc.char_position_state.value == 2
    assert len(events) == 2
    assert events[-1].data[ATTR_VALUE] is None

    await hass.async_add_executor_job(acc.char_target_position.client_update_value, 55)
    await hass.async_block_till_done()
    assert call_stop_cover
    assert call_stop_cover[0].data[ATTR_ENTITY_ID] == entity_id
    assert acc.char_current_position.value == 50
    assert acc.char_target_position.value == 50
    assert acc.char_position_state.value == 2
    assert len(events) == 3
    assert events[-1].data[ATTR_VALUE] is None


async def test_window_open_close_with_position_and_stop(hass, hk_driver, cls, events):
    """Test if accessory and HA are updated accordingly."""
    entity_id = "cover.stop_window"

    hass.states.async_set(
        entity_id,
        STATE_UNKNOWN,
        {ATTR_SUPPORTED_FEATURES: SUPPORT_STOP | SUPPORT_SET_POSITION},
    )
    acc = cls.window(hass, hk_driver, "Cover", entity_id, 2, None)
    await acc.run_handler()
<<<<<<< HEAD
=======
    await hass.async_block_till_done()
>>>>>>> dbd1ca45

    # Set from HomeKit
    call_stop_cover = async_mock_service(hass, DOMAIN, "stop_cover")

<<<<<<< HEAD
=======
    await hass.async_add_executor_job(acc.char_hold_position.client_update_value, 0)
    await hass.async_block_till_done()
    assert not call_stop_cover

>>>>>>> dbd1ca45
    await hass.async_add_executor_job(acc.char_hold_position.client_update_value, 1)
    await hass.async_block_till_done()
    assert call_stop_cover
    assert call_stop_cover[0].data[ATTR_ENTITY_ID] == entity_id
    assert acc.char_hold_position.value == 1
    assert len(events) == 1
    assert events[-1].data[ATTR_VALUE] is None


async def test_window_basic_restore(hass, hk_driver, cls, events):
    """Test setting up an entity from state in the event registry."""
    hass.state = CoreState.not_running

    registry = await entity_registry.async_get_registry(hass)

    registry.async_get_or_create(
        "cover", "generic", "1234", suggested_object_id="simple",
    )
    registry.async_get_or_create(
        "cover",
        "generic",
        "9012",
        suggested_object_id="all_info_set",
        capabilities={},
        supported_features=SUPPORT_STOP,
        device_class="mock-device-class",
    )

    hass.bus.async_fire(EVENT_HOMEASSISTANT_START, {})
    await hass.async_block_till_done()

    acc = cls.window_basic(hass, hk_driver, "Cover", "cover.simple", 2, None)
    assert acc.category == 14
    assert acc.char_current_position is not None
    assert acc.char_target_position is not None
    assert acc.char_position_state is not None

    acc = cls.window_basic(hass, hk_driver, "Cover", "cover.all_info_set", 2, None)
    assert acc.category == 14
    assert acc.char_current_position is not None
    assert acc.char_target_position is not None
    assert acc.char_position_state is not None


async def test_window_restore(hass, hk_driver, cls, events):
    """Test setting up an entity from state in the event registry."""
    hass.state = CoreState.not_running

    registry = await entity_registry.async_get_registry(hass)

    registry.async_get_or_create(
        "cover", "generic", "1234", suggested_object_id="simple",
    )
    registry.async_get_or_create(
        "cover",
        "generic",
        "9012",
        suggested_object_id="all_info_set",
        capabilities={},
        supported_features=SUPPORT_STOP,
        device_class="mock-device-class",
    )

    hass.bus.async_fire(EVENT_HOMEASSISTANT_START, {})
    await hass.async_block_till_done()

    acc = cls.window(hass, hk_driver, "Cover", "cover.simple", 2, None)
    assert acc.category == 14
    assert acc.char_current_position is not None
    assert acc.char_target_position is not None
    assert acc.char_position_state is not None

    acc = cls.window(hass, hk_driver, "Cover", "cover.all_info_set", 2, None)
    assert acc.category == 14
    assert acc.char_current_position is not None
    assert acc.char_target_position is not None
    assert acc.char_position_state is not None<|MERGE_RESOLUTION|>--- conflicted
+++ resolved
@@ -65,10 +65,7 @@
     await hass.async_block_till_done()
     acc = cls.garage(hass, hk_driver, "Garage Door", entity_id, 2, None)
     await acc.run_handler()
-<<<<<<< HEAD
-=======
-    await hass.async_block_till_done()
->>>>>>> dbd1ca45
+    await hass.async_block_till_done()
 
     assert acc.aid == 2
     assert acc.category == 4  # GarageDoorOpener
@@ -147,10 +144,7 @@
     await hass.async_block_till_done()
     acc = cls.window(hass, hk_driver, "Cover", entity_id, 2, None)
     await acc.run_handler()
-<<<<<<< HEAD
-=======
-    await hass.async_block_till_done()
->>>>>>> dbd1ca45
+    await hass.async_block_till_done()
 
     assert acc.aid == 2
     assert acc.category == 14  # WindowCovering
@@ -222,10 +216,7 @@
     await hass.async_block_till_done()
     acc = cls.window(hass, hk_driver, "Cover", entity_id, 2, None)
     await acc.run_handler()
-<<<<<<< HEAD
-=======
-    await hass.async_block_till_done()
->>>>>>> dbd1ca45
+    await hass.async_block_till_done()
 
     assert acc.aid == 2
     assert acc.category == 14  # CATEGORY_WINDOW_COVERING
@@ -289,10 +280,7 @@
     hass.states.async_set(entity_id, STATE_UNKNOWN, {ATTR_SUPPORTED_FEATURES: 0})
     acc = cls.window_basic(hass, hk_driver, "Cover", entity_id, 2, None)
     await acc.run_handler()
-<<<<<<< HEAD
-=======
-    await hass.async_block_till_done()
->>>>>>> dbd1ca45
+    await hass.async_block_till_done()
 
     assert acc.aid == 2
     assert acc.category == 14  # WindowCovering
@@ -375,10 +363,7 @@
     )
     acc = cls.window_basic(hass, hk_driver, "Cover", entity_id, 2, None)
     await acc.run_handler()
-<<<<<<< HEAD
-=======
-    await hass.async_block_till_done()
->>>>>>> dbd1ca45
+    await hass.async_block_till_done()
 
     # Set from HomeKit
     call_close_cover = async_mock_service(hass, DOMAIN, "close_cover")
@@ -427,21 +412,15 @@
     )
     acc = cls.window(hass, hk_driver, "Cover", entity_id, 2, None)
     await acc.run_handler()
-<<<<<<< HEAD
-=======
-    await hass.async_block_till_done()
->>>>>>> dbd1ca45
+    await hass.async_block_till_done()
 
     # Set from HomeKit
     call_stop_cover = async_mock_service(hass, DOMAIN, "stop_cover")
 
-<<<<<<< HEAD
-=======
     await hass.async_add_executor_job(acc.char_hold_position.client_update_value, 0)
     await hass.async_block_till_done()
     assert not call_stop_cover
 
->>>>>>> dbd1ca45
     await hass.async_add_executor_job(acc.char_hold_position.client_update_value, 1)
     await hass.async_block_till_done()
     assert call_stop_cover
