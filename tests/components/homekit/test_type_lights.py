"""Test different accessory types: Lights."""

from datetime import timedelta

from pyhap.const import HAP_REPR_AID, HAP_REPR_CHARS, HAP_REPR_IID, HAP_REPR_VALUE
import pytest

from homeassistant.components.homekit.const import (
    ATTR_VALUE,
    PROP_MAX_VALUE,
    PROP_MIN_VALUE,
)
from homeassistant.components.homekit.type_lights import (
    CHANGE_COALESCE_TIME_WINDOW,
    Light,
)
from homeassistant.components.light import (
    ATTR_BRIGHTNESS,
    ATTR_BRIGHTNESS_PCT,
    ATTR_COLOR_MODE,
    ATTR_COLOR_TEMP,
    ATTR_HS_COLOR,
    ATTR_MAX_MIREDS,
    ATTR_MIN_MIREDS,
    ATTR_RGB_COLOR,
    ATTR_RGBW_COLOR,
    ATTR_RGBWW_COLOR,
    ATTR_SUPPORTED_COLOR_MODES,
    ATTR_WHITE,
    COLOR_MODE_COLOR_TEMP,
    COLOR_MODE_RGB,
    COLOR_MODE_RGBW,
    COLOR_MODE_RGBWW,
    COLOR_MODE_WHITE,
    DOMAIN,
)
from homeassistant.const import (
    ATTR_ENTITY_ID,
    ATTR_SUPPORTED_FEATURES,
    EVENT_HOMEASSISTANT_START,
    PERCENTAGE,
    STATE_OFF,
    STATE_ON,
    STATE_UNKNOWN,
)
from homeassistant.core import CoreState
from homeassistant.helpers import entity_registry as er
import homeassistant.util.dt as dt_util

from tests.common import async_fire_time_changed, async_mock_service


async def _wait_for_light_coalesce(hass):
    async_fire_time_changed(
        hass, dt_util.utcnow() + timedelta(seconds=CHANGE_COALESCE_TIME_WINDOW)
    )
    await hass.async_block_till_done()


async def test_light_basic(hass, hk_driver, events):
    """Test light with char state."""
    entity_id = "light.demo"

    hass.states.async_set(entity_id, STATE_ON, {ATTR_SUPPORTED_FEATURES: 0})
    await hass.async_block_till_done()
    acc = Light(hass, hk_driver, "Light", entity_id, 1, None)
    hk_driver.add_accessory(acc)

    assert acc.aid == 1
    assert acc.category == 5  # Lightbulb
    assert acc.char_on.value

    await acc.run()
    await hass.async_block_till_done()
    assert acc.char_on.value == 1

    hass.states.async_set(entity_id, STATE_OFF, {ATTR_SUPPORTED_FEATURES: 0})
    await hass.async_block_till_done()
    assert acc.char_on.value == 0

    hass.states.async_set(entity_id, STATE_UNKNOWN)
    await hass.async_block_till_done()
    assert acc.char_on.value == 0

    hass.states.async_remove(entity_id)
    await hass.async_block_till_done()
    assert acc.char_on.value == 0

    # Set from HomeKit
    call_turn_on = async_mock_service(hass, DOMAIN, "turn_on")
    call_turn_off = async_mock_service(hass, DOMAIN, "turn_off")

    char_on_iid = acc.char_on.to_HAP()[HAP_REPR_IID]

    hk_driver.set_characteristics(
        {
            HAP_REPR_CHARS: [
                {HAP_REPR_AID: acc.aid, HAP_REPR_IID: char_on_iid, HAP_REPR_VALUE: 1}
            ]
        },
        "mock_addr",
    )

    acc.char_on.client_update_value(1)
    await _wait_for_light_coalesce(hass)
    assert call_turn_on
    assert call_turn_on[0].data[ATTR_ENTITY_ID] == entity_id
    assert len(events) == 1
    assert events[-1].data[ATTR_VALUE] == "Set state to 1"

    hass.states.async_set(entity_id, STATE_ON)
    await hass.async_block_till_done()

    hk_driver.set_characteristics(
        {
            HAP_REPR_CHARS: [
                {HAP_REPR_AID: acc.aid, HAP_REPR_IID: char_on_iid, HAP_REPR_VALUE: 0}
            ]
        },
        "mock_addr",
    )
    await _wait_for_light_coalesce(hass)
    assert call_turn_off
    assert call_turn_off[0].data[ATTR_ENTITY_ID] == entity_id
    assert len(events) == 2
    assert events[-1].data[ATTR_VALUE] == "Set state to 0"


@pytest.mark.parametrize(
    "supported_color_modes", [["brightness"], ["hs"], ["color_temp"]]
)
async def test_light_brightness(hass, hk_driver, events, supported_color_modes):
    """Test light with brightness."""
    entity_id = "light.demo"

    hass.states.async_set(
        entity_id,
        STATE_ON,
        {ATTR_SUPPORTED_COLOR_MODES: supported_color_modes, ATTR_BRIGHTNESS: 255},
    )
    await hass.async_block_till_done()
    acc = Light(hass, hk_driver, "Light", entity_id, 1, None)
    hk_driver.add_accessory(acc)

    # Initial value can be anything but 0. If it is 0, it might cause HomeKit to set the
    # brightness to 100 when turning on a light on a freshly booted up server.
    assert acc.char_brightness.value != 0
    char_on_iid = acc.char_on.to_HAP()[HAP_REPR_IID]
    char_brightness_iid = acc.char_brightness.to_HAP()[HAP_REPR_IID]

    await acc.run()
    await hass.async_block_till_done()
    assert acc.char_brightness.value == 100

    hass.states.async_set(entity_id, STATE_ON, {ATTR_BRIGHTNESS: 102})
    await hass.async_block_till_done()
    assert acc.char_brightness.value == 40

    # Set from HomeKit
    call_turn_on = async_mock_service(hass, DOMAIN, "turn_on")
    call_turn_off = async_mock_service(hass, DOMAIN, "turn_off")

    hk_driver.set_characteristics(
        {
            HAP_REPR_CHARS: [
                {HAP_REPR_AID: acc.aid, HAP_REPR_IID: char_on_iid, HAP_REPR_VALUE: 1},
                {
                    HAP_REPR_AID: acc.aid,
                    HAP_REPR_IID: char_brightness_iid,
                    HAP_REPR_VALUE: 20,
                },
            ]
        },
        "mock_addr",
    )
    await _wait_for_light_coalesce(hass)
    assert call_turn_on[0]
    assert call_turn_on[0].data[ATTR_ENTITY_ID] == entity_id
    assert call_turn_on[0].data[ATTR_BRIGHTNESS_PCT] == 20
    assert len(events) == 1
    assert (
        events[-1].data[ATTR_VALUE] == f"Set state to 1, brightness at 20{PERCENTAGE}"
    )

    hk_driver.set_characteristics(
        {
            HAP_REPR_CHARS: [
                {HAP_REPR_AID: acc.aid, HAP_REPR_IID: char_on_iid, HAP_REPR_VALUE: 1},
                {
                    HAP_REPR_AID: acc.aid,
                    HAP_REPR_IID: char_brightness_iid,
                    HAP_REPR_VALUE: 40,
                },
            ]
        },
        "mock_addr",
    )
    await _wait_for_light_coalesce(hass)
    assert call_turn_on[1]
    assert call_turn_on[1].data[ATTR_ENTITY_ID] == entity_id
    assert call_turn_on[1].data[ATTR_BRIGHTNESS_PCT] == 40
    assert len(events) == 2
    assert (
        events[-1].data[ATTR_VALUE] == f"Set state to 1, brightness at 40{PERCENTAGE}"
    )

    hk_driver.set_characteristics(
        {
            HAP_REPR_CHARS: [
                {HAP_REPR_AID: acc.aid, HAP_REPR_IID: char_on_iid, HAP_REPR_VALUE: 1},
                {
                    HAP_REPR_AID: acc.aid,
                    HAP_REPR_IID: char_brightness_iid,
                    HAP_REPR_VALUE: 0,
                },
            ]
        },
        "mock_addr",
    )
    await _wait_for_light_coalesce(hass)
    assert call_turn_off
    assert call_turn_off[0].data[ATTR_ENTITY_ID] == entity_id
    assert len(events) == 3
    assert events[-1].data[ATTR_VALUE] == f"Set state to 0, brightness at 0{PERCENTAGE}"

    # 0 is a special case for homekit, see "Handle Brightness"
    # in update_state
    hass.states.async_set(entity_id, STATE_ON, {ATTR_BRIGHTNESS: 0})
    await hass.async_block_till_done()
    assert acc.char_brightness.value == 1
    hass.states.async_set(entity_id, STATE_ON, {ATTR_BRIGHTNESS: 255})
    await hass.async_block_till_done()
    assert acc.char_brightness.value == 100
    hass.states.async_set(entity_id, STATE_ON, {ATTR_BRIGHTNESS: 0})
    await hass.async_block_till_done()
    assert acc.char_brightness.value == 1

    # Ensure floats are handled
    hass.states.async_set(entity_id, STATE_ON, {ATTR_BRIGHTNESS: 55.66})
    await hass.async_block_till_done()
    assert acc.char_brightness.value == 22
    hass.states.async_set(entity_id, STATE_ON, {ATTR_BRIGHTNESS: 108.4})
    await hass.async_block_till_done()
    assert acc.char_brightness.value == 43
    hass.states.async_set(entity_id, STATE_ON, {ATTR_BRIGHTNESS: 0.0})
    await hass.async_block_till_done()
    assert acc.char_brightness.value == 1


async def test_light_color_temperature(hass, hk_driver, events):
    """Test light with color temperature."""
    entity_id = "light.demo"

    hass.states.async_set(
        entity_id,
        STATE_ON,
        {ATTR_SUPPORTED_COLOR_MODES: ["color_temp"], ATTR_COLOR_TEMP: 190},
    )
    await hass.async_block_till_done()
    acc = Light(hass, hk_driver, "Light", entity_id, 1, None)
    hk_driver.add_accessory(acc)

    assert acc.char_color_temp.value == 190

    await acc.run()
    await hass.async_block_till_done()
    assert acc.char_color_temp.value == 190

    # Set from HomeKit
    call_turn_on = async_mock_service(hass, DOMAIN, "turn_on")

    char_color_temp_iid = acc.char_color_temp.to_HAP()[HAP_REPR_IID]

    hk_driver.set_characteristics(
        {
            HAP_REPR_CHARS: [
                {
                    HAP_REPR_AID: acc.aid,
                    HAP_REPR_IID: char_color_temp_iid,
                    HAP_REPR_VALUE: 250,
                }
            ]
        },
        "mock_addr",
    )
    await _wait_for_light_coalesce(hass)
    assert call_turn_on
    assert call_turn_on[0].data[ATTR_ENTITY_ID] == entity_id
    assert call_turn_on[0].data[ATTR_COLOR_TEMP] == 250
    assert len(events) == 1
    assert events[-1].data[ATTR_VALUE] == "color temperature at 250"


@pytest.mark.parametrize(
    "supported_color_modes",
    [["color_temp", "hs"], ["color_temp", "rgb"], ["color_temp", "xy"]],
)
async def test_light_color_temperature_and_rgb_color(
    hass, hk_driver, events, supported_color_modes
):
    """Test light with color temperature and rgb color not exposing temperature."""
    entity_id = "light.demo"

    hass.states.async_set(
        entity_id,
        STATE_ON,
        {
            ATTR_SUPPORTED_COLOR_MODES: supported_color_modes,
            ATTR_COLOR_TEMP: 190,
            ATTR_HS_COLOR: (260, 90),
        },
    )
    await hass.async_block_till_done()
    acc = Light(hass, hk_driver, "Light", entity_id, 1, None)
    hk_driver.add_accessory(acc)

    assert acc.char_color_temp.value == 190
    assert acc.char_hue.value == 27
    assert acc.char_saturation.value == 16

    assert hasattr(acc, "char_color_temp")

    hass.states.async_set(entity_id, STATE_ON, {ATTR_COLOR_TEMP: 224})
    await hass.async_block_till_done()
    await acc.run()
    await hass.async_block_till_done()
    assert acc.char_color_temp.value == 224
    assert acc.char_hue.value == 27
    assert acc.char_saturation.value == 27

    hass.states.async_set(entity_id, STATE_ON, {ATTR_COLOR_TEMP: 352})
    await hass.async_block_till_done()
    await acc.run()
    await hass.async_block_till_done()
    assert acc.char_color_temp.value == 352
    assert acc.char_hue.value == 28
    assert acc.char_saturation.value == 61

    char_on_iid = acc.char_on.to_HAP()[HAP_REPR_IID]
    char_brightness_iid = acc.char_brightness.to_HAP()[HAP_REPR_IID]
    char_hue_iid = acc.char_hue.to_HAP()[HAP_REPR_IID]
    char_saturation_iid = acc.char_saturation.to_HAP()[HAP_REPR_IID]
    char_color_temp_iid = acc.char_color_temp.to_HAP()[HAP_REPR_IID]

    # Set from HomeKit
    call_turn_on = async_mock_service(hass, DOMAIN, "turn_on")

    hk_driver.set_characteristics(
        {
            HAP_REPR_CHARS: [
                {HAP_REPR_AID: acc.aid, HAP_REPR_IID: char_on_iid, HAP_REPR_VALUE: 1},
                {
                    HAP_REPR_AID: acc.aid,
                    HAP_REPR_IID: char_brightness_iid,
                    HAP_REPR_VALUE: 20,
                },
                {
                    HAP_REPR_AID: acc.aid,
                    HAP_REPR_IID: char_color_temp_iid,
                    HAP_REPR_VALUE: 250,
                },
                {
                    HAP_REPR_AID: acc.aid,
                    HAP_REPR_IID: char_hue_iid,
                    HAP_REPR_VALUE: 50,
                },
                {
                    HAP_REPR_AID: acc.aid,
                    HAP_REPR_IID: char_saturation_iid,
                    HAP_REPR_VALUE: 50,
                },
            ]
        },
        "mock_addr",
    )
    await _wait_for_light_coalesce(hass)
    assert call_turn_on[0]
    assert call_turn_on[0].data[ATTR_ENTITY_ID] == entity_id
    assert call_turn_on[0].data[ATTR_BRIGHTNESS_PCT] == 20
    assert call_turn_on[0].data[ATTR_COLOR_TEMP] == 250

    assert len(events) == 1
    assert (
        events[-1].data[ATTR_VALUE]
        == f"Set state to 1, brightness at 20{PERCENTAGE}, color temperature at 250"
    )

    # Only set Hue
    hk_driver.set_characteristics(
        {
            HAP_REPR_CHARS: [
                {
                    HAP_REPR_AID: acc.aid,
                    HAP_REPR_IID: char_hue_iid,
                    HAP_REPR_VALUE: 30,
                }
            ]
        },
        "mock_addr",
    )
    await _wait_for_light_coalesce(hass)
    assert call_turn_on[1]
    assert call_turn_on[1].data[ATTR_HS_COLOR] == (30, 50)

    assert events[-1].data[ATTR_VALUE] == "set color at (30, 50)"

    # Only set Saturation
    hk_driver.set_characteristics(
        {
            HAP_REPR_CHARS: [
                {
                    HAP_REPR_AID: acc.aid,
                    HAP_REPR_IID: char_saturation_iid,
                    HAP_REPR_VALUE: 20,
                }
            ]
        },
        "mock_addr",
    )
    await _wait_for_light_coalesce(hass)
    assert call_turn_on[2]
    assert call_turn_on[2].data[ATTR_HS_COLOR] == (30, 20)

    assert events[-1].data[ATTR_VALUE] == "set color at (30, 20)"

    # Generate a conflict by setting hue and then color temp
    hk_driver.set_characteristics(
        {
            HAP_REPR_CHARS: [
                {
                    HAP_REPR_AID: acc.aid,
                    HAP_REPR_IID: char_hue_iid,
                    HAP_REPR_VALUE: 80,
                }
            ]
        },
        "mock_addr",
    )
    hk_driver.set_characteristics(
        {
            HAP_REPR_CHARS: [
                {
                    HAP_REPR_AID: acc.aid,
                    HAP_REPR_IID: char_color_temp_iid,
                    HAP_REPR_VALUE: 320,
                }
            ]
        },
        "mock_addr",
    )
    await _wait_for_light_coalesce(hass)
    assert call_turn_on[3]
    assert call_turn_on[3].data[ATTR_COLOR_TEMP] == 320
    assert events[-1].data[ATTR_VALUE] == "color temperature at 320"

    # Generate a conflict by setting color temp then saturation
    hk_driver.set_characteristics(
        {
            HAP_REPR_CHARS: [
                {
                    HAP_REPR_AID: acc.aid,
                    HAP_REPR_IID: char_color_temp_iid,
                    HAP_REPR_VALUE: 404,
                }
            ]
        },
        "mock_addr",
    )
    hk_driver.set_characteristics(
        {
            HAP_REPR_CHARS: [
                {
                    HAP_REPR_AID: acc.aid,
                    HAP_REPR_IID: char_saturation_iid,
                    HAP_REPR_VALUE: 35,
                }
            ]
        },
        "mock_addr",
    )
    await _wait_for_light_coalesce(hass)
    assert call_turn_on[4]
    assert call_turn_on[4].data[ATTR_HS_COLOR] == (80, 35)
    assert events[-1].data[ATTR_VALUE] == "set color at (80, 35)"

    # Set from HASS
    hass.states.async_set(entity_id, STATE_ON, {ATTR_HS_COLOR: (100, 100)})
    await hass.async_block_till_done()
    await acc.run()
    await hass.async_block_till_done()
    assert acc.char_color_temp.value == 404
    assert acc.char_hue.value == 100
    assert acc.char_saturation.value == 100


@pytest.mark.parametrize("supported_color_modes", [["hs"], ["rgb"], ["xy"]])
async def test_light_rgb_color(hass, hk_driver, events, supported_color_modes):
    """Test light with rgb_color."""
    entity_id = "light.demo"

    hass.states.async_set(
        entity_id,
        STATE_ON,
        {ATTR_SUPPORTED_COLOR_MODES: supported_color_modes, ATTR_HS_COLOR: (260, 90)},
    )
    await hass.async_block_till_done()
    acc = Light(hass, hk_driver, "Light", entity_id, 1, None)
    hk_driver.add_accessory(acc)

    assert acc.char_hue.value == 260
    assert acc.char_saturation.value == 90

    await acc.run()
    await hass.async_block_till_done()
    assert acc.char_hue.value == 260
    assert acc.char_saturation.value == 90

    # Set from HomeKit
    call_turn_on = async_mock_service(hass, DOMAIN, "turn_on")

    char_hue_iid = acc.char_hue.to_HAP()[HAP_REPR_IID]
    char_saturation_iid = acc.char_saturation.to_HAP()[HAP_REPR_IID]

    hk_driver.set_characteristics(
        {
            HAP_REPR_CHARS: [
                {
                    HAP_REPR_AID: acc.aid,
                    HAP_REPR_IID: char_hue_iid,
                    HAP_REPR_VALUE: 145,
                },
                {
                    HAP_REPR_AID: acc.aid,
                    HAP_REPR_IID: char_saturation_iid,
                    HAP_REPR_VALUE: 75,
                },
            ]
        },
        "mock_addr",
    )
    await _wait_for_light_coalesce(hass)
    assert call_turn_on
    assert call_turn_on[0].data[ATTR_ENTITY_ID] == entity_id
    assert call_turn_on[0].data[ATTR_HS_COLOR] == (145, 75)
    assert len(events) == 1
    assert events[-1].data[ATTR_VALUE] == "set color at (145, 75)"


async def test_light_restore(hass, hk_driver, events):
    """Test setting up an entity from state in the event registry."""
    hass.state = CoreState.not_running

    registry = er.async_get(hass)

    registry.async_get_or_create("light", "hue", "1234", suggested_object_id="simple")
    registry.async_get_or_create(
        "light",
        "hue",
        "9012",
        suggested_object_id="all_info_set",
        capabilities={"supported_color_modes": ["brightness"], "max": 100},
        supported_features=5,
        original_device_class="mock-device-class",
    )

    hass.bus.async_fire(EVENT_HOMEASSISTANT_START, {})
    await hass.async_block_till_done()

    acc = Light(hass, hk_driver, "Light", "light.simple", 1, None)
    hk_driver.add_accessory(acc)

    assert acc.category == 5  # Lightbulb
    assert acc.chars == []
    assert acc.char_on.value == 0

    acc = Light(hass, hk_driver, "Light", "light.all_info_set", 2, None)
    assert acc.category == 5  # Lightbulb
    assert acc.chars == ["Brightness"]
    assert acc.char_on.value == 0


@pytest.mark.parametrize(
    "supported_color_modes, state_props, turn_on_props_with_brightness",
    [
        [
            [COLOR_MODE_COLOR_TEMP, COLOR_MODE_RGBW],
            {
                ATTR_RGBW_COLOR: (128, 50, 0, 255),
                ATTR_RGB_COLOR: (128, 50, 0),
                ATTR_HS_COLOR: (23.438, 100.0),
                ATTR_BRIGHTNESS: 255,
                ATTR_COLOR_MODE: COLOR_MODE_RGBW,
            },
            {ATTR_HS_COLOR: (145, 75), ATTR_BRIGHTNESS_PCT: 25},
        ],
        [
            [COLOR_MODE_COLOR_TEMP, COLOR_MODE_RGBWW],
            {
                ATTR_RGBWW_COLOR: (128, 50, 0, 255, 255),
                ATTR_RGB_COLOR: (128, 50, 0),
                ATTR_HS_COLOR: (23.438, 100.0),
                ATTR_BRIGHTNESS: 255,
                ATTR_COLOR_MODE: COLOR_MODE_RGBWW,
            },
            {ATTR_HS_COLOR: (145, 75), ATTR_BRIGHTNESS_PCT: 25},
        ],
    ],
)
async def test_light_rgb_with_color_temp(
    hass,
    hk_driver,
    events,
    supported_color_modes,
    state_props,
    turn_on_props_with_brightness,
):
    """Test lights with RGBW/RGBWW with color temp support."""
    entity_id = "light.demo"

    hass.states.async_set(
        entity_id,
        STATE_ON,
        {ATTR_SUPPORTED_COLOR_MODES: supported_color_modes, **state_props},
    )
    await hass.async_block_till_done()
    acc = Light(hass, hk_driver, "Light", entity_id, 1, None)
    hk_driver.add_accessory(acc)

    assert acc.char_hue.value == 23
    assert acc.char_saturation.value == 100

    await acc.run()
    await hass.async_block_till_done()
    assert acc.char_hue.value == 23
    assert acc.char_saturation.value == 100
    assert acc.char_brightness.value == 100

    # Set from HomeKit
    call_turn_on = async_mock_service(hass, DOMAIN, "turn_on")

    char_hue_iid = acc.char_hue.to_HAP()[HAP_REPR_IID]
    char_saturation_iid = acc.char_saturation.to_HAP()[HAP_REPR_IID]
    char_brightness_iid = acc.char_brightness.to_HAP()[HAP_REPR_IID]

    hk_driver.set_characteristics(
        {
            HAP_REPR_CHARS: [
                {
                    HAP_REPR_AID: acc.aid,
                    HAP_REPR_IID: char_hue_iid,
                    HAP_REPR_VALUE: 145,
                },
                {
                    HAP_REPR_AID: acc.aid,
                    HAP_REPR_IID: char_saturation_iid,
                    HAP_REPR_VALUE: 75,
                },
            ]
        },
        "mock_addr",
    )
    await _wait_for_light_coalesce(hass)
    assert call_turn_on
    assert call_turn_on[-1].data[ATTR_ENTITY_ID] == entity_id
    assert call_turn_on[-1].data[ATTR_HS_COLOR] == (145, 75)
    assert len(events) == 1
    assert events[-1].data[ATTR_VALUE] == "set color at (145, 75)"
    assert acc.char_brightness.value == 100

    hk_driver.set_characteristics(
        {
            HAP_REPR_CHARS: [
                {
                    HAP_REPR_AID: acc.aid,
                    HAP_REPR_IID: char_hue_iid,
                    HAP_REPR_VALUE: 145,
                },
                {
                    HAP_REPR_AID: acc.aid,
                    HAP_REPR_IID: char_saturation_iid,
                    HAP_REPR_VALUE: 75,
                },
                {
                    HAP_REPR_AID: acc.aid,
                    HAP_REPR_IID: char_brightness_iid,
                    HAP_REPR_VALUE: 25,
                },
            ]
        },
        "mock_addr",
    )
    await _wait_for_light_coalesce(hass)
    assert call_turn_on
    assert call_turn_on[-1].data[ATTR_ENTITY_ID] == entity_id
    for k, v in turn_on_props_with_brightness.items():
        assert call_turn_on[-1].data[k] == v
    assert len(events) == 2
    assert events[-1].data[ATTR_VALUE] == "brightness at 25%, set color at (145, 75)"
    assert acc.char_brightness.value == 25


async def test_light_rgb_or_w_lights(
    hass,
    hk_driver,
    events,
):
    """Test lights with RGB or W lights."""
    entity_id = "light.demo"

    hass.states.async_set(
        entity_id,
        STATE_ON,
        {
            ATTR_SUPPORTED_COLOR_MODES: [COLOR_MODE_RGB, COLOR_MODE_WHITE],
            ATTR_RGBW_COLOR: (128, 50, 0, 255),
            ATTR_RGB_COLOR: (128, 50, 0),
            ATTR_HS_COLOR: (23.438, 100.0),
            ATTR_BRIGHTNESS: 255,
            ATTR_COLOR_MODE: COLOR_MODE_RGB,
        },
    )
    await hass.async_block_till_done()
    acc = Light(hass, hk_driver, "Light", entity_id, 1, None)
    hk_driver.add_accessory(acc)

    assert acc.char_hue.value == 23
    assert acc.char_saturation.value == 100

    await acc.run()
    await hass.async_block_till_done()
    assert acc.char_hue.value == 23
    assert acc.char_saturation.value == 100
    assert acc.char_brightness.value == 100
<<<<<<< HEAD
=======
    assert acc.char_color_temp.value == 153
>>>>>>> 1e38f5ba

    # Set from HomeKit
    call_turn_on = async_mock_service(hass, DOMAIN, "turn_on")

    char_hue_iid = acc.char_hue.to_HAP()[HAP_REPR_IID]
    char_saturation_iid = acc.char_saturation.to_HAP()[HAP_REPR_IID]
    char_brightness_iid = acc.char_brightness.to_HAP()[HAP_REPR_IID]
    char_color_temp_iid = acc.char_color_temp.to_HAP()[HAP_REPR_IID]

    hk_driver.set_characteristics(
        {
            HAP_REPR_CHARS: [
                {
                    HAP_REPR_AID: acc.aid,
                    HAP_REPR_IID: char_hue_iid,
                    HAP_REPR_VALUE: 145,
                },
                {
                    HAP_REPR_AID: acc.aid,
                    HAP_REPR_IID: char_saturation_iid,
                    HAP_REPR_VALUE: 75,
                },
            ]
        },
        "mock_addr",
    )
    await _wait_for_light_coalesce(hass)
    assert call_turn_on
    assert call_turn_on[-1].data[ATTR_ENTITY_ID] == entity_id
    assert call_turn_on[-1].data[ATTR_HS_COLOR] == (145, 75)
    assert len(events) == 1
    assert events[-1].data[ATTR_VALUE] == "set color at (145, 75)"
    assert acc.char_brightness.value == 100

    hk_driver.set_characteristics(
        {
            HAP_REPR_CHARS: [
                {
                    HAP_REPR_AID: acc.aid,
                    HAP_REPR_IID: char_color_temp_iid,
                    HAP_REPR_VALUE: acc.min_mireds,
                },
                {
                    HAP_REPR_AID: acc.aid,
                    HAP_REPR_IID: char_brightness_iid,
                    HAP_REPR_VALUE: 25,
                },
            ]
        },
        "mock_addr",
    )
    await _wait_for_light_coalesce(hass)
    assert call_turn_on
    assert call_turn_on[-1].data[ATTR_ENTITY_ID] == entity_id
    assert call_turn_on[-1].data[ATTR_WHITE] == round(25 * 255 / 100)
    assert len(events) == 2
    assert events[-1].data[ATTR_VALUE] == "brightness at 25%, color temperature at 153"
    assert acc.char_brightness.value == 25

<<<<<<< HEAD
=======
    hass.states.async_set(
        entity_id,
        STATE_ON,
        {
            ATTR_SUPPORTED_COLOR_MODES: [COLOR_MODE_RGB, COLOR_MODE_WHITE],
            ATTR_BRIGHTNESS: 255,
            ATTR_COLOR_MODE: COLOR_MODE_WHITE,
        },
    )
    await hass.async_block_till_done()
    assert acc.char_hue.value == 0
    assert acc.char_saturation.value == 0
    assert acc.char_brightness.value == 100
    assert acc.char_color_temp.value == 153

>>>>>>> 1e38f5ba

@pytest.mark.parametrize(
    "supported_color_modes, state_props",
    [
        [
            [COLOR_MODE_COLOR_TEMP, COLOR_MODE_RGBW],
            {
                ATTR_RGBW_COLOR: (128, 50, 0, 255),
                ATTR_RGB_COLOR: (128, 50, 0),
                ATTR_HS_COLOR: (23.438, 100.0),
                ATTR_BRIGHTNESS: 255,
                ATTR_COLOR_MODE: COLOR_MODE_RGBW,
            },
        ],
        [
            [COLOR_MODE_COLOR_TEMP, COLOR_MODE_RGBWW],
            {
                ATTR_RGBWW_COLOR: (128, 50, 0, 255, 255),
                ATTR_RGB_COLOR: (128, 50, 0),
                ATTR_HS_COLOR: (23.438, 100.0),
                ATTR_BRIGHTNESS: 255,
                ATTR_COLOR_MODE: COLOR_MODE_RGBWW,
            },
        ],
    ],
)
async def test_light_rgb_with_white_switch_to_temp(
    hass,
    hk_driver,
    events,
    supported_color_modes,
    state_props,
):
    """Test lights with RGBW/RGBWW that preserves brightness when switching to color temp."""
    entity_id = "light.demo"

    hass.states.async_set(
        entity_id,
        STATE_ON,
        {ATTR_SUPPORTED_COLOR_MODES: supported_color_modes, **state_props},
    )
    await hass.async_block_till_done()
    acc = Light(hass, hk_driver, "Light", entity_id, 1, None)
    hk_driver.add_accessory(acc)

    assert acc.char_hue.value == 23
    assert acc.char_saturation.value == 100

    await acc.run()
    await hass.async_block_till_done()
    assert acc.char_hue.value == 23
    assert acc.char_saturation.value == 100
    assert acc.char_brightness.value == 100

    # Set from HomeKit
    call_turn_on = async_mock_service(hass, DOMAIN, "turn_on")

    char_hue_iid = acc.char_hue.to_HAP()[HAP_REPR_IID]
    char_saturation_iid = acc.char_saturation.to_HAP()[HAP_REPR_IID]
    char_color_temp_iid = acc.char_color_temp.to_HAP()[HAP_REPR_IID]

    hk_driver.set_characteristics(
        {
            HAP_REPR_CHARS: [
                {
                    HAP_REPR_AID: acc.aid,
                    HAP_REPR_IID: char_hue_iid,
                    HAP_REPR_VALUE: 145,
                },
                {
                    HAP_REPR_AID: acc.aid,
                    HAP_REPR_IID: char_saturation_iid,
                    HAP_REPR_VALUE: 75,
                },
            ]
        },
        "mock_addr",
    )
    await _wait_for_light_coalesce(hass)
    assert call_turn_on
    assert call_turn_on[-1].data[ATTR_ENTITY_ID] == entity_id
    assert call_turn_on[-1].data[ATTR_HS_COLOR] == (145, 75)
    assert len(events) == 1
    assert events[-1].data[ATTR_VALUE] == "set color at (145, 75)"
    assert acc.char_brightness.value == 100
    hk_driver.set_characteristics(
        {
            HAP_REPR_CHARS: [
                {
                    HAP_REPR_AID: acc.aid,
                    HAP_REPR_IID: char_color_temp_iid,
                    HAP_REPR_VALUE: 500,
                },
            ]
        },
        "mock_addr",
    )
    await _wait_for_light_coalesce(hass)
    assert call_turn_on
    assert call_turn_on[-1].data[ATTR_ENTITY_ID] == entity_id
    assert call_turn_on[-1].data[ATTR_COLOR_TEMP] == 500
    assert len(events) == 2
    assert events[-1].data[ATTR_VALUE] == "color temperature at 500"
    assert acc.char_brightness.value == 100


async def test_light_rgbww_with_color_temp_conversion(
    hass,
    hk_driver,
    events,
):
    """Test lights with RGBWW convert color temp as expected."""
    entity_id = "light.demo"

    hass.states.async_set(
        entity_id,
        STATE_ON,
        {
            ATTR_SUPPORTED_COLOR_MODES: [COLOR_MODE_RGBWW],
            ATTR_RGBWW_COLOR: (128, 50, 0, 255, 255),
            ATTR_RGB_COLOR: (128, 50, 0),
            ATTR_HS_COLOR: (23.438, 100.0),
            ATTR_BRIGHTNESS: 255,
            ATTR_COLOR_MODE: COLOR_MODE_RGBWW,
        },
    )
    await hass.async_block_till_done()
    acc = Light(hass, hk_driver, "Light", entity_id, 1, None)
    hk_driver.add_accessory(acc)

    assert acc.char_hue.value == 23
    assert acc.char_saturation.value == 100

    await acc.run()
    await hass.async_block_till_done()
    assert acc.char_hue.value == 23
    assert acc.char_saturation.value == 100
    assert acc.char_brightness.value == 100

    # Set from HomeKit
    call_turn_on = async_mock_service(hass, DOMAIN, "turn_on")

    char_hue_iid = acc.char_hue.to_HAP()[HAP_REPR_IID]
    char_saturation_iid = acc.char_saturation.to_HAP()[HAP_REPR_IID]
    char_color_temp_iid = acc.char_color_temp.to_HAP()[HAP_REPR_IID]
    char_brightness_iid = acc.char_brightness.to_HAP()[HAP_REPR_IID]

    hk_driver.set_characteristics(
        {
            HAP_REPR_CHARS: [
                {
                    HAP_REPR_AID: acc.aid,
                    HAP_REPR_IID: char_hue_iid,
                    HAP_REPR_VALUE: 145,
                },
                {
                    HAP_REPR_AID: acc.aid,
                    HAP_REPR_IID: char_saturation_iid,
                    HAP_REPR_VALUE: 75,
                },
            ]
        },
        "mock_addr",
    )
    await _wait_for_light_coalesce(hass)
    assert call_turn_on
    assert call_turn_on[-1].data[ATTR_ENTITY_ID] == entity_id
    assert call_turn_on[-1].data[ATTR_HS_COLOR] == (145, 75)
    assert len(events) == 1
    assert events[-1].data[ATTR_VALUE] == "set color at (145, 75)"
    assert acc.char_brightness.value == 100

    hk_driver.set_characteristics(
        {
            HAP_REPR_CHARS: [
                {
                    HAP_REPR_AID: acc.aid,
                    HAP_REPR_IID: char_color_temp_iid,
                    HAP_REPR_VALUE: 200,
                },
            ]
        },
        "mock_addr",
    )
    await _wait_for_light_coalesce(hass)
    assert call_turn_on
    assert call_turn_on[-1].data[ATTR_ENTITY_ID] == entity_id
    assert call_turn_on[-1].data[ATTR_RGBWW_COLOR] == (0, 0, 0, 220, 35)
<<<<<<< HEAD
    assert len(events) == 2
    assert events[-1].data[ATTR_VALUE] == "color temperature at 200"
    assert acc.char_brightness.value == 100

    hass.states.async_set(
        entity_id,
        STATE_ON,
        {
            ATTR_SUPPORTED_COLOR_MODES: [COLOR_MODE_RGBWW],
            ATTR_RGBWW_COLOR: (0, 0, 0, 128, 255),
            ATTR_RGB_COLOR: (255, 163, 79),
            ATTR_HS_COLOR: (28.636, 69.02),
            ATTR_BRIGHTNESS: 180,
            ATTR_COLOR_MODE: COLOR_MODE_RGBWW,
        },
    )
    await hass.async_block_till_done()

    hk_driver.set_characteristics(
        {
            HAP_REPR_CHARS: [
                {
                    HAP_REPR_AID: acc.aid,
                    HAP_REPR_IID: char_brightness_iid,
                    HAP_REPR_VALUE: 100,
                },
            ]
        },
        "mock_addr",
    )
    await _wait_for_light_coalesce(hass)
    assert call_turn_on
    assert call_turn_on[-1].data[ATTR_ENTITY_ID] == entity_id
    assert call_turn_on[-1].data[ATTR_BRIGHTNESS_PCT] == 100
    assert len(events) == 3
    assert events[-1].data[ATTR_VALUE] == "brightness at 100%"
    assert acc.char_brightness.value == 100


async def test_light_rgbw_with_color_temp_conversion(
    hass,
    hk_driver,
    events,
):
    """Test lights with RGBW convert color temp as expected."""
    entity_id = "light.demo"

    hass.states.async_set(
        entity_id,
        STATE_ON,
        {
            ATTR_SUPPORTED_COLOR_MODES: [COLOR_MODE_RGBW],
            ATTR_RGBWW_COLOR: (128, 50, 0, 255, 255),
            ATTR_RGB_COLOR: (128, 50, 0),
            ATTR_HS_COLOR: (23.438, 100.0),
            ATTR_BRIGHTNESS: 255,
            ATTR_COLOR_MODE: COLOR_MODE_RGBW,
        },
    )
    await hass.async_block_till_done()
    acc = Light(hass, hk_driver, "Light", entity_id, 1, None)
    hk_driver.add_accessory(acc)

    assert acc.char_hue.value == 23
    assert acc.char_saturation.value == 100

    await acc.run()
    await hass.async_block_till_done()
    assert acc.char_hue.value == 23
    assert acc.char_saturation.value == 100
    assert acc.char_brightness.value == 100

    # Set from HomeKit
    call_turn_on = async_mock_service(hass, DOMAIN, "turn_on")

    char_hue_iid = acc.char_hue.to_HAP()[HAP_REPR_IID]
    char_saturation_iid = acc.char_saturation.to_HAP()[HAP_REPR_IID]
    char_color_temp_iid = acc.char_color_temp.to_HAP()[HAP_REPR_IID]
    assert (
        acc.char_color_temp.properties[PROP_MIN_VALUE]
        == acc.char_color_temp.properties[PROP_MAX_VALUE]
    )

    hk_driver.set_characteristics(
        {
            HAP_REPR_CHARS: [
                {
                    HAP_REPR_AID: acc.aid,
                    HAP_REPR_IID: char_hue_iid,
                    HAP_REPR_VALUE: 145,
                },
                {
                    HAP_REPR_AID: acc.aid,
                    HAP_REPR_IID: char_saturation_iid,
                    HAP_REPR_VALUE: 75,
                },
            ]
        },
        "mock_addr",
    )
    await _wait_for_light_coalesce(hass)
    assert call_turn_on
    assert call_turn_on[-1].data[ATTR_ENTITY_ID] == entity_id
    assert call_turn_on[-1].data[ATTR_HS_COLOR] == (145, 75)
    assert len(events) == 1
    assert events[-1].data[ATTR_VALUE] == "set color at (145, 75)"
    assert acc.char_brightness.value == 100

    hk_driver.set_characteristics(
        {
            HAP_REPR_CHARS: [
                {
                    HAP_REPR_AID: acc.aid,
                    HAP_REPR_IID: char_color_temp_iid,
                    HAP_REPR_VALUE: 153,
                },
            ]
        },
        "mock_addr",
    )
    await _wait_for_light_coalesce(hass)
    assert call_turn_on
    assert call_turn_on[-1].data[ATTR_ENTITY_ID] == entity_id
    assert call_turn_on[-1].data[ATTR_RGBW_COLOR] == (0, 0, 0, 255)
    assert len(events) == 2
=======
    assert len(events) == 2
    assert events[-1].data[ATTR_VALUE] == "color temperature at 200"
    assert acc.char_brightness.value == 100

    hass.states.async_set(
        entity_id,
        STATE_ON,
        {
            ATTR_SUPPORTED_COLOR_MODES: [COLOR_MODE_RGBWW],
            ATTR_RGBWW_COLOR: (0, 0, 0, 128, 255),
            ATTR_RGB_COLOR: (255, 163, 79),
            ATTR_HS_COLOR: (28.636, 69.02),
            ATTR_BRIGHTNESS: 180,
            ATTR_COLOR_MODE: COLOR_MODE_RGBWW,
        },
    )
    await hass.async_block_till_done()

    hk_driver.set_characteristics(
        {
            HAP_REPR_CHARS: [
                {
                    HAP_REPR_AID: acc.aid,
                    HAP_REPR_IID: char_brightness_iid,
                    HAP_REPR_VALUE: 100,
                },
            ]
        },
        "mock_addr",
    )
    await _wait_for_light_coalesce(hass)
    assert call_turn_on
    assert call_turn_on[-1].data[ATTR_ENTITY_ID] == entity_id
    assert call_turn_on[-1].data[ATTR_BRIGHTNESS_PCT] == 100
    assert len(events) == 3
    assert events[-1].data[ATTR_VALUE] == "brightness at 100%"
    assert acc.char_brightness.value == 100


async def test_light_rgbw_with_color_temp_conversion(
    hass,
    hk_driver,
    events,
):
    """Test lights with RGBW convert color temp as expected."""
    entity_id = "light.demo"

    hass.states.async_set(
        entity_id,
        STATE_ON,
        {
            ATTR_SUPPORTED_COLOR_MODES: [COLOR_MODE_RGBW],
            ATTR_RGBWW_COLOR: (128, 50, 0, 255, 255),
            ATTR_RGB_COLOR: (128, 50, 0),
            ATTR_HS_COLOR: (23.438, 100.0),
            ATTR_BRIGHTNESS: 255,
            ATTR_COLOR_MODE: COLOR_MODE_RGBW,
        },
    )
    await hass.async_block_till_done()
    acc = Light(hass, hk_driver, "Light", entity_id, 1, None)
    hk_driver.add_accessory(acc)

    assert acc.char_hue.value == 23
    assert acc.char_saturation.value == 100

    await acc.run()
    await hass.async_block_till_done()
    assert acc.char_hue.value == 23
    assert acc.char_saturation.value == 100
    assert acc.char_brightness.value == 100

    # Set from HomeKit
    call_turn_on = async_mock_service(hass, DOMAIN, "turn_on")

    char_hue_iid = acc.char_hue.to_HAP()[HAP_REPR_IID]
    char_saturation_iid = acc.char_saturation.to_HAP()[HAP_REPR_IID]
    char_color_temp_iid = acc.char_color_temp.to_HAP()[HAP_REPR_IID]
    assert (
        acc.char_color_temp.properties[PROP_MIN_VALUE]
        == acc.char_color_temp.properties[PROP_MAX_VALUE]
    )

    hk_driver.set_characteristics(
        {
            HAP_REPR_CHARS: [
                {
                    HAP_REPR_AID: acc.aid,
                    HAP_REPR_IID: char_hue_iid,
                    HAP_REPR_VALUE: 145,
                },
                {
                    HAP_REPR_AID: acc.aid,
                    HAP_REPR_IID: char_saturation_iid,
                    HAP_REPR_VALUE: 75,
                },
            ]
        },
        "mock_addr",
    )
    await _wait_for_light_coalesce(hass)
    assert call_turn_on
    assert call_turn_on[-1].data[ATTR_ENTITY_ID] == entity_id
    assert call_turn_on[-1].data[ATTR_HS_COLOR] == (145, 75)
    assert len(events) == 1
    assert events[-1].data[ATTR_VALUE] == "set color at (145, 75)"
    assert acc.char_brightness.value == 100

    hk_driver.set_characteristics(
        {
            HAP_REPR_CHARS: [
                {
                    HAP_REPR_AID: acc.aid,
                    HAP_REPR_IID: char_color_temp_iid,
                    HAP_REPR_VALUE: 153,
                },
            ]
        },
        "mock_addr",
    )
    await _wait_for_light_coalesce(hass)
    assert call_turn_on
    assert call_turn_on[-1].data[ATTR_ENTITY_ID] == entity_id
    assert call_turn_on[-1].data[ATTR_RGBW_COLOR] == (0, 0, 0, 255)
    assert len(events) == 2
>>>>>>> 1e38f5ba
    assert events[-1].data[ATTR_VALUE] == "color temperature at 153"
    assert acc.char_brightness.value == 100


async def test_light_set_brightness_and_color(hass, hk_driver, events):
    """Test light with all chars in one go."""
    entity_id = "light.demo"

    hass.states.async_set(
        entity_id,
        STATE_ON,
        {
            ATTR_SUPPORTED_COLOR_MODES: ["hs"],
            ATTR_BRIGHTNESS: 255,
        },
    )
    await hass.async_block_till_done()
    acc = Light(hass, hk_driver, "Light", entity_id, 1, None)
    hk_driver.add_accessory(acc)

    # Initial value can be anything but 0. If it is 0, it might cause HomeKit to set the
    # brightness to 100 when turning on a light on a freshly booted up server.
    assert acc.char_brightness.value != 0
    char_on_iid = acc.char_on.to_HAP()[HAP_REPR_IID]
    char_brightness_iid = acc.char_brightness.to_HAP()[HAP_REPR_IID]
    char_hue_iid = acc.char_hue.to_HAP()[HAP_REPR_IID]
    char_saturation_iid = acc.char_saturation.to_HAP()[HAP_REPR_IID]

    await acc.run()
    await hass.async_block_till_done()
    assert acc.char_brightness.value == 100

    hass.states.async_set(entity_id, STATE_ON, {ATTR_BRIGHTNESS: 102})
    await hass.async_block_till_done()
    assert acc.char_brightness.value == 40

    hass.states.async_set(entity_id, STATE_ON, {ATTR_HS_COLOR: (4.5, 9.2)})
    await hass.async_block_till_done()
    assert acc.char_hue.value == 4
    assert acc.char_saturation.value == 9

    # Set from HomeKit
    call_turn_on = async_mock_service(hass, DOMAIN, "turn_on")

    hk_driver.set_characteristics(
        {
            HAP_REPR_CHARS: [
                {HAP_REPR_AID: acc.aid, HAP_REPR_IID: char_on_iid, HAP_REPR_VALUE: 1},
                {
                    HAP_REPR_AID: acc.aid,
                    HAP_REPR_IID: char_brightness_iid,
                    HAP_REPR_VALUE: 20,
                },
                {
                    HAP_REPR_AID: acc.aid,
                    HAP_REPR_IID: char_hue_iid,
                    HAP_REPR_VALUE: 145,
                },
                {
                    HAP_REPR_AID: acc.aid,
                    HAP_REPR_IID: char_saturation_iid,
                    HAP_REPR_VALUE: 75,
                },
            ]
        },
        "mock_addr",
    )
    await _wait_for_light_coalesce(hass)
    assert call_turn_on[0]
    assert call_turn_on[0].data[ATTR_ENTITY_ID] == entity_id
    assert call_turn_on[0].data[ATTR_BRIGHTNESS_PCT] == 20
    assert call_turn_on[0].data[ATTR_HS_COLOR] == (145, 75)

    assert len(events) == 1
    assert (
        events[-1].data[ATTR_VALUE]
        == f"Set state to 1, brightness at 20{PERCENTAGE}, set color at (145, 75)"
    )


async def test_light_min_max_mireds(hass, hk_driver, events):
    """Test mireds are forced to ints."""
    entity_id = "light.demo"

    hass.states.async_set(
        entity_id,
        STATE_ON,
        {
            ATTR_SUPPORTED_COLOR_MODES: ["color_temp"],
            ATTR_BRIGHTNESS: 255,
            ATTR_MAX_MIREDS: 500.5,
            ATTR_MIN_MIREDS: 100.5,
        },
    )
    await hass.async_block_till_done()
    acc = Light(hass, hk_driver, "Light", entity_id, 1, None)
    acc.char_color_temp.properties["maxValue"] == 500
    acc.char_color_temp.properties["minValue"] == 100


async def test_light_set_brightness_and_color_temp(hass, hk_driver, events):
    """Test light with all chars in one go."""
    entity_id = "light.demo"

    hass.states.async_set(
        entity_id,
        STATE_ON,
        {
            ATTR_SUPPORTED_COLOR_MODES: ["color_temp"],
            ATTR_BRIGHTNESS: 255,
        },
    )
    await hass.async_block_till_done()
    acc = Light(hass, hk_driver, "Light", entity_id, 1, None)
    hk_driver.add_accessory(acc)

    # Initial value can be anything but 0. If it is 0, it might cause HomeKit to set the
    # brightness to 100 when turning on a light on a freshly booted up server.
    assert acc.char_brightness.value != 0
    char_on_iid = acc.char_on.to_HAP()[HAP_REPR_IID]
    char_brightness_iid = acc.char_brightness.to_HAP()[HAP_REPR_IID]
    char_color_temp_iid = acc.char_color_temp.to_HAP()[HAP_REPR_IID]

    await acc.run()
    await hass.async_block_till_done()
    assert acc.char_brightness.value == 100

    hass.states.async_set(entity_id, STATE_ON, {ATTR_BRIGHTNESS: 102})
    await hass.async_block_till_done()
    assert acc.char_brightness.value == 40

    hass.states.async_set(entity_id, STATE_ON, {ATTR_COLOR_TEMP: (224.14)})
    await hass.async_block_till_done()
    assert acc.char_color_temp.value == 224

    # Set from HomeKit
    call_turn_on = async_mock_service(hass, DOMAIN, "turn_on")

    hk_driver.set_characteristics(
        {
            HAP_REPR_CHARS: [
                {HAP_REPR_AID: acc.aid, HAP_REPR_IID: char_on_iid, HAP_REPR_VALUE: 1},
                {
                    HAP_REPR_AID: acc.aid,
                    HAP_REPR_IID: char_brightness_iid,
                    HAP_REPR_VALUE: 20,
                },
                {
                    HAP_REPR_AID: acc.aid,
                    HAP_REPR_IID: char_color_temp_iid,
                    HAP_REPR_VALUE: 250,
                },
            ]
        },
        "mock_addr",
    )
    await _wait_for_light_coalesce(hass)
    assert call_turn_on[0]
    assert call_turn_on[0].data[ATTR_ENTITY_ID] == entity_id
    assert call_turn_on[0].data[ATTR_BRIGHTNESS_PCT] == 20
    assert call_turn_on[0].data[ATTR_COLOR_TEMP] == 250

    assert len(events) == 1
    assert (
        events[-1].data[ATTR_VALUE]
        == f"Set state to 1, brightness at 20{PERCENTAGE}, color temperature at 250"
    )<|MERGE_RESOLUTION|>--- conflicted
+++ resolved
@@ -731,10 +731,7 @@
     assert acc.char_hue.value == 23
     assert acc.char_saturation.value == 100
     assert acc.char_brightness.value == 100
-<<<<<<< HEAD
-=======
     assert acc.char_color_temp.value == 153
->>>>>>> 1e38f5ba
 
     # Set from HomeKit
     call_turn_on = async_mock_service(hass, DOMAIN, "turn_on")
@@ -794,8 +791,6 @@
     assert events[-1].data[ATTR_VALUE] == "brightness at 25%, color temperature at 153"
     assert acc.char_brightness.value == 25
 
-<<<<<<< HEAD
-=======
     hass.states.async_set(
         entity_id,
         STATE_ON,
@@ -811,7 +806,6 @@
     assert acc.char_brightness.value == 100
     assert acc.char_color_temp.value == 153
 
->>>>>>> 1e38f5ba
 
 @pytest.mark.parametrize(
     "supported_color_modes, state_props",
@@ -1000,7 +994,6 @@
     assert call_turn_on
     assert call_turn_on[-1].data[ATTR_ENTITY_ID] == entity_id
     assert call_turn_on[-1].data[ATTR_RGBWW_COLOR] == (0, 0, 0, 220, 35)
-<<<<<<< HEAD
     assert len(events) == 2
     assert events[-1].data[ATTR_VALUE] == "color temperature at 200"
     assert acc.char_brightness.value == 100
@@ -1126,133 +1119,6 @@
     assert call_turn_on[-1].data[ATTR_ENTITY_ID] == entity_id
     assert call_turn_on[-1].data[ATTR_RGBW_COLOR] == (0, 0, 0, 255)
     assert len(events) == 2
-=======
-    assert len(events) == 2
-    assert events[-1].data[ATTR_VALUE] == "color temperature at 200"
-    assert acc.char_brightness.value == 100
-
-    hass.states.async_set(
-        entity_id,
-        STATE_ON,
-        {
-            ATTR_SUPPORTED_COLOR_MODES: [COLOR_MODE_RGBWW],
-            ATTR_RGBWW_COLOR: (0, 0, 0, 128, 255),
-            ATTR_RGB_COLOR: (255, 163, 79),
-            ATTR_HS_COLOR: (28.636, 69.02),
-            ATTR_BRIGHTNESS: 180,
-            ATTR_COLOR_MODE: COLOR_MODE_RGBWW,
-        },
-    )
-    await hass.async_block_till_done()
-
-    hk_driver.set_characteristics(
-        {
-            HAP_REPR_CHARS: [
-                {
-                    HAP_REPR_AID: acc.aid,
-                    HAP_REPR_IID: char_brightness_iid,
-                    HAP_REPR_VALUE: 100,
-                },
-            ]
-        },
-        "mock_addr",
-    )
-    await _wait_for_light_coalesce(hass)
-    assert call_turn_on
-    assert call_turn_on[-1].data[ATTR_ENTITY_ID] == entity_id
-    assert call_turn_on[-1].data[ATTR_BRIGHTNESS_PCT] == 100
-    assert len(events) == 3
-    assert events[-1].data[ATTR_VALUE] == "brightness at 100%"
-    assert acc.char_brightness.value == 100
-
-
-async def test_light_rgbw_with_color_temp_conversion(
-    hass,
-    hk_driver,
-    events,
-):
-    """Test lights with RGBW convert color temp as expected."""
-    entity_id = "light.demo"
-
-    hass.states.async_set(
-        entity_id,
-        STATE_ON,
-        {
-            ATTR_SUPPORTED_COLOR_MODES: [COLOR_MODE_RGBW],
-            ATTR_RGBWW_COLOR: (128, 50, 0, 255, 255),
-            ATTR_RGB_COLOR: (128, 50, 0),
-            ATTR_HS_COLOR: (23.438, 100.0),
-            ATTR_BRIGHTNESS: 255,
-            ATTR_COLOR_MODE: COLOR_MODE_RGBW,
-        },
-    )
-    await hass.async_block_till_done()
-    acc = Light(hass, hk_driver, "Light", entity_id, 1, None)
-    hk_driver.add_accessory(acc)
-
-    assert acc.char_hue.value == 23
-    assert acc.char_saturation.value == 100
-
-    await acc.run()
-    await hass.async_block_till_done()
-    assert acc.char_hue.value == 23
-    assert acc.char_saturation.value == 100
-    assert acc.char_brightness.value == 100
-
-    # Set from HomeKit
-    call_turn_on = async_mock_service(hass, DOMAIN, "turn_on")
-
-    char_hue_iid = acc.char_hue.to_HAP()[HAP_REPR_IID]
-    char_saturation_iid = acc.char_saturation.to_HAP()[HAP_REPR_IID]
-    char_color_temp_iid = acc.char_color_temp.to_HAP()[HAP_REPR_IID]
-    assert (
-        acc.char_color_temp.properties[PROP_MIN_VALUE]
-        == acc.char_color_temp.properties[PROP_MAX_VALUE]
-    )
-
-    hk_driver.set_characteristics(
-        {
-            HAP_REPR_CHARS: [
-                {
-                    HAP_REPR_AID: acc.aid,
-                    HAP_REPR_IID: char_hue_iid,
-                    HAP_REPR_VALUE: 145,
-                },
-                {
-                    HAP_REPR_AID: acc.aid,
-                    HAP_REPR_IID: char_saturation_iid,
-                    HAP_REPR_VALUE: 75,
-                },
-            ]
-        },
-        "mock_addr",
-    )
-    await _wait_for_light_coalesce(hass)
-    assert call_turn_on
-    assert call_turn_on[-1].data[ATTR_ENTITY_ID] == entity_id
-    assert call_turn_on[-1].data[ATTR_HS_COLOR] == (145, 75)
-    assert len(events) == 1
-    assert events[-1].data[ATTR_VALUE] == "set color at (145, 75)"
-    assert acc.char_brightness.value == 100
-
-    hk_driver.set_characteristics(
-        {
-            HAP_REPR_CHARS: [
-                {
-                    HAP_REPR_AID: acc.aid,
-                    HAP_REPR_IID: char_color_temp_iid,
-                    HAP_REPR_VALUE: 153,
-                },
-            ]
-        },
-        "mock_addr",
-    )
-    await _wait_for_light_coalesce(hass)
-    assert call_turn_on
-    assert call_turn_on[-1].data[ATTR_ENTITY_ID] == entity_id
-    assert call_turn_on[-1].data[ATTR_RGBW_COLOR] == (0, 0, 0, 255)
-    assert len(events) == 2
->>>>>>> 1e38f5ba
     assert events[-1].data[ATTR_VALUE] == "color temperature at 153"
     assert acc.char_brightness.value == 100
 
