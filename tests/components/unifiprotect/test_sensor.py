--- conflicted
+++ resolved
@@ -39,23 +39,12 @@
 from homeassistant.core import HomeAssistant
 from homeassistant.helpers import entity_registry as er
 
-<<<<<<< HEAD
-from .conftest import (
-    MockEntityFixture,
-    add_device_ref,
-    adopt_devices,
-    assert_entity_counts,
-    enable_entity,
-    ids_from_device_description,
-    remove_entities,
-=======
 from .utils import (
     MockUFPFixture,
     assert_entity_counts,
     enable_entity,
     ids_from_device_description,
     init_entry,
->>>>>>> 8fe1c680
     reset_objects,
     time_changed,
 )
@@ -64,140 +53,6 @@
 SENSE_SENSORS_WRITE = SENSE_SENSORS[:8]
 
 
-<<<<<<< HEAD
-@pytest.fixture(name="sensor")
-async def sensor_fixture(
-    hass: HomeAssistant,
-    mock_entry: MockEntityFixture,
-    mock_sensor: Sensor,
-    now: datetime,
-):
-    """Fixture for a single sensor for testing the sensor platform."""
-
-    # disable pydantic validation so mocking can happen
-    Sensor.__config__.validate_assignment = False
-
-    sensor_obj = mock_sensor.copy()
-    sensor_obj._api = mock_entry.api
-    sensor_obj.name = "Test Sensor"
-    sensor_obj.battery_status.percentage = 10.0
-    sensor_obj.light_settings.is_enabled = True
-    sensor_obj.humidity_settings.is_enabled = True
-    sensor_obj.temperature_settings.is_enabled = True
-    sensor_obj.alarm_settings.is_enabled = True
-    sensor_obj.stats.light.value = 10.0
-    sensor_obj.stats.humidity.value = 10.0
-    sensor_obj.stats.temperature.value = 10.0
-    sensor_obj.up_since = now
-    sensor_obj.bluetooth_connection_state.signal_strength = -50.0
-
-    reset_objects(mock_entry.api.bootstrap)
-    mock_entry.api.bootstrap.sensors = {
-        sensor_obj.id: sensor_obj,
-    }
-    add_device_ref(mock_entry.api.bootstrap, sensor_obj)
-
-    await hass.config_entries.async_setup(mock_entry.entry.entry_id)
-    await hass.async_block_till_done()
-
-    yield sensor_obj
-
-    Sensor.__config__.validate_assignment = True
-
-
-@pytest.fixture(name="sensor_none")
-async def sensor_none_fixture(
-    hass: HomeAssistant,
-    mock_entry: MockEntityFixture,
-    mock_sensor: Sensor,
-    now: datetime,
-):
-    """Fixture for a single sensor for testing the sensor platform."""
-
-    # disable pydantic validation so mocking can happen
-    Sensor.__config__.validate_assignment = False
-
-    sensor_obj = mock_sensor.copy()
-    sensor_obj._api = mock_entry.api
-    sensor_obj.name = "Test Sensor"
-    sensor_obj.battery_status.percentage = 10.0
-    sensor_obj.light_settings.is_enabled = False
-    sensor_obj.humidity_settings.is_enabled = False
-    sensor_obj.temperature_settings.is_enabled = False
-    sensor_obj.alarm_settings.is_enabled = False
-    sensor_obj.up_since = now
-    sensor_obj.bluetooth_connection_state.signal_strength = -50.0
-
-    reset_objects(mock_entry.api.bootstrap)
-    mock_entry.api.bootstrap.sensors = {
-        sensor_obj.id: sensor_obj,
-    }
-    add_device_ref(mock_entry.api.bootstrap, sensor_obj)
-
-    await hass.config_entries.async_setup(mock_entry.entry.entry_id)
-    await hass.async_block_till_done()
-
-    assert_entity_counts(hass, Platform.SENSOR, 22, 14)
-    await remove_entities(hass, [sensor_obj])
-    assert_entity_counts(hass, Platform.SENSOR, 12, 9)
-    await adopt_devices(hass, mock_entry.api, [sensor_obj])
-    assert_entity_counts(hass, Platform.SENSOR, 22, 14)
-
-    yield sensor_obj
-
-    Sensor.__config__.validate_assignment = True
-
-
-@pytest.fixture(name="camera")
-async def camera_fixture(
-    hass: HomeAssistant,
-    mock_entry: MockEntityFixture,
-    mock_camera: Camera,
-    now: datetime,
-):
-    """Fixture for a single camera for testing the sensor platform."""
-
-    # disable pydantic validation so mocking can happen
-    Camera.__config__.validate_assignment = False
-
-    camera_obj = mock_camera.copy()
-    camera_obj._api = mock_entry.api
-    camera_obj.channels[0]._api = mock_entry.api
-    camera_obj.channels[1]._api = mock_entry.api
-    camera_obj.channels[2]._api = mock_entry.api
-    camera_obj.name = "Test Camera"
-    camera_obj.feature_flags.has_smart_detect = True
-    camera_obj.feature_flags.has_chime = True
-    camera_obj.is_smart_detected = False
-    camera_obj.wired_connection_state = WiredConnectionState(phy_rate=1000)
-    camera_obj.wifi_connection_state = WifiConnectionState(
-        signal_quality=100, signal_strength=-50
-    )
-    camera_obj.stats.rx_bytes = 100.0
-    camera_obj.stats.tx_bytes = 100.0
-    camera_obj.stats.video.recording_start = now
-    camera_obj.stats.storage.used = 100.0
-    camera_obj.stats.storage.used = 100.0
-    camera_obj.stats.storage.rate = 0.1
-    camera_obj.voltage = 20.0
-
-    reset_objects(mock_entry.api.bootstrap)
-    mock_entry.api.bootstrap.nvr.system_info.storage.devices = []
-    mock_entry.api.bootstrap.cameras = {
-        camera_obj.id: camera_obj,
-    }
-    add_device_ref(mock_entry.api.bootstrap, camera_obj)
-
-    await hass.config_entries.async_setup(mock_entry.entry.entry_id)
-    await hass.async_block_till_done()
-
-    yield camera_obj
-
-    Camera.__config__.validate_assignment = True
-
-
-=======
->>>>>>> 8fe1c680
 async def test_sensor_setup_sensor(
     hass: HomeAssistant, ufp: MockUFPFixture, sensor_all: Sensor
 ):
