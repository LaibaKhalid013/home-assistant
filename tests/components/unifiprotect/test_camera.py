"""Test the UniFi Protect camera platform."""
# pylint: disable=protected-access
from __future__ import annotations

from unittest.mock import AsyncMock, Mock

from pyunifiprotect.data import Camera as ProtectCamera, CameraChannel, StateType
from pyunifiprotect.exceptions import NvrError

from homeassistant.components.camera import (
    SUPPORT_STREAM,
    async_get_image,
    async_get_stream_source,
)
from homeassistant.components.unifiprotect.const import (
    ATTR_BITRATE,
    ATTR_CHANNEL_ID,
    ATTR_FPS,
    ATTR_HEIGHT,
    ATTR_WIDTH,
    DEFAULT_ATTRIBUTION,
    DEFAULT_SCAN_INTERVAL,
)
from homeassistant.const import (
    ATTR_ATTRIBUTION,
    ATTR_ENTITY_ID,
    ATTR_SUPPORTED_FEATURES,
    Platform,
)
from homeassistant.core import HomeAssistant
from homeassistant.helpers import entity_registry as er
from homeassistant.setup import async_setup_component

<<<<<<< HEAD
from .conftest import (
    MockEntityFixture,
    add_device_ref,
    adopt_devices,
    assert_entity_counts,
    enable_entity,
    regenerate_device_ids,
    remove_entities,
=======
from .utils import (
    MockUFPFixture,
    assert_entity_counts,
    enable_entity,
    init_entry,
>>>>>>> 8fe1c680
    time_changed,
)


<<<<<<< HEAD
@pytest.fixture(name="camera")
async def camera_fixture(
    hass: HomeAssistant, mock_entry: MockEntityFixture, mock_camera: Camera
):
    """Fixture for a single camera for testing the camera platform."""

    # disable pydantic validation so mocking can happen
    ProtectCamera.__config__.validate_assignment = False

    camera_obj = mock_camera.copy()
    camera_obj._api = mock_entry.api
    camera_obj.channels[0]._api = mock_entry.api
    camera_obj.channels[1]._api = mock_entry.api
    camera_obj.channels[2]._api = mock_entry.api
    camera_obj.name = "Test Camera"
    camera_obj.channels[0].is_rtsp_enabled = True
    camera_obj.channels[0].name = "High"
    camera_obj.channels[1].is_rtsp_enabled = False
    camera_obj.channels[2].is_rtsp_enabled = False

    mock_entry.api.bootstrap.cameras = {
        camera_obj.id: camera_obj,
    }
    add_device_ref(mock_entry.api.bootstrap, camera_obj)

    await hass.config_entries.async_setup(mock_entry.entry.entry_id)
    await hass.async_block_till_done()

    assert_entity_counts(hass, Platform.CAMERA, 2, 1)
    await remove_entities(hass, [camera_obj])
    assert_entity_counts(hass, Platform.CAMERA, 0, 0)
    old_channels = camera_obj.channels
    camera_obj.channels = []
    await adopt_devices(hass, mock_entry.api, [camera_obj])
    assert_entity_counts(hass, Platform.CAMERA, 0, 0)

    camera_obj.channels = old_channels
    mock_msg = Mock()
    mock_msg.changed_data = {"channels": old_channels}
    mock_msg.new_obj = camera_obj
    mock_entry.api.ws_subscription(mock_msg)
    await hass.async_block_till_done()
    assert_entity_counts(hass, Platform.CAMERA, 2, 1)

    yield (camera_obj, "camera.test_camera_high")

    ProtectCamera.__config__.validate_assignment = True


@pytest.fixture(name="camera_package")
async def camera_package_fixture(
    hass: HomeAssistant, mock_entry: MockEntityFixture, mock_camera: Camera
):
    """Fixture for a single camera for testing the camera platform."""

    camera_obj = mock_camera.copy()
    camera_obj._api = mock_entry.api
    camera_obj.channels[0]._api = mock_entry.api
    camera_obj.channels[1]._api = mock_entry.api
    camera_obj.channels[2]._api = mock_entry.api
    camera_obj.name = "Test Camera"
    camera_obj.feature_flags.has_package_camera = True
    camera_obj.channels[0].is_rtsp_enabled = True
    camera_obj.channels[0].name = "High"
    camera_obj.channels[0].rtsp_alias = "test_high_alias"
    camera_obj.channels[1].is_rtsp_enabled = False
    camera_obj.channels[2].is_rtsp_enabled = False
    package_channel = camera_obj.channels[0].copy()
    package_channel.is_rtsp_enabled = False
    package_channel.name = "Package Camera"
    package_channel.id = 3
    package_channel.fps = 2
    package_channel.rtsp_alias = "test_package_alias"
    camera_obj.channels.append(package_channel)

    mock_entry.api.bootstrap.cameras = {
        camera_obj.id: camera_obj,
    }
    add_device_ref(mock_entry.api.bootstrap, camera_obj)

    await hass.config_entries.async_setup(mock_entry.entry.entry_id)
    await hass.async_block_till_done()

    assert_entity_counts(hass, Platform.CAMERA, 3, 2)
    await remove_entities(hass, [camera_obj])
    assert_entity_counts(hass, Platform.CAMERA, 0, 0)
    await adopt_devices(hass, mock_entry.api, [camera_obj])
    assert_entity_counts(hass, Platform.CAMERA, 3, 2)

    return (camera_obj, "camera.test_camera_package_camera")


=======
>>>>>>> 8fe1c680
def validate_default_camera_entity(
    hass: HomeAssistant,
    camera_obj: ProtectCamera,
    channel_id: int,
) -> str:
    """Validate a camera entity."""

    channel = camera_obj.channels[channel_id]

    entity_name = f"{camera_obj.name} {channel.name}"
    unique_id = f"{camera_obj.mac}_{channel.id}"
    entity_id = f"camera.{entity_name.replace(' ', '_').lower()}"

    entity_registry = er.async_get(hass)
    entity = entity_registry.async_get(entity_id)
    assert entity
    assert entity.disabled is False
    assert entity.unique_id == unique_id

    return entity_id


def validate_rtsps_camera_entity(
    hass: HomeAssistant,
    camera_obj: ProtectCamera,
    channel_id: int,
) -> str:
    """Validate a disabled RTSPS camera entity."""

    channel = camera_obj.channels[channel_id]

    entity_name = f"{camera_obj.name} {channel.name}"
    unique_id = f"{camera_obj.mac}_{channel.id}"
    entity_id = f"camera.{entity_name.replace(' ', '_').lower()}"

    entity_registry = er.async_get(hass)
    entity = entity_registry.async_get(entity_id)
    assert entity
    assert entity.disabled is True
    assert entity.unique_id == unique_id

    return entity_id


def validate_rtsp_camera_entity(
    hass: HomeAssistant,
    camera_obj: ProtectCamera,
    channel_id: int,
) -> str:
    """Validate a disabled RTSP camera entity."""

    channel = camera_obj.channels[channel_id]

    entity_name = f"{camera_obj.name} {channel.name} Insecure"
    unique_id = f"{camera_obj.mac}_{channel.id}_insecure"
    entity_id = f"camera.{entity_name.replace(' ', '_').lower()}"

    entity_registry = er.async_get(hass)
    entity = entity_registry.async_get(entity_id)
    assert entity
    assert entity.disabled is True
    assert entity.unique_id == unique_id

    return entity_id


def validate_common_camera_state(
    hass: HomeAssistant,
    channel: CameraChannel,
    entity_id: str,
    features: int = SUPPORT_STREAM,
):
    """Validate state that is common to all camera entity, regradless of type."""
    entity_state = hass.states.get(entity_id)
    assert entity_state
    assert entity_state.attributes[ATTR_ATTRIBUTION] == DEFAULT_ATTRIBUTION
    assert entity_state.attributes[ATTR_SUPPORTED_FEATURES] == features
    assert entity_state.attributes[ATTR_WIDTH] == channel.width
    assert entity_state.attributes[ATTR_HEIGHT] == channel.height
    assert entity_state.attributes[ATTR_FPS] == channel.fps
    assert entity_state.attributes[ATTR_BITRATE] == channel.bitrate
    assert entity_state.attributes[ATTR_CHANNEL_ID] == channel.id


async def validate_rtsps_camera_state(
    hass: HomeAssistant,
    camera_obj: ProtectCamera,
    channel_id: int,
    entity_id: str,
    features: int = SUPPORT_STREAM,
):
    """Validate a camera's state."""
    channel = camera_obj.channels[channel_id]

    assert await async_get_stream_source(hass, entity_id) == channel.rtsps_url
    validate_common_camera_state(hass, channel, entity_id, features)


async def validate_rtsp_camera_state(
    hass: HomeAssistant,
    camera_obj: ProtectCamera,
    channel_id: int,
    entity_id: str,
    features: int = SUPPORT_STREAM,
):
    """Validate a camera's state."""
    channel = camera_obj.channels[channel_id]

    assert await async_get_stream_source(hass, entity_id) == channel.rtsp_url
    validate_common_camera_state(hass, channel, entity_id, features)


async def validate_no_stream_camera_state(
    hass: HomeAssistant,
    camera_obj: ProtectCamera,
    channel_id: int,
    entity_id: str,
    features: int = SUPPORT_STREAM,
):
    """Validate a camera's state."""
    channel = camera_obj.channels[channel_id]

    assert await async_get_stream_source(hass, entity_id) is None
    validate_common_camera_state(hass, channel, entity_id, features)


async def test_basic_setup(
    hass: HomeAssistant,
    ufp: MockUFPFixture,
    camera_all: ProtectCamera,
    doorbell: ProtectCamera,
):
    """Test working setup of unifiprotect entry."""

    camera_high_only = camera_all.copy()
    camera_high_only.channels = [c.copy() for c in camera_all.channels]
    camera_high_only.name = "Test Camera 1"
    camera_high_only.channels[0].is_rtsp_enabled = True
    camera_high_only.channels[1].is_rtsp_enabled = False
    camera_high_only.channels[2].is_rtsp_enabled = False

    camera_medium_only = camera_all.copy()
    camera_medium_only.channels = [c.copy() for c in camera_all.channels]
    camera_medium_only.name = "Test Camera 2"
    camera_medium_only.channels[0].is_rtsp_enabled = False
    camera_medium_only.channels[1].is_rtsp_enabled = True
    camera_medium_only.channels[2].is_rtsp_enabled = False

    camera_all.name = "Test Camera 3"

    camera_no_channels = camera_all.copy()
    camera_no_channels.channels = [c.copy() for c in camera_all.channels]
    camera_no_channels.name = "Test Camera 4"
    camera_no_channels.channels[0].is_rtsp_enabled = False
    camera_no_channels.channels[1].is_rtsp_enabled = False
    camera_no_channels.channels[2].is_rtsp_enabled = False

    doorbell.name = "Test Camera 5"

    devices = [
        camera_high_only,
        camera_medium_only,
        camera_all,
        camera_no_channels,
        doorbell,
    ]
    await init_entry(hass, ufp, devices)

    assert_entity_counts(hass, Platform.CAMERA, 14, 6)

    # test camera 1
    entity_id = validate_default_camera_entity(hass, camera_high_only, 0)
    await validate_rtsps_camera_state(hass, camera_high_only, 0, entity_id)

    entity_id = validate_rtsp_camera_entity(hass, camera_high_only, 0)
    await enable_entity(hass, ufp.entry.entry_id, entity_id)
    await validate_rtsp_camera_state(hass, camera_high_only, 0, entity_id)

    # test camera 2
    entity_id = validate_default_camera_entity(hass, camera_medium_only, 1)
    await validate_rtsps_camera_state(hass, camera_medium_only, 1, entity_id)

    entity_id = validate_rtsp_camera_entity(hass, camera_medium_only, 1)
    await enable_entity(hass, ufp.entry.entry_id, entity_id)
    await validate_rtsp_camera_state(hass, camera_medium_only, 1, entity_id)

    # test camera 3
    entity_id = validate_default_camera_entity(hass, camera_all, 0)
    await validate_rtsps_camera_state(hass, camera_all, 0, entity_id)

    entity_id = validate_rtsp_camera_entity(hass, camera_all, 0)
    await enable_entity(hass, ufp.entry.entry_id, entity_id)
    await validate_rtsp_camera_state(hass, camera_all, 0, entity_id)

    entity_id = validate_rtsps_camera_entity(hass, camera_all, 1)
    await enable_entity(hass, ufp.entry.entry_id, entity_id)
    await validate_rtsps_camera_state(hass, camera_all, 1, entity_id)

    entity_id = validate_rtsp_camera_entity(hass, camera_all, 1)
    await enable_entity(hass, ufp.entry.entry_id, entity_id)
    await validate_rtsp_camera_state(hass, camera_all, 1, entity_id)

    entity_id = validate_rtsps_camera_entity(hass, camera_all, 2)
    await enable_entity(hass, ufp.entry.entry_id, entity_id)
    await validate_rtsps_camera_state(hass, camera_all, 2, entity_id)

    entity_id = validate_rtsp_camera_entity(hass, camera_all, 2)
    await enable_entity(hass, ufp.entry.entry_id, entity_id)
    await validate_rtsp_camera_state(hass, camera_all, 2, entity_id)

    # test camera 4
    entity_id = validate_default_camera_entity(hass, camera_no_channels, 0)
    await validate_no_stream_camera_state(
        hass, camera_no_channels, 0, entity_id, features=0
    )

    # test camera 5
    entity_id = validate_default_camera_entity(hass, doorbell, 0)
    await validate_rtsps_camera_state(hass, doorbell, 0, entity_id)

    entity_id = validate_rtsp_camera_entity(hass, doorbell, 0)
    await enable_entity(hass, ufp.entry.entry_id, entity_id)
    await validate_rtsp_camera_state(hass, doorbell, 0, entity_id)

    entity_id = validate_default_camera_entity(hass, doorbell, 3)
    await validate_no_stream_camera_state(hass, doorbell, 3, entity_id, features=0)


async def test_missing_channels(
    hass: HomeAssistant, ufp: MockUFPFixture, camera: ProtectCamera
):
    """Test setting up camera with no camera channels."""

    camera1 = camera.copy()
    camera1.channels = []

    await init_entry(hass, ufp, [camera1])

    assert_entity_counts(hass, Platform.CAMERA, 0, 0)


async def test_camera_image(
    hass: HomeAssistant, ufp: MockUFPFixture, camera: ProtectCamera
):
    """Test retrieving camera image."""

    await init_entry(hass, ufp, [camera])
    assert_entity_counts(hass, Platform.CAMERA, 2, 1)

    ufp.api.get_camera_snapshot = AsyncMock()

    await async_get_image(hass, "camera.test_camera_high")
    ufp.api.get_camera_snapshot.assert_called_once()


async def test_package_camera_image(
    hass: HomeAssistant, ufp: MockUFPFixture, doorbell: ProtectCamera
):
    """Test retrieving package camera image."""

    await init_entry(hass, ufp, [doorbell])
    assert_entity_counts(hass, Platform.CAMERA, 3, 2)

    ufp.api.get_package_camera_snapshot = AsyncMock()

    await async_get_image(hass, "camera.test_camera_package_camera")
    ufp.api.get_package_camera_snapshot.assert_called_once()


async def test_camera_generic_update(
    hass: HomeAssistant, ufp: MockUFPFixture, camera: ProtectCamera
):
    """Tests generic entity update service."""

    await init_entry(hass, ufp, [camera])
    assert_entity_counts(hass, Platform.CAMERA, 2, 1)
    entity_id = "camera.test_camera_high"

    assert await async_setup_component(hass, "homeassistant", {})

    state = hass.states.get(entity_id)
    assert state and state.state == "idle"

    ufp.api.update = AsyncMock(return_value=None)
    await hass.services.async_call(
        "homeassistant",
        "update_entity",
        {ATTR_ENTITY_ID: entity_id},
        blocking=True,
    )

    state = hass.states.get(entity_id)
    assert state and state.state == "idle"


async def test_camera_interval_update(
    hass: HomeAssistant, ufp: MockUFPFixture, camera: ProtectCamera
):
    """Interval updates updates camera entity."""

    await init_entry(hass, ufp, [camera])
    assert_entity_counts(hass, Platform.CAMERA, 2, 1)
    entity_id = "camera.test_camera_high"

    state = hass.states.get(entity_id)
    assert state and state.state == "idle"

    new_camera = camera.copy()
    new_camera.is_recording = True

    ufp.api.bootstrap.cameras = {new_camera.id: new_camera}
    ufp.api.update = AsyncMock(return_value=ufp.api.bootstrap)
    await time_changed(hass, DEFAULT_SCAN_INTERVAL)

    state = hass.states.get(entity_id)
    assert state and state.state == "recording"


async def test_camera_bad_interval_update(
    hass: HomeAssistant, ufp: MockUFPFixture, camera: ProtectCamera
):
    """Interval updates marks camera unavailable."""

    await init_entry(hass, ufp, [camera])
    assert_entity_counts(hass, Platform.CAMERA, 2, 1)
    entity_id = "camera.test_camera_high"

    state = hass.states.get(entity_id)
    assert state and state.state == "idle"

    # update fails
    ufp.api.update = AsyncMock(side_effect=NvrError)
    await time_changed(hass, DEFAULT_SCAN_INTERVAL)

    state = hass.states.get(entity_id)
    assert state and state.state == "unavailable"

    # next update succeeds
    ufp.api.update = AsyncMock(return_value=ufp.api.bootstrap)
    await time_changed(hass, DEFAULT_SCAN_INTERVAL)

    state = hass.states.get(entity_id)
    assert state and state.state == "idle"


async def test_camera_ws_update(
    hass: HomeAssistant, ufp: MockUFPFixture, camera: ProtectCamera
):
    """WS update updates camera entity."""

    await init_entry(hass, ufp, [camera])
    assert_entity_counts(hass, Platform.CAMERA, 2, 1)
    entity_id = "camera.test_camera_high"

    state = hass.states.get(entity_id)
    assert state and state.state == "idle"

    new_camera = camera.copy()
    new_camera.is_recording = True

    no_camera = camera.copy()
    no_camera.is_adopted = False

    ufp.api.bootstrap.cameras = {new_camera.id: new_camera}
    mock_msg = Mock()
    mock_msg.changed_data = {}
    mock_msg.new_obj = new_camera
    ufp.ws_msg(mock_msg)

    mock_msg = Mock()
    mock_msg.changed_data = {}
    mock_msg.new_obj = no_camera
    ufp.ws_msg(mock_msg)

    await hass.async_block_till_done()

    state = hass.states.get(entity_id)
    assert state and state.state == "recording"


async def test_camera_ws_update_offline(
    hass: HomeAssistant, ufp: MockUFPFixture, camera: ProtectCamera
):
    """WS updates marks camera unavailable."""

    await init_entry(hass, ufp, [camera])
    assert_entity_counts(hass, Platform.CAMERA, 2, 1)
    entity_id = "camera.test_camera_high"

    state = hass.states.get(entity_id)
    assert state and state.state == "idle"

    # camera goes offline
    new_camera = camera.copy()
    new_camera.state = StateType.DISCONNECTED

    mock_msg = Mock()
    mock_msg.changed_data = {}
    mock_msg.new_obj = new_camera

    ufp.api.bootstrap.cameras = {new_camera.id: new_camera}
    ufp.ws_msg(mock_msg)
    await hass.async_block_till_done()

    state = hass.states.get(entity_id)
    assert state and state.state == "unavailable"

    # camera comes back online
    new_camera.state = StateType.CONNECTED

    mock_msg = Mock()
    mock_msg.changed_data = {}
    mock_msg.new_obj = new_camera

    ufp.api.bootstrap.cameras = {new_camera.id: new_camera}
    ufp.ws_msg(mock_msg)
    await hass.async_block_till_done()

    state = hass.states.get(entity_id)
    assert state and state.state == "idle"


async def test_camera_enable_motion(
    hass: HomeAssistant, ufp: MockUFPFixture, camera: ProtectCamera
):
    """Tests generic entity update service."""

    await init_entry(hass, ufp, [camera])
    assert_entity_counts(hass, Platform.CAMERA, 2, 1)
    entity_id = "camera.test_camera_high"

    camera.__fields__["set_motion_detection"] = Mock()
    camera.set_motion_detection = AsyncMock()

    await hass.services.async_call(
        "camera",
        "enable_motion_detection",
        {ATTR_ENTITY_ID: entity_id},
        blocking=True,
    )

    camera.set_motion_detection.assert_called_once_with(True)


async def test_camera_disable_motion(
    hass: HomeAssistant, ufp: MockUFPFixture, camera: ProtectCamera
):
    """Tests generic entity update service."""

    await init_entry(hass, ufp, [camera])
    assert_entity_counts(hass, Platform.CAMERA, 2, 1)
    entity_id = "camera.test_camera_high"

    camera.__fields__["set_motion_detection"] = Mock()
    camera.set_motion_detection = AsyncMock()

    await hass.services.async_call(
        "camera",
        "disable_motion_detection",
        {ATTR_ENTITY_ID: entity_id},
        blocking=True,
    )

    camera.set_motion_detection.assert_called_once_with(False)<|MERGE_RESOLUTION|>--- conflicted
+++ resolved
@@ -31,121 +31,15 @@
 from homeassistant.helpers import entity_registry as er
 from homeassistant.setup import async_setup_component
 
-<<<<<<< HEAD
-from .conftest import (
-    MockEntityFixture,
-    add_device_ref,
-    adopt_devices,
-    assert_entity_counts,
-    enable_entity,
-    regenerate_device_ids,
-    remove_entities,
-=======
 from .utils import (
     MockUFPFixture,
     assert_entity_counts,
     enable_entity,
     init_entry,
->>>>>>> 8fe1c680
     time_changed,
 )
 
 
-<<<<<<< HEAD
-@pytest.fixture(name="camera")
-async def camera_fixture(
-    hass: HomeAssistant, mock_entry: MockEntityFixture, mock_camera: Camera
-):
-    """Fixture for a single camera for testing the camera platform."""
-
-    # disable pydantic validation so mocking can happen
-    ProtectCamera.__config__.validate_assignment = False
-
-    camera_obj = mock_camera.copy()
-    camera_obj._api = mock_entry.api
-    camera_obj.channels[0]._api = mock_entry.api
-    camera_obj.channels[1]._api = mock_entry.api
-    camera_obj.channels[2]._api = mock_entry.api
-    camera_obj.name = "Test Camera"
-    camera_obj.channels[0].is_rtsp_enabled = True
-    camera_obj.channels[0].name = "High"
-    camera_obj.channels[1].is_rtsp_enabled = False
-    camera_obj.channels[2].is_rtsp_enabled = False
-
-    mock_entry.api.bootstrap.cameras = {
-        camera_obj.id: camera_obj,
-    }
-    add_device_ref(mock_entry.api.bootstrap, camera_obj)
-
-    await hass.config_entries.async_setup(mock_entry.entry.entry_id)
-    await hass.async_block_till_done()
-
-    assert_entity_counts(hass, Platform.CAMERA, 2, 1)
-    await remove_entities(hass, [camera_obj])
-    assert_entity_counts(hass, Platform.CAMERA, 0, 0)
-    old_channels = camera_obj.channels
-    camera_obj.channels = []
-    await adopt_devices(hass, mock_entry.api, [camera_obj])
-    assert_entity_counts(hass, Platform.CAMERA, 0, 0)
-
-    camera_obj.channels = old_channels
-    mock_msg = Mock()
-    mock_msg.changed_data = {"channels": old_channels}
-    mock_msg.new_obj = camera_obj
-    mock_entry.api.ws_subscription(mock_msg)
-    await hass.async_block_till_done()
-    assert_entity_counts(hass, Platform.CAMERA, 2, 1)
-
-    yield (camera_obj, "camera.test_camera_high")
-
-    ProtectCamera.__config__.validate_assignment = True
-
-
-@pytest.fixture(name="camera_package")
-async def camera_package_fixture(
-    hass: HomeAssistant, mock_entry: MockEntityFixture, mock_camera: Camera
-):
-    """Fixture for a single camera for testing the camera platform."""
-
-    camera_obj = mock_camera.copy()
-    camera_obj._api = mock_entry.api
-    camera_obj.channels[0]._api = mock_entry.api
-    camera_obj.channels[1]._api = mock_entry.api
-    camera_obj.channels[2]._api = mock_entry.api
-    camera_obj.name = "Test Camera"
-    camera_obj.feature_flags.has_package_camera = True
-    camera_obj.channels[0].is_rtsp_enabled = True
-    camera_obj.channels[0].name = "High"
-    camera_obj.channels[0].rtsp_alias = "test_high_alias"
-    camera_obj.channels[1].is_rtsp_enabled = False
-    camera_obj.channels[2].is_rtsp_enabled = False
-    package_channel = camera_obj.channels[0].copy()
-    package_channel.is_rtsp_enabled = False
-    package_channel.name = "Package Camera"
-    package_channel.id = 3
-    package_channel.fps = 2
-    package_channel.rtsp_alias = "test_package_alias"
-    camera_obj.channels.append(package_channel)
-
-    mock_entry.api.bootstrap.cameras = {
-        camera_obj.id: camera_obj,
-    }
-    add_device_ref(mock_entry.api.bootstrap, camera_obj)
-
-    await hass.config_entries.async_setup(mock_entry.entry.entry_id)
-    await hass.async_block_till_done()
-
-    assert_entity_counts(hass, Platform.CAMERA, 3, 2)
-    await remove_entities(hass, [camera_obj])
-    assert_entity_counts(hass, Platform.CAMERA, 0, 0)
-    await adopt_devices(hass, mock_entry.api, [camera_obj])
-    assert_entity_counts(hass, Platform.CAMERA, 3, 2)
-
-    return (camera_obj, "camera.test_camera_package_camera")
-
-
-=======
->>>>>>> 8fe1c680
 def validate_default_camera_entity(
     hass: HomeAssistant,
     camera_obj: ProtectCamera,
