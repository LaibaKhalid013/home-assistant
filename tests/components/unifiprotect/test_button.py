"""Test the UniFi Protect button platform."""
# pylint: disable=protected-access
from __future__ import annotations

from unittest.mock import AsyncMock

from pyunifiprotect.data.devices import Chime

from homeassistant.components.unifiprotect.const import DEFAULT_ATTRIBUTION
from homeassistant.const import ATTR_ATTRIBUTION, ATTR_ENTITY_ID, Platform
from homeassistant.core import HomeAssistant
from homeassistant.helpers import entity_registry as er

<<<<<<< HEAD
from .conftest import (
    MockEntityFixture,
    add_device_ref,
    adopt_devices,
    assert_entity_counts,
    enable_entity,
    remove_entities,
)


@pytest.fixture(name="chime")
async def chime_fixture(
    hass: HomeAssistant, mock_entry: MockEntityFixture, mock_chime: Chime
):
    """Fixture for a single camera for testing the button platform."""

    chime_obj = mock_chime.copy()
    chime_obj._api = mock_entry.api
    chime_obj.name = "Test Chime"

    mock_entry.api.bootstrap.chimes = {
        chime_obj.id: chime_obj,
    }
    add_device_ref(mock_entry.api.bootstrap, chime_obj)

    await hass.config_entries.async_setup(mock_entry.entry.entry_id)
    await hass.async_block_till_done()

    assert_entity_counts(hass, Platform.BUTTON, 3, 2)
    await remove_entities(hass, [chime_obj])
    assert_entity_counts(hass, Platform.BUTTON, 0, 0)
    await adopt_devices(hass, mock_entry.api, [chime_obj])
    assert_entity_counts(hass, Platform.BUTTON, 3, 2)

    return chime_obj
=======
from .utils import MockUFPFixture, assert_entity_counts, enable_entity, init_entry
>>>>>>> 8fe1c680


async def test_reboot_button(
    hass: HomeAssistant,
    ufp: MockUFPFixture,
    chime: Chime,
):
    """Test button entity."""

    await init_entry(hass, ufp, [chime])
    assert_entity_counts(hass, Platform.BUTTON, 3, 2)

    ufp.api.reboot_device = AsyncMock()

    unique_id = f"{chime.mac}_reboot"
    entity_id = "button.test_chime_reboot_device"

    entity_registry = er.async_get(hass)
    entity = entity_registry.async_get(entity_id)
    assert entity
    assert entity.disabled
    assert entity.unique_id == unique_id

    await enable_entity(hass, ufp.entry.entry_id, entity_id)
    state = hass.states.get(entity_id)
    assert state
    assert state.attributes[ATTR_ATTRIBUTION] == DEFAULT_ATTRIBUTION

    await hass.services.async_call(
        "button", "press", {ATTR_ENTITY_ID: entity_id}, blocking=True
    )
    ufp.api.reboot_device.assert_called_once()


async def test_chime_button(
    hass: HomeAssistant,
    ufp: MockUFPFixture,
    chime: Chime,
):
    """Test button entity."""

    await init_entry(hass, ufp, [chime])
    assert_entity_counts(hass, Platform.BUTTON, 3, 2)

    ufp.api.play_speaker = AsyncMock()

    unique_id = f"{chime.mac}_play"
    entity_id = "button.test_chime_play_chime"

    entity_registry = er.async_get(hass)
    entity = entity_registry.async_get(entity_id)
    assert entity
    assert not entity.disabled
    assert entity.unique_id == unique_id

    state = hass.states.get(entity_id)
    assert state
    assert state.attributes[ATTR_ATTRIBUTION] == DEFAULT_ATTRIBUTION

    await hass.services.async_call(
        "button", "press", {ATTR_ENTITY_ID: entity_id}, blocking=True
    )
    ufp.api.play_speaker.assert_called_once()<|MERGE_RESOLUTION|>--- conflicted
+++ resolved
@@ -11,45 +11,7 @@
 from homeassistant.core import HomeAssistant
 from homeassistant.helpers import entity_registry as er
 
-<<<<<<< HEAD
-from .conftest import (
-    MockEntityFixture,
-    add_device_ref,
-    adopt_devices,
-    assert_entity_counts,
-    enable_entity,
-    remove_entities,
-)
-
-
-@pytest.fixture(name="chime")
-async def chime_fixture(
-    hass: HomeAssistant, mock_entry: MockEntityFixture, mock_chime: Chime
-):
-    """Fixture for a single camera for testing the button platform."""
-
-    chime_obj = mock_chime.copy()
-    chime_obj._api = mock_entry.api
-    chime_obj.name = "Test Chime"
-
-    mock_entry.api.bootstrap.chimes = {
-        chime_obj.id: chime_obj,
-    }
-    add_device_ref(mock_entry.api.bootstrap, chime_obj)
-
-    await hass.config_entries.async_setup(mock_entry.entry.entry_id)
-    await hass.async_block_till_done()
-
-    assert_entity_counts(hass, Platform.BUTTON, 3, 2)
-    await remove_entities(hass, [chime_obj])
-    assert_entity_counts(hass, Platform.BUTTON, 0, 0)
-    await adopt_devices(hass, mock_entry.api, [chime_obj])
-    assert_entity_counts(hass, Platform.BUTTON, 3, 2)
-
-    return chime_obj
-=======
 from .utils import MockUFPFixture, assert_entity_counts, enable_entity, init_entry
->>>>>>> 8fe1c680
 
 
 async def test_reboot_button(
