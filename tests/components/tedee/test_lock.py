"""Tests for tedee lock."""
from datetime import timedelta
from unittest.mock import MagicMock

from freezegun.api import FrozenDateTimeFactory
from pytedee_async import TedeeLock
from pytedee_async.exception import (
    TedeeClientException,
    TedeeDataUpdateException,
    TedeeLocalAuthException,
)
import pytest
from syrupy.assertion import SnapshotAssertion

from homeassistant.components.lock import (
    DOMAIN as LOCK_DOMAIN,
    SERVICE_LOCK,
    SERVICE_OPEN,
    SERVICE_UNLOCK,
    STATE_LOCKING,
    STATE_UNLOCKING,
)
from homeassistant.const import ATTR_ENTITY_ID, STATE_UNAVAILABLE
from homeassistant.core import HomeAssistant
from homeassistant.exceptions import HomeAssistantError
from homeassistant.helpers import device_registry as dr, entity_registry as er

from tests.common import MockConfigEntry, async_fire_time_changed

pytestmark = pytest.mark.usefixtures("init_integration")


async def test_lock(
    hass: HomeAssistant,
    mock_tedee: MagicMock,
    device_registry: dr.DeviceRegistry,
    entity_registry: er.EntityRegistry,
    snapshot: SnapshotAssertion,
) -> None:
    """Test the tedee lock."""
    mock_tedee.lock.return_value = None
    mock_tedee.unlock.return_value = None
    mock_tedee.open.return_value = None

    state = hass.states.get("lock.lock_1a2b")
    assert state
    assert state == snapshot

    entry = entity_registry.async_get(state.entity_id)
    assert entry
    assert entry == snapshot
    assert entry.device_id

    device = device_registry.async_get(entry.device_id)
    assert device == snapshot

    await hass.services.async_call(
        LOCK_DOMAIN,
        SERVICE_LOCK,
        {
            ATTR_ENTITY_ID: "lock.lock_1a2b",
        },
        blocking=True,
    )

    assert len(mock_tedee.lock.mock_calls) == 1
    mock_tedee.lock.assert_called_once_with(12345)
    state = hass.states.get("lock.lock_1a2b")
    assert state
    assert state.state == STATE_LOCKING

    await hass.services.async_call(
        LOCK_DOMAIN,
        SERVICE_UNLOCK,
        {
            ATTR_ENTITY_ID: "lock.lock_1a2b",
        },
        blocking=True,
    )

    assert len(mock_tedee.unlock.mock_calls) == 1
    mock_tedee.unlock.assert_called_once_with(12345)
    state = hass.states.get("lock.lock_1a2b")
    assert state
    assert state.state == STATE_UNLOCKING

    await hass.services.async_call(
        LOCK_DOMAIN,
        SERVICE_OPEN,
        {
            ATTR_ENTITY_ID: "lock.lock_1a2b",
        },
        blocking=True,
    )

    assert len(mock_tedee.open.mock_calls) == 1
    mock_tedee.open.assert_called_once_with(12345)
    state = hass.states.get("lock.lock_1a2b")
    assert state
    assert state.state == STATE_UNLOCKING


async def test_lock_without_pullspring(
    hass: HomeAssistant,
    mock_tedee: MagicMock,
    device_registry: dr.DeviceRegistry,
    entity_registry: er.EntityRegistry,
    snapshot: SnapshotAssertion,
) -> None:
    """Test the tedee lock without pullspring."""
    mock_tedee.lock.return_value = None
    mock_tedee.unlock.return_value = None
    mock_tedee.open.return_value = None

    state = hass.states.get("lock.lock_2c3d")
    assert state
    assert state == snapshot

    entry = entity_registry.async_get(state.entity_id)
    assert entry
    assert entry == snapshot

    assert entry.device_id
    device = device_registry.async_get(entry.device_id)
    assert device
    assert device == snapshot

    with pytest.raises(
        HomeAssistantError,
        match="Entity lock.lock_2c3d does not support this service.",
    ):
        await hass.services.async_call(
            LOCK_DOMAIN,
            SERVICE_OPEN,
            {
                ATTR_ENTITY_ID: "lock.lock_2c3d",
            },
            blocking=True,
        )

    assert len(mock_tedee.open.mock_calls) == 0


async def test_lock_errors(
    hass: HomeAssistant,
    mock_tedee: MagicMock,
) -> None:
    """Test event errors."""
    mock_tedee.lock.side_effect = TedeeClientException("Boom")
    with pytest.raises(HomeAssistantError, match="Failed to lock the door. Lock 12345"):
        await hass.services.async_call(
            LOCK_DOMAIN,
            SERVICE_LOCK,
            {
                ATTR_ENTITY_ID: "lock.lock_1a2b",
            },
            blocking=True,
        )

    mock_tedee.unlock.side_effect = TedeeClientException("Boom")
    with pytest.raises(
        HomeAssistantError, match="Failed to unlock the door. Lock 12345"
    ):
        await hass.services.async_call(
            LOCK_DOMAIN,
            SERVICE_UNLOCK,
            {
                ATTR_ENTITY_ID: "lock.lock_1a2b",
            },
            blocking=True,
        )

    mock_tedee.open.side_effect = TedeeClientException("Boom")
    with pytest.raises(
        HomeAssistantError, match="Failed to unlatch the door. Lock 12345"
    ):
        await hass.services.async_call(
            LOCK_DOMAIN,
            SERVICE_OPEN,
            {
                ATTR_ENTITY_ID: "lock.lock_1a2b",
            },
            blocking=True,
        )


@pytest.mark.parametrize(
    "side_effect",
    [
        TedeeClientException("Boom"),
        TedeeLocalAuthException("Boom"),
        TimeoutError,
        TedeeDataUpdateException("Boom"),
    ],
)
async def test_update_failed(
    hass: HomeAssistant,
    mock_tedee: MagicMock,
    freezer: FrozenDateTimeFactory,
    side_effect: Exception,
) -> None:
    """Test update failed."""
    mock_tedee.sync.side_effect = side_effect
    freezer.tick(timedelta(minutes=10))
    async_fire_time_changed(hass)
    await hass.async_block_till_done()

    state = hass.states.get("lock.lock_1a2b")
    assert state is not None
    assert state.state == STATE_UNAVAILABLE


<<<<<<< HEAD
async def test_cleanup_disconnected_locks(
    hass: HomeAssistant,
    mock_tedee: MagicMock,
    device_registry: dr.DeviceRegistry,
    mock_config_entry: MockConfigEntry,
    freezer: FrozenDateTimeFactory,
) -> None:
    """Ensure disconnected locks are cleaned up."""

    devices = dr.async_entries_for_config_entry(
        device_registry, mock_config_entry.entry_id
    )

    locks = [device.name for device in devices]
    assert "Lock-1A2B" in locks

    # remove a lock and wait for coordinator
    mock_tedee.locks_dict.pop(12345)
=======
async def test_new_lock(
    hass: HomeAssistant,
    mock_tedee: MagicMock,
    freezer: FrozenDateTimeFactory,
) -> None:
    """Ensure new lock is added automatically."""

    state = hass.states.get("lock.lock_4e5f")
    assert state is None

    mock_tedee.locks_dict[666666] = TedeeLock("Lock-4E5F", 666666, 2)
    mock_tedee.locks_dict[777777] = TedeeLock(
        "Lock-6G7H",
        777777,
        4,
        is_enabled_pullspring=True,
    )

>>>>>>> 7385da62
    freezer.tick(timedelta(minutes=10))
    async_fire_time_changed(hass)
    await hass.async_block_till_done()

<<<<<<< HEAD
    devices = dr.async_entries_for_config_entry(
        device_registry, mock_config_entry.entry_id
    )

    locks = [device.name for device in devices]
    assert "Lock-1A2B" not in locks
=======
    state = hass.states.get("lock.lock_4e5f")
    assert state
    state = hass.states.get("lock.lock_6g7h")
    assert state
>>>>>>> 7385da62
<|MERGE_RESOLUTION|>--- conflicted
+++ resolved
@@ -210,7 +210,6 @@
     assert state.state == STATE_UNAVAILABLE
 
 
-<<<<<<< HEAD
 async def test_cleanup_disconnected_locks(
     hass: HomeAssistant,
     mock_tedee: MagicMock,
@@ -229,7 +228,7 @@
 
     # remove a lock and wait for coordinator
     mock_tedee.locks_dict.pop(12345)
-=======
+
 async def test_new_lock(
     hass: HomeAssistant,
     mock_tedee: MagicMock,
@@ -248,21 +247,18 @@
         is_enabled_pullspring=True,
     )
 
->>>>>>> 7385da62
     freezer.tick(timedelta(minutes=10))
     async_fire_time_changed(hass)
     await hass.async_block_till_done()
 
-<<<<<<< HEAD
     devices = dr.async_entries_for_config_entry(
         device_registry, mock_config_entry.entry_id
     )
 
     locks = [device.name for device in devices]
     assert "Lock-1A2B" not in locks
-=======
+    
     state = hass.states.get("lock.lock_4e5f")
     assert state
     state = hass.states.get("lock.lock_6g7h")
-    assert state
->>>>>>> 7385da62
+    assert state