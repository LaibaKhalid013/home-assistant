"""Test initialization of tedee."""
<<<<<<< HEAD
=======

from unittest.mock import MagicMock
>>>>>>> 34b1f848

from http import HTTPStatus
from typing import Any
from unittest.mock import MagicMock, patch
from urllib.parse import urlparse

from pytedee_async.exception import (
    TedeeAuthException,
    TedeeClientException,
    TedeeWebhookException,
)
import pytest
from syrupy import SnapshotAssertion

from homeassistant.components.tedee.const import CONF_LOCAL_ACCESS_TOKEN, DOMAIN
from homeassistant.components.webhook import async_generate_url
from homeassistant.config_entries import ConfigEntryState
from homeassistant.const import CONF_HOST, CONF_WEBHOOK_ID, EVENT_HOMEASSISTANT_STOP
from homeassistant.core import HomeAssistant
from homeassistant.helpers import device_registry as dr

from .conftest import WEBHOOK_ID

from tests.common import MockConfigEntry
from tests.typing import ClientSessionGenerator


async def test_load_unload_config_entry(
    hass: HomeAssistant,
    mock_config_entry: MockConfigEntry,
    mock_tedee: MagicMock,
) -> None:
    """Test loading and unloading the integration."""
    mock_config_entry.add_to_hass(hass)
    await hass.config_entries.async_setup(mock_config_entry.entry_id)
    await hass.async_block_till_done()

    assert mock_config_entry.state is ConfigEntryState.LOADED

    await hass.config_entries.async_unload(mock_config_entry.entry_id)
    await hass.async_block_till_done()

    assert mock_config_entry.state is ConfigEntryState.NOT_LOADED


@pytest.mark.parametrize(
    "side_effect", [TedeeClientException(""), TedeeAuthException("")]
)
async def test_config_entry_not_ready(
    hass: HomeAssistant,
    mock_config_entry: MockConfigEntry,
    mock_tedee: MagicMock,
    side_effect: Exception,
) -> None:
    """Test the Tedee configuration entry not ready."""
    mock_tedee.get_locks.side_effect = side_effect

    mock_config_entry.add_to_hass(hass)
    await hass.config_entries.async_setup(mock_config_entry.entry_id)
    await hass.async_block_till_done()

    assert len(mock_tedee.get_locks.mock_calls) == 1
    assert mock_config_entry.state is ConfigEntryState.SETUP_RETRY


async def test_cleanup_on_shutdown(
    hass: HomeAssistant,
    mock_config_entry: MockConfigEntry,
    mock_tedee: MagicMock,
) -> None:
    """Test the webhook is cleaned up on shutdown."""
    mock_config_entry.add_to_hass(hass)
    await hass.config_entries.async_setup(mock_config_entry.entry_id)
    await hass.async_block_till_done()

    assert mock_config_entry.state is ConfigEntryState.LOADED

    hass.bus.async_fire(EVENT_HOMEASSISTANT_STOP)
    await hass.async_block_till_done()
    mock_tedee.delete_webhook.assert_called_once()


async def test_webhook_cleanup_errors(
    hass: HomeAssistant,
    mock_config_entry: MockConfigEntry,
    mock_tedee: MagicMock,
    caplog: pytest.LogCaptureFixture,
) -> None:
    """Test the webhook is cleaned up on shutdown."""
    mock_config_entry.add_to_hass(hass)
    await hass.config_entries.async_setup(mock_config_entry.entry_id)
    await hass.async_block_till_done()

    assert mock_config_entry.state is ConfigEntryState.LOADED

    mock_tedee.delete_webhook.side_effect = TedeeWebhookException("")

    hass.bus.async_fire(EVENT_HOMEASSISTANT_STOP)
    await hass.async_block_till_done()
    mock_tedee.delete_webhook.assert_called_once()
    assert "Failed to unregister Tedee webhook from bridge" in caplog.text


async def test_webhook_registration_errors(
    hass: HomeAssistant,
    mock_config_entry: MockConfigEntry,
    mock_tedee: MagicMock,
    caplog: pytest.LogCaptureFixture,
) -> None:
    """Test the webhook is cleaned up on shutdown."""
    mock_tedee.register_webhook.side_effect = TedeeWebhookException("")
    mock_config_entry.add_to_hass(hass)
    await hass.config_entries.async_setup(mock_config_entry.entry_id)
    await hass.async_block_till_done()

    assert mock_config_entry.state is ConfigEntryState.LOADED

    mock_tedee.register_webhook.assert_called_once()
    assert "Failed to register Tedee webhook from bridge" in caplog.text


async def test_bridge_device(
    hass: HomeAssistant,
    mock_config_entry: MockConfigEntry,
    mock_tedee: MagicMock,
    device_registry: dr.DeviceRegistry,
    snapshot: SnapshotAssertion,
) -> None:
    """Ensure the bridge device is registered."""
    mock_config_entry.add_to_hass(hass)
    await hass.config_entries.async_setup(mock_config_entry.entry_id)
    await hass.async_block_till_done()

    device = device_registry.async_get_device(
        {(mock_config_entry.domain, mock_tedee.get_local_bridge.return_value.serial)}
    )
    assert device
    assert device == snapshot


@pytest.mark.parametrize(
    (
        "body",
        "expected_code",
        "side_effect",
    ),
    [
        (
            {"hello": "world"},
            HTTPStatus.OK,
            None,
        ),  # Success
        (
            None,
            HTTPStatus.BAD_REQUEST,
            None,
        ),  # Missing data
        (
            {},
            HTTPStatus.BAD_REQUEST,
            TedeeWebhookException,
        ),  # Error
    ],
)
async def test_webhook_post(
    hass: HomeAssistant,
    mock_config_entry: MockConfigEntry,
    mock_tedee: MagicMock,
    hass_client_no_auth: ClientSessionGenerator,
    body: dict[str, Any],
    expected_code: HTTPStatus,
    side_effect: Exception,
) -> None:
    """Test webhook callback."""

    mock_config_entry.add_to_hass(hass)
    await hass.config_entries.async_setup(mock_config_entry.entry_id)
    await hass.async_block_till_done()

    client = await hass_client_no_auth()
    webhook_url = async_generate_url(hass, WEBHOOK_ID)
    mock_tedee.parse_webhook_message.side_effect = side_effect
    resp = await client.post(urlparse(webhook_url).path, json=body)

    # Wait for remaining tasks to complete.
    await hass.async_block_till_done()

    assert resp.status == expected_code


async def test_migration(
    hass: HomeAssistant,
    mock_tedee: MagicMock,
) -> None:
    """Test migration of the config entry."""

    mock_config_entry = MockConfigEntry(
        title="My Tedee",
        domain=DOMAIN,
        data={
            CONF_LOCAL_ACCESS_TOKEN: "api_token",
            CONF_HOST: "192.168.1.42",
        },
        version=1,
        minor_version=1,
        unique_id="0000-0000",
    )

    with patch(
        "homeassistant.components.tedee.webhook_generate_id",
        return_value=WEBHOOK_ID,
    ):
        mock_config_entry.add_to_hass(hass)
        await hass.config_entries.async_setup(mock_config_entry.entry_id)
        await hass.async_block_till_done()

    assert mock_config_entry.version == 1
    assert mock_config_entry.minor_version == 2
    assert mock_config_entry.data[CONF_WEBHOOK_ID] == WEBHOOK_ID
    assert mock_config_entry.state is ConfigEntryState.LOADED<|MERGE_RESOLUTION|>--- conflicted
+++ resolved
@@ -1,9 +1,7 @@
 """Test initialization of tedee."""
-<<<<<<< HEAD
-=======
 
 from unittest.mock import MagicMock
->>>>>>> 34b1f848
+
 
 from http import HTTPStatus
 from typing import Any
