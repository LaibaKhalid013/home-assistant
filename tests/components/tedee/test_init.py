--- conflicted
+++ resolved
@@ -61,15 +61,22 @@
     assert len(mock_tedee.get_locks.mock_calls) == 1
     assert mock_config_entry.state is ConfigEntryState.SETUP_RETRY
 
-
-<<<<<<< HEAD
 async def test_cleanup_on_shutdown(
     hass: HomeAssistant,
     mock_config_entry: MockConfigEntry,
     mock_tedee: MagicMock,
 ) -> None:
     """Test the socket is cleaned up on shutdown."""
-=======
+    mock_config_entry.add_to_hass(hass)
+    await hass.config_entries.async_setup(mock_config_entry.entry_id)
+    await hass.async_block_till_done()
+
+    assert mock_config_entry.state is ConfigEntryState.LOADED
+
+    hass.bus.async_fire(EVENT_HOMEASSISTANT_STOP)
+    await hass.async_block_till_done()
+    mock_tedee.delete_webhooks.assert_called_once()
+
 async def test_bridge_device(
     hass: HomeAssistant,
     mock_config_entry: MockConfigEntry,
@@ -78,18 +85,15 @@
     snapshot: SnapshotAssertion,
 ) -> None:
     """Ensure the bridge device is registered."""
->>>>>>> 3139e926
     mock_config_entry.add_to_hass(hass)
     await hass.config_entries.async_setup(mock_config_entry.entry_id)
     await hass.async_block_till_done()
 
-<<<<<<< HEAD
-    assert mock_config_entry.state is ConfigEntryState.LOADED
-
-    hass.bus.async_fire(EVENT_HOMEASSISTANT_STOP)
-    await hass.async_block_till_done()
-    mock_tedee.delete_webhooks.assert_called_once()
-
+    device = device_registry.async_get_device(
+        {(mock_config_entry.domain, mock_tedee.get_local_bridge.return_value.serial)}
+    )
+    assert device
+    assert device == snapshot
 
 @pytest.mark.parametrize(
     ("body", "expected_code", "side_effect"),
@@ -123,10 +127,3 @@
     await hass.async_block_till_done()
 
     assert resp.status == expected_code
-=======
-    device = device_registry.async_get_device(
-        {(mock_config_entry.domain, mock_tedee.get_local_bridge.return_value.serial)}
-    )
-    assert device
-    assert device == snapshot
->>>>>>> 3139e926
