--- conflicted
+++ resolved
@@ -3,12 +3,8 @@
 from unittest.mock import MagicMock, patch
 
 import pytest
-<<<<<<< HEAD
 from spotifyaio import SpotifyError
-=======
-from spotipy import SpotifyException
 from syrupy import SnapshotAssertion
->>>>>>> d5075819
 
 from homeassistant.components.media_player import (
     ATTR_INPUT_SOURCE,
