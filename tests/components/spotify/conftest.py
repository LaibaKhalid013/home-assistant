--- conflicted
+++ resolved
@@ -11,7 +11,6 @@
     async_import_client_credential,
 )
 from homeassistant.components.spotify.const import DOMAIN, SPOTIFY_SCOPES
-from homeassistant.const import CONF_ID
 from homeassistant.core import HomeAssistant
 from homeassistant.setup import async_setup_component
 
@@ -24,28 +23,6 @@
 def mock_expires_at() -> int:
     """Fixture to set the oauth token expiration time."""
     return time.time() + 3600
-<<<<<<< HEAD
-
-
-@pytest.fixture
-def mock_config_entry(expires_at: int) -> MockConfigEntry:
-    """Create Spotify entry in Home Assistant."""
-    return MockConfigEntry(
-        domain=DOMAIN,
-        title="Spotify",
-        unique_id="1112264649",
-        data={
-            CONF_ID: "1112264649",
-            "auth_implementation": DOMAIN,
-            "token": {
-                "access_token": "mock-access-token",
-                "refresh_token": "mock-refresh-token",
-                "expires_at": expires_at,
-                "scope": SCOPES,
-            },
-        },
-        entry_id="01J9KH1ZDX64131YHYT4H6B69D",
-=======
 
 
 @pytest.fixture
@@ -79,26 +56,10 @@
         DOMAIN,
         ClientCredential("CLIENT_ID", "CLIENT_SECRET"),
         DOMAIN,
->>>>>>> fe130b62
     )
 
 
 @pytest.fixture
-<<<<<<< HEAD
-async def setup_credentials(hass: HomeAssistant) -> None:
-    """Fixture to setup credentials."""
-    assert await async_setup_component(hass, "application_credentials", {})
-    await async_import_client_credential(
-        hass,
-        DOMAIN,
-        ClientCredential("CLIENT_ID", "CLIENT_SECRET"),
-        DOMAIN,
-    )
-
-
-@pytest.fixture
-=======
->>>>>>> fe130b62
 def mock_spotify() -> Generator[MagicMock]:
     """Mock the Spotify API."""
     with (
@@ -115,7 +76,6 @@
         client.current_user_playlists.return_value = load_json_value_fixture(
             "current_user_playlist.json", DOMAIN
         )
-<<<<<<< HEAD
         current_user = load_json_value_fixture("current_user.json", DOMAIN)
         client.current_user.return_value = current_user
         client.me.return_value = current_user
@@ -123,9 +83,4 @@
             "playback.json", DOMAIN
         )
         client.playlist.return_value = load_json_value_fixture("playlist.json", DOMAIN)
-=======
-        client.current_user.return_value = load_json_value_fixture(
-            "current_user.json", DOMAIN
-        )
->>>>>>> fe130b62
         yield spotify_mock