--- conflicted
+++ resolved
@@ -6,11 +6,7 @@
 
 
 async def setup_integration(hass: HomeAssistant, config_entry: MockConfigEntry) -> None:
-<<<<<<< HEAD
-    """Fixture for setting up the component."""
-=======
     """Set up the component."""
->>>>>>> fe130b62
     config_entry.add_to_hass(hass)
 
     assert await hass.config_entries.async_setup(config_entry.entry_id)
