"""Test the jellyfin config flow."""
from unittest.mock import MagicMock

from homeassistant import config_entries, data_entry_flow
from homeassistant.components.jellyfin.const import CONF_CLIENT_DEVICE_ID, DOMAIN
from homeassistant.const import CONF_PASSWORD, CONF_URL, CONF_USERNAME
from homeassistant.core import HomeAssistant

<<<<<<< HEAD
from . import load_json_fixture
=======
from . import async_load_json_fixture
>>>>>>> 7fae85ee
from .const import TEST_PASSWORD, TEST_URL, TEST_USERNAME

from tests.common import MockConfigEntry


async def test_abort_if_existing_entry(hass: HomeAssistant):
    """Check flow abort when an entry already exist."""
    MockConfigEntry(domain=DOMAIN).add_to_hass(hass)

    result = await hass.config_entries.flow.async_init(
        DOMAIN, context={"source": config_entries.SOURCE_USER}
    )
    assert result["type"] == data_entry_flow.FlowResultType.ABORT
    assert result["reason"] == "single_instance_allowed"


async def test_form(
    hass: HomeAssistant,
    mock_jellyfin: MagicMock,
    mock_client: MagicMock,
    mock_client_device_id: MagicMock,
    mock_setup_entry: MagicMock,
):
    """Test the complete configuration form."""
    result = await hass.config_entries.flow.async_init(
        DOMAIN, context={"source": config_entries.SOURCE_USER}
    )

    assert result["type"] == "form"
    assert result["errors"] == {}

    result2 = await hass.config_entries.flow.async_configure(
        result["flow_id"],
        {
            CONF_URL: TEST_URL,
            CONF_USERNAME: TEST_USERNAME,
            CONF_PASSWORD: TEST_PASSWORD,
        },
    )
    await hass.async_block_till_done()

    assert result2["type"] == "create_entry"
    assert result2["title"] == "JELLYFIN-SERVER"
    assert result2["data"] == {
        CONF_CLIENT_DEVICE_ID: "TEST-UUID",
        CONF_URL: TEST_URL,
        CONF_USERNAME: TEST_USERNAME,
        CONF_PASSWORD: TEST_PASSWORD,
    }

    assert len(mock_client.auth.connect_to_address.mock_calls) == 1
    assert len(mock_client.auth.login.mock_calls) == 1
    assert len(mock_setup_entry.mock_calls) == 1
    assert len(mock_client.jellyfin.get_user_settings.mock_calls) == 1


async def test_form_cannot_connect(
    hass: HomeAssistant,
    mock_jellyfin: MagicMock,
    mock_client: MagicMock,
    mock_client_device_id: MagicMock,
):
    """Test we handle an unreachable server."""
    result = await hass.config_entries.flow.async_init(
        DOMAIN, context={"source": config_entries.SOURCE_USER}
    )
    assert result["type"] == "form"
    assert result["errors"] == {}

<<<<<<< HEAD
    mock_client.auth.connect_to_address.return_value = load_json_fixture(
        "auth-connect-address-failure.json"
=======
    mock_client.auth.connect_to_address.return_value = await async_load_json_fixture(
        hass, "auth-connect-address-failure.json"
>>>>>>> 7fae85ee
    )

    result2 = await hass.config_entries.flow.async_configure(
        result["flow_id"],
        {
            CONF_URL: TEST_URL,
            CONF_USERNAME: TEST_USERNAME,
            CONF_PASSWORD: TEST_PASSWORD,
        },
    )
    await hass.async_block_till_done()

    assert result2["type"] == "form"
    assert result2["errors"] == {"base": "cannot_connect"}

    assert len(mock_client.auth.connect_to_address.mock_calls) == 1


async def test_form_invalid_auth(
    hass: HomeAssistant,
    mock_jellyfin: MagicMock,
    mock_client: MagicMock,
    mock_client_device_id: MagicMock,
):
    """Test that we can handle invalid credentials."""
    result = await hass.config_entries.flow.async_init(
        DOMAIN, context={"source": config_entries.SOURCE_USER}
    )
    assert result["type"] == "form"
    assert result["errors"] == {}

<<<<<<< HEAD
    mock_client.auth.login.return_value = load_json_fixture("auth-login-failure.json")
=======
    mock_client.auth.login.return_value = await async_load_json_fixture(
        hass, "auth-login-failure.json"
    )
>>>>>>> 7fae85ee

    result2 = await hass.config_entries.flow.async_configure(
        result["flow_id"],
        {
            CONF_URL: TEST_URL,
            CONF_USERNAME: TEST_USERNAME,
            CONF_PASSWORD: TEST_PASSWORD,
        },
    )
    await hass.async_block_till_done()

    assert result2["type"] == "form"
    assert result2["errors"] == {"base": "invalid_auth"}

    assert len(mock_client.auth.connect_to_address.mock_calls) == 1
    assert len(mock_client.auth.login.mock_calls) == 1


async def test_form_exception(
    hass: HomeAssistant, mock_jellyfin: MagicMock, mock_client: MagicMock
):
    """Test we handle an unexpected exception during server setup."""
    result = await hass.config_entries.flow.async_init(
        DOMAIN, context={"source": config_entries.SOURCE_USER}
    )
    assert result["type"] == "form"
    assert result["errors"] == {}

    mock_client.auth.connect_to_address.side_effect = Exception("UnknownException")

    result2 = await hass.config_entries.flow.async_configure(
        result["flow_id"],
        {
            CONF_URL: TEST_URL,
            CONF_USERNAME: TEST_USERNAME,
            CONF_PASSWORD: TEST_PASSWORD,
        },
    )
    await hass.async_block_till_done()

    assert result2["type"] == "form"
    assert result2["errors"] == {"base": "unknown"}

    assert len(mock_client.auth.connect_to_address.mock_calls) == 1


async def test_form_persists_device_id_on_error(
    hass: HomeAssistant,
    mock_jellyfin: MagicMock,
    mock_client: MagicMock,
    mock_client_device_id: MagicMock,
):
    """Test that we can handle invalid credentials."""
    result = await hass.config_entries.flow.async_init(
        DOMAIN, context={"source": config_entries.SOURCE_USER}
    )
    assert result["type"] == "form"
    assert result["errors"] == {}

    mock_client_device_id.return_value = "TEST-UUID-1"
<<<<<<< HEAD
    mock_client.auth.login.return_value = load_json_fixture("auth-login-failure.json")
=======
    mock_client.auth.login.return_value = await async_load_json_fixture(
        hass, "auth-login-failure.json"
    )
>>>>>>> 7fae85ee

    result2 = await hass.config_entries.flow.async_configure(
        result["flow_id"],
        {
            CONF_URL: TEST_URL,
            CONF_USERNAME: TEST_USERNAME,
            CONF_PASSWORD: TEST_PASSWORD,
        },
    )
    await hass.async_block_till_done()

    assert result2["type"] == "form"
    assert result2["errors"] == {"base": "invalid_auth"}

    mock_client_device_id.return_value = "TEST-UUID-2"
<<<<<<< HEAD
    mock_client.auth.login.return_value = load_json_fixture("auth-login.json")
=======
    mock_client.auth.login.return_value = await async_load_json_fixture(
        hass, "auth-login.json"
    )
>>>>>>> 7fae85ee

    result3 = await hass.config_entries.flow.async_configure(
        result2["flow_id"],
        {
            CONF_URL: TEST_URL,
            CONF_USERNAME: TEST_USERNAME,
            CONF_PASSWORD: TEST_PASSWORD,
        },
    )
    await hass.async_block_till_done()

    assert result3
    assert result3["type"] == "create_entry"
    assert result3["data"] == {
        CONF_CLIENT_DEVICE_ID: "TEST-UUID-1",
        CONF_URL: TEST_URL,
        CONF_USERNAME: TEST_USERNAME,
        CONF_PASSWORD: TEST_PASSWORD,
    }<|MERGE_RESOLUTION|>--- conflicted
+++ resolved
@@ -6,11 +6,7 @@
 from homeassistant.const import CONF_PASSWORD, CONF_URL, CONF_USERNAME
 from homeassistant.core import HomeAssistant
 
-<<<<<<< HEAD
-from . import load_json_fixture
-=======
 from . import async_load_json_fixture
->>>>>>> 7fae85ee
 from .const import TEST_PASSWORD, TEST_URL, TEST_USERNAME
 
 from tests.common import MockConfigEntry
@@ -80,13 +76,8 @@
     assert result["type"] == "form"
     assert result["errors"] == {}
 
-<<<<<<< HEAD
-    mock_client.auth.connect_to_address.return_value = load_json_fixture(
-        "auth-connect-address-failure.json"
-=======
     mock_client.auth.connect_to_address.return_value = await async_load_json_fixture(
         hass, "auth-connect-address-failure.json"
->>>>>>> 7fae85ee
     )
 
     result2 = await hass.config_entries.flow.async_configure(
@@ -118,13 +109,9 @@
     assert result["type"] == "form"
     assert result["errors"] == {}
 
-<<<<<<< HEAD
-    mock_client.auth.login.return_value = load_json_fixture("auth-login-failure.json")
-=======
     mock_client.auth.login.return_value = await async_load_json_fixture(
         hass, "auth-login-failure.json"
     )
->>>>>>> 7fae85ee
 
     result2 = await hass.config_entries.flow.async_configure(
         result["flow_id"],
@@ -185,13 +172,9 @@
     assert result["errors"] == {}
 
     mock_client_device_id.return_value = "TEST-UUID-1"
-<<<<<<< HEAD
-    mock_client.auth.login.return_value = load_json_fixture("auth-login-failure.json")
-=======
     mock_client.auth.login.return_value = await async_load_json_fixture(
         hass, "auth-login-failure.json"
     )
->>>>>>> 7fae85ee
 
     result2 = await hass.config_entries.flow.async_configure(
         result["flow_id"],
@@ -207,13 +190,9 @@
     assert result2["errors"] == {"base": "invalid_auth"}
 
     mock_client_device_id.return_value = "TEST-UUID-2"
-<<<<<<< HEAD
-    mock_client.auth.login.return_value = load_json_fixture("auth-login.json")
-=======
     mock_client.auth.login.return_value = await async_load_json_fixture(
         hass, "auth-login.json"
     )
->>>>>>> 7fae85ee
 
     result3 = await hass.config_entries.flow.async_configure(
         result2["flow_id"],
