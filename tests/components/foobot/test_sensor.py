--- conflicted
+++ resolved
@@ -12,11 +12,8 @@
     CONCENTRATION_MICROGRAMS_PER_CUBIC_METER,
     CONCENTRATION_PARTS_PER_BILLION,
     CONCENTRATION_PARTS_PER_MILLION,
-<<<<<<< HEAD
     HTTP_FORBIDDEN,
-=======
     HTTP_INTERNAL_SERVER_ERROR,
->>>>>>> fb8f8133
     TEMP_CELSIUS,
     UNIT_PERCENTAGE,
 )
