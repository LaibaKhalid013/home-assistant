--- conflicted
+++ resolved
@@ -1,9 +1,6 @@
 """Test the Lutron Caseta config flow."""
 import asyncio
-<<<<<<< HEAD
-=======
-import ssl
->>>>>>> 73d7d807
+
 from unittest.mock import AsyncMock, patch
 
 from pylutron_caseta.pairing import PAIR_CA, PAIR_CERT, PAIR_KEY
@@ -25,17 +22,7 @@
 
 from tests.common import MockConfigEntry
 
-<<<<<<< HEAD
-=======
-EMPTY_MOCK_CONFIG_ENTRY = {
-    CONF_HOST: "",
-    CONF_KEYFILE: "",
-    CONF_CERTFILE: "",
-    CONF_CA_CERTS: "",
-}
-
-
->>>>>>> 73d7d807
+
 MOCK_ASYNC_PAIR_SUCCESS = {
     PAIR_KEY: "mock_key",
     PAIR_CERT: "mock_cert",
@@ -379,7 +366,7 @@
     assert result["errors"] is None
     assert result["step_id"] == "user"
 
-<<<<<<< HEAD
+
     result2 = await hass.config_entries.flow.async_configure(
         result["flow_id"],
         {
@@ -391,31 +378,15 @@
     assert result2["step_id"] == "link"
 
     with patch.object(Smartbridge, "create_tls") as create_tls, patch(
-=======
-    with patch.object(Smartbridge, "create_tls") as create_tls:
-        create_tls.return_value = MockBridge(can_connect=True)
-        result2 = await hass.config_entries.flow.async_configure(
-            result["flow_id"],
-            {
-                CONF_HOST: "1.1.1.1",
-            },
-        )
-        await hass.async_block_till_done()
-
-    assert result2["type"] == "form"
-    assert result2["step_id"] == "link"
-
-    with patch(
->>>>>>> 73d7d807
+
         "homeassistant.components.lutron_caseta.async_setup", return_value=True
     ), patch(
         "homeassistant.components.lutron_caseta.async_setup_entry",
         return_value=True,
     ):
-<<<<<<< HEAD
+
         create_tls.return_value = MockBridge(can_connect=True)
-=======
->>>>>>> 73d7d807
+
         result3 = await hass.config_entries.flow.async_configure(
             result2["flow_id"],
             {},
