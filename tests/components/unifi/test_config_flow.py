"""Test UniFi config flow."""
import aiounifi
from asynctest import patch

from homeassistant import data_entry_flow
from homeassistant.components import unifi
from homeassistant.components.unifi import config_flow
from homeassistant.components.unifi.const import (
    CONF_ALLOW_BANDWIDTH_SENSORS,
    CONF_BLOCK_CLIENT,
    CONF_CONTROLLER,
    CONF_DETECTION_TIME,
    CONF_IGNORE_WIRED_BUG,
    CONF_POE_CLIENTS,
    CONF_SITE_ID,
    CONF_SSID_FILTER,
    CONF_TRACK_CLIENTS,
    CONF_TRACK_DEVICES,
    CONF_TRACK_WIRED_CLIENTS,
)
from homeassistant.const import (
    CONF_HOST,
    CONF_PASSWORD,
    CONF_PORT,
    CONF_USERNAME,
    CONF_VERIFY_SSL,
)

from .test_controller import setup_unifi_integration

from tests.common import MockConfigEntry

CLIENTS = [{"mac": "00:00:00:00:00:01"}]

WLANS = [{"name": "SSID 1"}, {"name": "SSID 2"}]


async def test_flow_works(hass, aioclient_mock, mock_discovery):
    """Test config flow."""
    mock_discovery.return_value = "1"
    result = await hass.config_entries.flow.async_init(
        config_flow.DOMAIN, context={"source": "user"}
    )

    assert result["type"] == data_entry_flow.RESULT_TYPE_FORM
    assert result["step_id"] == "user"
    assert result["data_schema"]({CONF_USERNAME: "", CONF_PASSWORD: ""}) == {
        CONF_HOST: "unifi",
        CONF_USERNAME: "",
        CONF_PASSWORD: "",
        CONF_PORT: 8443,
        CONF_VERIFY_SSL: False,
    }

    aioclient_mock.get("https://1.2.3.4:1234", status=302)

    aioclient_mock.post(
        "https://1.2.3.4:1234/api/login",
        json={"data": "login successful", "meta": {"rc": "ok"}},
        headers={"content-type": "application/json"},
    )

    aioclient_mock.get(
        "https://1.2.3.4:1234/api/self/sites",
        json={
            "data": [{"desc": "Site name", "name": "site_id", "role": "admin"}],
            "meta": {"rc": "ok"},
        },
        headers={"content-type": "application/json"},
    )

    result = await hass.config_entries.flow.async_configure(
        result["flow_id"],
        user_input={
            CONF_HOST: "1.2.3.4",
            CONF_USERNAME: "username",
            CONF_PASSWORD: "password",
            CONF_PORT: 1234,
            CONF_VERIFY_SSL: True,
        },
    )

    assert result["type"] == data_entry_flow.RESULT_TYPE_CREATE_ENTRY
    assert result["title"] == "Site name"
    assert result["data"] == {
        CONF_CONTROLLER: {
            CONF_HOST: "1.2.3.4",
            CONF_USERNAME: "username",
            CONF_PASSWORD: "password",
            CONF_PORT: 1234,
            CONF_SITE_ID: "site_id",
            CONF_VERIFY_SSL: True,
        }
    }


async def test_flow_works_multiple_sites(hass, aioclient_mock):
    """Test config flow works when finding multiple sites."""
    result = await hass.config_entries.flow.async_init(
        config_flow.DOMAIN, context={"source": "user"}
    )

    assert result["type"] == data_entry_flow.RESULT_TYPE_FORM
    assert result["step_id"] == "user"

    aioclient_mock.get("https://1.2.3.4:1234", status=302)

    aioclient_mock.post(
        "https://1.2.3.4:1234/api/login",
        json={"data": "login successful", "meta": {"rc": "ok"}},
        headers={"content-type": "application/json"},
    )

    aioclient_mock.get(
        "https://1.2.3.4:1234/api/self/sites",
        json={
            "data": [
                {"name": "default", "role": "admin", "desc": "site name"},
                {"name": "site2", "role": "admin", "desc": "site2 name"},
            ],
            "meta": {"rc": "ok"},
        },
        headers={"content-type": "application/json"},
    )

    result = await hass.config_entries.flow.async_configure(
        result["flow_id"],
        user_input={
            CONF_HOST: "1.2.3.4",
            CONF_USERNAME: "username",
            CONF_PASSWORD: "password",
            CONF_PORT: 1234,
            CONF_VERIFY_SSL: True,
        },
    )

    assert result["type"] == data_entry_flow.RESULT_TYPE_FORM
    assert result["step_id"] == "site"
    assert result["data_schema"]({"site": "site name"})
    assert result["data_schema"]({"site": "site2 name"})


async def test_flow_fails_site_already_configured(hass, aioclient_mock):
    """Test config flow."""
    entry = MockConfigEntry(
        domain=unifi.DOMAIN, data={"controller": {"host": "1.2.3.4", "site": "site_id"}}
    )
    entry.add_to_hass(hass)

    result = await hass.config_entries.flow.async_init(
        config_flow.DOMAIN, context={"source": "user"}
    )

    assert result["type"] == data_entry_flow.RESULT_TYPE_FORM
    assert result["step_id"] == "user"

    aioclient_mock.get("https://1.2.3.4:1234", status=302)

    aioclient_mock.post(
        "https://1.2.3.4:1234/api/login",
        json={"data": "login successful", "meta": {"rc": "ok"}},
        headers={"content-type": "application/json"},
    )

    aioclient_mock.get(
        "https://1.2.3.4:1234/api/self/sites",
        json={
            "data": [{"desc": "Site name", "name": "site_id", "role": "admin"}],
            "meta": {"rc": "ok"},
        },
        headers={"content-type": "application/json"},
    )

    result = await hass.config_entries.flow.async_configure(
        result["flow_id"],
        user_input={
            CONF_HOST: "1.2.3.4",
            CONF_USERNAME: "username",
            CONF_PASSWORD: "password",
            CONF_PORT: 1234,
            CONF_VERIFY_SSL: True,
        },
    )

    assert result["type"] == data_entry_flow.RESULT_TYPE_ABORT


async def test_flow_fails_user_credentials_faulty(hass, aioclient_mock):
    """Test config flow."""
    result = await hass.config_entries.flow.async_init(
        config_flow.DOMAIN, context={"source": "user"}
    )

    assert result["type"] == data_entry_flow.RESULT_TYPE_FORM
    assert result["step_id"] == "user"

    aioclient_mock.get("https://1.2.3.4:1234", status=302)

    with patch("aiounifi.Controller.login", side_effect=aiounifi.errors.Unauthorized):
        result = await hass.config_entries.flow.async_configure(
            result["flow_id"],
            user_input={
                CONF_HOST: "1.2.3.4",
                CONF_USERNAME: "username",
                CONF_PASSWORD: "password",
                CONF_PORT: 1234,
                CONF_VERIFY_SSL: True,
            },
        )

    assert result["type"] == data_entry_flow.RESULT_TYPE_FORM
    assert result["errors"] == {"base": "faulty_credentials"}


async def test_flow_fails_controller_unavailable(hass, aioclient_mock):
    """Test config flow."""
    result = await hass.config_entries.flow.async_init(
        config_flow.DOMAIN, context={"source": "user"}
    )

    assert result["type"] == data_entry_flow.RESULT_TYPE_FORM
    assert result["step_id"] == "user"

    aioclient_mock.get("https://1.2.3.4:1234", status=302)

    with patch("aiounifi.Controller.login", side_effect=aiounifi.errors.RequestError):
        result = await hass.config_entries.flow.async_configure(
            result["flow_id"],
            user_input={
                CONF_HOST: "1.2.3.4",
                CONF_USERNAME: "username",
                CONF_PASSWORD: "password",
                CONF_PORT: 1234,
                CONF_VERIFY_SSL: True,
            },
        )

    assert result["type"] == data_entry_flow.RESULT_TYPE_FORM
    assert result["errors"] == {"base": "service_unavailable"}


async def test_flow_fails_unknown_problem(hass, aioclient_mock):
    """Test config flow."""
    result = await hass.config_entries.flow.async_init(
        config_flow.DOMAIN, context={"source": "user"}
    )

    assert result["type"] == data_entry_flow.RESULT_TYPE_FORM
    assert result["step_id"] == "user"

    aioclient_mock.get("https://1.2.3.4:1234", status=302)

    with patch("aiounifi.Controller.login", side_effect=Exception):
        result = await hass.config_entries.flow.async_configure(
            result["flow_id"],
            user_input={
                CONF_HOST: "1.2.3.4",
                CONF_USERNAME: "username",
                CONF_PASSWORD: "password",
                CONF_PORT: 1234,
                CONF_VERIFY_SSL: True,
            },
        )

    assert result["type"] == data_entry_flow.RESULT_TYPE_ABORT


async def test_option_flow(hass):
    """Test config flow options."""
    controller = await setup_unifi_integration(
        hass, clients_response=CLIENTS, wlans_response=WLANS
    )

    result = await hass.config_entries.options.async_init(
        controller.config_entry.entry_id
    )

    assert result["type"] == data_entry_flow.RESULT_TYPE_FORM
    assert result["step_id"] == "device_tracker"

    result = await hass.config_entries.options.async_configure(
        result["flow_id"],
        user_input={
            CONF_TRACK_CLIENTS: False,
            CONF_TRACK_WIRED_CLIENTS: False,
            CONF_TRACK_DEVICES: False,
            CONF_SSID_FILTER: ["SSID 1"],
            CONF_DETECTION_TIME: 100,
        },
    )

    assert result["type"] == data_entry_flow.RESULT_TYPE_FORM
    assert result["step_id"] == "client_control"

    result = await hass.config_entries.options.async_configure(
        result["flow_id"],
<<<<<<< HEAD
        user_input={
            CONF_BLOCK_CLIENT: clients_to_block,
            CONF_NEW_CLIENT: "00:00:00:00:00:01",
            CONF_POE_CLIENTS: False,
        },
    )

    assert result["type"] == data_entry_flow.RESULT_TYPE_FORM
    assert result["step_id"] == "client_control"

    result = await hass.config_entries.options.async_configure(
        result["flow_id"],
        user_input={
            CONF_BLOCK_CLIENT: clients_to_block,
            CONF_NEW_CLIENT: "00:00:00:00:00:02",
        },
    )

    assert result["type"] == data_entry_flow.RESULT_TYPE_FORM
    assert result["step_id"] == "client_control"
    assert result["errors"] == {"base": "unknown_client_mac"}

    clients_to_block = hass.config_entries.options._progress[result["flow_id"]].options[
        CONF_BLOCK_CLIENT
    ]
    result = await hass.config_entries.options.async_configure(
        result["flow_id"], user_input={CONF_BLOCK_CLIENT: clients_to_block},
=======
        user_input={CONF_BLOCK_CLIENT: [CLIENTS[0]["mac"]], CONF_POE_CLIENTS: False},
>>>>>>> dbd1ca45
    )

    assert result["type"] == data_entry_flow.RESULT_TYPE_FORM
    assert result["step_id"] == "statistics_sensors"

    result = await hass.config_entries.options.async_configure(
        result["flow_id"], user_input={CONF_ALLOW_BANDWIDTH_SENSORS: True}
    )

    assert result["type"] == data_entry_flow.RESULT_TYPE_CREATE_ENTRY
    assert result["data"] == {
        CONF_TRACK_CLIENTS: False,
        CONF_TRACK_WIRED_CLIENTS: False,
        CONF_TRACK_DEVICES: False,
        CONF_SSID_FILTER: ["SSID 1"],
        CONF_DETECTION_TIME: 100,
        CONF_IGNORE_WIRED_BUG: False,
        CONF_POE_CLIENTS: False,
<<<<<<< HEAD
        CONF_BLOCK_CLIENT: ["00:00:00:00:00:01"],
=======
        CONF_BLOCK_CLIENT: [CLIENTS[0]["mac"]],
>>>>>>> dbd1ca45
        CONF_ALLOW_BANDWIDTH_SENSORS: True,
    }<|MERGE_RESOLUTION|>--- conflicted
+++ resolved
@@ -294,37 +294,7 @@
 
     result = await hass.config_entries.options.async_configure(
         result["flow_id"],
-<<<<<<< HEAD
-        user_input={
-            CONF_BLOCK_CLIENT: clients_to_block,
-            CONF_NEW_CLIENT: "00:00:00:00:00:01",
-            CONF_POE_CLIENTS: False,
-        },
-    )
-
-    assert result["type"] == data_entry_flow.RESULT_TYPE_FORM
-    assert result["step_id"] == "client_control"
-
-    result = await hass.config_entries.options.async_configure(
-        result["flow_id"],
-        user_input={
-            CONF_BLOCK_CLIENT: clients_to_block,
-            CONF_NEW_CLIENT: "00:00:00:00:00:02",
-        },
-    )
-
-    assert result["type"] == data_entry_flow.RESULT_TYPE_FORM
-    assert result["step_id"] == "client_control"
-    assert result["errors"] == {"base": "unknown_client_mac"}
-
-    clients_to_block = hass.config_entries.options._progress[result["flow_id"]].options[
-        CONF_BLOCK_CLIENT
-    ]
-    result = await hass.config_entries.options.async_configure(
-        result["flow_id"], user_input={CONF_BLOCK_CLIENT: clients_to_block},
-=======
         user_input={CONF_BLOCK_CLIENT: [CLIENTS[0]["mac"]], CONF_POE_CLIENTS: False},
->>>>>>> dbd1ca45
     )
 
     assert result["type"] == data_entry_flow.RESULT_TYPE_FORM
@@ -343,10 +313,6 @@
         CONF_DETECTION_TIME: 100,
         CONF_IGNORE_WIRED_BUG: False,
         CONF_POE_CLIENTS: False,
-<<<<<<< HEAD
-        CONF_BLOCK_CLIENT: ["00:00:00:00:00:01"],
-=======
         CONF_BLOCK_CLIENT: [CLIENTS[0]["mac"]],
->>>>>>> dbd1ca45
         CONF_ALLOW_BANDWIDTH_SENSORS: True,
     }