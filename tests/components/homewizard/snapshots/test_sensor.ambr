--- conflicted
+++ resolved
@@ -4363,15 +4363,9 @@
     'name': None,
     'options': dict({
     }),
-<<<<<<< HEAD
     'original_device_class': <SensorDeviceClass.CURRENT: 'current'>,
     'original_icon': None,
     'original_name': 'Active current phase 2',
-=======
-    'original_device_class': None,
-    'original_icon': None,
-    'original_name': 'Active water usage',
->>>>>>> ad14ebe7
     'platform': 'homewizard',
     'previous_unique_id': None,
     'supported_features': 0,
@@ -4383,12 +4377,8 @@
 # name: test_sensors[HWE-P1-zero-values-entity_ids1][sensor.device_active_current_phase_2:state]
   StateSnapshot({
     'attributes': ReadOnlyDict({
-<<<<<<< HEAD
       'device_class': 'current',
       'friendly_name': 'Device Active current phase 2',
-=======
-      'friendly_name': 'Device Active water usage',
->>>>>>> ad14ebe7
       'state_class': <SensorStateClass.MEASUREMENT: 'measurement'>,
       'unit_of_measurement': <UnitOfElectricCurrent.AMPERE: 'A'>,
     }),
@@ -4453,15 +4443,9 @@
     'name': None,
     'options': dict({
     }),
-<<<<<<< HEAD
     'original_device_class': <SensorDeviceClass.CURRENT: 'current'>,
     'original_icon': None,
     'original_name': 'Active current phase 3',
-=======
-    'original_device_class': None,
-    'original_icon': None,
-    'original_name': 'Long power failures detected',
->>>>>>> ad14ebe7
     'platform': 'homewizard',
     'previous_unique_id': None,
     'supported_features': 0,
@@ -4473,14 +4457,10 @@
 # name: test_sensors[HWE-P1-zero-values-entity_ids1][sensor.device_active_current_phase_3:state]
   StateSnapshot({
     'attributes': ReadOnlyDict({
-<<<<<<< HEAD
       'device_class': 'current',
       'friendly_name': 'Device Active current phase 3',
       'state_class': <SensorStateClass.MEASUREMENT: 'measurement'>,
       'unit_of_measurement': <UnitOfElectricCurrent.AMPERE: 'A'>,
-=======
-      'friendly_name': 'Device Long power failures detected',
->>>>>>> ad14ebe7
     }),
     'context': <ANY>,
     'entity_id': 'sensor.device_active_current_phase_3',
@@ -4626,15 +4606,9 @@
         'suggested_display_precision': 0,
       }),
     }),
-<<<<<<< HEAD
     'original_device_class': <SensorDeviceClass.POWER: 'power'>,
     'original_icon': None,
     'original_name': 'Active power',
-=======
-    'original_device_class': None,
-    'original_icon': None,
-    'original_name': 'Power failures detected',
->>>>>>> ad14ebe7
     'platform': 'homewizard',
     'previous_unique_id': None,
     'supported_features': 0,
@@ -4646,14 +4620,10 @@
 # name: test_sensors[HWE-P1-zero-values-entity_ids1][sensor.device_active_power:state]
   StateSnapshot({
     'attributes': ReadOnlyDict({
-<<<<<<< HEAD
       'device_class': 'power',
       'friendly_name': 'Device Active power',
       'state_class': <SensorStateClass.MEASUREMENT: 'measurement'>,
       'unit_of_measurement': <UnitOfPower.WATT: 'W'>,
-=======
-      'friendly_name': 'Device Power failures detected',
->>>>>>> ad14ebe7
     }),
     'context': <ANY>,
     'entity_id': 'sensor.device_active_power',
@@ -5206,7 +5176,7 @@
     'options': dict({
     }),
     'original_device_class': None,
-    'original_icon': 'mdi:water',
+    'original_icon': None,
     'original_name': 'Active water usage',
     'platform': 'homewizard',
     'previous_unique_id': None,
@@ -5220,7 +5190,6 @@
   StateSnapshot({
     'attributes': ReadOnlyDict({
       'friendly_name': 'Device Active water usage',
-      'icon': 'mdi:water',
       'state_class': <SensorStateClass.MEASUREMENT: 'measurement'>,
       'unit_of_measurement': 'l/min',
     }),
@@ -5284,7 +5253,7 @@
     'options': dict({
     }),
     'original_device_class': None,
-    'original_icon': 'mdi:transmission-tower-off',
+    'original_icon': None,
     'original_name': 'Long power failures detected',
     'platform': 'homewizard',
     'previous_unique_id': None,
@@ -5298,7 +5267,6 @@
   StateSnapshot({
     'attributes': ReadOnlyDict({
       'friendly_name': 'Device Long power failures detected',
-      'icon': 'mdi:transmission-tower-off',
     }),
     'context': <ANY>,
     'entity_id': 'sensor.device_long_power_failures_detected',
@@ -5437,7 +5405,7 @@
     'options': dict({
     }),
     'original_device_class': None,
-    'original_icon': 'mdi:transmission-tower-off',
+    'original_icon': None,
     'original_name': 'Power failures detected',
     'platform': 'homewizard',
     'previous_unique_id': None,
@@ -5451,7 +5419,6 @@
   StateSnapshot({
     'attributes': ReadOnlyDict({
       'friendly_name': 'Device Power failures detected',
-      'icon': 'mdi:transmission-tower-off',
     }),
     'context': <ANY>,
     'entity_id': 'sensor.device_power_failures_detected',
@@ -5594,15 +5561,9 @@
     'name': None,
     'options': dict({
     }),
-<<<<<<< HEAD
     'original_device_class': <SensorDeviceClass.ENERGY: 'energy'>,
     'original_icon': None,
     'original_name': 'Total energy export tariff 1',
-=======
-    'original_device_class': <SensorDeviceClass.WATER: 'water'>,
-    'original_icon': None,
-    'original_name': 'Total water usage',
->>>>>>> ad14ebe7
     'platform': 'homewizard',
     'previous_unique_id': None,
     'supported_features': 0,
@@ -5614,13 +5575,8 @@
 # name: test_sensors[HWE-P1-zero-values-entity_ids1][sensor.device_total_energy_export_tariff_1:state]
   StateSnapshot({
     'attributes': ReadOnlyDict({
-<<<<<<< HEAD
       'device_class': 'energy',
       'friendly_name': 'Device Total energy export tariff 1',
-=======
-      'device_class': 'water',
-      'friendly_name': 'Device Total water usage',
->>>>>>> ad14ebe7
       'state_class': <SensorStateClass.TOTAL_INCREASING: 'total_increasing'>,
       'unit_of_measurement': <UnitOfEnergy.KILO_WATT_HOUR: 'kWh'>,
     }),
@@ -5685,15 +5641,9 @@
     'name': None,
     'options': dict({
     }),
-<<<<<<< HEAD
     'original_device_class': <SensorDeviceClass.ENERGY: 'energy'>,
     'original_icon': None,
     'original_name': 'Total energy export tariff 2',
-=======
-    'original_device_class': None,
-    'original_icon': None,
-    'original_name': 'Voltage sags detected phase 1',
->>>>>>> ad14ebe7
     'platform': 'homewizard',
     'previous_unique_id': None,
     'supported_features': 0,
@@ -5705,14 +5655,10 @@
 # name: test_sensors[HWE-P1-zero-values-entity_ids1][sensor.device_total_energy_export_tariff_2:state]
   StateSnapshot({
     'attributes': ReadOnlyDict({
-<<<<<<< HEAD
       'device_class': 'energy',
       'friendly_name': 'Device Total energy export tariff 2',
       'state_class': <SensorStateClass.TOTAL_INCREASING: 'total_increasing'>,
       'unit_of_measurement': <UnitOfEnergy.KILO_WATT_HOUR: 'kWh'>,
-=======
-      'friendly_name': 'Device Voltage sags detected phase 1',
->>>>>>> ad14ebe7
     }),
     'context': <ANY>,
     'entity_id': 'sensor.device_total_energy_export_tariff_2',
@@ -5775,15 +5721,9 @@
     'name': None,
     'options': dict({
     }),
-<<<<<<< HEAD
     'original_device_class': <SensorDeviceClass.ENERGY: 'energy'>,
     'original_icon': None,
     'original_name': 'Total energy export tariff 3',
-=======
-    'original_device_class': None,
-    'original_icon': None,
-    'original_name': 'Voltage sags detected phase 2',
->>>>>>> ad14ebe7
     'platform': 'homewizard',
     'previous_unique_id': None,
     'supported_features': 0,
@@ -5795,14 +5735,10 @@
 # name: test_sensors[HWE-P1-zero-values-entity_ids1][sensor.device_total_energy_export_tariff_3:state]
   StateSnapshot({
     'attributes': ReadOnlyDict({
-<<<<<<< HEAD
       'device_class': 'energy',
       'friendly_name': 'Device Total energy export tariff 3',
       'state_class': <SensorStateClass.TOTAL_INCREASING: 'total_increasing'>,
       'unit_of_measurement': <UnitOfEnergy.KILO_WATT_HOUR: 'kWh'>,
-=======
-      'friendly_name': 'Device Voltage sags detected phase 2',
->>>>>>> ad14ebe7
     }),
     'context': <ANY>,
     'entity_id': 'sensor.device_total_energy_export_tariff_3',
@@ -5865,15 +5801,9 @@
     'name': None,
     'options': dict({
     }),
-<<<<<<< HEAD
     'original_device_class': <SensorDeviceClass.ENERGY: 'energy'>,
     'original_icon': None,
     'original_name': 'Total energy export tariff 4',
-=======
-    'original_device_class': None,
-    'original_icon': None,
-    'original_name': 'Voltage sags detected phase 3',
->>>>>>> ad14ebe7
     'platform': 'homewizard',
     'previous_unique_id': None,
     'supported_features': 0,
@@ -5885,14 +5815,10 @@
 # name: test_sensors[HWE-P1-zero-values-entity_ids1][sensor.device_total_energy_export_tariff_4:state]
   StateSnapshot({
     'attributes': ReadOnlyDict({
-<<<<<<< HEAD
       'device_class': 'energy',
       'friendly_name': 'Device Total energy export tariff 4',
       'state_class': <SensorStateClass.TOTAL_INCREASING: 'total_increasing'>,
       'unit_of_measurement': <UnitOfEnergy.KILO_WATT_HOUR: 'kWh'>,
-=======
-      'friendly_name': 'Device Voltage sags detected phase 3',
->>>>>>> ad14ebe7
     }),
     'context': <ANY>,
     'entity_id': 'sensor.device_total_energy_export_tariff_4',
@@ -5955,15 +5881,9 @@
     'name': None,
     'options': dict({
     }),
-<<<<<<< HEAD
     'original_device_class': <SensorDeviceClass.ENERGY: 'energy'>,
     'original_icon': None,
     'original_name': 'Total energy import',
-=======
-    'original_device_class': None,
-    'original_icon': None,
-    'original_name': 'Voltage swells detected phase 1',
->>>>>>> ad14ebe7
     'platform': 'homewizard',
     'previous_unique_id': None,
     'supported_features': 0,
@@ -5975,14 +5895,10 @@
 # name: test_sensors[HWE-P1-zero-values-entity_ids1][sensor.device_total_energy_import:state]
   StateSnapshot({
     'attributes': ReadOnlyDict({
-<<<<<<< HEAD
       'device_class': 'energy',
       'friendly_name': 'Device Total energy import',
       'state_class': <SensorStateClass.TOTAL_INCREASING: 'total_increasing'>,
       'unit_of_measurement': <UnitOfEnergy.KILO_WATT_HOUR: 'kWh'>,
-=======
-      'friendly_name': 'Device Voltage swells detected phase 1',
->>>>>>> ad14ebe7
     }),
     'context': <ANY>,
     'entity_id': 'sensor.device_total_energy_import',
@@ -6045,15 +5961,9 @@
     'name': None,
     'options': dict({
     }),
-<<<<<<< HEAD
     'original_device_class': <SensorDeviceClass.ENERGY: 'energy'>,
     'original_icon': None,
     'original_name': 'Total energy import tariff 1',
-=======
-    'original_device_class': None,
-    'original_icon': None,
-    'original_name': 'Voltage swells detected phase 2',
->>>>>>> ad14ebe7
     'platform': 'homewizard',
     'previous_unique_id': None,
     'supported_features': 0,
@@ -6065,14 +5975,10 @@
 # name: test_sensors[HWE-P1-zero-values-entity_ids1][sensor.device_total_energy_import_tariff_1:state]
   StateSnapshot({
     'attributes': ReadOnlyDict({
-<<<<<<< HEAD
       'device_class': 'energy',
       'friendly_name': 'Device Total energy import tariff 1',
       'state_class': <SensorStateClass.TOTAL_INCREASING: 'total_increasing'>,
       'unit_of_measurement': <UnitOfEnergy.KILO_WATT_HOUR: 'kWh'>,
-=======
-      'friendly_name': 'Device Voltage swells detected phase 2',
->>>>>>> ad14ebe7
     }),
     'context': <ANY>,
     'entity_id': 'sensor.device_total_energy_import_tariff_1',
@@ -6135,15 +6041,9 @@
     'name': None,
     'options': dict({
     }),
-<<<<<<< HEAD
     'original_device_class': <SensorDeviceClass.ENERGY: 'energy'>,
     'original_icon': None,
     'original_name': 'Total energy import tariff 2',
-=======
-    'original_device_class': None,
-    'original_icon': None,
-    'original_name': 'Voltage swells detected phase 3',
->>>>>>> ad14ebe7
     'platform': 'homewizard',
     'previous_unique_id': None,
     'supported_features': 0,
@@ -6155,14 +6055,10 @@
 # name: test_sensors[HWE-P1-zero-values-entity_ids1][sensor.device_total_energy_import_tariff_2:state]
   StateSnapshot({
     'attributes': ReadOnlyDict({
-<<<<<<< HEAD
       'device_class': 'energy',
       'friendly_name': 'Device Total energy import tariff 2',
       'state_class': <SensorStateClass.TOTAL_INCREASING: 'total_increasing'>,
       'unit_of_measurement': <UnitOfEnergy.KILO_WATT_HOUR: 'kWh'>,
-=======
-      'friendly_name': 'Device Voltage swells detected phase 3',
->>>>>>> ad14ebe7
     }),
     'context': <ANY>,
     'entity_id': 'sensor.device_total_energy_import_tariff_2',
@@ -6466,7 +6362,7 @@
     'options': dict({
     }),
     'original_device_class': <SensorDeviceClass.WATER: 'water'>,
-    'original_icon': 'mdi:gauge',
+    'original_icon': None,
     'original_name': 'Total water usage',
     'platform': 'homewizard',
     'previous_unique_id': None,
@@ -6479,359 +6375,310 @@
 # name: test_sensors[HWE-P1-zero-values-entity_ids1][sensor.device_total_water_usage:state]
   StateSnapshot({
     'attributes': ReadOnlyDict({
-      'device_class': 'water',
-      'friendly_name': 'Device Total water usage',
-      'icon': 'mdi:gauge',
-      'state_class': <SensorStateClass.TOTAL_INCREASING: 'total_increasing'>,
-      'unit_of_measurement': <UnitOfVolume.CUBIC_METERS: 'm³'>,
-    }),
-    'context': <ANY>,
-    'entity_id': 'sensor.device_total_water_usage',
-    'last_changed': <ANY>,
-    'last_updated': <ANY>,
-    'state': '0.0',
-  })
-# ---
-# name: test_sensors[HWE-P1-zero-values-entity_ids1][sensor.device_voltage_sags_detected_phase_1:device-registry]
-  DeviceRegistryEntrySnapshot({
-    'area_id': None,
-    'config_entries': <ANY>,
-    'configuration_url': None,
-    'connections': set({
-      tuple(
-        'mac',
-        '3c:39:e7:aa:bb:cc',
-      ),
-    }),
-    'disabled_by': None,
-    'entry_type': None,
-    'hw_version': None,
-    'id': <ANY>,
-    'identifiers': set({
-      tuple(
-        'homewizard',
-        '3c39e7aabbcc',
-      ),
-    }),
-    'is_new': False,
-    'manufacturer': 'HomeWizard',
-    'model': 'HWE-P1',
-    'name': 'Device',
-    'name_by_user': None,
-    'serial_number': None,
-    'suggested_area': None,
-    'sw_version': '4.19',
-    'via_device_id': None,
-  })
-# ---
-# name: test_sensors[HWE-P1-zero-values-entity_ids1][sensor.device_voltage_sags_detected_phase_1:entity-registry]
-  EntityRegistryEntrySnapshot({
-    'aliases': set({
-    }),
-    'area_id': None,
-    'capabilities': None,
-    'config_entry_id': <ANY>,
-    'device_class': None,
-    'device_id': <ANY>,
-    'disabled_by': None,
-    'domain': 'sensor',
-    'entity_category': <EntityCategory.DIAGNOSTIC: 'diagnostic'>,
-    'entity_id': 'sensor.device_voltage_sags_detected_phase_1',
-    'has_entity_name': True,
-    'hidden_by': None,
-    'icon': None,
-    'id': <ANY>,
-    'name': None,
-    'options': dict({
-    }),
-    'original_device_class': None,
-<<<<<<< HEAD
-    'original_icon': 'mdi:alert',
-    'original_name': 'Voltage sags detected phase 1',
-=======
-    'original_icon': None,
-    'original_name': 'Wi-Fi SSID',
->>>>>>> ad14ebe7
-    'platform': 'homewizard',
-    'previous_unique_id': None,
-    'supported_features': 0,
-    'translation_key': 'voltage_sag_l1_count',
-    'unique_id': 'aabbccddeeff_voltage_sag_l1_count',
-    'unit_of_measurement': None,
-  })
-# ---
-# name: test_sensors[HWE-P1-zero-values-entity_ids1][sensor.device_voltage_sags_detected_phase_1:state]
-  StateSnapshot({
-    'attributes': ReadOnlyDict({
-<<<<<<< HEAD
-      'friendly_name': 'Device Voltage sags detected phase 1',
-      'icon': 'mdi:alert',
-=======
-      'friendly_name': 'Device Wi-Fi SSID',
->>>>>>> ad14ebe7
-    }),
-    'context': <ANY>,
-    'entity_id': 'sensor.device_voltage_sags_detected_phase_1',
-    'last_changed': <ANY>,
-    'last_updated': <ANY>,
-    'state': '0',
-  })
-# ---
-# name: test_sensors[HWE-P1-zero-values-entity_ids1][sensor.device_voltage_sags_detected_phase_2:device-registry]
-  DeviceRegistryEntrySnapshot({
-    'area_id': None,
-    'config_entries': <ANY>,
-    'configuration_url': None,
-    'connections': set({
-      tuple(
-        'mac',
-        '3c:39:e7:aa:bb:cc',
-      ),
-    }),
-    'disabled_by': None,
-    'entry_type': None,
-    'hw_version': None,
-    'id': <ANY>,
-    'identifiers': set({
-      tuple(
-        'homewizard',
-        '3c39e7aabbcc',
-      ),
-    }),
-    'is_new': False,
-    'manufacturer': 'HomeWizard',
-    'model': 'HWE-P1',
-    'name': 'Device',
-    'name_by_user': None,
-    'serial_number': None,
-    'suggested_area': None,
-    'sw_version': '4.19',
-    'via_device_id': None,
-  })
-# ---
-# name: test_sensors[HWE-P1-zero-values-entity_ids1][sensor.device_voltage_sags_detected_phase_2:entity-registry]
-  EntityRegistryEntrySnapshot({
-    'aliases': set({
-    }),
-    'area_id': None,
-    'capabilities': None,
-    'config_entry_id': <ANY>,
-    'device_class': None,
-    'device_id': <ANY>,
-    'disabled_by': None,
-    'domain': 'sensor',
-    'entity_category': <EntityCategory.DIAGNOSTIC: 'diagnostic'>,
-    'entity_id': 'sensor.device_voltage_sags_detected_phase_2',
-    'has_entity_name': True,
-    'hidden_by': None,
-    'icon': None,
-    'id': <ANY>,
-    'name': None,
-    'options': dict({
-    }),
-    'original_device_class': None,
-<<<<<<< HEAD
-    'original_icon': 'mdi:alert',
-    'original_name': 'Voltage sags detected phase 2',
-=======
-    'original_icon': None,
-    'original_name': 'Wi-Fi strength',
->>>>>>> ad14ebe7
-    'platform': 'homewizard',
-    'previous_unique_id': None,
-    'supported_features': 0,
-    'translation_key': 'voltage_sag_l2_count',
-    'unique_id': 'aabbccddeeff_voltage_sag_l2_count',
-    'unit_of_measurement': None,
-  })
-# ---
-# name: test_sensors[HWE-P1-zero-values-entity_ids1][sensor.device_voltage_sags_detected_phase_2:state]
-  StateSnapshot({
-    'attributes': ReadOnlyDict({
-<<<<<<< HEAD
-      'friendly_name': 'Device Voltage sags detected phase 2',
-      'icon': 'mdi:alert',
-=======
-      'friendly_name': 'Device Wi-Fi strength',
-      'state_class': <SensorStateClass.MEASUREMENT: 'measurement'>,
-      'unit_of_measurement': '%',
->>>>>>> ad14ebe7
-    }),
-    'context': <ANY>,
-    'entity_id': 'sensor.device_voltage_sags_detected_phase_2',
-    'last_changed': <ANY>,
-    'last_updated': <ANY>,
-    'state': '0',
-  })
-# ---
-# name: test_sensors[HWE-P1-zero-values-entity_ids1][sensor.device_voltage_sags_detected_phase_3:device-registry]
-  DeviceRegistryEntrySnapshot({
-    'area_id': None,
-    'config_entries': <ANY>,
-    'configuration_url': None,
-    'connections': set({
-      tuple(
-        'mac',
-        '3c:39:e7:aa:bb:cc',
-      ),
-    }),
-    'disabled_by': None,
-    'entry_type': None,
-    'hw_version': None,
-    'id': <ANY>,
-    'identifiers': set({
-      tuple(
-        'homewizard',
-        '3c39e7aabbcc',
-      ),
-    }),
-    'is_new': False,
-    'manufacturer': 'HomeWizard',
-    'model': 'HWE-P1',
-    'name': 'Device',
-    'name_by_user': None,
-    'serial_number': None,
-    'suggested_area': None,
-    'sw_version': '4.19',
-    'via_device_id': None,
-  })
-# ---
-# name: test_sensors[HWE-P1-zero-values-entity_ids1][sensor.device_voltage_sags_detected_phase_3:entity-registry]
-  EntityRegistryEntrySnapshot({
-    'aliases': set({
-    }),
-    'area_id': None,
-    'capabilities': None,
-    'config_entry_id': <ANY>,
-    'device_class': None,
-    'device_id': <ANY>,
-    'disabled_by': None,
-    'domain': 'sensor',
-    'entity_category': <EntityCategory.DIAGNOSTIC: 'diagnostic'>,
-    'entity_id': 'sensor.device_voltage_sags_detected_phase_3',
-    'has_entity_name': True,
-    'hidden_by': None,
-    'icon': None,
-    'id': <ANY>,
-    'name': None,
-    'options': dict({
-    }),
-    'original_device_class': None,
-<<<<<<< HEAD
-    'original_icon': 'mdi:alert',
-    'original_name': 'Voltage sags detected phase 3',
-=======
-    'original_icon': None,
-    'original_name': 'Active water usage',
->>>>>>> ad14ebe7
-    'platform': 'homewizard',
-    'previous_unique_id': None,
-    'supported_features': 0,
-    'translation_key': 'voltage_sag_l3_count',
-    'unique_id': 'aabbccddeeff_voltage_sag_l3_count',
-    'unit_of_measurement': None,
-  })
-# ---
-# name: test_sensors[HWE-P1-zero-values-entity_ids1][sensor.device_voltage_sags_detected_phase_3:state]
-  StateSnapshot({
-    'attributes': ReadOnlyDict({
-<<<<<<< HEAD
-      'friendly_name': 'Device Voltage sags detected phase 3',
-      'icon': 'mdi:alert',
-=======
-      'friendly_name': 'Device Active water usage',
-      'state_class': <SensorStateClass.MEASUREMENT: 'measurement'>,
-      'unit_of_measurement': 'l/min',
->>>>>>> ad14ebe7
-    }),
-    'context': <ANY>,
-    'entity_id': 'sensor.device_voltage_sags_detected_phase_3',
-    'last_changed': <ANY>,
-    'last_updated': <ANY>,
-    'state': '0',
-  })
-# ---
-# name: test_sensors[HWE-P1-zero-values-entity_ids1][sensor.device_voltage_swells_detected_phase_1:device-registry]
-  DeviceRegistryEntrySnapshot({
-    'area_id': None,
-    'config_entries': <ANY>,
-    'configuration_url': None,
-    'connections': set({
-      tuple(
-        'mac',
-        '3c:39:e7:aa:bb:cc',
-      ),
-    }),
-    'disabled_by': None,
-    'entry_type': None,
-    'hw_version': None,
-    'id': <ANY>,
-    'identifiers': set({
-      tuple(
-        'homewizard',
-        '3c39e7aabbcc',
-      ),
-    }),
-    'is_new': False,
-    'manufacturer': 'HomeWizard',
-    'model': 'HWE-P1',
-    'name': 'Device',
-    'name_by_user': None,
-    'serial_number': None,
-    'suggested_area': None,
-    'sw_version': '4.19',
-    'via_device_id': None,
-  })
-# ---
-# name: test_sensors[HWE-P1-zero-values-entity_ids1][sensor.device_voltage_swells_detected_phase_1:entity-registry]
-  EntityRegistryEntrySnapshot({
-    'aliases': set({
-    }),
-    'area_id': None,
-    'capabilities': None,
-    'config_entry_id': <ANY>,
-    'device_class': None,
-    'device_id': <ANY>,
-    'disabled_by': None,
-    'domain': 'sensor',
-    'entity_category': <EntityCategory.DIAGNOSTIC: 'diagnostic'>,
-    'entity_id': 'sensor.device_voltage_swells_detected_phase_1',
-    'has_entity_name': True,
-    'hidden_by': None,
-    'icon': None,
-    'id': <ANY>,
-    'name': None,
-    'options': dict({
-    }),
-<<<<<<< HEAD
-    'original_device_class': None,
-    'original_icon': 'mdi:alert',
-    'original_name': 'Voltage swells detected phase 1',
-=======
-    'original_device_class': <SensorDeviceClass.WATER: 'water'>,
-    'original_icon': None,
-    'original_name': 'Total water usage',
->>>>>>> ad14ebe7
-    'platform': 'homewizard',
-    'previous_unique_id': None,
-    'supported_features': 0,
-    'translation_key': 'voltage_swell_l1_count',
-    'unique_id': 'aabbccddeeff_voltage_swell_l1_count',
-    'unit_of_measurement': None,
-  })
-# ---
-# name: test_sensors[HWE-P1-zero-values-entity_ids1][sensor.device_voltage_swells_detected_phase_1:state]
-  StateSnapshot({
-    'attributes': ReadOnlyDict({
-<<<<<<< HEAD
-      'friendly_name': 'Device Voltage swells detected phase 1',
-      'icon': 'mdi:alert',
-=======
       'device_class': 'water',
       'friendly_name': 'Device Total water usage',
       'state_class': <SensorStateClass.TOTAL_INCREASING: 'total_increasing'>,
       'unit_of_measurement': <UnitOfVolume.CUBIC_METERS: 'm³'>,
->>>>>>> ad14ebe7
+    }),
+    'context': <ANY>,
+    'entity_id': 'sensor.device_total_water_usage',
+    'last_changed': <ANY>,
+    'last_updated': <ANY>,
+    'state': '0.0',
+  })
+# ---
+# name: test_sensors[HWE-P1-zero-values-entity_ids1][sensor.device_voltage_sags_detected_phase_1:device-registry]
+  DeviceRegistryEntrySnapshot({
+    'area_id': None,
+    'config_entries': <ANY>,
+    'configuration_url': None,
+    'connections': set({
+      tuple(
+        'mac',
+        '3c:39:e7:aa:bb:cc',
+      ),
+    }),
+    'disabled_by': None,
+    'entry_type': None,
+    'hw_version': None,
+    'id': <ANY>,
+    'identifiers': set({
+      tuple(
+        'homewizard',
+        '3c39e7aabbcc',
+      ),
+    }),
+    'is_new': False,
+    'manufacturer': 'HomeWizard',
+    'model': 'HWE-P1',
+    'name': 'Device',
+    'name_by_user': None,
+    'serial_number': None,
+    'suggested_area': None,
+    'sw_version': '4.19',
+    'via_device_id': None,
+  })
+# ---
+# name: test_sensors[HWE-P1-zero-values-entity_ids1][sensor.device_voltage_sags_detected_phase_1:entity-registry]
+  EntityRegistryEntrySnapshot({
+    'aliases': set({
+    }),
+    'area_id': None,
+    'capabilities': None,
+    'config_entry_id': <ANY>,
+    'device_class': None,
+    'device_id': <ANY>,
+    'disabled_by': None,
+    'domain': 'sensor',
+    'entity_category': <EntityCategory.DIAGNOSTIC: 'diagnostic'>,
+    'entity_id': 'sensor.device_voltage_sags_detected_phase_1',
+    'has_entity_name': True,
+    'hidden_by': None,
+    'icon': None,
+    'id': <ANY>,
+    'name': None,
+    'options': dict({
+    }),
+    'original_device_class': None,
+    'original_icon': None,
+    'original_name': 'Voltage sags detected phase 1',
+    'platform': 'homewizard',
+    'previous_unique_id': None,
+    'supported_features': 0,
+    'translation_key': 'voltage_sag_l1_count',
+    'unique_id': 'aabbccddeeff_voltage_sag_l1_count',
+    'unit_of_measurement': None,
+  })
+# ---
+# name: test_sensors[HWE-P1-zero-values-entity_ids1][sensor.device_voltage_sags_detected_phase_1:state]
+  StateSnapshot({
+    'attributes': ReadOnlyDict({
+      'friendly_name': 'Device Voltage sags detected phase 1',
+    }),
+    'context': <ANY>,
+    'entity_id': 'sensor.device_voltage_sags_detected_phase_1',
+    'last_changed': <ANY>,
+    'last_updated': <ANY>,
+    'state': '0',
+  })
+# ---
+# name: test_sensors[HWE-P1-zero-values-entity_ids1][sensor.device_voltage_sags_detected_phase_2:device-registry]
+  DeviceRegistryEntrySnapshot({
+    'area_id': None,
+    'config_entries': <ANY>,
+    'configuration_url': None,
+    'connections': set({
+      tuple(
+        'mac',
+        '3c:39:e7:aa:bb:cc',
+      ),
+    }),
+    'disabled_by': None,
+    'entry_type': None,
+    'hw_version': None,
+    'id': <ANY>,
+    'identifiers': set({
+      tuple(
+        'homewizard',
+        '3c39e7aabbcc',
+      ),
+    }),
+    'is_new': False,
+    'manufacturer': 'HomeWizard',
+    'model': 'HWE-P1',
+    'name': 'Device',
+    'name_by_user': None,
+    'serial_number': None,
+    'suggested_area': None,
+    'sw_version': '4.19',
+    'via_device_id': None,
+  })
+# ---
+# name: test_sensors[HWE-P1-zero-values-entity_ids1][sensor.device_voltage_sags_detected_phase_2:entity-registry]
+  EntityRegistryEntrySnapshot({
+    'aliases': set({
+    }),
+    'area_id': None,
+    'capabilities': None,
+    'config_entry_id': <ANY>,
+    'device_class': None,
+    'device_id': <ANY>,
+    'disabled_by': None,
+    'domain': 'sensor',
+    'entity_category': <EntityCategory.DIAGNOSTIC: 'diagnostic'>,
+    'entity_id': 'sensor.device_voltage_sags_detected_phase_2',
+    'has_entity_name': True,
+    'hidden_by': None,
+    'icon': None,
+    'id': <ANY>,
+    'name': None,
+    'options': dict({
+    }),
+    'original_device_class': None,
+    'original_icon': None,
+    'original_name': 'Voltage sags detected phase 2',
+    'platform': 'homewizard',
+    'previous_unique_id': None,
+    'supported_features': 0,
+    'translation_key': 'voltage_sag_l2_count',
+    'unique_id': 'aabbccddeeff_voltage_sag_l2_count',
+    'unit_of_measurement': None,
+  })
+# ---
+# name: test_sensors[HWE-P1-zero-values-entity_ids1][sensor.device_voltage_sags_detected_phase_2:state]
+  StateSnapshot({
+    'attributes': ReadOnlyDict({
+      'friendly_name': 'Device Voltage sags detected phase 2',
+    }),
+    'context': <ANY>,
+    'entity_id': 'sensor.device_voltage_sags_detected_phase_2',
+    'last_changed': <ANY>,
+    'last_updated': <ANY>,
+    'state': '0',
+  })
+# ---
+# name: test_sensors[HWE-P1-zero-values-entity_ids1][sensor.device_voltage_sags_detected_phase_3:device-registry]
+  DeviceRegistryEntrySnapshot({
+    'area_id': None,
+    'config_entries': <ANY>,
+    'configuration_url': None,
+    'connections': set({
+      tuple(
+        'mac',
+        '3c:39:e7:aa:bb:cc',
+      ),
+    }),
+    'disabled_by': None,
+    'entry_type': None,
+    'hw_version': None,
+    'id': <ANY>,
+    'identifiers': set({
+      tuple(
+        'homewizard',
+        '3c39e7aabbcc',
+      ),
+    }),
+    'is_new': False,
+    'manufacturer': 'HomeWizard',
+    'model': 'HWE-P1',
+    'name': 'Device',
+    'name_by_user': None,
+    'serial_number': None,
+    'suggested_area': None,
+    'sw_version': '4.19',
+    'via_device_id': None,
+  })
+# ---
+# name: test_sensors[HWE-P1-zero-values-entity_ids1][sensor.device_voltage_sags_detected_phase_3:entity-registry]
+  EntityRegistryEntrySnapshot({
+    'aliases': set({
+    }),
+    'area_id': None,
+    'capabilities': None,
+    'config_entry_id': <ANY>,
+    'device_class': None,
+    'device_id': <ANY>,
+    'disabled_by': None,
+    'domain': 'sensor',
+    'entity_category': <EntityCategory.DIAGNOSTIC: 'diagnostic'>,
+    'entity_id': 'sensor.device_voltage_sags_detected_phase_3',
+    'has_entity_name': True,
+    'hidden_by': None,
+    'icon': None,
+    'id': <ANY>,
+    'name': None,
+    'options': dict({
+    }),
+    'original_device_class': None,
+    'original_icon': None,
+    'original_name': 'Voltage sags detected phase 3',
+    'platform': 'homewizard',
+    'previous_unique_id': None,
+    'supported_features': 0,
+    'translation_key': 'voltage_sag_l3_count',
+    'unique_id': 'aabbccddeeff_voltage_sag_l3_count',
+    'unit_of_measurement': None,
+  })
+# ---
+# name: test_sensors[HWE-P1-zero-values-entity_ids1][sensor.device_voltage_sags_detected_phase_3:state]
+  StateSnapshot({
+    'attributes': ReadOnlyDict({
+      'friendly_name': 'Device Voltage sags detected phase 3',
+    }),
+    'context': <ANY>,
+    'entity_id': 'sensor.device_voltage_sags_detected_phase_3',
+    'last_changed': <ANY>,
+    'last_updated': <ANY>,
+    'state': '0',
+  })
+# ---
+# name: test_sensors[HWE-P1-zero-values-entity_ids1][sensor.device_voltage_swells_detected_phase_1:device-registry]
+  DeviceRegistryEntrySnapshot({
+    'area_id': None,
+    'config_entries': <ANY>,
+    'configuration_url': None,
+    'connections': set({
+      tuple(
+        'mac',
+        '3c:39:e7:aa:bb:cc',
+      ),
+    }),
+    'disabled_by': None,
+    'entry_type': None,
+    'hw_version': None,
+    'id': <ANY>,
+    'identifiers': set({
+      tuple(
+        'homewizard',
+        '3c39e7aabbcc',
+      ),
+    }),
+    'is_new': False,
+    'manufacturer': 'HomeWizard',
+    'model': 'HWE-P1',
+    'name': 'Device',
+    'name_by_user': None,
+    'serial_number': None,
+    'suggested_area': None,
+    'sw_version': '4.19',
+    'via_device_id': None,
+  })
+# ---
+# name: test_sensors[HWE-P1-zero-values-entity_ids1][sensor.device_voltage_swells_detected_phase_1:entity-registry]
+  EntityRegistryEntrySnapshot({
+    'aliases': set({
+    }),
+    'area_id': None,
+    'capabilities': None,
+    'config_entry_id': <ANY>,
+    'device_class': None,
+    'device_id': <ANY>,
+    'disabled_by': None,
+    'domain': 'sensor',
+    'entity_category': <EntityCategory.DIAGNOSTIC: 'diagnostic'>,
+    'entity_id': 'sensor.device_voltage_swells_detected_phase_1',
+    'has_entity_name': True,
+    'hidden_by': None,
+    'icon': None,
+    'id': <ANY>,
+    'name': None,
+    'options': dict({
+    }),
+    'original_device_class': None,
+    'original_icon': None,
+    'original_name': 'Voltage swells detected phase 1',
+    'platform': 'homewizard',
+    'previous_unique_id': None,
+    'supported_features': 0,
+    'translation_key': 'voltage_swell_l1_count',
+    'unique_id': 'aabbccddeeff_voltage_swell_l1_count',
+    'unit_of_measurement': None,
+  })
+# ---
+# name: test_sensors[HWE-P1-zero-values-entity_ids1][sensor.device_voltage_swells_detected_phase_1:state]
+  StateSnapshot({
+    'attributes': ReadOnlyDict({
+      'friendly_name': 'Device Voltage swells detected phase 1',
     }),
     'context': <ANY>,
     'entity_id': 'sensor.device_voltage_swells_detected_phase_1',
@@ -6893,13 +6740,8 @@
     'options': dict({
     }),
     'original_device_class': None,
-<<<<<<< HEAD
-    'original_icon': 'mdi:alert',
+    'original_icon': None,
     'original_name': 'Voltage swells detected phase 2',
-=======
-    'original_icon': None,
-    'original_name': 'Wi-Fi SSID',
->>>>>>> ad14ebe7
     'platform': 'homewizard',
     'previous_unique_id': None,
     'supported_features': 0,
@@ -6911,12 +6753,7 @@
 # name: test_sensors[HWE-P1-zero-values-entity_ids1][sensor.device_voltage_swells_detected_phase_2:state]
   StateSnapshot({
     'attributes': ReadOnlyDict({
-<<<<<<< HEAD
       'friendly_name': 'Device Voltage swells detected phase 2',
-      'icon': 'mdi:alert',
-=======
-      'friendly_name': 'Device Wi-Fi SSID',
->>>>>>> ad14ebe7
     }),
     'context': <ANY>,
     'entity_id': 'sensor.device_voltage_swells_detected_phase_2',
@@ -6978,13 +6815,8 @@
     'options': dict({
     }),
     'original_device_class': None,
-<<<<<<< HEAD
-    'original_icon': 'mdi:alert',
+    'original_icon': None,
     'original_name': 'Voltage swells detected phase 3',
-=======
-    'original_icon': None,
-    'original_name': 'Wi-Fi strength',
->>>>>>> ad14ebe7
     'platform': 'homewizard',
     'previous_unique_id': None,
     'supported_features': 0,
@@ -6996,14 +6828,7 @@
 # name: test_sensors[HWE-P1-zero-values-entity_ids1][sensor.device_voltage_swells_detected_phase_3:state]
   StateSnapshot({
     'attributes': ReadOnlyDict({
-<<<<<<< HEAD
       'friendly_name': 'Device Voltage swells detected phase 3',
-      'icon': 'mdi:alert',
-=======
-      'friendly_name': 'Device Wi-Fi strength',
-      'state_class': <SensorStateClass.MEASUREMENT: 'measurement'>,
-      'unit_of_measurement': '%',
->>>>>>> ad14ebe7
     }),
     'context': <ANY>,
     'entity_id': 'sensor.device_voltage_swells_detected_phase_3',
@@ -7547,7 +7372,7 @@
     'options': dict({
     }),
     'original_device_class': None,
-    'original_icon': 'mdi:water',
+    'original_icon': None,
     'original_name': 'Active water usage',
     'platform': 'homewizard',
     'previous_unique_id': None,
@@ -7561,7 +7386,6 @@
   StateSnapshot({
     'attributes': ReadOnlyDict({
       'friendly_name': 'Device Active water usage',
-      'icon': 'mdi:water',
       'state_class': <SensorStateClass.MEASUREMENT: 'measurement'>,
       'unit_of_measurement': 'l/min',
     }),
@@ -7627,7 +7451,7 @@
     'options': dict({
     }),
     'original_device_class': <SensorDeviceClass.WATER: 'water'>,
-    'original_icon': 'mdi:gauge',
+    'original_icon': None,
     'original_name': 'Total water usage',
     'platform': 'homewizard',
     'previous_unique_id': None,
@@ -7642,7 +7466,6 @@
     'attributes': ReadOnlyDict({
       'device_class': 'water',
       'friendly_name': 'Device Total water usage',
-      'icon': 'mdi:gauge',
       'state_class': <SensorStateClass.TOTAL_INCREASING: 'total_increasing'>,
       'unit_of_measurement': <UnitOfVolume.CUBIC_METERS: 'm³'>,
     }),
@@ -7706,7 +7529,7 @@
     'options': dict({
     }),
     'original_device_class': None,
-    'original_icon': 'mdi:wifi',
+    'original_icon': None,
     'original_name': 'Wi-Fi SSID',
     'platform': 'homewizard',
     'previous_unique_id': None,
@@ -7720,7 +7543,6 @@
   StateSnapshot({
     'attributes': ReadOnlyDict({
       'friendly_name': 'Device Wi-Fi SSID',
-      'icon': 'mdi:wifi',
     }),
     'context': <ANY>,
     'entity_id': 'sensor.device_wi_fi_ssid',
@@ -7784,7 +7606,7 @@
     'options': dict({
     }),
     'original_device_class': None,
-    'original_icon': 'mdi:wifi',
+    'original_icon': None,
     'original_name': 'Wi-Fi strength',
     'platform': 'homewizard',
     'previous_unique_id': None,
@@ -7798,7 +7620,6 @@
   StateSnapshot({
     'attributes': ReadOnlyDict({
       'friendly_name': 'Device Wi-Fi strength',
-      'icon': 'mdi:wifi',
       'state_class': <SensorStateClass.MEASUREMENT: 'measurement'>,
       'unit_of_measurement': '%',
     }),
@@ -8834,7 +8655,7 @@
     'options': dict({
     }),
     'original_device_class': None,
-    'original_icon': 'mdi:wifi',
+    'original_icon': None,
     'original_name': 'Wi-Fi SSID',
     'platform': 'homewizard',
     'previous_unique_id': None,
@@ -8848,7 +8669,6 @@
   StateSnapshot({
     'attributes': ReadOnlyDict({
       'friendly_name': 'Device Wi-Fi SSID',
-      'icon': 'mdi:wifi',
     }),
     'context': <ANY>,
     'entity_id': 'sensor.device_wi_fi_ssid',
@@ -8912,7 +8732,7 @@
     'options': dict({
     }),
     'original_device_class': None,
-    'original_icon': 'mdi:wifi',
+    'original_icon': None,
     'original_name': 'Wi-Fi strength',
     'platform': 'homewizard',
     'previous_unique_id': None,
@@ -8926,7 +8746,6 @@
   StateSnapshot({
     'attributes': ReadOnlyDict({
       'friendly_name': 'Device Wi-Fi strength',
-      'icon': 'mdi:wifi',
       'state_class': <SensorStateClass.MEASUREMENT: 'measurement'>,
       'unit_of_measurement': '%',
     }),
