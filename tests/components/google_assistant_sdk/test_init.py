"""Tests for Google Assistant SDK."""
from datetime import timedelta
import http
import time
from unittest.mock import call, patch

import aiohttp
import pytest

from homeassistant.components import conversation
from homeassistant.components.google_assistant_sdk import DOMAIN
from homeassistant.components.google_assistant_sdk.const import SUPPORTED_LANGUAGE_CODES
from homeassistant.config_entries import ConfigEntryState
from homeassistant.core import Context, HomeAssistant
from homeassistant.setup import async_setup_component
from homeassistant.util.dt import utcnow

from .conftest import ComponentSetup, ExpectedCredentials

from tests.common import MockConfigEntry, async_fire_time_changed, async_mock_service
from tests.test_util.aiohttp import AiohttpClientMocker
from tests.typing import ClientSessionGenerator


async def fetch_api_url(hass_client, url):
    """Fetch an API URL and return HTTP status and contents."""
    client = await hass_client()
    response = await client.get(url)
    contents = await response.read()
    return response.status, contents


async def test_setup_success(
    hass: HomeAssistant,
    setup_integration: ComponentSetup,
) -> None:
    """Test successful setup and unload."""
    await setup_integration()

    entries = hass.config_entries.async_entries(DOMAIN)
    assert len(entries) == 1
    assert entries[0].state is ConfigEntryState.LOADED

    await hass.config_entries.async_unload(entries[0].entry_id)
    await hass.async_block_till_done()

    assert not hass.data.get(DOMAIN)
    assert entries[0].state is ConfigEntryState.NOT_LOADED
    assert not hass.services.async_services().get(DOMAIN, {})


@pytest.mark.parametrize("expires_at", [time.time() - 3600], ids=["expired"])
async def test_expired_token_refresh_success(
    hass: HomeAssistant,
    setup_integration: ComponentSetup,
    aioclient_mock: AiohttpClientMocker,
) -> None:
    """Test expired token is refreshed."""

    aioclient_mock.post(
        "https://oauth2.googleapis.com/token",
        json={
            "access_token": "updated-access-token",
            "refresh_token": "updated-refresh-token",
            "expires_at": time.time() + 3600,
            "expires_in": 3600,
        },
    )

    await setup_integration()

    entries = hass.config_entries.async_entries(DOMAIN)
    assert len(entries) == 1
    assert entries[0].state is ConfigEntryState.LOADED
    assert entries[0].data["token"]["access_token"] == "updated-access-token"
    assert entries[0].data["token"]["expires_in"] == 3600


@pytest.mark.parametrize(
    ("expires_at", "status", "expected_state"),
    [
        (
            time.time() - 3600,
            http.HTTPStatus.UNAUTHORIZED,
            ConfigEntryState.SETUP_ERROR,
        ),
        (
            time.time() - 3600,
            http.HTTPStatus.INTERNAL_SERVER_ERROR,
            ConfigEntryState.SETUP_RETRY,
        ),
    ],
    ids=["failure_requires_reauth", "transient_failure"],
)
async def test_expired_token_refresh_failure(
    hass: HomeAssistant,
    setup_integration: ComponentSetup,
    aioclient_mock: AiohttpClientMocker,
    status: http.HTTPStatus,
    expected_state: ConfigEntryState,
) -> None:
    """Test failure while refreshing token with a transient error."""

    aioclient_mock.post(
        "https://oauth2.googleapis.com/token",
        status=status,
    )

    await setup_integration()

    # Verify a transient failure has occurred
    entries = hass.config_entries.async_entries(DOMAIN)
    assert entries[0].state is expected_state


@pytest.mark.parametrize(
    ("configured_language_code", "expected_language_code"),
    [("", "en-US"), ("en-US", "en-US"), ("es-ES", "es-ES")],
    ids=["default", "english", "spanish"],
)
async def test_send_text_command(
    hass: HomeAssistant,
    setup_integration: ComponentSetup,
    configured_language_code: str,
    expected_language_code: str,
) -> None:
    """Test service call send_text_command calls TextAssistant."""
    await setup_integration()

    entries = hass.config_entries.async_entries(DOMAIN)
    assert len(entries) == 1
    assert entries[0].state is ConfigEntryState.LOADED
    if configured_language_code:
        entries[0].options = {"language_code": configured_language_code}

    command = "turn on home assistant unsupported device"
    with patch(
        "homeassistant.components.google_assistant_sdk.helpers.TextAssistant"
    ) as mock_text_assistant:
        await hass.services.async_call(
            DOMAIN,
            "send_text_command",
            {"command": command},
            blocking=True,
        )
    mock_text_assistant.assert_called_once_with(
        ExpectedCredentials(), expected_language_code, audio_out=False
    )
    mock_text_assistant.assert_has_calls([call().__enter__().assist(command)])


async def test_send_text_commands(
    hass: HomeAssistant,
    setup_integration: ComponentSetup,
) -> None:
    """Test service call send_text_command calls TextAssistant."""
    await setup_integration()

    entries = hass.config_entries.async_entries(DOMAIN)
    assert len(entries) == 1
    assert entries[0].state is ConfigEntryState.LOADED

    command1 = "open the garage door"
    command2 = "1234"
    with patch(
        "homeassistant.components.google_assistant_sdk.helpers.TextAssistant"
    ) as mock_text_assistant:
        await hass.services.async_call(
            DOMAIN,
            "send_text_command",
            {"command": [command1, command2]},
            blocking=True,
        )
    mock_text_assistant.assert_called_once_with(
        ExpectedCredentials(), "en-US", audio_out=False
    )
    mock_text_assistant.assert_has_calls([call().__enter__().assist(command1)])
    mock_text_assistant.assert_has_calls([call().__enter__().assist(command2)])


@pytest.mark.parametrize(
    ("status", "requires_reauth"),
    [
        (
            http.HTTPStatus.UNAUTHORIZED,
            True,
        ),
        (
            http.HTTPStatus.INTERNAL_SERVER_ERROR,
            False,
        ),
    ],
    ids=["failure_requires_reauth", "transient_failure"],
)
async def test_send_text_command_expired_token_refresh_failure(
    hass: HomeAssistant,
    setup_integration: ComponentSetup,
    aioclient_mock: AiohttpClientMocker,
    status: http.HTTPStatus,
    requires_reauth: ConfigEntryState,
) -> None:
    """Test failure refreshing token in send_text_command."""
    await async_setup_component(hass, "homeassistant", {})
    await setup_integration()

    entries = hass.config_entries.async_entries(DOMAIN)
    assert len(entries) == 1
    entry = entries[0]
    assert entry.state is ConfigEntryState.LOADED

    entry.data["token"]["expires_at"] = time.time() - 3600
    aioclient_mock.post(
        "https://oauth2.googleapis.com/token",
        status=status,
    )

    with pytest.raises(aiohttp.ClientResponseError):
        await hass.services.async_call(
            DOMAIN,
            "send_text_command",
            {"command": "turn on tv"},
            blocking=True,
        )
    await hass.async_block_till_done()

    assert any(entry.async_get_active_flows(hass, {"reauth"})) == requires_reauth


async def test_send_text_command_media_player(
    hass: HomeAssistant,
    setup_integration: ComponentSetup,
    hass_client: ClientSessionGenerator,
) -> None:
    """Test send_text_command with media_player."""
    await setup_integration()

    play_media_calls = async_mock_service(hass, "media_player", "play_media")

    command = "tell me a joke"
    media_player = "media_player.office_speaker"
    audio_response1 = b"joke1 audio response bytes"
    audio_response2 = b"joke2 audio response bytes"
    with patch(
        "homeassistant.components.google_assistant_sdk.helpers.TextAssistant.assist",
        side_effect=[
            ("joke1 text", None, audio_response1),
            ("joke2 text", None, audio_response2),
        ],
    ) as mock_assist_call:
        # Run the same command twice, getting different audio response each time.
        await hass.services.async_call(
            DOMAIN,
            "send_text_command",
            {
                "command": command,
                "media_player": media_player,
            },
            blocking=True,
        )
        await hass.services.async_call(
            DOMAIN,
            "send_text_command",
            {
                "command": command,
                "media_player": media_player,
            },
            blocking=True,
        )

    mock_assist_call.assert_has_calls([call(command), call(command)])
    assert len(play_media_calls) == 2
    for play_media_call in play_media_calls:
        assert play_media_call.data["entity_id"] == [media_player]
        assert play_media_call.data["media_content_id"].startswith(
            "/api/google_assistant_sdk/audio/"
        )

    audio_url1 = play_media_calls[0].data["media_content_id"]
    audio_url2 = play_media_calls[1].data["media_content_id"]
    assert audio_url1 != audio_url2

    # Assert that both audio responses can be served
    status, response = await fetch_api_url(hass_client, audio_url1)
    assert status == http.HTTPStatus.OK
    assert response == audio_response1
    status, response = await fetch_api_url(hass_client, audio_url2)
    assert status == http.HTTPStatus.OK
    assert response == audio_response2

    # Assert a nonexistent URL returns 404
    status, _ = await fetch_api_url(
        hass_client, "/api/google_assistant_sdk/audio/nonexistent"
    )
    assert status == http.HTTPStatus.NOT_FOUND

    # Assert that both audio responses can still be served before the 5 minutes expiration
    async_fire_time_changed(hass, utcnow() + timedelta(minutes=4))
    status, response = await fetch_api_url(hass_client, audio_url1)
    assert status == http.HTTPStatus.OK
    assert response == audio_response1
    status, response = await fetch_api_url(hass_client, audio_url2)
    assert status == http.HTTPStatus.OK
    assert response == audio_response2

    # Assert that they cannot be served after the 5 minutes expiration
    async_fire_time_changed(hass, utcnow() + timedelta(minutes=6))
    status, response = await fetch_api_url(hass_client, audio_url1)
    assert status == http.HTTPStatus.NOT_FOUND
    status, response = await fetch_api_url(hass_client, audio_url2)
    assert status == http.HTTPStatus.NOT_FOUND


async def test_conversation_agent(
    hass: HomeAssistant,
    setup_integration: ComponentSetup,
    config_entry: MockConfigEntry,
) -> None:
    """Test GoogleAssistantConversationAgent."""
    await setup_integration()

    assert await async_setup_component(hass, "conversation", {})

    entries = hass.config_entries.async_entries(DOMAIN)
    assert len(entries) == 1
    entry = entries[0]
    assert entry.state is ConfigEntryState.LOADED

    agent = await conversation._get_agent_manager(hass).async_get_agent(entry.entry_id)
    assert agent.attribution.keys() == {"name", "url"}
    assert agent.supported_languages == SUPPORTED_LANGUAGE_CODES

    text1 = "tell me a joke"
    text2 = "tell me another one"
    with patch(
        "homeassistant.components.google_assistant_sdk.TextAssistant"
    ) as mock_text_assistant:
<<<<<<< HEAD
        await conversation.async_converse(hass, text1, None, Context(), "en-US")
        await conversation.async_converse(hass, text2, None, Context(), "en-US")
=======
        await hass.services.async_call(
            "conversation",
            "process",
            {"text": text1, "agent_id": config_entry.entry_id},
            blocking=True,
        )
        await hass.services.async_call(
            "conversation",
            "process",
            {"text": text2, "agent_id": config_entry.entry_id},
            blocking=True,
        )
>>>>>>> 48049d58

    # Assert constructor is called only once since it's reused across requests
    assert mock_text_assistant.call_count == 1
    mock_text_assistant.assert_called_once_with(ExpectedCredentials(), "en-US")
    mock_text_assistant.assert_has_calls([call().assist(text1)])
    mock_text_assistant.assert_has_calls([call().assist(text2)])


async def test_conversation_agent_refresh_token(
    hass: HomeAssistant,
    config_entry: MockConfigEntry,
    setup_integration: ComponentSetup,
    aioclient_mock: AiohttpClientMocker,
) -> None:
    """Test GoogleAssistantConversationAgent when token is expired."""
    await setup_integration()

    assert await async_setup_component(hass, "conversation", {})

    entries = hass.config_entries.async_entries(DOMAIN)
    assert len(entries) == 1
    entry = entries[0]
    assert entry.state is ConfigEntryState.LOADED

    text1 = "tell me a joke"
    text2 = "tell me another one"
    with patch(
        "homeassistant.components.google_assistant_sdk.TextAssistant"
    ) as mock_text_assistant:
<<<<<<< HEAD
        await conversation.async_converse(hass, text1, None, Context(), "en-US")
=======
        await hass.services.async_call(
            "conversation",
            "process",
            {"text": text1, "agent_id": config_entry.entry_id},
            blocking=True,
        )
>>>>>>> 48049d58

        # Expire the token between requests
        entry.data["token"]["expires_at"] = time.time() - 3600
        updated_access_token = "updated-access-token"
        aioclient_mock.post(
            "https://oauth2.googleapis.com/token",
            json={
                "access_token": updated_access_token,
                "refresh_token": "updated-refresh-token",
                "expires_at": time.time() + 3600,
                "expires_in": 3600,
            },
        )

<<<<<<< HEAD
        await conversation.async_converse(hass, text2, None, Context(), "en-US")
=======
        await hass.services.async_call(
            "conversation",
            "process",
            {"text": text2, "agent_id": config_entry.entry_id},
            blocking=True,
        )
>>>>>>> 48049d58

    # Assert constructor is called twice since the token was expired
    assert mock_text_assistant.call_count == 2
    mock_text_assistant.assert_has_calls([call(ExpectedCredentials(), "en-US")])
    mock_text_assistant.assert_has_calls(
        [call(ExpectedCredentials(updated_access_token), "en-US")]
    )
    mock_text_assistant.assert_has_calls([call().assist(text1)])
    mock_text_assistant.assert_has_calls([call().assist(text2)])


async def test_conversation_agent_language_changed(
    hass: HomeAssistant,
    setup_integration: ComponentSetup,
) -> None:
    """Test GoogleAssistantConversationAgent when language is changed."""
    await setup_integration()

    assert await async_setup_component(hass, "conversation", {})

    entries = hass.config_entries.async_entries(DOMAIN)
    assert len(entries) == 1
    entry = entries[0]
    assert entry.state is ConfigEntryState.LOADED

    text1 = "tell me a joke"
    text2 = "cuéntame un chiste"
    with patch(
        "homeassistant.components.google_assistant_sdk.TextAssistant"
    ) as mock_text_assistant:
        await conversation.async_converse(hass, text1, None, Context(), "en-US")
        await conversation.async_converse(hass, text2, None, Context(), "es-ES")

    # Assert constructor is called twice since the language was changed
    assert mock_text_assistant.call_count == 2
    mock_text_assistant.assert_has_calls([call(ExpectedCredentials(), "en-US")])
    mock_text_assistant.assert_has_calls([call(ExpectedCredentials(), "es-ES")])
    mock_text_assistant.assert_has_calls([call().assist(text1)])
    mock_text_assistant.assert_has_calls([call().assist(text2)])<|MERGE_RESOLUTION|>--- conflicted
+++ resolved
@@ -334,23 +334,8 @@
     with patch(
         "homeassistant.components.google_assistant_sdk.TextAssistant"
     ) as mock_text_assistant:
-<<<<<<< HEAD
-        await conversation.async_converse(hass, text1, None, Context(), "en-US")
-        await conversation.async_converse(hass, text2, None, Context(), "en-US")
-=======
-        await hass.services.async_call(
-            "conversation",
-            "process",
-            {"text": text1, "agent_id": config_entry.entry_id},
-            blocking=True,
-        )
-        await hass.services.async_call(
-            "conversation",
-            "process",
-            {"text": text2, "agent_id": config_entry.entry_id},
-            blocking=True,
-        )
->>>>>>> 48049d58
+        await conversation.async_converse(hass, text1, None, Context(), "en-US", agent_id=config_entry.entry_id)
+        await conversation.async_converse(hass, text2, None, Context(), "en-US", agent_id=config_entry.entry_id)
 
     # Assert constructor is called only once since it's reused across requests
     assert mock_text_assistant.call_count == 1
@@ -380,16 +365,7 @@
     with patch(
         "homeassistant.components.google_assistant_sdk.TextAssistant"
     ) as mock_text_assistant:
-<<<<<<< HEAD
-        await conversation.async_converse(hass, text1, None, Context(), "en-US")
-=======
-        await hass.services.async_call(
-            "conversation",
-            "process",
-            {"text": text1, "agent_id": config_entry.entry_id},
-            blocking=True,
-        )
->>>>>>> 48049d58
+        await conversation.async_converse(hass, text1, None, Context(), "en-US", agent_id=config_entry.entry_id)
 
         # Expire the token between requests
         entry.data["token"]["expires_at"] = time.time() - 3600
@@ -404,16 +380,7 @@
             },
         )
 
-<<<<<<< HEAD
-        await conversation.async_converse(hass, text2, None, Context(), "en-US")
-=======
-        await hass.services.async_call(
-            "conversation",
-            "process",
-            {"text": text2, "agent_id": config_entry.entry_id},
-            blocking=True,
-        )
->>>>>>> 48049d58
+        await conversation.async_converse(hass, text2, None, Context(), "en-US", agent_id=config_entry.entry_id)
 
     # Assert constructor is called twice since the token was expired
     assert mock_text_assistant.call_count == 2
