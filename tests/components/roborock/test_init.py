--- conflicted
+++ resolved
@@ -3,27 +3,21 @@
 from datetime import timedelta
 from unittest.mock import patch
 
-<<<<<<< HEAD
-from roborock.exceptions import RoborockException
-
-from homeassistant.components.roborock import CachedCoordinatorInformation
+from roborock import RoborockException, RoborockInvalidCredentials
+
 from homeassistant.components.roborock.const import (
     CONF_BASE_URL,
     CONF_USER_DATA,
     DOMAIN,
 )
-=======
-from roborock import RoborockException, RoborockInvalidCredentials
-
-from homeassistant.components.roborock.const import DOMAIN
->>>>>>> b24fa483
+from homeassistant.components.roborock.models import CachedCoordinatorInformation
 from homeassistant.config_entries import ConfigEntryState
 from homeassistant.const import CONF_USERNAME, STATE_UNAVAILABLE
 from homeassistant.core import HomeAssistant
 from homeassistant.setup import async_setup_component
 import homeassistant.util.dt as dt_util
 
-from .mock_data import BASE_URL, NETWORK_INFO, PROP, USER_DATA, USER_EMAIL
+from .mock_data import BASE_URL, NETWORK_INFO, PROP, USER_DATA, USER_EMAIL, CACHED_COORD_MAPS
 
 from tests.common import MockConfigEntry, async_fire_time_changed
 
@@ -51,11 +45,7 @@
     with patch(
         "homeassistant.components.roborock.RoborockApiClient.get_home_data",
     ), patch(
-<<<<<<< HEAD
-        "homeassistant.components.roborock.coordinator.RoborockMqttClient.get_prop",
-=======
-        "homeassistant.components.roborock.coordinator.RoborockLocalClient.get_prop",
->>>>>>> b24fa483
+        "homeassistant.components.roborock.coordinator.RoborockLocalClient.get_prop",
         side_effect=RoborockException(),
     ):
         await async_setup_component(hass, DOMAIN, {})
@@ -70,37 +60,37 @@
         "homeassistant.components.roborock.RoborockApiClient.get_home_data",
         side_effect=RoborockException(),
     ), patch(
-<<<<<<< HEAD
-        "homeassistant.components.roborock.coordinator.RoborockMqttClient.get_prop",
-=======
-        "homeassistant.components.roborock.coordinator.RoborockLocalClient.get_prop",
->>>>>>> b24fa483
-        side_effect=RoborockException(),
-    ):
-        await async_setup_component(hass, DOMAIN, {})
-        assert mock_roborock_entry.state is ConfigEntryState.SETUP_RETRY
-
-
-<<<<<<< HEAD
+        "homeassistant.components.roborock.coordinator.RoborockLocalClient.get_prop",
+        side_effect=RoborockException(),
+    ):
+        await async_setup_component(hass, DOMAIN, {})
+        assert mock_roborock_entry.state is ConfigEntryState.SETUP_RETRY
+
+
 async def test_get_networking_fails_no_cache(
     hass: HomeAssistant, mock_roborock_entry: MockConfigEntry, bypass_api_fixture
 ) -> None:
     """Test that when we have no devices cached, and networking fails, we attempt to retry."""
-=======
-async def test_get_networking_fails(
+    with patch(
+        "homeassistant.components.roborock.RoborockMqttClient.get_networking",
+        side_effect=RoborockException(),
+    ):
+        await async_setup_component(hass, DOMAIN, {})
+        assert mock_roborock_entry.state is ConfigEntryState.SETUP_RETRY
+
+
+async def test_get_networking_fails_none(
     hass: HomeAssistant, mock_roborock_entry: MockConfigEntry, bypass_api_fixture
 ) -> None:
-    """Test that when networking fails, we attempt to retry."""
->>>>>>> b24fa483
-    with patch(
-        "homeassistant.components.roborock.RoborockMqttClient.get_networking",
-        side_effect=RoborockException(),
-    ):
-        await async_setup_component(hass, DOMAIN, {})
-        assert mock_roborock_entry.state is ConfigEntryState.SETUP_RETRY
-
-
-<<<<<<< HEAD
+    """Test that when networking returns None, we attempt to retry."""
+    with patch(
+        "homeassistant.components.roborock.RoborockMqttClient.get_networking",
+        return_value=None,
+    ):
+        await async_setup_component(hass, DOMAIN, {})
+        assert mock_roborock_entry.state is ConfigEntryState.SETUP_RETRY
+
+
 async def test_get_networking_fails_one_cache(
     hass: HomeAssistant,
     mock_roborock_entry: MockConfigEntry,
@@ -113,7 +103,7 @@
         "data": {
             "abc123": asdict(
                 CachedCoordinatorInformation(
-                    network_info=NETWORK_INFO, supported_entities=set()
+                    network_info=NETWORK_INFO, supported_entities=set(), map_info=CACHED_COORD_MAPS
                 )
             )
         },
@@ -138,12 +128,12 @@
         "data": {
             "abc123": asdict(
                 CachedCoordinatorInformation(
-                    network_info=NETWORK_INFO, supported_entities=set()
+                    network_info=NETWORK_INFO, supported_entities=set(),map_info=CACHED_COORD_MAPS
                 )
             ),
             "device_2": asdict(
                 CachedCoordinatorInformation(
-                    network_info=NETWORK_INFO, supported_entities=set()
+                    network_info=NETWORK_INFO, supported_entities=set(), map_info=CACHED_COORD_MAPS
                 )
             ),
         },
@@ -175,11 +165,12 @@
                         "dnd_switch_abc123",
                         "volume_abc123",
                     },
+                    map_info=CACHED_COORD_MAPS
                 )
             ),
             "device_2": asdict(
                 CachedCoordinatorInformation(
-                    network_info=NETWORK_INFO, supported_entities=set()
+                    network_info=NETWORK_INFO, supported_entities=set(), map_info=CACHED_COORD_MAPS
                 )
             ),
         },
@@ -221,59 +212,28 @@
                     supported_entities={
                         "status_abc123",
                     },
+                    map_info=CACHED_COORD_MAPS
                 )
             ),
             "device_2": asdict(
                 CachedCoordinatorInformation(
-                    network_info=NETWORK_INFO, supported_entities=set()
-                )
-            ),
-        },
-    }
-
-    with patch(
-        "homeassistant.components.roborock.RoborockMqttClient.get_networking",
-        side_effect=RoborockException(),
-    ), patch(
-=======
-async def test_get_networking_fails_none(
-    hass: HomeAssistant, mock_roborock_entry: MockConfigEntry, bypass_api_fixture
-) -> None:
-    """Test that when networking returns None, we attempt to retry."""
-    with patch(
-        "homeassistant.components.roborock.RoborockMqttClient.get_networking",
-        return_value=None,
-    ):
-        await async_setup_component(hass, DOMAIN, {})
-        assert mock_roborock_entry.state is ConfigEntryState.SETUP_RETRY
-
-
-async def test_cloud_client_fails_props(
-    hass: HomeAssistant, mock_roborock_entry: MockConfigEntry, bypass_api_fixture
-) -> None:
-    """Test that if networking succeeds, but we can't communicate with the vacuum, we can't get props, fail."""
-    with patch(
-        "homeassistant.components.roborock.coordinator.RoborockLocalClient.ping",
-        side_effect=RoborockException(),
-    ), patch(
-        "homeassistant.components.roborock.coordinator.RoborockMqttClient.get_prop",
-        side_effect=RoborockException(),
-    ):
-        await async_setup_component(hass, DOMAIN, {})
-        assert mock_roborock_entry.state is ConfigEntryState.SETUP_RETRY
-
-
-async def test_local_client_fails_props(
-    hass: HomeAssistant, mock_roborock_entry: MockConfigEntry, bypass_api_fixture
-) -> None:
-    """Test that if networking succeeds, but we can't communicate locally with the vacuum, we can't get props, fail."""
-    with patch(
->>>>>>> b24fa483
-        "homeassistant.components.roborock.coordinator.RoborockLocalClient.get_prop",
-        side_effect=RoborockException(),
-    ):
-        await async_setup_component(hass, DOMAIN, {})
-<<<<<<< HEAD
+                    network_info=NETWORK_INFO, supported_entities=set(), map_info=CACHED_COORD_MAPS
+                )
+            ),
+        },
+    }
+
+    with patch(
+        "homeassistant.components.roborock.RoborockMqttClient.get_networking",
+        side_effect=RoborockException(),
+    ), patch(
+        "homeassistant.components.roborock.coordinator.RoborockLocalClient.get_prop",
+        side_effect=RoborockException(),
+    ),patch(
+        "homeassistant.components.roborock.coordinator.RoborockLocalClient.get_multi_maps_list",
+        side_effect=RoborockException(),
+    ):
+        await async_setup_component(hass, DOMAIN, {})
         assert mock_roborock_entry.state is ConfigEntryState.LOADED
     assert len(hass.states.async_all("sensor")) == 1
     assert hass.states.get("sensor.roborock_s7_maxv_status").state == STATE_UNAVAILABLE
@@ -284,10 +244,24 @@
     assert hass.states.get("sensor.roborock_s7_maxv_status").state == "charging"
 
 
-async def test_cloud_client_fails_props(
-    hass: HomeAssistant, mock_roborock_entry: MockConfigEntry, bypass_api_fixture
+async def test_cloud_client_fails_props_cached(
+    hass: HomeAssistant, mock_roborock_entry: MockConfigEntry, bypass_api_fixture, hass_storage
 ) -> None:
     """Test that if networking succeeds, but we can't communicate locally with the vacuum, we can't get props, set up."""
+    hass_storage[DOMAIN] = {
+        "version": 1,
+        "data": {
+            "abc123": asdict(
+                CachedCoordinatorInformation(
+                    network_info=NETWORK_INFO,
+                    supported_entities={
+                        "status_abc123",
+                    },
+                    map_info=CACHED_COORD_MAPS
+                )
+            )
+        },
+    }
     with patch(
         "homeassistant.components.roborock.coordinator.RoborockLocalClient.ping",
         side_effect=RoborockException(),
@@ -317,7 +291,17 @@
 
     assert entry.state == ConfigEntryState.LOADED
     assert entry.version == 1
-=======
+
+
+async def test_local_client_fails_props(
+    hass: HomeAssistant, mock_roborock_entry: MockConfigEntry, bypass_api_fixture
+) -> None:
+    """Test that if networking succeeds, but we can't communicate locally with the vacuum, we can't get props, fail."""
+    with patch(
+        "homeassistant.components.roborock.coordinator.RoborockLocalClient.get_prop",
+        side_effect=RoborockException(),
+    ):
+        await async_setup_component(hass, DOMAIN, {})
         assert mock_roborock_entry.state is ConfigEntryState.SETUP_RETRY
 
 
@@ -333,5 +317,4 @@
         assert mock_roborock_entry.state is ConfigEntryState.SETUP_ERROR
     flows = hass.config_entries.flow.async_progress()
     assert len(flows) == 1
-    assert flows[0]["step_id"] == "reauth_confirm"
->>>>>>> b24fa483
+    assert flows[0]["step_id"] == "reauth_confirm"