--- conflicted
+++ resolved
@@ -14,7 +14,6 @@
 from vacuum_map_parser_base.config.size import Size
 
 from homeassistant import config_entries
-<<<<<<< HEAD
 from homeassistant.components.roborock.const import (
     CONF_ENTRY_CODE,
     CONF_INCLUDE_SHARED,
@@ -23,14 +22,11 @@
     MAPS,
     SIZES,
 )
-=======
-from homeassistant.components.roborock.const import CONF_ENTRY_CODE, DOMAIN
 from homeassistant.const import CONF_USERNAME
->>>>>>> 464270d8
 from homeassistant.core import HomeAssistant
 from homeassistant.data_entry_flow import FlowResultType
 
-from ...common import MockConfigEntry
+from tests.common import MockConfigEntry
 from .mock_data import MOCK_CONFIG, USER_DATA, USER_EMAIL
 
 
@@ -196,7 +192,6 @@
     assert len(mock_setup.mock_calls) == 1
 
 
-<<<<<<< HEAD
 async def test_options_flow_domain(
     hass: HomeAssistant, setup_entry: MockConfigEntry
 ) -> None:
@@ -291,7 +286,7 @@
     assert result["type"] == FlowResultType.CREATE_ENTRY
     assert setup_entry.options[SIZES][Size.PATH_WIDTH] == 3.2
     assert len(mock_setup.mock_calls) == 1
-=======
+
 async def test_reauth_flow(
     hass: HomeAssistant, bypass_api_fixture, mock_roborock_entry: MockConfigEntry
 ) -> None:
@@ -325,5 +320,4 @@
         )
     assert result["type"] == FlowResultType.ABORT
     assert result["reason"] == "reauth_successful"
-    assert mock_roborock_entry.data["user_data"]["rriot"]["s"] == "new_password_hash"
->>>>>>> 464270d8
+    assert mock_roborock_entry.data["user_data"]["rriot"]["s"] == "new_password_hash"