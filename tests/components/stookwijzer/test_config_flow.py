"""Tests for the Stookwijzer config flow."""

from unittest.mock import patch

from homeassistant.components.stookwijzer.const import DOMAIN
from homeassistant.config_entries import SOURCE_USER
from homeassistant.core import HomeAssistant
from homeassistant.data_entry_flow import FlowResultType

from . import CONF_DATA, CONF_INPUT, mock_available, mock_transform_failure

from tests.test_util.aiohttp import AiohttpClientMocker


async def test_full_user_flow(
    hass: HomeAssistant, aioclient_mock: AiohttpClientMocker
) -> None:
    """Test the full user configuration flow."""
    mock_available(aioclient_mock)

    result = await hass.config_entries.flow.async_init(
        DOMAIN, context={"source": SOURCE_USER}
    )

    assert result.get("type") is FlowResultType.FORM
    assert result.get("step_id") == "user"
    assert "flow_id" in result

    with patch(
        "homeassistant.components.stookwijzer.async_setup_entry", return_value=True
    ) as mock_setup_entry:
        result2 = await hass.config_entries.flow.async_configure(
            result["flow_id"],
            user_input=CONF_INPUT,
        )

<<<<<<< HEAD
    assert result2.get("type") == FlowResultType.CREATE_ENTRY
    assert result2.get("data") == CONF_DATA

    assert len(mock_setup_entry.mock_calls) == 1


async def test_setup_while_unavailable(
    hass: HomeAssistant, aioclient_mock: AiohttpClientMocker
) -> None:
    """Test the full user configuration flow."""
    mock_transform_failure(aioclient_mock)

    result = await hass.config_entries.flow.async_init(
        DOMAIN, context={"source": SOURCE_USER}
    )

    assert result.get("type") == FlowResultType.FORM
    assert result.get("step_id") == "user"
    assert "flow_id" in result

    with patch(
        "homeassistant.components.stookwijzer.async_setup_entry", return_value=True
    ) as mock_setup_entry:
        result2 = await hass.config_entries.flow.async_configure(
            result["flow_id"],
            user_input=CONF_INPUT,
        )

    assert result2.get("data") is None

    assert len(mock_setup_entry.mock_calls) == 0
=======
    assert result2.get("type") is FlowResultType.CREATE_ENTRY
    assert result2.get("data") == {
        "location": {
            "latitude": 1.0,
            "longitude": 1.1,
        },
    }

    assert len(mock_setup_entry.mock_calls) == 1
>>>>>>> 73916558
<|MERGE_RESOLUTION|>--- conflicted
+++ resolved
@@ -34,7 +34,6 @@
             user_input=CONF_INPUT,
         )
 
-<<<<<<< HEAD
     assert result2.get("type") == FlowResultType.CREATE_ENTRY
     assert result2.get("data") == CONF_DATA
 
@@ -65,15 +64,4 @@
 
     assert result2.get("data") is None
 
-    assert len(mock_setup_entry.mock_calls) == 0
-=======
-    assert result2.get("type") is FlowResultType.CREATE_ENTRY
-    assert result2.get("data") == {
-        "location": {
-            "latitude": 1.0,
-            "longitude": 1.1,
-        },
-    }
-
-    assert len(mock_setup_entry.mock_calls) == 1
->>>>>>> 73916558
+    assert len(mock_setup_entry.mock_calls) == 0