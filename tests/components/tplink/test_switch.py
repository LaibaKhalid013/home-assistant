"""Tests for switch platform."""

from datetime import timedelta
from unittest.mock import AsyncMock

from kasa import AuthenticationError, Device, KasaException, Module, TimeoutError
import pytest

from homeassistant.components import tplink
from homeassistant.components.switch import DOMAIN as SWITCH_DOMAIN
from homeassistant.components.tplink.const import DOMAIN
from homeassistant.config_entries import SOURCE_REAUTH
from homeassistant.const import (
    ATTR_ENTITY_ID,
    CONF_HOST,
    STATE_OFF,
    STATE_ON,
    STATE_UNAVAILABLE,
)
from homeassistant.core import HomeAssistant
from homeassistant.exceptions import HomeAssistantError
from homeassistant.helpers import entity_registry as er
from homeassistant.setup import async_setup_component
from homeassistant.util import dt as dt_util, slugify

from . import (
    MAC_ADDRESS,
    _mocked_device,
    _mocked_strip_children,
    _patch_connect,
    _patch_discovery,
)

from tests.common import MockConfigEntry, async_fire_time_changed


async def test_plug(hass: HomeAssistant) -> None:
    """Test a smart plug."""
    already_migrated_config_entry = MockConfigEntry(
        domain=DOMAIN, data={CONF_HOST: "127.0.0.1"}, unique_id=MAC_ADDRESS
    )
    already_migrated_config_entry.add_to_hass(hass)
    plug = _mocked_device(alias="my_plug", features=["state"])
    feat = plug.features["state"]
    with _patch_discovery(device=plug), _patch_connect(device=plug):
        await async_setup_component(hass, tplink.DOMAIN, {tplink.DOMAIN: {}})
        await hass.async_block_till_done()

    entity_id = "switch.my_plug"
    state = hass.states.get(entity_id)
    assert state.state == STATE_ON

    await hass.services.async_call(
        SWITCH_DOMAIN, "turn_off", {ATTR_ENTITY_ID: entity_id}, blocking=True
    )
    feat.set_value.assert_called_once()
    feat.set_value.reset_mock()

    await hass.services.async_call(
        SWITCH_DOMAIN, "turn_on", {ATTR_ENTITY_ID: entity_id}, blocking=True
    )
    feat.set_value.assert_called_once()
    feat.set_value.reset_mock()


@pytest.mark.parametrize(
    ("dev", "domain"),
    [
        (_mocked_device(alias="my_plug", features=["state", "led"]), "switch"),
        (
            _mocked_device(
                alias="my_strip",
                features=["state", "led"],
                children=_mocked_strip_children(),
            ),
            "switch",
        ),
        (
            _mocked_device(
                alias="my_light", modules=[Module.Light], features=["state", "led"]
            ),
            "light",
        ),
    ],
)
async def test_led_switch(hass: HomeAssistant, dev: Device, domain: str) -> None:
    """Test LED setting for plugs, strips and dimmers."""
    already_migrated_config_entry = MockConfigEntry(
        domain=DOMAIN, data={CONF_HOST: "127.0.0.1"}, unique_id=MAC_ADDRESS
    )
    feat = dev.features["led"]
    already_migrated_config_entry.add_to_hass(hass)
    with _patch_discovery(device=dev), _patch_connect(device=dev):
        await async_setup_component(hass, tplink.DOMAIN, {tplink.DOMAIN: {}})
        await hass.async_block_till_done()

    entity_name = slugify(dev.alias)

    led_entity_id = f"switch.{entity_name}_led"
    led_state = hass.states.get(led_entity_id)
    assert led_state.state == STATE_ON
    assert led_state.name == f"{dev.alias} LED"

    await hass.services.async_call(
        SWITCH_DOMAIN, "turn_off", {ATTR_ENTITY_ID: led_entity_id}, blocking=True
    )
    feat.set_value.assert_called_once_with(False)
    feat.set_value.reset_mock()

    await hass.services.async_call(
        SWITCH_DOMAIN, "turn_on", {ATTR_ENTITY_ID: led_entity_id}, blocking=True
    )
    feat.set_value.assert_called_once_with(True)
    feat.set_value.reset_mock()


async def test_plug_unique_id(
    hass: HomeAssistant, entity_registry: er.EntityRegistry
) -> None:
    """Test a plug unique id."""
    already_migrated_config_entry = MockConfigEntry(
        domain=DOMAIN, data={CONF_HOST: "127.0.0.1"}, unique_id=MAC_ADDRESS
    )
    already_migrated_config_entry.add_to_hass(hass)
    plug = _mocked_device(alias="my_plug", features=["state", "led"])
    with _patch_discovery(device=plug), _patch_connect(device=plug):
        await async_setup_component(hass, tplink.DOMAIN, {tplink.DOMAIN: {}})
        await hass.async_block_till_done()

    entity_id = "switch.my_plug"
    assert entity_registry.async_get(entity_id).unique_id == "aa:bb:cc:dd:ee:ff"


async def test_plug_update_fails(hass: HomeAssistant) -> None:
    """Test a smart plug update failure."""
    already_migrated_config_entry = MockConfigEntry(
        domain=DOMAIN, data={CONF_HOST: "127.0.0.1"}, unique_id=MAC_ADDRESS
    )
    already_migrated_config_entry.add_to_hass(hass)
    plug = _mocked_device(alias="my_plug", features=["state", "led"])
    with _patch_discovery(device=plug), _patch_connect(device=plug):
        await async_setup_component(hass, tplink.DOMAIN, {tplink.DOMAIN: {}})
        await hass.async_block_till_done()

    entity_id = "switch.my_plug"
    state = hass.states.get(entity_id)
    assert state.state == STATE_ON
    plug.update = AsyncMock(side_effect=KasaException)

    async_fire_time_changed(hass, dt_util.utcnow() + timedelta(seconds=30))
    await hass.async_block_till_done()
    state = hass.states.get(entity_id)
    assert state.state == STATE_UNAVAILABLE


async def test_strip(hass: HomeAssistant) -> None:
    """Test a smart strip."""
    already_migrated_config_entry = MockConfigEntry(
        domain=DOMAIN, data={CONF_HOST: "127.0.0.1"}, unique_id=MAC_ADDRESS
    )
    already_migrated_config_entry.add_to_hass(hass)
    strip = _mocked_device(
        alias="my_strip",
        children=_mocked_strip_children(features=["state"]),
        features=["state", "led"],
    )
    strip.children[0].features["state"].value = True
    strip.children[1].features["state"].value = False
    with _patch_discovery(device=strip), _patch_connect(device=strip):
        await async_setup_component(hass, tplink.DOMAIN, {tplink.DOMAIN: {}})
        await hass.async_block_till_done()

    entity_id = "switch.plug0"
    state = hass.states.get(entity_id)
    assert state.state == STATE_ON

    await hass.services.async_call(
        SWITCH_DOMAIN, "turn_off", {ATTR_ENTITY_ID: entity_id}, blocking=True
    )
    feat = strip.children[0].features["state"]
    feat.set_value.assert_called_once()
    feat.set_value.reset_mock()

    await hass.services.async_call(
        SWITCH_DOMAIN, "turn_on", {ATTR_ENTITY_ID: entity_id}, blocking=True
    )
    feat.set_value.assert_called_once()
    feat.set_value.reset_mock()

    entity_id = "switch.plug1"
    state = hass.states.get(entity_id)
    assert state.state == STATE_OFF

    await hass.services.async_call(
        SWITCH_DOMAIN, "turn_off", {ATTR_ENTITY_ID: entity_id}, blocking=True
    )
    feat = strip.children[1].features["state"]
    feat.set_value.assert_called_once()
    feat.set_value.reset_mock()

    await hass.services.async_call(
        SWITCH_DOMAIN, "turn_on", {ATTR_ENTITY_ID: entity_id}, blocking=True
    )
    feat.set_value.assert_called_once()
    feat.set_value.reset_mock()


async def test_strip_unique_ids(
    hass: HomeAssistant, entity_registry: er.EntityRegistry
) -> None:
    """Test a strip unique id."""
    already_migrated_config_entry = MockConfigEntry(
        domain=DOMAIN, data={CONF_HOST: "127.0.0.1"}, unique_id=MAC_ADDRESS
    )
    already_migrated_config_entry.add_to_hass(hass)
    strip = _mocked_device(
        alias="my_strip",
        children=_mocked_strip_children(features=["state"]),
        features=["state", "led"],
    )
    with _patch_discovery(device=strip), _patch_connect(device=strip):
        await async_setup_component(hass, tplink.DOMAIN, {tplink.DOMAIN: {}})
        await hass.async_block_till_done()

    for plug_id in range(2):
<<<<<<< HEAD
        entity_id = f"switch.plug{plug_id}"
        entity_registry = er.async_get(hass)
=======
        entity_id = f"switch.my_strip_plug{plug_id}"
>>>>>>> f9198019
        assert (
            entity_registry.async_get(entity_id).unique_id == f"PLUG{plug_id}DEVICEID"
        )


@pytest.mark.parametrize(
    ("exception_type", "msg", "reauth_expected"),
    [
        (
            AuthenticationError,
            "Device authentication error async_turn_on: test error",
            True,
        ),
        (
            TimeoutError,
            "Timeout communicating with the device async_turn_on: test error",
            False,
        ),
        (
            KasaException,
            "Unable to communicate with the device async_turn_on: test error",
            False,
        ),
    ],
    ids=["Authentication", "Timeout", "Other"],
)
async def test_plug_errors_when_turned_on(
    hass: HomeAssistant,
    exception_type,
    msg,
    reauth_expected,
) -> None:
    """Tests the plug wraps errors correctly."""
    already_migrated_config_entry = MockConfigEntry(
        domain=DOMAIN, data={CONF_HOST: "127.0.0.1"}, unique_id=MAC_ADDRESS
    )
    already_migrated_config_entry.add_to_hass(hass)
    plug = _mocked_device(alias="my_plug", features=["state", "led"])
    feat = plug.features["state"]
    feat.set_value.side_effect = exception_type("test error")

    with _patch_discovery(device=plug), _patch_connect(device=plug):
        await async_setup_component(hass, tplink.DOMAIN, {tplink.DOMAIN: {}})
        await hass.async_block_till_done()

    entity_id = "switch.my_plug"

    assert not any(
        already_migrated_config_entry.async_get_active_flows(hass, {SOURCE_REAUTH})
    )

    with pytest.raises(HomeAssistantError, match=msg):
        await hass.services.async_call(
            SWITCH_DOMAIN, "turn_on", {ATTR_ENTITY_ID: entity_id}, blocking=True
        )
    await hass.async_block_till_done()
    assert feat.set_value.call_count == 1
    assert (
        any(
            flow
            for flow in already_migrated_config_entry.async_get_active_flows(
                hass, {SOURCE_REAUTH}
            )
            if flow["handler"] == tplink.DOMAIN
        )
        == reauth_expected
    )<|MERGE_RESOLUTION|>--- conflicted
+++ resolved
@@ -223,12 +223,7 @@
         await hass.async_block_till_done()
 
     for plug_id in range(2):
-<<<<<<< HEAD
         entity_id = f"switch.plug{plug_id}"
-        entity_registry = er.async_get(hass)
-=======
-        entity_id = f"switch.my_strip_plug{plug_id}"
->>>>>>> f9198019
         assert (
             entity_registry.async_get(entity_id).unique_id == f"PLUG{plug_id}DEVICEID"
         )
