"""Tests for light platform."""

import pytest

from homeassistant.components import tplink
from homeassistant.components.light import (
    ATTR_BRIGHTNESS,
    ATTR_COLOR_MODE,
    ATTR_COLOR_TEMP,
    ATTR_HS_COLOR,
    ATTR_MAX_MIREDS,
    ATTR_MIN_MIREDS,
    ATTR_RGB_COLOR,
    ATTR_SUPPORTED_COLOR_MODES,
    ATTR_XY_COLOR,
    DOMAIN as LIGHT_DOMAIN,
)
from homeassistant.components.tplink.const import DOMAIN
from homeassistant.const import ATTR_ENTITY_ID
from homeassistant.core import HomeAssistant
from homeassistant.helpers import entity_registry as er
from homeassistant.setup import async_setup_component

from . import MAC_ADDRESS, _mocked_bulb, _patch_discovery, _patch_single_discovery

from tests.common import MockConfigEntry


<<<<<<< HEAD
async def update_entity(hass: HomeAssistant, entity_id: str) -> None:
    """Run an update action for an entity."""
    await hass.services.async_call(
        HA_DOMAIN, SERVICE_UPDATE_ENTITY, {ATTR_ENTITY_ID: entity_id}, blocking=True
=======
async def test_light_unique_id(hass: HomeAssistant) -> None:
    """Test a light unique id."""
    already_migrated_config_entry = MockConfigEntry(
        domain=DOMAIN, data={}, unique_id=MAC_ADDRESS
>>>>>>> 21aa635a
    )
    already_migrated_config_entry.add_to_hass(hass)
    bulb = _mocked_bulb()
    bulb.color_temp = None
    with _patch_discovery(device=bulb), _patch_single_discovery(device=bulb):
        await async_setup_component(hass, tplink.DOMAIN, {tplink.DOMAIN: {}})
        await hass.async_block_till_done()

    entity_id = "light.my_bulb"
    entity_registry = er.async_get(hass)
    assert entity_registry.async_get(entity_id).unique_id == "AABBCCDDEEFF"


async def test_color_light(hass: HomeAssistant) -> None:
    """Test a light."""
    already_migrated_config_entry = MockConfigEntry(
        domain=DOMAIN, data={}, unique_id=MAC_ADDRESS
    )
    already_migrated_config_entry.add_to_hass(hass)
    bulb = _mocked_bulb()
    bulb.color_temp = None
    with _patch_discovery(device=bulb), _patch_single_discovery(device=bulb):
        await async_setup_component(hass, tplink.DOMAIN, {tplink.DOMAIN: {}})
        await hass.async_block_till_done()

    entity_id = "light.my_bulb"

    state = hass.states.get(entity_id)
    assert state.state == "on"
    attributes = state.attributes
    assert attributes[ATTR_BRIGHTNESS] == 128
    assert attributes[ATTR_COLOR_MODE] == "hs"
    assert attributes[ATTR_SUPPORTED_COLOR_MODES] == ["brightness", "color_temp", "hs"]
    assert attributes[ATTR_MIN_MIREDS] == 111
    assert attributes[ATTR_MAX_MIREDS] == 250
    assert attributes[ATTR_HS_COLOR] == (10, 30)
    assert attributes[ATTR_RGB_COLOR] == (255, 191, 178)
    assert attributes[ATTR_XY_COLOR] == (0.42, 0.336)

    await hass.services.async_call(
<<<<<<< HEAD
        LIGHT_DOMAIN, SERVICE_TURN_OFF, {ATTR_ENTITY_ID: "light.dimmer1"}, blocking=True
=======
        LIGHT_DOMAIN, "turn_off", {ATTR_ENTITY_ID: entity_id}, blocking=True
>>>>>>> 21aa635a
    )
    bulb.turn_off.assert_called_once()

    await hass.services.async_call(
        LIGHT_DOMAIN, "turn_on", {ATTR_ENTITY_ID: entity_id}, blocking=True
    )
    bulb.turn_on.assert_called_once()
    bulb.turn_on.reset_mock()

    await hass.services.async_call(
        LIGHT_DOMAIN,
        "turn_on",
        {ATTR_ENTITY_ID: entity_id, ATTR_BRIGHTNESS: 100},
        blocking=True,
    )
    bulb.set_brightness.assert_called_with(39, transition=None)
    bulb.set_brightness.reset_mock()

    await hass.services.async_call(
        LIGHT_DOMAIN,
        "turn_on",
        {ATTR_ENTITY_ID: entity_id, ATTR_COLOR_TEMP: 150},
        blocking=True,
    )
    bulb.set_color_temp.assert_called_with(6666, brightness=None, transition=None)
    bulb.set_color_temp.reset_mock()

    await hass.services.async_call(
<<<<<<< HEAD
        LIGHT_DOMAIN, SERVICE_TURN_OFF, {ATTR_ENTITY_ID: "light.dimmer1"}, blocking=True
=======
        LIGHT_DOMAIN,
        "turn_on",
        {ATTR_ENTITY_ID: entity_id, ATTR_COLOR_TEMP: 150},
        blocking=True,
>>>>>>> 21aa635a
    )
    bulb.set_color_temp.assert_called_with(6666, brightness=None, transition=None)
    bulb.set_color_temp.reset_mock()

    await hass.services.async_call(
<<<<<<< HEAD
        LIGHT_DOMAIN, SERVICE_TURN_ON, {ATTR_ENTITY_ID: "light.dimmer1"}, blocking=True
=======
        LIGHT_DOMAIN,
        "turn_on",
        {ATTR_ENTITY_ID: entity_id, ATTR_HS_COLOR: (10, 30)},
        blocking=True,
>>>>>>> 21aa635a
    )
    bulb.set_hsv.assert_called_with(10, 30, None, transition=None)
    bulb.set_hsv.reset_mock()


@pytest.mark.parametrize("is_color", [True, False])
async def test_color_temp_light(hass: HomeAssistant, is_color: bool) -> None:
    """Test a light."""
    already_migrated_config_entry = MockConfigEntry(
        domain=DOMAIN, data={}, unique_id=MAC_ADDRESS
    )
    already_migrated_config_entry.add_to_hass(hass)
    bulb = _mocked_bulb()
    bulb.is_color = is_color
    bulb.color_temp = 4000
    bulb.is_variable_color_temp = True

    with _patch_discovery(device=bulb), _patch_single_discovery(device=bulb):
        await async_setup_component(hass, tplink.DOMAIN, {tplink.DOMAIN: {}})
        await hass.async_block_till_done()

<<<<<<< HEAD
    await hass.services.async_call(
        LIGHT_DOMAIN, SERVICE_TURN_OFF, {ATTR_ENTITY_ID: "light.light1"}, blocking=True
    )
    await hass.async_block_till_done()
    await update_entity(hass, "light.light1")
=======
    entity_id = "light.my_bulb"
>>>>>>> 21aa635a

    state = hass.states.get(entity_id)
    assert state.state == "on"
    attributes = state.attributes
    assert attributes[ATTR_BRIGHTNESS] == 128
    assert attributes[ATTR_COLOR_MODE] == "color_temp"
    if bulb.is_color:
        assert attributes[ATTR_SUPPORTED_COLOR_MODES] == [
            "brightness",
            "color_temp",
            "hs",
        ]
    else:
        assert attributes[ATTR_SUPPORTED_COLOR_MODES] == ["brightness", "color_temp"]
    assert attributes[ATTR_MIN_MIREDS] == 111
    assert attributes[ATTR_MAX_MIREDS] == 250
    assert attributes[ATTR_COLOR_TEMP] == 250

    await hass.services.async_call(
        LIGHT_DOMAIN, "turn_off", {ATTR_ENTITY_ID: entity_id}, blocking=True
    )
    bulb.turn_off.assert_called_once()

    await hass.services.async_call(
        LIGHT_DOMAIN, "turn_on", {ATTR_ENTITY_ID: entity_id}, blocking=True
    )
    bulb.turn_on.assert_called_once()
    bulb.turn_on.reset_mock()

    await hass.services.async_call(
<<<<<<< HEAD
        LIGHT_DOMAIN, SERVICE_TURN_OFF, {ATTR_ENTITY_ID: "light.light1"}, blocking=True
=======
        LIGHT_DOMAIN,
        "turn_on",
        {ATTR_ENTITY_ID: entity_id, ATTR_BRIGHTNESS: 100},
        blocking=True,
>>>>>>> 21aa635a
    )
    bulb.set_brightness.assert_called_with(39, transition=None)
    bulb.set_brightness.reset_mock()

    await hass.services.async_call(
<<<<<<< HEAD
        LIGHT_DOMAIN, SERVICE_TURN_ON, {ATTR_ENTITY_ID: "light.light1"}, blocking=True
=======
        LIGHT_DOMAIN,
        "turn_on",
        {ATTR_ENTITY_ID: entity_id, ATTR_COLOR_TEMP: 150},
        blocking=True,
>>>>>>> 21aa635a
    )
    bulb.set_color_temp.assert_called_with(6666, brightness=None, transition=None)
    bulb.set_color_temp.reset_mock()


async def test_brightness_only_light(hass: HomeAssistant) -> None:
    """Test a light."""
    already_migrated_config_entry = MockConfigEntry(
        domain=DOMAIN, data={}, unique_id=MAC_ADDRESS
    )
    already_migrated_config_entry.add_to_hass(hass)
    bulb = _mocked_bulb()
    bulb.is_color = False
    bulb.is_variable_color_temp = False

    with _patch_discovery(device=bulb), _patch_single_discovery(device=bulb):
        await async_setup_component(hass, tplink.DOMAIN, {tplink.DOMAIN: {}})
        await hass.async_block_till_done()

    entity_id = "light.my_bulb"

    state = hass.states.get(entity_id)
    assert state.state == "on"
    attributes = state.attributes
    assert attributes[ATTR_BRIGHTNESS] == 128
    assert attributes[ATTR_COLOR_MODE] == "brightness"
    assert attributes[ATTR_SUPPORTED_COLOR_MODES] == ["brightness"]

    await hass.services.async_call(
        LIGHT_DOMAIN, "turn_off", {ATTR_ENTITY_ID: entity_id}, blocking=True
    )
    bulb.turn_off.assert_called_once()

    await hass.services.async_call(
        LIGHT_DOMAIN, "turn_on", {ATTR_ENTITY_ID: entity_id}, blocking=True
    )
    bulb.turn_on.assert_called_once()
    bulb.turn_on.reset_mock()

    await hass.services.async_call(
        LIGHT_DOMAIN,
        "turn_on",
        {ATTR_ENTITY_ID: entity_id, ATTR_BRIGHTNESS: 100},
        blocking=True,
    )
    bulb.set_brightness.assert_called_with(39, transition=None)
    bulb.set_brightness.reset_mock()


async def test_on_off_light(hass: HomeAssistant) -> None:
    """Test a light."""
    already_migrated_config_entry = MockConfigEntry(
        domain=DOMAIN, data={}, unique_id=MAC_ADDRESS
    )
    already_migrated_config_entry.add_to_hass(hass)
    bulb = _mocked_bulb()
    bulb.is_color = False
    bulb.is_variable_color_temp = False
    bulb.is_dimmable = False

    with _patch_discovery(device=bulb), _patch_single_discovery(device=bulb):
        await async_setup_component(hass, tplink.DOMAIN, {tplink.DOMAIN: {}})
        await hass.async_block_till_done()

    entity_id = "light.my_bulb"

    state = hass.states.get(entity_id)
    assert state.state == "on"
    attributes = state.attributes
    assert attributes[ATTR_SUPPORTED_COLOR_MODES] == ["onoff"]

    await hass.services.async_call(
        LIGHT_DOMAIN, "turn_off", {ATTR_ENTITY_ID: entity_id}, blocking=True
    )
    bulb.turn_off.assert_called_once()

    await hass.services.async_call(
<<<<<<< HEAD
        LIGHT_DOMAIN, SERVICE_TURN_OFF, {ATTR_ENTITY_ID: "light.light1"}, blocking=True
    )
    await hass.async_block_till_done()
    await update_entity(hass, "light.light1")

    assert light_mock_data.get_sysinfo_mock.call_count > 1
    assert light_mock_data.get_light_state_mock.call_count > 1
    assert light_mock_data.set_light_state_mock.call_count > 1

    assert light_mock_data.get_sysinfo_mock.call_count < 40
    assert light_mock_data.get_light_state_mock.call_count < 40
    assert light_mock_data.set_light_state_mock.call_count < 10


async def test_update_failure(
    hass: HomeAssistant, light_mock_data: LightMockData, caplog
):
    """Test that update failures are logged."""

    await async_setup_component(hass, HA_DOMAIN, {})
    await hass.async_block_till_done()

    await async_setup_component(
        hass,
        tplink.DOMAIN,
        {
            tplink.DOMAIN: {
                CONF_DISCOVERY: False,
                CONF_LIGHT: [{CONF_HOST: "123.123.123.123"}],
            }
        },
=======
        LIGHT_DOMAIN, "turn_on", {ATTR_ENTITY_ID: entity_id}, blocking=True
>>>>>>> 21aa635a
    )
    bulb.turn_on.assert_called_once()
    bulb.turn_on.reset_mock()


async def test_off_at_start_light(hass: HomeAssistant) -> None:
    """Test a light."""
    already_migrated_config_entry = MockConfigEntry(
        domain=DOMAIN, data={}, unique_id=MAC_ADDRESS
    )
    already_migrated_config_entry.add_to_hass(hass)
    bulb = _mocked_bulb()
    bulb.is_color = False
    bulb.is_variable_color_temp = False
    bulb.is_dimmable = False
    bulb.is_on = False

    with _patch_discovery(device=bulb), _patch_single_discovery(device=bulb):
        await async_setup_component(hass, tplink.DOMAIN, {tplink.DOMAIN: {}})
        await hass.async_block_till_done()

    entity_id = "light.my_bulb"

    state = hass.states.get(entity_id)
    assert state.state == "off"
    attributes = state.attributes
    assert attributes[ATTR_SUPPORTED_COLOR_MODES] == ["onoff"]<|MERGE_RESOLUTION|>--- conflicted
+++ resolved
@@ -26,17 +26,10 @@
 from tests.common import MockConfigEntry
 
 
-<<<<<<< HEAD
-async def update_entity(hass: HomeAssistant, entity_id: str) -> None:
-    """Run an update action for an entity."""
-    await hass.services.async_call(
-        HA_DOMAIN, SERVICE_UPDATE_ENTITY, {ATTR_ENTITY_ID: entity_id}, blocking=True
-=======
 async def test_light_unique_id(hass: HomeAssistant) -> None:
     """Test a light unique id."""
     already_migrated_config_entry = MockConfigEntry(
         domain=DOMAIN, data={}, unique_id=MAC_ADDRESS
->>>>>>> 21aa635a
     )
     already_migrated_config_entry.add_to_hass(hass)
     bulb = _mocked_bulb()
@@ -77,11 +70,7 @@
     assert attributes[ATTR_XY_COLOR] == (0.42, 0.336)
 
     await hass.services.async_call(
-<<<<<<< HEAD
-        LIGHT_DOMAIN, SERVICE_TURN_OFF, {ATTR_ENTITY_ID: "light.dimmer1"}, blocking=True
-=======
-        LIGHT_DOMAIN, "turn_off", {ATTR_ENTITY_ID: entity_id}, blocking=True
->>>>>>> 21aa635a
+        LIGHT_DOMAIN, "turn_off", {ATTR_ENTITY_ID: entity_id}, blocking=True
     )
     bulb.turn_off.assert_called_once()
 
@@ -110,27 +99,19 @@
     bulb.set_color_temp.reset_mock()
 
     await hass.services.async_call(
-<<<<<<< HEAD
-        LIGHT_DOMAIN, SERVICE_TURN_OFF, {ATTR_ENTITY_ID: "light.dimmer1"}, blocking=True
-=======
         LIGHT_DOMAIN,
         "turn_on",
         {ATTR_ENTITY_ID: entity_id, ATTR_COLOR_TEMP: 150},
         blocking=True,
->>>>>>> 21aa635a
     )
     bulb.set_color_temp.assert_called_with(6666, brightness=None, transition=None)
     bulb.set_color_temp.reset_mock()
 
     await hass.services.async_call(
-<<<<<<< HEAD
-        LIGHT_DOMAIN, SERVICE_TURN_ON, {ATTR_ENTITY_ID: "light.dimmer1"}, blocking=True
-=======
         LIGHT_DOMAIN,
         "turn_on",
         {ATTR_ENTITY_ID: entity_id, ATTR_HS_COLOR: (10, 30)},
         blocking=True,
->>>>>>> 21aa635a
     )
     bulb.set_hsv.assert_called_with(10, 30, None, transition=None)
     bulb.set_hsv.reset_mock()
@@ -152,15 +133,7 @@
         await async_setup_component(hass, tplink.DOMAIN, {tplink.DOMAIN: {}})
         await hass.async_block_till_done()
 
-<<<<<<< HEAD
-    await hass.services.async_call(
-        LIGHT_DOMAIN, SERVICE_TURN_OFF, {ATTR_ENTITY_ID: "light.light1"}, blocking=True
-    )
-    await hass.async_block_till_done()
-    await update_entity(hass, "light.light1")
-=======
-    entity_id = "light.my_bulb"
->>>>>>> 21aa635a
+    entity_id = "light.my_bulb"
 
     state = hass.states.get(entity_id)
     assert state.state == "on"
@@ -191,27 +164,19 @@
     bulb.turn_on.reset_mock()
 
     await hass.services.async_call(
-<<<<<<< HEAD
-        LIGHT_DOMAIN, SERVICE_TURN_OFF, {ATTR_ENTITY_ID: "light.light1"}, blocking=True
-=======
         LIGHT_DOMAIN,
         "turn_on",
         {ATTR_ENTITY_ID: entity_id, ATTR_BRIGHTNESS: 100},
         blocking=True,
->>>>>>> 21aa635a
     )
     bulb.set_brightness.assert_called_with(39, transition=None)
     bulb.set_brightness.reset_mock()
 
     await hass.services.async_call(
-<<<<<<< HEAD
-        LIGHT_DOMAIN, SERVICE_TURN_ON, {ATTR_ENTITY_ID: "light.light1"}, blocking=True
-=======
         LIGHT_DOMAIN,
         "turn_on",
         {ATTR_ENTITY_ID: entity_id, ATTR_COLOR_TEMP: 150},
         blocking=True,
->>>>>>> 21aa635a
     )
     bulb.set_color_temp.assert_called_with(6666, brightness=None, transition=None)
     bulb.set_color_temp.reset_mock()
@@ -289,41 +254,7 @@
     bulb.turn_off.assert_called_once()
 
     await hass.services.async_call(
-<<<<<<< HEAD
-        LIGHT_DOMAIN, SERVICE_TURN_OFF, {ATTR_ENTITY_ID: "light.light1"}, blocking=True
-    )
-    await hass.async_block_till_done()
-    await update_entity(hass, "light.light1")
-
-    assert light_mock_data.get_sysinfo_mock.call_count > 1
-    assert light_mock_data.get_light_state_mock.call_count > 1
-    assert light_mock_data.set_light_state_mock.call_count > 1
-
-    assert light_mock_data.get_sysinfo_mock.call_count < 40
-    assert light_mock_data.get_light_state_mock.call_count < 40
-    assert light_mock_data.set_light_state_mock.call_count < 10
-
-
-async def test_update_failure(
-    hass: HomeAssistant, light_mock_data: LightMockData, caplog
-):
-    """Test that update failures are logged."""
-
-    await async_setup_component(hass, HA_DOMAIN, {})
-    await hass.async_block_till_done()
-
-    await async_setup_component(
-        hass,
-        tplink.DOMAIN,
-        {
-            tplink.DOMAIN: {
-                CONF_DISCOVERY: False,
-                CONF_LIGHT: [{CONF_HOST: "123.123.123.123"}],
-            }
-        },
-=======
-        LIGHT_DOMAIN, "turn_on", {ATTR_ENTITY_ID: entity_id}, blocking=True
->>>>>>> 21aa635a
+        LIGHT_DOMAIN, "turn_on", {ATTR_ENTITY_ID: entity_id}, blocking=True
     )
     bulb.turn_on.assert_called_once()
     bulb.turn_on.reset_mock()
