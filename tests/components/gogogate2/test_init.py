--- conflicted
+++ resolved
@@ -3,6 +3,7 @@
 from unittest.mock import MagicMock, patch
 
 from gogogate2_api import GogoGate2Api
+import pytest
 
 from homeassistant.components.gogogate2 import DEVICE_TYPE_GOGOGATE2, async_setup_entry
 from homeassistant.components.gogogate2.const import DEVICE_TYPE_ISMARTGATE, DOMAIN
@@ -14,6 +15,7 @@
     CONF_USERNAME,
 )
 from homeassistant.core import HomeAssistant
+from homeassistant.exceptions import ConfigEntryNotReady
 
 from tests.common import MockConfigEntry
 
@@ -91,13 +93,7 @@
     config_entry.add_to_hass(hass)
 
     with patch(
-<<<<<<< HEAD
-        "homeassistant.components.gogogate2.get_data_update_coordinator",
-        return_value=coordinator_mock,
-    ):
-=======
         "homeassistant.components.gogogate2.common.ISmartGateApi.async_info",
         side_effect=asyncio.TimeoutError,
     ), pytest.raises(ConfigEntryNotReady):
->>>>>>> a851bff9
         await async_setup_entry(hass, config_entry)