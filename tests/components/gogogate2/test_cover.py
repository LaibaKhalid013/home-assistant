"""Tests for the GogoGate2 component."""
from datetime import timedelta
from unittest.mock import MagicMock, patch

from gogogate2_api import GogoGate2Api, ISmartGateApi
from gogogate2_api.common import (
    ApiError,
    DoorMode,
    DoorStatus,
    GogoGate2ActivateResponse,
    GogoGate2Door,
    GogoGate2InfoResponse,
    ISmartGateDoor,
    ISmartGateInfoResponse,
    Network,
    Outputs,
    Wifi,
)

from homeassistant.components.cover import (
    DEVICE_CLASS_GARAGE,
    DEVICE_CLASS_GATE,
    DOMAIN as COVER_DOMAIN,
)
from homeassistant.components.gogogate2.const import (
    DEVICE_TYPE_GOGOGATE2,
    DEVICE_TYPE_ISMARTGATE,
    DOMAIN,
    MANUFACTURER,
)
from homeassistant.components.homeassistant import DOMAIN as HA_DOMAIN
from homeassistant.config import async_process_ha_core_config
from homeassistant.config_entries import SOURCE_USER
from homeassistant.const import (
    ATTR_DEVICE_CLASS,
    CONF_DEVICE,
    CONF_IP_ADDRESS,
    CONF_NAME,
    CONF_PASSWORD,
    CONF_PLATFORM,
    CONF_UNIT_SYSTEM,
    CONF_UNIT_SYSTEM_METRIC,
    CONF_USERNAME,
    STATE_CLOSED,
    STATE_CLOSING,
    STATE_OPEN,
    STATE_OPENING,
    STATE_UNAVAILABLE,
    STATE_UNKNOWN,
)
from homeassistant.core import HomeAssistant
from homeassistant.setup import async_setup_component
from homeassistant.util.dt import utcnow

from tests.common import MockConfigEntry, async_fire_time_changed, mock_device_registry


def _mocked_gogogate_open_door_response():
    return GogoGate2InfoResponse(
        user="user1",
        gogogatename="gogogatename0",
        model="gogogate2",
        apiversion="",
        remoteaccessenabled=False,
        remoteaccess="abc123.blah.blah",
        firmwareversion="222",
        apicode="",
        door1=GogoGate2Door(
            door_id=1,
            permission=True,
            name="Door1",
            gate=False,
            mode=DoorMode.GARAGE,
            status=DoorStatus.OPENED,
            sensor=True,
            sensorid=None,
            camera=False,
            events=2,
            temperature=None,
            voltage=40,
        ),
        door2=GogoGate2Door(
            door_id=2,
            permission=True,
            name=None,
            gate=True,
            mode=DoorMode.GARAGE,
            status=DoorStatus.UNDEFINED,
            sensor=True,
            sensorid=None,
            camera=False,
            events=0,
            temperature=None,
            voltage=40,
        ),
        door3=GogoGate2Door(
            door_id=3,
            permission=True,
            name=None,
            gate=False,
            mode=DoorMode.GARAGE,
            status=DoorStatus.UNDEFINED,
            sensor=True,
            sensorid=None,
            camera=False,
            events=0,
            temperature=None,
            voltage=40,
        ),
        outputs=Outputs(output1=True, output2=False, output3=True),
        network=Network(ip=""),
        wifi=Wifi(SSID="", linkquality="", signal=""),
    )


def _mocked_ismartgate_closed_door_response():
    return ISmartGateInfoResponse(
        user="user1",
        ismartgatename="ismartgatename0",
        model="ismartgatePRO",
        apiversion="",
        remoteaccessenabled=False,
        remoteaccess="abc321.blah.blah",
        firmwareversion="555",
        pin=123,
        lang="en",
        newfirmware=False,
        door1=ISmartGateDoor(
            door_id=1,
            permission=True,
            name="Door1",
            gate=False,
            mode=DoorMode.GARAGE,
            status=DoorStatus.CLOSED,
            sensor=True,
            sensorid=None,
            camera=False,
            events=2,
            temperature=None,
            enabled=True,
            apicode="apicode0",
            customimage=False,
            voltage=40,
        ),
        door2=ISmartGateDoor(
            door_id=2,
            permission=True,
            name="Door2",
            gate=True,
            mode=DoorMode.GARAGE,
            status=DoorStatus.CLOSED,
            sensor=True,
            sensorid=None,
            camera=False,
            events=2,
            temperature=None,
            enabled=True,
            apicode="apicode0",
            customimage=False,
            voltage=40,
        ),
        door3=ISmartGateDoor(
            door_id=3,
            permission=True,
            name=None,
            gate=False,
            mode=DoorMode.GARAGE,
            status=DoorStatus.UNDEFINED,
            sensor=True,
            sensorid=None,
            camera=False,
            events=0,
            temperature=None,
            enabled=True,
            apicode="apicode0",
            customimage=False,
            voltage=40,
        ),
        network=Network(ip=""),
        wifi=Wifi(SSID="", linkquality="", signal=""),
    )


@patch("homeassistant.components.gogogate2.common.GogoGate2Api")
async def test_import_fail(gogogate2api_mock, hass: HomeAssistant) -> None:
    """Test the failure to import."""
    api = MagicMock(spec=GogoGate2Api)
    api.async_info.side_effect = ApiError(22, "Error")
    gogogate2api_mock.return_value = api

    hass_config = {
        HA_DOMAIN: {CONF_UNIT_SYSTEM: CONF_UNIT_SYSTEM_METRIC},
        COVER_DOMAIN: [
            {
                CONF_PLATFORM: "gogogate2",
                CONF_NAME: "cover0",
                CONF_DEVICE: DEVICE_TYPE_GOGOGATE2,
                CONF_IP_ADDRESS: "127.0.1.0",
                CONF_USERNAME: "user0",
                CONF_PASSWORD: "password0",
            }
        ],
    }

    await async_process_ha_core_config(hass, hass_config[HA_DOMAIN])
    assert await async_setup_component(hass, HA_DOMAIN, {})
    assert await async_setup_component(hass, COVER_DOMAIN, hass_config)
    await hass.async_block_till_done()

    entity_ids = hass.states.async_entity_ids(COVER_DOMAIN)
    assert not entity_ids


@patch("homeassistant.components.gogogate2.common.GogoGate2Api")
@patch("homeassistant.components.gogogate2.common.ISmartGateApi")
async def test_import(
    ismartgateapi_mock, gogogate2api_mock, hass: HomeAssistant
) -> None:
    """Test importing of file based config."""
    api0 = MagicMock(spec=GogoGate2Api)
    api0.async_info.return_value = _mocked_gogogate_open_door_response()
    gogogate2api_mock.return_value = api0

    api1 = MagicMock(spec=ISmartGateApi)
    api1.async_info.return_value = _mocked_ismartgate_closed_door_response()
    ismartgateapi_mock.return_value = api1

    hass_config = {
        HA_DOMAIN: {CONF_UNIT_SYSTEM: CONF_UNIT_SYSTEM_METRIC},
        COVER_DOMAIN: [
            {
                CONF_PLATFORM: "gogogate2",
                CONF_NAME: "cover0",
                CONF_DEVICE: DEVICE_TYPE_GOGOGATE2,
                CONF_IP_ADDRESS: "127.0.1.0",
                CONF_USERNAME: "user0",
                CONF_PASSWORD: "password0",
            },
            {
                CONF_PLATFORM: "gogogate2",
                CONF_NAME: "cover1",
                CONF_DEVICE: DEVICE_TYPE_ISMARTGATE,
                CONF_IP_ADDRESS: "127.0.1.1",
                CONF_USERNAME: "user1",
                CONF_PASSWORD: "password1",
            },
        ],
    }

    await async_process_ha_core_config(hass, hass_config[HA_DOMAIN])
    assert await async_setup_component(hass, HA_DOMAIN, {})
    assert await async_setup_component(hass, COVER_DOMAIN, hass_config)
    await hass.async_block_till_done()

    entity_ids = hass.states.async_entity_ids(COVER_DOMAIN)
    assert entity_ids is not None
    assert len(entity_ids) == 3
    assert "cover.door1" in entity_ids
    assert "cover.door1_2" in entity_ids
    assert "cover.door2" in entity_ids


@patch("homeassistant.components.gogogate2.common.GogoGate2Api")
async def test_open_close_update(gogogate2api_mock, hass: HomeAssistant) -> None:
    """Test open and close and data update."""

    def info_response(door_status: DoorStatus) -> GogoGate2InfoResponse:
        return GogoGate2InfoResponse(
            user="user1",
            gogogatename="gogogatename0",
            model="",
            apiversion="",
            remoteaccessenabled=False,
            remoteaccess="abc123.blah.blah",
            firmwareversion="",
            apicode="",
            door1=GogoGate2Door(
                door_id=1,
                permission=True,
                name="Door1",
                gate=False,
                mode=DoorMode.GARAGE,
                status=door_status,
                sensor=True,
                sensorid=None,
                camera=False,
                events=2,
                temperature=None,
                voltage=40,
            ),
            door2=GogoGate2Door(
                door_id=2,
                permission=True,
                name=None,
                gate=True,
                mode=DoorMode.GARAGE,
                status=DoorStatus.UNDEFINED,
                sensor=True,
                sensorid=None,
                camera=False,
                events=0,
                temperature=None,
                voltage=40,
            ),
            door3=GogoGate2Door(
                door_id=3,
                permission=True,
                name=None,
                gate=False,
                mode=DoorMode.GARAGE,
                status=DoorStatus.UNDEFINED,
                sensor=True,
                sensorid=None,
                camera=False,
                events=0,
                temperature=None,
                voltage=40,
            ),
            outputs=Outputs(output1=True, output2=False, output3=True),
            network=Network(ip=""),
            wifi=Wifi(SSID="", linkquality="", signal=""),
        )

    api = MagicMock(GogoGate2Api)
    api.async_activate.return_value = GogoGate2ActivateResponse(result=True)
    api.async_info.return_value = info_response(DoorStatus.OPENED)
    gogogate2api_mock.return_value = api

    config_entry = MockConfigEntry(
        domain=DOMAIN,
        source=SOURCE_USER,
        data={
            CONF_IP_ADDRESS: "127.0.0.1",
            CONF_USERNAME: "admin",
            CONF_PASSWORD: "password",
        },
    )
    config_entry.add_to_hass(hass)

    assert hass.states.get("cover.door1") is None
    assert await hass.config_entries.async_setup(config_entry.entry_id)
    await hass.async_block_till_done()
    assert hass.states.get("cover.door1").state == STATE_OPEN

    api.async_info.return_value = info_response(DoorStatus.CLOSED)
    await hass.services.async_call(
        COVER_DOMAIN,
        "close_cover",
        service_data={"entity_id": "cover.door1"},
    )
    async_fire_time_changed(hass, utcnow() + timedelta(hours=2))
    await hass.async_block_till_done()
<<<<<<< HEAD
<<<<<<< HEAD
    assert hass.states.get("cover.door1").state == STATE_CLOSING
    api.close_door.assert_called_with(1)

    async_fire_time_changed(hass, utcnow() + timedelta(seconds=10))
    await hass.async_block_till_done()
    assert hass.states.get("cover.door1").state == STATE_CLOSING

    async_fire_time_changed(hass, utcnow() + timedelta(hours=2))
    await hass.async_block_till_done()
    assert hass.states.get("cover.door1").state == STATE_CLOSED

    api.info.return_value = info_response(DoorStatus.OPENED)
=======
    assert hass.states.get("cover.door1").state == STATE_CLOSED
    api.async_close_door.assert_called_with(1)

    api.async_info.return_value = info_response(DoorStatus.OPENED)
>>>>>>> gogogate2_async
=======
    assert hass.states.get("cover.door1").state == STATE_CLOSED
    api.async_close_door.assert_called_with(1)

    api.async_info.return_value = info_response(DoorStatus.OPENED)
>>>>>>> gogogate2_async
    await hass.services.async_call(
        COVER_DOMAIN,
        "open_cover",
        service_data={"entity_id": "cover.door1"},
    )
    async_fire_time_changed(hass, utcnow() + timedelta(hours=2))
    await hass.async_block_till_done()
<<<<<<< HEAD
<<<<<<< HEAD
    assert hass.states.get("cover.door1").state == STATE_OPENING
    api.open_door.assert_called_with(1)

    async_fire_time_changed(hass, utcnow() + timedelta(seconds=10))
    await hass.async_block_till_done()
    assert hass.states.get("cover.door1").state == STATE_OPENING

    async_fire_time_changed(hass, utcnow() + timedelta(hours=2))
    await hass.async_block_till_done()
    assert hass.states.get("cover.door1").state == STATE_OPEN

    api.info.return_value = info_response(DoorStatus.UNDEFINED)
=======
    assert hass.states.get("cover.door1").state == STATE_OPEN
    api.async_open_door.assert_called_with(1)

    api.async_info.return_value = info_response(DoorStatus.UNDEFINED)
>>>>>>> gogogate2_async
=======
    assert hass.states.get("cover.door1").state == STATE_OPEN
    api.async_open_door.assert_called_with(1)

    api.async_info.return_value = info_response(DoorStatus.UNDEFINED)
>>>>>>> gogogate2_async
    async_fire_time_changed(hass, utcnow() + timedelta(hours=2))
    await hass.async_block_till_done()
    assert hass.states.get("cover.door1").state == STATE_UNKNOWN

    api.info.return_value = info_response(DoorStatus.OPENED)
    await hass.services.async_call(
        COVER_DOMAIN,
        "close_cover",
        service_data={"entity_id": "cover.door1"},
    )
    await hass.services.async_call(
        COVER_DOMAIN,
        "open_cover",
        service_data={"entity_id": "cover.door1"},
    )
    async_fire_time_changed(hass, utcnow() + timedelta(hours=2))
    await hass.async_block_till_done()
    assert hass.states.get("cover.door1").state == STATE_OPENING
    api.open_door.assert_called_with(1)

    assert await hass.config_entries.async_unload(config_entry.entry_id)
    assert not hass.states.async_entity_ids(DOMAIN)


@patch("homeassistant.components.gogogate2.common.ISmartGateApi")
async def test_availability(ismartgateapi_mock, hass: HomeAssistant) -> None:
    """Test availability."""
    closed_door_response = _mocked_ismartgate_closed_door_response()

    api = MagicMock(ISmartGateApi)
    api.async_info.return_value = closed_door_response
    ismartgateapi_mock.return_value = api

    config_entry = MockConfigEntry(
        domain=DOMAIN,
        source=SOURCE_USER,
        data={
            CONF_DEVICE: DEVICE_TYPE_ISMARTGATE,
            CONF_IP_ADDRESS: "127.0.0.1",
            CONF_USERNAME: "admin",
            CONF_PASSWORD: "password",
        },
    )
    config_entry.add_to_hass(hass)

    assert hass.states.get("cover.door1") is None
    assert await hass.config_entries.async_setup(config_entry.entry_id)
    await hass.async_block_till_done()
    assert hass.states.get("cover.door1")
    assert (
        hass.states.get("cover.door1").attributes[ATTR_DEVICE_CLASS]
        == DEVICE_CLASS_GARAGE
    )
    assert (
        hass.states.get("cover.door2").attributes[ATTR_DEVICE_CLASS]
        == DEVICE_CLASS_GATE
    )

    api.async_info.side_effect = Exception("Error")

    async_fire_time_changed(hass, utcnow() + timedelta(hours=2))
    await hass.async_block_till_done()
    assert hass.states.get("cover.door1").state == STATE_UNAVAILABLE

    api.async_info.side_effect = None
    api.async_info.return_value = closed_door_response
    async_fire_time_changed(hass, utcnow() + timedelta(hours=2))
    await hass.async_block_till_done()
    assert hass.states.get("cover.door1").state == STATE_CLOSED


@patch("homeassistant.components.gogogate2.common.ISmartGateApi")
async def test_device_info_ismartgate(ismartgateapi_mock, hass: HomeAssistant) -> None:
    """Test device info."""
    device_registry = mock_device_registry(hass)

    closed_door_response = _mocked_ismartgate_closed_door_response()

    api = MagicMock(ISmartGateApi)
    api.async_info.return_value = closed_door_response
    ismartgateapi_mock.return_value = api

    config_entry = MockConfigEntry(
        domain=DOMAIN,
        source=SOURCE_USER,
        title="mycontroller",
        unique_id="xyz",
        data={
            CONF_DEVICE: DEVICE_TYPE_ISMARTGATE,
            CONF_IP_ADDRESS: "127.0.0.1",
            CONF_USERNAME: "admin",
            CONF_PASSWORD: "password",
        },
    )
    config_entry.add_to_hass(hass)
    assert await hass.config_entries.async_setup(config_entry.entry_id)
    await hass.async_block_till_done()

    device = device_registry.async_get_device({(DOMAIN, "xyz")}, set())
    assert device
    assert device.manufacturer == MANUFACTURER
    assert device.name == "mycontroller"
    assert device.model == "ismartgatePRO"
    assert device.sw_version == "555"


@patch("homeassistant.components.gogogate2.common.GogoGate2Api")
async def test_device_info_gogogate2(gogogate2api_mock, hass: HomeAssistant) -> None:
    """Test device info."""
    device_registry = mock_device_registry(hass)

    closed_door_response = _mocked_gogogate_open_door_response()

    api = MagicMock(GogoGate2Api)
    api.async_info.return_value = closed_door_response
    gogogate2api_mock.return_value = api

    config_entry = MockConfigEntry(
        domain=DOMAIN,
        source=SOURCE_USER,
        title="mycontroller",
        unique_id="xyz",
        data={
            CONF_DEVICE: DEVICE_TYPE_GOGOGATE2,
            CONF_IP_ADDRESS: "127.0.0.1",
            CONF_USERNAME: "admin",
            CONF_PASSWORD: "password",
        },
    )
    config_entry.add_to_hass(hass)
    assert await hass.config_entries.async_setup(config_entry.entry_id)
    await hass.async_block_till_done()

    device = device_registry.async_get_device({(DOMAIN, "xyz")}, set())
    assert device
    assert device.manufacturer == MANUFACTURER
    assert device.name == "mycontroller"
    assert device.model == "gogogate2"
    assert device.sw_version == "222"<|MERGE_RESOLUTION|>--- conflicted
+++ resolved
@@ -42,9 +42,7 @@
     CONF_UNIT_SYSTEM_METRIC,
     CONF_USERNAME,
     STATE_CLOSED,
-    STATE_CLOSING,
     STATE_OPEN,
-    STATE_OPENING,
     STATE_UNAVAILABLE,
     STATE_UNKNOWN,
 )
@@ -185,7 +183,7 @@
 async def test_import_fail(gogogate2api_mock, hass: HomeAssistant) -> None:
     """Test the failure to import."""
     api = MagicMock(spec=GogoGate2Api)
-    api.async_info.side_effect = ApiError(22, "Error")
+    api.info.side_effect = ApiError(22, "Error")
     gogogate2api_mock.return_value = api
 
     hass_config = {
@@ -218,11 +216,11 @@
 ) -> None:
     """Test importing of file based config."""
     api0 = MagicMock(spec=GogoGate2Api)
-    api0.async_info.return_value = _mocked_gogogate_open_door_response()
+    api0.info.return_value = _mocked_gogogate_open_door_response()
     gogogate2api_mock.return_value = api0
 
     api1 = MagicMock(spec=ISmartGateApi)
-    api1.async_info.return_value = _mocked_ismartgate_closed_door_response()
+    api1.info.return_value = _mocked_ismartgate_closed_door_response()
     ismartgateapi_mock.return_value = api1
 
     hass_config = {
@@ -322,8 +320,8 @@
         )
 
     api = MagicMock(GogoGate2Api)
-    api.async_activate.return_value = GogoGate2ActivateResponse(result=True)
-    api.async_info.return_value = info_response(DoorStatus.OPENED)
+    api.activate.return_value = GogoGate2ActivateResponse(result=True)
+    api.info.return_value = info_response(DoorStatus.OPENED)
     gogogate2api_mock.return_value = api
 
     config_entry = MockConfigEntry(
@@ -342,7 +340,7 @@
     await hass.async_block_till_done()
     assert hass.states.get("cover.door1").state == STATE_OPEN
 
-    api.async_info.return_value = info_response(DoorStatus.CLOSED)
+    api.info.return_value = info_response(DoorStatus.CLOSED)
     await hass.services.async_call(
         COVER_DOMAIN,
         "close_cover",
@@ -350,32 +348,10 @@
     )
     async_fire_time_changed(hass, utcnow() + timedelta(hours=2))
     await hass.async_block_till_done()
-<<<<<<< HEAD
-<<<<<<< HEAD
-    assert hass.states.get("cover.door1").state == STATE_CLOSING
+    assert hass.states.get("cover.door1").state == STATE_CLOSED
     api.close_door.assert_called_with(1)
 
-    async_fire_time_changed(hass, utcnow() + timedelta(seconds=10))
-    await hass.async_block_till_done()
-    assert hass.states.get("cover.door1").state == STATE_CLOSING
-
-    async_fire_time_changed(hass, utcnow() + timedelta(hours=2))
-    await hass.async_block_till_done()
-    assert hass.states.get("cover.door1").state == STATE_CLOSED
-
     api.info.return_value = info_response(DoorStatus.OPENED)
-=======
-    assert hass.states.get("cover.door1").state == STATE_CLOSED
-    api.async_close_door.assert_called_with(1)
-
-    api.async_info.return_value = info_response(DoorStatus.OPENED)
->>>>>>> gogogate2_async
-=======
-    assert hass.states.get("cover.door1").state == STATE_CLOSED
-    api.async_close_door.assert_called_with(1)
-
-    api.async_info.return_value = info_response(DoorStatus.OPENED)
->>>>>>> gogogate2_async
     await hass.services.async_call(
         COVER_DOMAIN,
         "open_cover",
@@ -383,51 +359,13 @@
     )
     async_fire_time_changed(hass, utcnow() + timedelta(hours=2))
     await hass.async_block_till_done()
-<<<<<<< HEAD
-<<<<<<< HEAD
-    assert hass.states.get("cover.door1").state == STATE_OPENING
+    assert hass.states.get("cover.door1").state == STATE_OPEN
     api.open_door.assert_called_with(1)
 
-    async_fire_time_changed(hass, utcnow() + timedelta(seconds=10))
-    await hass.async_block_till_done()
-    assert hass.states.get("cover.door1").state == STATE_OPENING
-
+    api.info.return_value = info_response(DoorStatus.UNDEFINED)
     async_fire_time_changed(hass, utcnow() + timedelta(hours=2))
     await hass.async_block_till_done()
-    assert hass.states.get("cover.door1").state == STATE_OPEN
-
-    api.info.return_value = info_response(DoorStatus.UNDEFINED)
-=======
-    assert hass.states.get("cover.door1").state == STATE_OPEN
-    api.async_open_door.assert_called_with(1)
-
-    api.async_info.return_value = info_response(DoorStatus.UNDEFINED)
->>>>>>> gogogate2_async
-=======
-    assert hass.states.get("cover.door1").state == STATE_OPEN
-    api.async_open_door.assert_called_with(1)
-
-    api.async_info.return_value = info_response(DoorStatus.UNDEFINED)
->>>>>>> gogogate2_async
-    async_fire_time_changed(hass, utcnow() + timedelta(hours=2))
-    await hass.async_block_till_done()
     assert hass.states.get("cover.door1").state == STATE_UNKNOWN
-
-    api.info.return_value = info_response(DoorStatus.OPENED)
-    await hass.services.async_call(
-        COVER_DOMAIN,
-        "close_cover",
-        service_data={"entity_id": "cover.door1"},
-    )
-    await hass.services.async_call(
-        COVER_DOMAIN,
-        "open_cover",
-        service_data={"entity_id": "cover.door1"},
-    )
-    async_fire_time_changed(hass, utcnow() + timedelta(hours=2))
-    await hass.async_block_till_done()
-    assert hass.states.get("cover.door1").state == STATE_OPENING
-    api.open_door.assert_called_with(1)
 
     assert await hass.config_entries.async_unload(config_entry.entry_id)
     assert not hass.states.async_entity_ids(DOMAIN)
@@ -439,7 +377,7 @@
     closed_door_response = _mocked_ismartgate_closed_door_response()
 
     api = MagicMock(ISmartGateApi)
-    api.async_info.return_value = closed_door_response
+    api.info.return_value = closed_door_response
     ismartgateapi_mock.return_value = api
 
     config_entry = MockConfigEntry(
@@ -467,14 +405,14 @@
         == DEVICE_CLASS_GATE
     )
 
-    api.async_info.side_effect = Exception("Error")
+    api.info.side_effect = Exception("Error")
 
     async_fire_time_changed(hass, utcnow() + timedelta(hours=2))
     await hass.async_block_till_done()
     assert hass.states.get("cover.door1").state == STATE_UNAVAILABLE
 
-    api.async_info.side_effect = None
-    api.async_info.return_value = closed_door_response
+    api.info.side_effect = None
+    api.info.return_value = closed_door_response
     async_fire_time_changed(hass, utcnow() + timedelta(hours=2))
     await hass.async_block_till_done()
     assert hass.states.get("cover.door1").state == STATE_CLOSED
@@ -488,7 +426,7 @@
     closed_door_response = _mocked_ismartgate_closed_door_response()
 
     api = MagicMock(ISmartGateApi)
-    api.async_info.return_value = closed_door_response
+    api.info.return_value = closed_door_response
     ismartgateapi_mock.return_value = api
 
     config_entry = MockConfigEntry(
@@ -523,7 +461,7 @@
     closed_door_response = _mocked_gogogate_open_door_response()
 
     api = MagicMock(GogoGate2Api)
-    api.async_info.return_value = closed_door_response
+    api.info.return_value = closed_door_response
     gogogate2api_mock.return_value = api
 
     config_entry = MockConfigEntry(
