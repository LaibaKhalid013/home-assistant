"""Tests for the lastfm sensor."""
from unittest.mock import patch

import pytest
from syrupy.assertion import SnapshotAssertion

from homeassistant.components.lastfm.const import (
    CONF_USERS,
    DOMAIN,
)
from homeassistant.config_entries import ConfigEntryState
from homeassistant.const import CONF_API_KEY, CONF_PLATFORM, Platform
from homeassistant.core import HomeAssistant
from homeassistant.helpers import issue_registry as ir
from homeassistant.setup import async_setup_component

from . import API_KEY, USERNAME_1
from .conftest import ComponentSetup

from tests.common import MockConfigEntry

LEGACY_CONFIG = {
    Platform.SENSOR: [
        {CONF_PLATFORM: DOMAIN, CONF_API_KEY: API_KEY, CONF_USERS: [USERNAME_1]}
    ]
}


async def test_legacy_migration(hass: HomeAssistant) -> None:
    """Test migration from yaml to config flow."""
    with patch("pylast.User", return_value=MockUser()):
        assert await async_setup_component(hass, Platform.SENSOR, LEGACY_CONFIG)
        await hass.async_block_till_done()
    entries = hass.config_entries.async_entries(DOMAIN)
    assert len(entries) == 1
    assert entries[0].state is ConfigEntryState.LOADED
    issue_registry = ir.async_get(hass)
    assert len(issue_registry.issues) == 1


<<<<<<< HEAD
async def test_user_unavailable(
    hass: HomeAssistant,
    setup_integration: ComponentSetup,
    config_entry: MockConfigEntry,
) -> None:
    """Test update when user can't be fetched."""
    await setup_integration(
        config_entry,
        MockUser(thrown_error=WSError("network", "status", "User not found")),
    )

    entity_id = "sensor.testaccount1"

    state = hass.states.get(entity_id)

    assert not state


async def test_first_time_user(
    hass: HomeAssistant,
    setup_integration: ComponentSetup,
    config_entry: MockConfigEntry,
    first_time_user: MockUser,
) -> None:
    """Test first time user."""
    await setup_integration(config_entry, first_time_user)

    entity_id = "sensor.testaccount1"

    state = hass.states.get(entity_id)

    assert state.state == STATE_NOT_SCROBBLING
    assert state.attributes[ATTR_LAST_PLAYED] is None
    assert state.attributes[ATTR_TOP_PLAYED] is None
    assert state.attributes[ATTR_PLAY_COUNT] == 0


async def test_update_not_playing(
    hass: HomeAssistant,
    setup_integration: ComponentSetup,
    config_entry: MockConfigEntry,
    first_time_user: MockUser,
) -> None:
    """Test update when no playing song."""
    await setup_integration(config_entry, first_time_user)

    entity_id = "sensor.testaccount1"

    state = hass.states.get(entity_id)

    assert state.state == STATE_NOT_SCROBBLING


async def test_update_playing(
=======
@pytest.mark.parametrize(
    ("fixture"),
    [
        ("not_found_user"),
        ("first_time_user"),
        ("default_user"),
    ],
)
async def test_sensors(
>>>>>>> 5e88ca23
    hass: HomeAssistant,
    setup_integration: ComponentSetup,
    config_entry: MockConfigEntry,
    snapshot: SnapshotAssertion,
    fixture: str,
    request: pytest.FixtureRequest,
) -> None:
    """Test sensors."""
    user = request.getfixturevalue(fixture)
    await setup_integration(config_entry, user)

    entity_id = "sensor.testaccount1"

    state = hass.states.get(entity_id)

    assert state == snapshot<|MERGE_RESOLUTION|>--- conflicted
+++ resolved
@@ -28,7 +28,7 @@
 
 async def test_legacy_migration(hass: HomeAssistant) -> None:
     """Test migration from yaml to config flow."""
-    with patch("pylast.User", return_value=MockUser()):
+    with patch("pylast.User", return_value=None):
         assert await async_setup_component(hass, Platform.SENSOR, LEGACY_CONFIG)
         await hass.async_block_till_done()
     entries = hass.config_entries.async_entries(DOMAIN)
@@ -38,62 +38,6 @@
     assert len(issue_registry.issues) == 1
 
 
-<<<<<<< HEAD
-async def test_user_unavailable(
-    hass: HomeAssistant,
-    setup_integration: ComponentSetup,
-    config_entry: MockConfigEntry,
-) -> None:
-    """Test update when user can't be fetched."""
-    await setup_integration(
-        config_entry,
-        MockUser(thrown_error=WSError("network", "status", "User not found")),
-    )
-
-    entity_id = "sensor.testaccount1"
-
-    state = hass.states.get(entity_id)
-
-    assert not state
-
-
-async def test_first_time_user(
-    hass: HomeAssistant,
-    setup_integration: ComponentSetup,
-    config_entry: MockConfigEntry,
-    first_time_user: MockUser,
-) -> None:
-    """Test first time user."""
-    await setup_integration(config_entry, first_time_user)
-
-    entity_id = "sensor.testaccount1"
-
-    state = hass.states.get(entity_id)
-
-    assert state.state == STATE_NOT_SCROBBLING
-    assert state.attributes[ATTR_LAST_PLAYED] is None
-    assert state.attributes[ATTR_TOP_PLAYED] is None
-    assert state.attributes[ATTR_PLAY_COUNT] == 0
-
-
-async def test_update_not_playing(
-    hass: HomeAssistant,
-    setup_integration: ComponentSetup,
-    config_entry: MockConfigEntry,
-    first_time_user: MockUser,
-) -> None:
-    """Test update when no playing song."""
-    await setup_integration(config_entry, first_time_user)
-
-    entity_id = "sensor.testaccount1"
-
-    state = hass.states.get(entity_id)
-
-    assert state.state == STATE_NOT_SCROBBLING
-
-
-async def test_update_playing(
-=======
 @pytest.mark.parametrize(
     ("fixture"),
     [
@@ -103,7 +47,6 @@
     ],
 )
 async def test_sensors(
->>>>>>> 5e88ca23
     hass: HomeAssistant,
     setup_integration: ComponentSetup,
     config_entry: MockConfigEntry,
