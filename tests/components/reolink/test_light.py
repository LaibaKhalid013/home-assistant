--- conflicted
+++ resolved
@@ -147,9 +147,7 @@
             blocking=True,
         )
 
-<<<<<<< HEAD
     reolink_connect.set_whiteled.reset_mock(side_effect=True)
-=======
 
 async def test_host_light_state(
     hass: HomeAssistant,
@@ -208,6 +206,8 @@
             blocking=True,
         )
 
+    reolink_connect.set_state_light.reset_mock(side_effect=True)
+
 
 async def test_host_light_turn_on(
     hass: HomeAssistant,
@@ -245,5 +245,4 @@
             SERVICE_TURN_ON,
             {ATTR_ENTITY_ID: entity_id},
             blocking=True,
-        )
->>>>>>> 46c26e79
+        )