"""Test the Reolink switch platform."""

from unittest.mock import AsyncMock, MagicMock, patch

<<<<<<< HEAD
from homeassistant.components.reolink.const import DOMAIN
from homeassistant.const import Platform
=======
from freezegun.api import FrozenDateTimeFactory
import pytest
from reolink_aio.api import Chime
from reolink_aio.exceptions import ReolinkError

from homeassistant.components.reolink import DEVICE_UPDATE_INTERVAL
from homeassistant.components.reolink.const import DOMAIN
from homeassistant.components.switch import DOMAIN as SWITCH_DOMAIN
from homeassistant.config_entries import ConfigEntryState
from homeassistant.const import (
    ATTR_ENTITY_ID,
    SERVICE_TURN_OFF,
    SERVICE_TURN_ON,
    STATE_OFF,
    STATE_ON,
    Platform,
)
>>>>>>> 14482ff6
from homeassistant.core import HomeAssistant
from homeassistant.exceptions import HomeAssistantError
from homeassistant.helpers import entity_registry as er, issue_registry as ir

from .conftest import TEST_CAM_NAME, TEST_NVR_NAME, TEST_UID

from tests.common import MockConfigEntry, async_fire_time_changed


async def test_cleanup_hdr_switch_(
    hass: HomeAssistant,
    config_entry: MockConfigEntry,
    reolink_connect: MagicMock,
    entity_registry: er.EntityRegistry,
) -> None:
    """Test cleanup of the HDR switch entity."""
    original_id = f"{TEST_UID}_hdr"
    domain = Platform.SWITCH

    reolink_connect.channels = [0]
    reolink_connect.supported.return_value = True

    entity_registry.async_get_or_create(
        domain=domain,
        platform=DOMAIN,
        unique_id=original_id,
        config_entry=config_entry,
        suggested_object_id=original_id,
        disabled_by=er.RegistryEntryDisabler.USER,
    )

    assert entity_registry.async_get_entity_id(domain, DOMAIN, original_id)

    # setup CH 0 and host entities/device
    with patch("homeassistant.components.reolink.PLATFORMS", [domain]):
        assert await hass.config_entries.async_setup(config_entry.entry_id)
    await hass.async_block_till_done()

    assert entity_registry.async_get_entity_id(domain, DOMAIN, original_id) is None


async def test_hdr_switch_deprecated_repair_issue(
    hass: HomeAssistant,
    config_entry: MockConfigEntry,
    reolink_connect: MagicMock,
    entity_registry: er.EntityRegistry,
    issue_registry: ir.IssueRegistry,
) -> None:
    """Test repairs issue is raised when hdr switch entity used."""
    original_id = f"{TEST_UID}_hdr"
    domain = Platform.SWITCH

    reolink_connect.channels = [0]
    reolink_connect.supported.return_value = True

    entity_registry.async_get_or_create(
        domain=domain,
        platform=DOMAIN,
        unique_id=original_id,
        config_entry=config_entry,
        suggested_object_id=original_id,
        disabled_by=None,
    )

    assert entity_registry.async_get_entity_id(domain, DOMAIN, original_id)

    # setup CH 0 and host entities/device
    with patch("homeassistant.components.reolink.PLATFORMS", [domain]):
        assert await hass.config_entries.async_setup(config_entry.entry_id)
    await hass.async_block_till_done()

    assert entity_registry.async_get_entity_id(domain, DOMAIN, original_id)
<<<<<<< HEAD

    assert (DOMAIN, "hdr_switch_deprecated") in issue_registry.issues
=======

    assert (DOMAIN, "hdr_switch_deprecated") in issue_registry.issues


async def test_switch(
    hass: HomeAssistant,
    config_entry: MockConfigEntry,
    freezer: FrozenDateTimeFactory,
    reolink_connect: MagicMock,
) -> None:
    """Test switch entity."""
    reolink_connect.camera_name.return_value = TEST_CAM_NAME

    with patch("homeassistant.components.reolink.PLATFORMS", [Platform.SWITCH]):
        assert await hass.config_entries.async_setup(config_entry.entry_id)
    await hass.async_block_till_done()
    assert config_entry.state is ConfigEntryState.LOADED

    entity_id = f"{Platform.SWITCH}.{TEST_CAM_NAME}_record"
    assert hass.states.get(entity_id).state == STATE_ON

    reolink_connect.recording_enabled.return_value = False
    freezer.tick(DEVICE_UPDATE_INTERVAL)
    async_fire_time_changed(hass)
    await hass.async_block_till_done()

    assert hass.states.get(entity_id).state == STATE_OFF

    # test switch turn on
    await hass.services.async_call(
        SWITCH_DOMAIN,
        SERVICE_TURN_ON,
        {ATTR_ENTITY_ID: entity_id},
        blocking=True,
    )
    reolink_connect.set_recording.assert_called_with(0, True)

    reolink_connect.set_recording.side_effect = ReolinkError("Test error")
    with pytest.raises(HomeAssistantError):
        await hass.services.async_call(
            SWITCH_DOMAIN,
            SERVICE_TURN_ON,
            {ATTR_ENTITY_ID: entity_id},
            blocking=True,
        )

    # test switch turn off
    reolink_connect.set_recording.side_effect = None
    await hass.services.async_call(
        SWITCH_DOMAIN,
        SERVICE_TURN_OFF,
        {ATTR_ENTITY_ID: entity_id},
        blocking=True,
    )
    reolink_connect.set_recording.assert_called_with(0, False)

    reolink_connect.set_recording.side_effect = ReolinkError("Test error")
    with pytest.raises(HomeAssistantError):
        await hass.services.async_call(
            SWITCH_DOMAIN,
            SERVICE_TURN_OFF,
            {ATTR_ENTITY_ID: entity_id},
            blocking=True,
        )


async def test_host_switch(
    hass: HomeAssistant,
    config_entry: MockConfigEntry,
    freezer: FrozenDateTimeFactory,
    reolink_connect: MagicMock,
) -> None:
    """Test host switch entity."""
    reolink_connect.camera_name.return_value = TEST_CAM_NAME

    with patch("homeassistant.components.reolink.PLATFORMS", [Platform.SWITCH]):
        assert await hass.config_entries.async_setup(config_entry.entry_id)
    await hass.async_block_till_done()
    assert config_entry.state is ConfigEntryState.LOADED

    entity_id = f"{Platform.SWITCH}.{TEST_NVR_NAME}_record"
    assert hass.states.get(entity_id).state == STATE_ON

    reolink_connect.recording_enabled.return_value = False
    freezer.tick(DEVICE_UPDATE_INTERVAL)
    async_fire_time_changed(hass)
    await hass.async_block_till_done()

    assert hass.states.get(entity_id).state == STATE_OFF

    # test switch turn on
    await hass.services.async_call(
        SWITCH_DOMAIN,
        SERVICE_TURN_ON,
        {ATTR_ENTITY_ID: entity_id},
        blocking=True,
    )
    reolink_connect.set_recording.assert_called_with(None, True)

    reolink_connect.set_recording.side_effect = ReolinkError("Test error")
    with pytest.raises(HomeAssistantError):
        await hass.services.async_call(
            SWITCH_DOMAIN,
            SERVICE_TURN_ON,
            {ATTR_ENTITY_ID: entity_id},
            blocking=True,
        )

    # test switch turn off
    reolink_connect.set_recording.side_effect = None
    await hass.services.async_call(
        SWITCH_DOMAIN,
        SERVICE_TURN_OFF,
        {ATTR_ENTITY_ID: entity_id},
        blocking=True,
    )
    reolink_connect.set_recording.assert_called_with(None, False)

    reolink_connect.set_recording.side_effect = ReolinkError("Test error")
    with pytest.raises(HomeAssistantError):
        await hass.services.async_call(
            SWITCH_DOMAIN,
            SERVICE_TURN_OFF,
            {ATTR_ENTITY_ID: entity_id},
            blocking=True,
        )


async def test_chime_switch(
    hass: HomeAssistant,
    config_entry: MockConfigEntry,
    freezer: FrozenDateTimeFactory,
    reolink_connect: MagicMock,
    test_chime: Chime,
) -> None:
    """Test host switch entity."""
    with patch("homeassistant.components.reolink.PLATFORMS", [Platform.SWITCH]):
        assert await hass.config_entries.async_setup(config_entry.entry_id)
    await hass.async_block_till_done()
    assert config_entry.state is ConfigEntryState.LOADED

    entity_id = f"{Platform.SWITCH}.test_chime_led"
    assert hass.states.get(entity_id).state == STATE_ON

    test_chime.led_state = False
    freezer.tick(DEVICE_UPDATE_INTERVAL)
    async_fire_time_changed(hass)
    await hass.async_block_till_done()

    assert hass.states.get(entity_id).state == STATE_OFF

    # test switch turn on
    test_chime.set_option = AsyncMock()
    await hass.services.async_call(
        SWITCH_DOMAIN,
        SERVICE_TURN_ON,
        {ATTR_ENTITY_ID: entity_id},
        blocking=True,
    )
    test_chime.set_option.assert_called_with(led=True)

    test_chime.set_option.side_effect = ReolinkError("Test error")
    with pytest.raises(HomeAssistantError):
        await hass.services.async_call(
            SWITCH_DOMAIN,
            SERVICE_TURN_ON,
            {ATTR_ENTITY_ID: entity_id},
            blocking=True,
        )

    # test switch turn off
    test_chime.set_option.side_effect = None
    await hass.services.async_call(
        SWITCH_DOMAIN,
        SERVICE_TURN_OFF,
        {ATTR_ENTITY_ID: entity_id},
        blocking=True,
    )
    test_chime.set_option.assert_called_with(led=False)

    test_chime.set_option.side_effect = ReolinkError("Test error")
    with pytest.raises(HomeAssistantError):
        await hass.services.async_call(
            SWITCH_DOMAIN,
            SERVICE_TURN_OFF,
            {ATTR_ENTITY_ID: entity_id},
            blocking=True,
        )
>>>>>>> 14482ff6
<|MERGE_RESOLUTION|>--- conflicted
+++ resolved
@@ -2,10 +2,6 @@
 
 from unittest.mock import AsyncMock, MagicMock, patch
 
-<<<<<<< HEAD
-from homeassistant.components.reolink.const import DOMAIN
-from homeassistant.const import Platform
-=======
 from freezegun.api import FrozenDateTimeFactory
 import pytest
 from reolink_aio.api import Chime
@@ -23,7 +19,6 @@
     STATE_ON,
     Platform,
 )
->>>>>>> 14482ff6
 from homeassistant.core import HomeAssistant
 from homeassistant.exceptions import HomeAssistantError
 from homeassistant.helpers import entity_registry as er, issue_registry as ir
@@ -96,10 +91,6 @@
     await hass.async_block_till_done()
 
     assert entity_registry.async_get_entity_id(domain, DOMAIN, original_id)
-<<<<<<< HEAD
-
-    assert (DOMAIN, "hdr_switch_deprecated") in issue_registry.issues
-=======
 
     assert (DOMAIN, "hdr_switch_deprecated") in issue_registry.issues
 
@@ -287,5 +278,4 @@
             SERVICE_TURN_OFF,
             {ATTR_ENTITY_ID: entity_id},
             blocking=True,
-        )
->>>>>>> 14482ff6
+        )