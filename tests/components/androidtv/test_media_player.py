"""The tests for the androidtv platform."""

from collections.abc import Generator
from datetime import timedelta
import logging
from typing import Any
from unittest.mock import Mock, patch

from adb_shell.exceptions import TcpTimeoutException as AdbShellTimeoutException
from androidtv.constants import APPS as ANDROIDTV_APPS, KEYS
from androidtv.exceptions import LockNotAcquiredException
import pytest

from homeassistant.components.androidtv.const import (
    CONF_ADB_SERVER_IP,
    CONF_ADB_SERVER_PORT,
    CONF_ADBKEY,
    CONF_APPS,
    CONF_EXCLUDE_UNNAMED_APPS,
    CONF_SCREENCAP,
    CONF_STATE_DETECTION_RULES,
    CONF_TURN_OFF_COMMAND,
    CONF_TURN_ON_COMMAND,
    DEFAULT_ADB_SERVER_PORT,
    DEFAULT_PORT,
    DEVICE_ANDROIDTV,
    DEVICE_FIRETV,
    DOMAIN,
)
from homeassistant.components.androidtv.entity import PREFIX_ANDROIDTV, PREFIX_FIRETV
from homeassistant.components.androidtv.media_player import (
    ATTR_DEVICE_PATH,
    ATTR_LOCAL_PATH,
    SERVICE_ADB_COMMAND,
    SERVICE_DOWNLOAD,
    SERVICE_LEARN_SENDEVENT,
    SERVICE_UPLOAD,
)
from homeassistant.components.media_player import (
    ATTR_INPUT_SOURCE,
    ATTR_MEDIA_VOLUME_LEVEL,
    ATTR_MEDIA_VOLUME_MUTED,
    DOMAIN as MP_DOMAIN,
    SERVICE_MEDIA_NEXT_TRACK,
    SERVICE_MEDIA_PAUSE,
    SERVICE_MEDIA_PLAY,
    SERVICE_MEDIA_PLAY_PAUSE,
    SERVICE_MEDIA_PREVIOUS_TRACK,
    SERVICE_MEDIA_STOP,
    SERVICE_SELECT_SOURCE,
    SERVICE_VOLUME_DOWN,
    SERVICE_VOLUME_MUTE,
    SERVICE_VOLUME_SET,
    SERVICE_VOLUME_UP,
)
from homeassistant.config_entries import ConfigEntryState
from homeassistant.const import (
    ATTR_COMMAND,
    ATTR_ENTITY_ID,
    CONF_DEVICE_CLASS,
    CONF_HOST,
    CONF_NAME,
    CONF_PORT,
    EVENT_HOMEASSISTANT_STOP,
    SERVICE_TURN_OFF,
    SERVICE_TURN_ON,
    STATE_OFF,
    STATE_PLAYING,
    STATE_STANDBY,
    STATE_UNAVAILABLE,
)
from homeassistant.core import HomeAssistant
from homeassistant.helpers.entity_component import async_update_entity
from homeassistant.util import slugify
from homeassistant.util.dt import utcnow

from . import patchers

from tests.common import MockConfigEntry, async_fire_time_changed
from tests.typing import ClientSessionGenerator

HOST = "127.0.0.1"

ADB_PATCH_KEY = "patch_key"
TEST_ENTITY_NAME = "entity_name"

MSG_RECONNECT = {
    patchers.KEY_PYTHON: (
        f"ADB connection to {HOST}:{DEFAULT_PORT} successfully established"
    ),
    patchers.KEY_SERVER: (
        f"ADB connection to {HOST}:{DEFAULT_PORT} via ADB server"
        f" {patchers.ADB_SERVER_HOST}:{DEFAULT_ADB_SERVER_PORT} successfully"
        " established"
    ),
}

SHELL_RESPONSE_OFF = ""
SHELL_RESPONSE_STANDBY = "1"

# Android device with Python ADB implementation
CONFIG_ANDROID_PYTHON_ADB = {
    ADB_PATCH_KEY: patchers.KEY_PYTHON,
    TEST_ENTITY_NAME: f"{PREFIX_ANDROIDTV} {HOST}",
    DOMAIN: {
        CONF_HOST: HOST,
        CONF_PORT: DEFAULT_PORT,
        CONF_DEVICE_CLASS: DEVICE_ANDROIDTV,
    },
}

# Android device with Python ADB implementation imported from YAML
CONFIG_ANDROID_PYTHON_ADB_YAML = {
    ADB_PATCH_KEY: patchers.KEY_PYTHON,
    TEST_ENTITY_NAME: "ADB yaml import",
    DOMAIN: {
        CONF_NAME: "ADB yaml import",
        **CONFIG_ANDROID_PYTHON_ADB[DOMAIN],
    },
}

# Android device with Python ADB implementation with custom adbkey
CONFIG_ANDROID_PYTHON_ADB_KEY = {
    ADB_PATCH_KEY: patchers.KEY_PYTHON,
    TEST_ENTITY_NAME: CONFIG_ANDROID_PYTHON_ADB[TEST_ENTITY_NAME],
    DOMAIN: {
        **CONFIG_ANDROID_PYTHON_ADB[DOMAIN],
        CONF_ADBKEY: "user_provided_adbkey",
    },
}

# Android device with ADB server
CONFIG_ANDROID_ADB_SERVER = {
    ADB_PATCH_KEY: patchers.KEY_SERVER,
    TEST_ENTITY_NAME: f"{PREFIX_ANDROIDTV} {HOST}",
    DOMAIN: {
        CONF_HOST: HOST,
        CONF_PORT: DEFAULT_PORT,
        CONF_DEVICE_CLASS: DEVICE_ANDROIDTV,
        CONF_ADB_SERVER_IP: patchers.ADB_SERVER_HOST,
        CONF_ADB_SERVER_PORT: DEFAULT_ADB_SERVER_PORT,
    },
}

# Fire TV device with Python ADB implementation
CONFIG_FIRETV_PYTHON_ADB = {
    ADB_PATCH_KEY: patchers.KEY_PYTHON,
    TEST_ENTITY_NAME: f"{PREFIX_FIRETV} {HOST}",
    DOMAIN: {
        CONF_HOST: HOST,
        CONF_PORT: DEFAULT_PORT,
        CONF_DEVICE_CLASS: DEVICE_FIRETV,
    },
}

# Fire TV device with ADB server
CONFIG_FIRETV_ADB_SERVER = {
    ADB_PATCH_KEY: patchers.KEY_SERVER,
    TEST_ENTITY_NAME: f"{PREFIX_FIRETV} {HOST}",
    DOMAIN: {
        CONF_HOST: HOST,
        CONF_PORT: DEFAULT_PORT,
        CONF_DEVICE_CLASS: DEVICE_FIRETV,
        CONF_ADB_SERVER_IP: patchers.ADB_SERVER_HOST,
        CONF_ADB_SERVER_PORT: DEFAULT_ADB_SERVER_PORT,
    },
}

CONFIG_ANDROID_DEFAULT = CONFIG_ANDROID_PYTHON_ADB
CONFIG_FIRETV_DEFAULT = CONFIG_FIRETV_PYTHON_ADB


@pytest.fixture(autouse=True)
def adb_device_tcp_fixture() -> Generator[None, patchers.AdbDeviceTcpAsyncFake, None]:
    """Patch ADB Device TCP."""
    with patch(
        "androidtv.adb_manager.adb_manager_async.AdbDeviceTcpAsync",
        patchers.AdbDeviceTcpAsyncFake,
    ):
        yield


@pytest.fixture(autouse=True)
def load_adbkey_fixture() -> Generator[None, str, None]:
    """Patch load_adbkey."""
    with patch(
        "homeassistant.components.androidtv.ADBPythonSync.load_adbkey",
        return_value="signer for testing",
    ):
        yield


@pytest.fixture(autouse=True)
def keygen_fixture() -> Generator[None, Mock, None]:
    """Patch keygen."""
    with patch(
        "homeassistant.components.androidtv.keygen",
        return_value=Mock(),
    ):
        yield


def _setup(config) -> tuple[str, str, MockConfigEntry]:
    """Perform common setup tasks for the tests."""
    patch_key = config[ADB_PATCH_KEY]
    entity_id = f"{MP_DOMAIN}.{slugify(config[TEST_ENTITY_NAME])}"
    config_entry = MockConfigEntry(
        domain=DOMAIN,
        data=config[DOMAIN],
        unique_id="a1:b1:c1:d1:e1:f1",
    )

    return patch_key, entity_id, config_entry


@pytest.mark.parametrize(
    "config",
    [
        CONFIG_ANDROID_PYTHON_ADB,
        CONFIG_ANDROID_PYTHON_ADB_YAML,
        CONFIG_FIRETV_PYTHON_ADB,
        CONFIG_ANDROID_ADB_SERVER,
        CONFIG_FIRETV_ADB_SERVER,
    ],
)
async def test_reconnect(
    hass: HomeAssistant, caplog: pytest.LogCaptureFixture, config: dict[str, Any]
) -> None:
    """Test that the error and reconnection attempts are logged correctly.

    "Handles device/service unavailable. Log a warning once when
    unavailable, log once when reconnected."

    https://developers.home-assistant.io/docs/en/integration_quality_scale_index.html
    """
    patch_key, entity_id, config_entry = _setup(config)
    config_entry.add_to_hass(hass)

    with (
        patchers.patch_connect(True)[patch_key],
        patchers.patch_shell(SHELL_RESPONSE_OFF)[patch_key],
    ):
        assert await hass.config_entries.async_setup(config_entry.entry_id)
        await hass.async_block_till_done()

        await async_update_entity(hass, entity_id)
        state = hass.states.get(entity_id)
        assert state is not None
        assert state.state == STATE_OFF

    caplog.clear()
    caplog.set_level(logging.WARNING)

    with (
        patchers.patch_connect(False)[patch_key],
        patchers.patch_shell(error=True)[patch_key],
    ):
        for _ in range(5):
            await async_update_entity(hass, entity_id)
            state = hass.states.get(entity_id)
            assert state is not None
            assert state.state == STATE_UNAVAILABLE

    assert len(caplog.record_tuples) == 2
    assert caplog.record_tuples[0][1] == logging.ERROR
    assert caplog.record_tuples[1][1] == logging.WARNING

    caplog.set_level(logging.DEBUG)
    with (
        patchers.patch_connect(True)[patch_key],
        patchers.patch_shell(SHELL_RESPONSE_STANDBY)[patch_key],
        patchers.PATCH_SCREENCAP,
    ):
        await async_update_entity(hass, entity_id)

        state = hass.states.get(entity_id)
        assert state is not None
        assert state.state == STATE_STANDBY
        assert MSG_RECONNECT[patch_key] in caplog.record_tuples[2]


@pytest.mark.parametrize(
    "config",
    [
        CONFIG_ANDROID_PYTHON_ADB,
        CONFIG_FIRETV_PYTHON_ADB,
        CONFIG_ANDROID_ADB_SERVER,
        CONFIG_FIRETV_ADB_SERVER,
    ],
)
async def test_adb_shell_returns_none(
    hass: HomeAssistant, config: dict[str, Any]
) -> None:
    """Test the case that the ADB shell command returns `None`.

    The state should be `None` and the device should be unavailable.
    """
    patch_key, entity_id, config_entry = _setup(config)
    config_entry.add_to_hass(hass)

    with (
        patchers.patch_connect(True)[patch_key],
        patchers.patch_shell(SHELL_RESPONSE_OFF)[patch_key],
    ):
        assert await hass.config_entries.async_setup(config_entry.entry_id)
        await hass.async_block_till_done()

        await async_update_entity(hass, entity_id)
        state = hass.states.get(entity_id)
        assert state is not None
        assert state.state != STATE_UNAVAILABLE

    with (
        patchers.patch_shell(None)[patch_key],
        patchers.patch_shell(error=True)[patch_key],
    ):
        await async_update_entity(hass, entity_id)
        state = hass.states.get(entity_id)
        assert state is not None
        assert state.state == STATE_UNAVAILABLE


async def test_setup_with_adbkey(hass: HomeAssistant) -> None:
    """Test that setup succeeds when using an ADB key."""
    patch_key, entity_id, config_entry = _setup(CONFIG_ANDROID_PYTHON_ADB_KEY)
    config_entry.add_to_hass(hass)

    with (
        patchers.patch_connect(True)[patch_key],
        patchers.patch_shell(SHELL_RESPONSE_OFF)[patch_key],
        patchers.PATCH_ISFILE,
    ):
        assert await hass.config_entries.async_setup(config_entry.entry_id)
        await hass.async_block_till_done()

        await async_update_entity(hass, entity_id)
        state = hass.states.get(entity_id)
        assert state is not None
        assert state.state == STATE_OFF


@pytest.mark.parametrize(
    "config",
    [
        CONFIG_ANDROID_DEFAULT,
        CONFIG_FIRETV_DEFAULT,
    ],
)
async def test_sources(hass: HomeAssistant, config: dict[str, Any]) -> None:
    """Test that sources (i.e., apps) are handled correctly for Android and Fire TV devices."""
    conf_apps = {
        "com.app.test1": "TEST 1",
        "com.app.test3": None,
        "com.app.test4": SHELL_RESPONSE_OFF,
    }
    patch_key, entity_id, config_entry = _setup(config)
    config_entry.add_to_hass(hass)
    hass.config_entries.async_update_entry(config_entry, options={CONF_APPS: conf_apps})

    with (
        patchers.patch_connect(True)[patch_key],
        patchers.patch_shell(SHELL_RESPONSE_OFF)[patch_key],
    ):
        assert await hass.config_entries.async_setup(config_entry.entry_id)
        await hass.async_block_till_done()

        await async_update_entity(hass, entity_id)
        state = hass.states.get(entity_id)
        assert state is not None
        assert state.state == STATE_OFF

    patch_update = patchers.patch_androidtv_update(
        "playing",
        "com.app.test1",
        ["com.app.test1", "com.app.test2", "com.app.test3", "com.app.test4"],
        "hdmi",
        False,
        1,
        "HW5",
    )

    with patch_update[config[DOMAIN][CONF_DEVICE_CLASS]]:
        await async_update_entity(hass, entity_id)
        state = hass.states.get(entity_id)
        assert state is not None
        assert state.state == STATE_PLAYING
        assert state.attributes["source"] == "TEST 1"
        assert sorted(state.attributes["source_list"]) == ["TEST 1", "com.app.test2"]

    patch_update = patchers.patch_androidtv_update(
        "playing",
        "com.app.test2",
        ["com.app.test2", "com.app.test1", "com.app.test3", "com.app.test4"],
        "hdmi",
        True,
        0,
        "HW5",
    )

    with patch_update[config[DOMAIN][CONF_DEVICE_CLASS]]:
        await async_update_entity(hass, entity_id)
        state = hass.states.get(entity_id)
        assert state is not None
        assert state.state == STATE_PLAYING
        assert state.attributes["source"] == "com.app.test2"
        assert sorted(state.attributes["source_list"]) == ["TEST 1", "com.app.test2"]


@pytest.mark.parametrize(
    ("config", "expected_sources"),
    [
        (CONFIG_ANDROID_DEFAULT, ["TEST 1"]),
        (CONFIG_FIRETV_DEFAULT, ["TEST 1"]),
    ],
)
async def test_exclude_sources(
    hass: HomeAssistant, config: dict[str, Any], expected_sources: list[str]
) -> None:
    """Test that sources (i.e., apps) are handled correctly when the `exclude_unnamed_apps` config parameter is provided."""
    conf_apps = {
        "com.app.test1": "TEST 1",
        "com.app.test3": None,
        "com.app.test4": SHELL_RESPONSE_OFF,
    }
    patch_key, entity_id, config_entry = _setup(config)
    config_entry.add_to_hass(hass)
    hass.config_entries.async_update_entry(
        config_entry, options={CONF_EXCLUDE_UNNAMED_APPS: True, CONF_APPS: conf_apps}
    )

    with (
        patchers.patch_connect(True)[patch_key],
        patchers.patch_shell(SHELL_RESPONSE_OFF)[patch_key],
    ):
        assert await hass.config_entries.async_setup(config_entry.entry_id)
        await hass.async_block_till_done()

        await async_update_entity(hass, entity_id)
        state = hass.states.get(entity_id)
        assert state is not None
        assert state.state == STATE_OFF

    patch_update = patchers.patch_androidtv_update(
        "playing",
        "com.app.test1",
        [
            "com.app.test1",
            "com.app.test2",
            "com.app.test3",
            "com.app.test4",
            "com.app.test5",
        ],
        "hdmi",
        False,
        1,
        "HW5",
    )

    with patch_update[config[DOMAIN][CONF_DEVICE_CLASS]]:
        await async_update_entity(hass, entity_id)
        state = hass.states.get(entity_id)
        assert state is not None
        assert state.state == STATE_PLAYING
        assert state.attributes["source"] == "TEST 1"
        assert sorted(state.attributes["source_list"]) == expected_sources


async def _test_select_source(
    hass: HomeAssistant, config, conf_apps, source, expected_arg, method_patch
) -> None:
    """Test that the methods for launching and stopping apps are called correctly when selecting a source."""
    patch_key, entity_id, config_entry = _setup(config)
    config_entry.add_to_hass(hass)
    hass.config_entries.async_update_entry(config_entry, options={CONF_APPS: conf_apps})

    with (
        patchers.patch_connect(True)[patch_key],
        patchers.patch_shell(SHELL_RESPONSE_OFF)[patch_key],
    ):
        assert await hass.config_entries.async_setup(config_entry.entry_id)
        await hass.async_block_till_done()

        await async_update_entity(hass, entity_id)
        state = hass.states.get(entity_id)
        assert state is not None
        assert state.state == STATE_OFF

    with method_patch as method_patch_used:
        await hass.services.async_call(
            MP_DOMAIN,
            SERVICE_SELECT_SOURCE,
            {ATTR_ENTITY_ID: entity_id, ATTR_INPUT_SOURCE: source},
            blocking=True,
        )
        method_patch_used.assert_called_with(expected_arg)


@pytest.mark.parametrize(
    ("source", "expected_arg", "method_patch"),
    [
        ("com.app.test1", "com.app.test1", patchers.PATCH_LAUNCH_APP),
        ("TEST 1", "com.app.test1", patchers.PATCH_LAUNCH_APP),
        ("com.app.test2", "com.app.test2", patchers.PATCH_LAUNCH_APP),
        ("com.app.test3", "com.app.test3", patchers.PATCH_LAUNCH_APP),
        ("!com.app.test1", "com.app.test1", patchers.PATCH_STOP_APP),
        ("!TEST 1", "com.app.test1", patchers.PATCH_STOP_APP),
        ("!com.app.test2", "com.app.test2", patchers.PATCH_STOP_APP),
        ("!com.app.test3", "com.app.test3", patchers.PATCH_STOP_APP),
    ],
)
async def test_select_source_androidtv(
    hass: HomeAssistant, source, expected_arg, method_patch
) -> None:
    """Test that an app can be launched for AndroidTV."""
    conf_apps = {
        "com.app.test1": "TEST 1",
        "com.app.test3": None,
    }
    await _test_select_source(
        hass, CONFIG_ANDROID_DEFAULT, conf_apps, source, expected_arg, method_patch
    )


async def test_androidtv_select_source_overridden_app_name(hass: HomeAssistant) -> None:
    """Test that when an app name is overridden via the `apps` configuration parameter, the app is launched correctly."""
    # Evidence that the default YouTube app ID will be overridden
    conf_apps = {
        "com.youtube.test": "YouTube",
    }
    assert "YouTube" in ANDROIDTV_APPS.values()
    assert "com.youtube.test" not in ANDROIDTV_APPS
    await _test_select_source(
        hass,
        CONFIG_ANDROID_PYTHON_ADB,
        conf_apps,
        "YouTube",
        "com.youtube.test",
        patchers.PATCH_LAUNCH_APP,
    )


@pytest.mark.parametrize(
    ("source", "expected_arg", "method_patch"),
    [
        ("com.app.test1", "com.app.test1", patchers.PATCH_LAUNCH_APP),
        ("TEST 1", "com.app.test1", patchers.PATCH_LAUNCH_APP),
        ("com.app.test2", "com.app.test2", patchers.PATCH_LAUNCH_APP),
        ("com.app.test3", "com.app.test3", patchers.PATCH_LAUNCH_APP),
        ("!com.app.test1", "com.app.test1", patchers.PATCH_STOP_APP),
        ("!TEST 1", "com.app.test1", patchers.PATCH_STOP_APP),
        ("!com.app.test2", "com.app.test2", patchers.PATCH_STOP_APP),
        ("!com.app.test3", "com.app.test3", patchers.PATCH_STOP_APP),
    ],
)
async def test_select_source_firetv(
    hass: HomeAssistant, source, expected_arg, method_patch
) -> None:
    """Test that an app can be launched for FireTV."""
    conf_apps = {
        "com.app.test1": "TEST 1",
        "com.app.test3": None,
    }
    await _test_select_source(
        hass, CONFIG_FIRETV_DEFAULT, conf_apps, source, expected_arg, method_patch
    )


@pytest.mark.parametrize(
    ("config", "connect"),
    [
        (CONFIG_ANDROID_DEFAULT, False),
        (CONFIG_FIRETV_DEFAULT, False),
        (CONFIG_ANDROID_DEFAULT, True),
        (CONFIG_FIRETV_DEFAULT, True),
    ],
)
async def test_setup_fail(
    hass: HomeAssistant, config: dict[str, Any], connect: bool
) -> None:
    """Test that the entity is not created when the ADB connection is not established."""
    patch_key, entity_id, config_entry = _setup(config)
    config_entry.add_to_hass(hass)

    with (
        patchers.patch_connect(connect)[patch_key],
        patchers.patch_shell(
            SHELL_RESPONSE_OFF, error=True, exc=AdbShellTimeoutException
        )[patch_key],
    ):
        assert await hass.config_entries.async_setup(config_entry.entry_id) is False
        await hass.async_block_till_done()

        await async_update_entity(hass, entity_id)
        state = hass.states.get(entity_id)
        assert config_entry.state is ConfigEntryState.SETUP_RETRY
        assert state is None


async def test_adb_command(hass: HomeAssistant) -> None:
    """Test sending a command via the `androidtv.adb_command` service."""
    patch_key, entity_id, config_entry = _setup(CONFIG_ANDROID_DEFAULT)
    config_entry.add_to_hass(hass)
    command = "test command"
    response = "test response"

    with (
        patchers.patch_connect(True)[patch_key],
        patchers.patch_shell(SHELL_RESPONSE_OFF)[patch_key],
    ):
        assert await hass.config_entries.async_setup(config_entry.entry_id)
        await hass.async_block_till_done()

        with patch(
            "androidtv.basetv.basetv_async.BaseTVAsync.adb_shell", return_value=response
        ) as patch_shell:
            await hass.services.async_call(
                DOMAIN,
                SERVICE_ADB_COMMAND,
                {ATTR_ENTITY_ID: entity_id, ATTR_COMMAND: command},
                blocking=True,
            )

            patch_shell.assert_called_with(command)
            state = hass.states.get(entity_id)
            assert state is not None
            assert state.attributes["adb_response"] == response


async def test_adb_command_unicode_decode_error(hass: HomeAssistant) -> None:
    """Test sending a command via the `androidtv.adb_command` service that raises a UnicodeDecodeError exception."""
    patch_key, entity_id, config_entry = _setup(CONFIG_ANDROID_DEFAULT)
    config_entry.add_to_hass(hass)
    command = "test command"
    response = b"test response"

    with (
        patchers.patch_connect(True)[patch_key],
        patchers.patch_shell(SHELL_RESPONSE_OFF)[patch_key],
    ):
        assert await hass.config_entries.async_setup(config_entry.entry_id)
        await hass.async_block_till_done()

        with patch(
            "androidtv.basetv.basetv_async.BaseTVAsync.adb_shell",
            side_effect=UnicodeDecodeError("utf-8", response, 0, len(response), "TEST"),
        ):
            await hass.services.async_call(
                DOMAIN,
                SERVICE_ADB_COMMAND,
                {ATTR_ENTITY_ID: entity_id, ATTR_COMMAND: command},
                blocking=True,
            )

            state = hass.states.get(entity_id)
            assert state is not None
            assert state.attributes["adb_response"] is None


async def test_adb_command_key(hass: HomeAssistant) -> None:
    """Test sending a key command via the `androidtv.adb_command` service."""
    patch_key, entity_id, config_entry = _setup(CONFIG_ANDROID_DEFAULT)
    config_entry.add_to_hass(hass)
    command = "HOME"
    response = None

    with (
        patchers.patch_connect(True)[patch_key],
        patchers.patch_shell(SHELL_RESPONSE_OFF)[patch_key],
    ):
        assert await hass.config_entries.async_setup(config_entry.entry_id)
        await hass.async_block_till_done()

        with patch(
            "androidtv.basetv.basetv_async.BaseTVAsync.adb_shell", return_value=response
        ) as patch_shell:
            await hass.services.async_call(
                DOMAIN,
                SERVICE_ADB_COMMAND,
                {ATTR_ENTITY_ID: entity_id, ATTR_COMMAND: command},
                blocking=True,
            )

            patch_shell.assert_called_with(f"input keyevent {KEYS[command]}")
            state = hass.states.get(entity_id)
            assert state is not None
            assert state.attributes["adb_response"] is None


async def test_adb_command_get_properties(hass: HomeAssistant) -> None:
    """Test sending the "GET_PROPERTIES" command via the `androidtv.adb_command` service."""
    patch_key, entity_id, config_entry = _setup(CONFIG_ANDROID_DEFAULT)
    config_entry.add_to_hass(hass)
    command = "GET_PROPERTIES"
    response = {"test key": "test value"}

    with (
        patchers.patch_connect(True)[patch_key],
        patchers.patch_shell(SHELL_RESPONSE_OFF)[patch_key],
    ):
        assert await hass.config_entries.async_setup(config_entry.entry_id)
        await hass.async_block_till_done()

        with patch(
            "androidtv.androidtv.androidtv_async.AndroidTVAsync.get_properties_dict",
            return_value=response,
        ) as patch_get_props:
            await hass.services.async_call(
                DOMAIN,
                SERVICE_ADB_COMMAND,
                {ATTR_ENTITY_ID: entity_id, ATTR_COMMAND: command},
                blocking=True,
            )

            patch_get_props.assert_called()
            state = hass.states.get(entity_id)
            assert state is not None
            assert state.attributes["adb_response"] == str(response)


async def test_learn_sendevent(hass: HomeAssistant) -> None:
    """Test the `androidtv.learn_sendevent` service."""
    patch_key, entity_id, config_entry = _setup(CONFIG_ANDROID_DEFAULT)
    config_entry.add_to_hass(hass)
    response = "sendevent 1 2 3 4"

    with (
        patchers.patch_connect(True)[patch_key],
        patchers.patch_shell(SHELL_RESPONSE_OFF)[patch_key],
    ):
        assert await hass.config_entries.async_setup(config_entry.entry_id)
        await hass.async_block_till_done()

        with patch(
            "androidtv.basetv.basetv_async.BaseTVAsync.learn_sendevent",
            return_value=response,
        ) as patch_learn_sendevent:
            await hass.services.async_call(
                DOMAIN,
                SERVICE_LEARN_SENDEVENT,
                {ATTR_ENTITY_ID: entity_id},
                blocking=True,
            )

            patch_learn_sendevent.assert_called()
            state = hass.states.get(entity_id)
            assert state is not None
            assert state.attributes["adb_response"] == response


async def test_update_lock_not_acquired(hass: HomeAssistant) -> None:
    """Test that the state does not get updated when a `LockNotAcquiredException` is raised."""
    patch_key, entity_id, config_entry = _setup(CONFIG_ANDROID_DEFAULT)
    config_entry.add_to_hass(hass)

    with (
        patchers.patch_connect(True)[patch_key],
        patchers.patch_shell(SHELL_RESPONSE_OFF)[patch_key],
    ):
        assert await hass.config_entries.async_setup(config_entry.entry_id)
        await hass.async_block_till_done()

    with patchers.patch_shell(SHELL_RESPONSE_OFF)[patch_key]:
        await async_update_entity(hass, entity_id)
        state = hass.states.get(entity_id)
        assert state is not None
        assert state.state == STATE_OFF

    with (
        patch(
            "androidtv.androidtv.androidtv_async.AndroidTVAsync.update",
            side_effect=LockNotAcquiredException,
        ),
        patchers.patch_shell(SHELL_RESPONSE_STANDBY)[patch_key],
    ):
        await async_update_entity(hass, entity_id)
        state = hass.states.get(entity_id)
        assert state is not None
        assert state.state == STATE_OFF

    with (
        patchers.patch_shell(SHELL_RESPONSE_STANDBY)[patch_key],
        patchers.PATCH_SCREENCAP,
    ):
        await async_update_entity(hass, entity_id)
        state = hass.states.get(entity_id)
        assert state is not None
        assert state.state == STATE_STANDBY


async def test_download(hass: HomeAssistant) -> None:
    """Test the `androidtv.download` service."""
    patch_key, entity_id, config_entry = _setup(CONFIG_ANDROID_DEFAULT)
    config_entry.add_to_hass(hass)
    device_path = "device/path"
    local_path = "local/path"

    with (
        patchers.patch_connect(True)[patch_key],
        patchers.patch_shell(SHELL_RESPONSE_OFF)[patch_key],
    ):
        assert await hass.config_entries.async_setup(config_entry.entry_id)
        await hass.async_block_till_done()

        # Failed download because path is not whitelisted
        with patch("androidtv.basetv.basetv_async.BaseTVAsync.adb_pull") as patch_pull:
            await hass.services.async_call(
                DOMAIN,
                SERVICE_DOWNLOAD,
                {
                    ATTR_ENTITY_ID: entity_id,
                    ATTR_DEVICE_PATH: device_path,
                    ATTR_LOCAL_PATH: local_path,
                },
                blocking=True,
            )
            patch_pull.assert_not_called()

        # Successful download
        with (
            patch("androidtv.basetv.basetv_async.BaseTVAsync.adb_pull") as patch_pull,
            patch.object(hass.config, "is_allowed_path", return_value=True),
        ):
            await hass.services.async_call(
                DOMAIN,
                SERVICE_DOWNLOAD,
                {
                    ATTR_ENTITY_ID: entity_id,
                    ATTR_DEVICE_PATH: device_path,
                    ATTR_LOCAL_PATH: local_path,
                },
                blocking=True,
            )
            patch_pull.assert_called_with(local_path, device_path)


async def test_upload(hass: HomeAssistant) -> None:
    """Test the `androidtv.upload` service."""
    patch_key, entity_id, config_entry = _setup(CONFIG_ANDROID_DEFAULT)
    config_entry.add_to_hass(hass)
    device_path = "device/path"
    local_path = "local/path"

    with (
        patchers.patch_connect(True)[patch_key],
        patchers.patch_shell(SHELL_RESPONSE_OFF)[patch_key],
    ):
        assert await hass.config_entries.async_setup(config_entry.entry_id)
        await hass.async_block_till_done()

        # Failed upload because path is not whitelisted
        with patch("androidtv.basetv.basetv_async.BaseTVAsync.adb_push") as patch_push:
            await hass.services.async_call(
                DOMAIN,
                SERVICE_UPLOAD,
                {
                    ATTR_ENTITY_ID: entity_id,
                    ATTR_DEVICE_PATH: device_path,
                    ATTR_LOCAL_PATH: local_path,
                },
                blocking=True,
            )
            patch_push.assert_not_called()

        # Successful upload
        with (
            patch("androidtv.basetv.basetv_async.BaseTVAsync.adb_push") as patch_push,
            patch.object(hass.config, "is_allowed_path", return_value=True),
        ):
            await hass.services.async_call(
                DOMAIN,
                SERVICE_UPLOAD,
                {
                    ATTR_ENTITY_ID: entity_id,
                    ATTR_DEVICE_PATH: device_path,
                    ATTR_LOCAL_PATH: local_path,
                },
                blocking=True,
            )
            patch_push.assert_called_with(local_path, device_path)


async def test_androidtv_volume_set(hass: HomeAssistant) -> None:
    """Test setting the volume for an Android device."""
    patch_key, entity_id, config_entry = _setup(CONFIG_ANDROID_DEFAULT)
    config_entry.add_to_hass(hass)

    with (
        patchers.patch_connect(True)[patch_key],
        patchers.patch_shell(SHELL_RESPONSE_OFF)[patch_key],
    ):
        assert await hass.config_entries.async_setup(config_entry.entry_id)
        await hass.async_block_till_done()

    with patch(
        "androidtv.basetv.basetv_async.BaseTVAsync.set_volume_level", return_value=0.5
    ) as patch_set_volume_level:
        await hass.services.async_call(
            MP_DOMAIN,
            SERVICE_VOLUME_SET,
            {ATTR_ENTITY_ID: entity_id, ATTR_MEDIA_VOLUME_LEVEL: 0.5},
            blocking=True,
        )

        patch_set_volume_level.assert_called_with(0.5)


async def test_get_image_http(
    hass: HomeAssistant, hass_client_no_auth: ClientSessionGenerator
) -> None:
    """Test taking a screen capture.

    This is based on `test_get_image_http` in tests/components/media_player/test_init.py.
    """
    patch_key, entity_id, config_entry = _setup(CONFIG_ANDROID_DEFAULT)
    config_entry.add_to_hass(hass)

    with (
        patchers.patch_connect(True)[patch_key],
        patchers.patch_shell(SHELL_RESPONSE_OFF)[patch_key],
    ):
        assert await hass.config_entries.async_setup(config_entry.entry_id)
        await hass.async_block_till_done()

    with (
        patchers.patch_shell("11")[patch_key],
        patchers.PATCH_SCREENCAP as patch_screen_cap,
    ):
        await async_update_entity(hass, entity_id)
        patch_screen_cap.assert_called()

    media_player_name = "media_player." + slugify(
        CONFIG_ANDROID_DEFAULT[TEST_ENTITY_NAME]
    )
    state = hass.states.get(media_player_name)
    assert "entity_picture_local" not in state.attributes

    client = await hass_client_no_auth()

    resp = await client.get(state.attributes["entity_picture"])
    content = await resp.read()
    assert content == b"image"

    next_update = utcnow() + timedelta(seconds=30)
    with (
        patchers.patch_shell("11")[patch_key],
        patchers.PATCH_SCREENCAP as patch_screen_cap,
        patch("homeassistant.util.utcnow", return_value=next_update),
    ):
        async_fire_time_changed(hass, next_update, True)
        await hass.async_block_till_done()
        patch_screen_cap.assert_not_called()

    next_update = utcnow() + timedelta(seconds=60)
    with (
        patchers.patch_shell("11")[patch_key],
        patchers.PATCH_SCREENCAP as patch_screen_cap,
        patch("homeassistant.util.utcnow", return_value=next_update),
    ):
        async_fire_time_changed(hass, next_update, True)
        await hass.async_block_till_done()
        patch_screen_cap.assert_called()


async def test_get_image_http_fail(hass: HomeAssistant) -> None:
    """Test taking a screen capture fail."""

    patch_key, entity_id, config_entry = _setup(CONFIG_ANDROID_DEFAULT)
    config_entry.add_to_hass(hass)

    with (
        patchers.patch_connect(True)[patch_key],
        patchers.patch_shell(SHELL_RESPONSE_OFF)[patch_key],
    ):
        assert await hass.config_entries.async_setup(config_entry.entry_id)
        await hass.async_block_till_done()

    with (
        patchers.patch_shell("11")[patch_key],
        patch(
            "androidtv.basetv.basetv_async.BaseTVAsync.adb_screencap",
            side_effect=ConnectionResetError,
        ),
    ):
        await async_update_entity(hass, entity_id)

    # The device is unavailable, but getting the media image did not cause an exception
    media_player_name = "media_player." + slugify(
        CONFIG_ANDROID_DEFAULT[TEST_ENTITY_NAME]
    )
    state = hass.states.get(media_player_name)
    assert state is not None
    assert state.state == STATE_UNAVAILABLE


async def test_get_image_disabled(hass: HomeAssistant) -> None:
    """Test that the screencap option can disable entity_picture."""
    patch_key, entity_id, config_entry = _setup(CONFIG_ANDROID_DEFAULT)
    config_entry.add_to_hass(hass)
    hass.config_entries.async_update_entry(
        config_entry, options={CONF_SCREENCAP: False}
    )

    with (
        patchers.patch_connect(True)[patch_key],
        patchers.patch_shell(SHELL_RESPONSE_OFF)[patch_key],
    ):
        assert await hass.config_entries.async_setup(config_entry.entry_id)
        await hass.async_block_till_done()

    with patchers.patch_shell("11")[patch_key]:
        await async_update_entity(hass, entity_id)

    media_player_name = "media_player." + slugify(
        CONFIG_ANDROID_DEFAULT[TEST_ENTITY_NAME]
    )
    state = hass.states.get(media_player_name)
    assert "entity_picture_local" not in state.attributes
    assert "entity_picture" not in state.attributes


async def _test_service(
    hass: HomeAssistant,
    entity_id,
    ha_service_name,
    androidtv_method,
    additional_service_data=None,
    return_value=None,
) -> None:
    """Test generic Android media player entity service."""
    service_data = {ATTR_ENTITY_ID: entity_id}
    if additional_service_data:
        service_data.update(additional_service_data)

    androidtv_patch = (
        "androidtv.androidtv_async.AndroidTVAsync"
        if "android" in entity_id
        else "firetv.firetv_async.FireTVAsync"
    )
    with patch(
        f"androidtv.{androidtv_patch}.{androidtv_method}", return_value=return_value
    ) as service_call:
        await hass.services.async_call(
            MP_DOMAIN,
            ha_service_name,
            service_data=service_data,
            blocking=True,
        )
        assert service_call.called


async def test_services_androidtv(hass: HomeAssistant) -> None:
    """Test media player services for an Android device."""
    patch_key, entity_id, config_entry = _setup(CONFIG_ANDROID_DEFAULT)
    config_entry.add_to_hass(hass)

    with patchers.patch_connect(True)[patch_key]:
        with patchers.patch_shell(SHELL_RESPONSE_OFF)[patch_key]:
            assert await hass.config_entries.async_setup(config_entry.entry_id)
            await hass.async_block_till_done()

        with (
            patchers.patch_shell(SHELL_RESPONSE_STANDBY)[patch_key],
            patchers.PATCH_SCREENCAP,
        ):
            await _test_service(
                hass, entity_id, SERVICE_MEDIA_NEXT_TRACK, "media_next_track"
            )
            await _test_service(hass, entity_id, SERVICE_MEDIA_PAUSE, "media_pause")
            await _test_service(hass, entity_id, SERVICE_MEDIA_PLAY, "media_play")
            await _test_service(
                hass, entity_id, SERVICE_MEDIA_PLAY_PAUSE, "media_play_pause"
            )
            await _test_service(
                hass, entity_id, SERVICE_MEDIA_PREVIOUS_TRACK, "media_previous_track"
            )
            await _test_service(hass, entity_id, SERVICE_MEDIA_STOP, "media_stop")
            await _test_service(hass, entity_id, SERVICE_TURN_OFF, "turn_off")
            await _test_service(hass, entity_id, SERVICE_TURN_ON, "turn_on")
            await _test_service(
                hass, entity_id, SERVICE_VOLUME_DOWN, "volume_down", return_value=0.1
            )
            await _test_service(
                hass,
                entity_id,
                SERVICE_VOLUME_SET,
                "set_volume_level",
                {ATTR_MEDIA_VOLUME_LEVEL: 0.5},
                0.5,
            )
            await _test_service(
                hass, entity_id, SERVICE_VOLUME_UP, "volume_up", return_value=0.2
            )


async def test_services_firetv(hass: HomeAssistant) -> None:
    """Test media player services for a Fire TV device."""
    patch_key, entity_id, config_entry = _setup(CONFIG_FIRETV_DEFAULT)
    config_entry.add_to_hass(hass)
    hass.config_entries.async_update_entry(
        config_entry,
        options={
            CONF_TURN_OFF_COMMAND: "test off",
            CONF_TURN_ON_COMMAND: "test on",
        },
    )

    with patchers.patch_connect(True)[patch_key]:
        with patchers.patch_shell(SHELL_RESPONSE_OFF)[patch_key]:
            assert await hass.config_entries.async_setup(config_entry.entry_id)
            await hass.async_block_till_done()

        with (
            patchers.patch_shell(SHELL_RESPONSE_STANDBY)[patch_key],
            patchers.PATCH_SCREENCAP,
        ):
            await _test_service(hass, entity_id, SERVICE_MEDIA_STOP, "back")
            await _test_service(hass, entity_id, SERVICE_TURN_OFF, "adb_shell")
            await _test_service(hass, entity_id, SERVICE_TURN_ON, "adb_shell")


async def test_volume_mute(hass: HomeAssistant) -> None:
    """Test the volume mute service."""
    patch_key, entity_id, config_entry = _setup(CONFIG_ANDROID_DEFAULT)
    config_entry.add_to_hass(hass)

    with patchers.patch_connect(True)[patch_key]:
        with patchers.patch_shell(SHELL_RESPONSE_OFF)[patch_key]:
            assert await hass.config_entries.async_setup(config_entry.entry_id)
            await hass.async_block_till_done()

        with (
            patchers.patch_shell(SHELL_RESPONSE_STANDBY)[patch_key],
            patchers.PATCH_SCREENCAP,
        ):
            service_data = {ATTR_ENTITY_ID: entity_id, ATTR_MEDIA_VOLUME_MUTED: True}
            with patch(
                "androidtv.androidtv.androidtv_async.AndroidTVAsync.mute_volume",
                return_value=None,
            ) as mute_volume:
                # Don't send the mute key if the volume is already muted
                with patch(
                    "androidtv.androidtv.androidtv_async.AndroidTVAsync.is_volume_muted",
                    return_value=True,
                ):
                    await hass.services.async_call(
                        MP_DOMAIN,
                        SERVICE_VOLUME_MUTE,
                        service_data=service_data,
                        blocking=True,
                    )
                    assert not mute_volume.called

                # Send the mute key because the volume is not already muted
                with patch(
                    "androidtv.androidtv.androidtv_async.AndroidTVAsync.is_volume_muted",
                    return_value=False,
                ):
                    await hass.services.async_call(
                        MP_DOMAIN,
                        SERVICE_VOLUME_MUTE,
                        service_data=service_data,
                        blocking=True,
                    )
                    assert mute_volume.called


async def test_connection_closed_on_ha_stop(hass: HomeAssistant) -> None:
    """Test that the ADB socket connection is closed when HA stops."""
    patch_key, _, config_entry = _setup(CONFIG_ANDROID_DEFAULT)
    config_entry.add_to_hass(hass)

    with (
        patchers.patch_connect(True)[patch_key],
        patchers.patch_shell(SHELL_RESPONSE_OFF)[patch_key],
    ):
        assert await hass.config_entries.async_setup(config_entry.entry_id)
        await hass.async_block_till_done()

        with patch("androidtv.basetv.basetv_async.BaseTVAsync.adb_close") as adb_close:
            hass.bus.async_fire(EVENT_HOMEASSISTANT_STOP)
            await hass.async_block_till_done()
            assert adb_close.called


async def test_exception(hass: HomeAssistant, caplog: pytest.LogCaptureFixture) -> None:
    """Test that the ADB connection gets closed when there is an unforeseen exception.

    HA will attempt to reconnect on the next update.
    """
    patch_key, entity_id, config_entry = _setup(CONFIG_ANDROID_DEFAULT)
    config_entry.add_to_hass(hass)

    with (
        patchers.patch_connect(True)[patch_key],
        patchers.patch_shell(SHELL_RESPONSE_OFF)[patch_key],
    ):
        assert await hass.config_entries.async_setup(config_entry.entry_id)
        await hass.async_block_till_done()

        await async_update_entity(hass, entity_id)
        state = hass.states.get(entity_id)
        assert state is not None
        assert state.state == STATE_OFF

        caplog.clear()
        caplog.set_level(logging.ERROR)

        # When an unforeseen exception occurs, we close the ADB connection and raise the exception
        with patchers.PATCH_ANDROIDTV_UPDATE_EXCEPTION:
            await async_update_entity(hass, entity_id)

        state = hass.states.get(entity_id)
        assert state is not None
        assert state.state == STATE_UNAVAILABLE
<<<<<<< HEAD
=======
        assert len(caplog.record_tuples) == 1
        assert caplog.record_tuples[0][1] == logging.ERROR
        assert caplog.record_tuples[0][2].startswith(
            "Unexpected exception executing an ADB command"
        )
>>>>>>> 189c07d5

        # On the next update, HA will reconnect to the device
        await async_update_entity(hass, entity_id)
        state = hass.states.get(entity_id)
        assert state is not None
        assert state.state == STATE_OFF


async def test_options_reload(hass: HomeAssistant) -> None:
    """Test changing an option that will cause integration reload."""
    patch_key, entity_id, config_entry = _setup(CONFIG_ANDROID_DEFAULT)
    config_entry.add_to_hass(hass)

    with (
        patchers.patch_connect(True)[patch_key],
        patchers.patch_shell(SHELL_RESPONSE_OFF)[patch_key],
    ):
        assert await hass.config_entries.async_setup(config_entry.entry_id)
        await hass.async_block_till_done()

        await async_update_entity(hass, entity_id)
        state = hass.states.get(entity_id)
        assert state is not None
        assert state.state == STATE_OFF

        with patchers.PATCH_SETUP_ENTRY as setup_entry_call:
            # change an option that not require integration reload
            hass.config_entries.async_update_entry(
                config_entry, options={CONF_SCREENCAP: False}
            )
            await hass.async_block_till_done()

            assert not setup_entry_call.called

            # change an option that require integration reload
            hass.config_entries.async_update_entry(
                config_entry, options={CONF_STATE_DETECTION_RULES: {}}
            )
            await hass.async_block_till_done()

            assert setup_entry_call.called
            assert config_entry.state is ConfigEntryState.LOADED<|MERGE_RESOLUTION|>--- conflicted
+++ resolved
@@ -1212,14 +1212,12 @@
         state = hass.states.get(entity_id)
         assert state is not None
         assert state.state == STATE_UNAVAILABLE
-<<<<<<< HEAD
-=======
+
         assert len(caplog.record_tuples) == 1
         assert caplog.record_tuples[0][1] == logging.ERROR
         assert caplog.record_tuples[0][2].startswith(
             "Unexpected exception executing an ADB command"
         )
->>>>>>> 189c07d5
 
         # On the next update, HA will reconnect to the device
         await async_update_entity(hass, entity_id)
