"""Test config flow."""
from collections import namedtuple

import pytest

from homeassistant.components.esphome import DATA_KEY
from homeassistant.const import CONF_HOST, CONF_PASSWORD, CONF_PORT
from homeassistant.data_entry_flow import (
    RESULT_TYPE_ABORT,
    RESULT_TYPE_CREATE_ENTRY,
    RESULT_TYPE_FORM,
)

from tests.async_mock import AsyncMock, MagicMock, patch
from tests.common import MockConfigEntry

MockDeviceInfo = namedtuple("DeviceInfo", ["uses_password", "name"])


@pytest.fixture
def mock_client():
    """Mock APIClient."""
    with patch("homeassistant.components.esphome.config_flow.APIClient") as mock_client:

        def mock_constructor(loop, host, port, password):
            """Fake the client constructor."""
            mock_client.host = host
            mock_client.port = port
            mock_client.password = password
            return mock_client

        mock_client.side_effect = mock_constructor
        mock_client.connect = AsyncMock()
        mock_client.disconnect = AsyncMock()

        yield mock_client


@pytest.fixture(autouse=True)
def mock_api_connection_error():
    """Mock out the try login method."""
    with patch(
        "homeassistant.components.esphome.config_flow.APIConnectionError",
        new_callable=lambda: OSError,
    ) as mock_error:
        yield mock_error


async def test_user_connection_works(hass, mock_client):
    """Test we can finish a config flow."""
    result = await hass.config_entries.flow.async_init(
        "esphome", context={"source": "user"}, data=None,
    )

    assert result["type"] == RESULT_TYPE_FORM
    assert result["step_id"] == "user"

    mock_client.device_info = AsyncMock(return_value=MockDeviceInfo(False, "test"))

    result = await hass.config_entries.flow.async_init(
        "esphome",
        context={"source": "user"},
        data={CONF_HOST: "127.0.0.1", CONF_PORT: 80},
    )

    assert result["type"] == RESULT_TYPE_CREATE_ENTRY
    assert result["data"] == {CONF_HOST: "127.0.0.1", CONF_PORT: 80, CONF_PASSWORD: ""}
    assert result["title"] == "test"

    assert len(mock_client.connect.mock_calls) == 1
    assert len(mock_client.device_info.mock_calls) == 1
    assert len(mock_client.disconnect.mock_calls) == 1
    assert mock_client.host == "127.0.0.1"
    assert mock_client.port == 80
    assert mock_client.password == ""


async def test_user_resolve_error(hass, mock_api_connection_error, mock_client):
    """Test user step with IP resolve error."""

    class MockResolveError(mock_api_connection_error):
        """Create an exception with a specific error message."""

        def __init__(self):
            """Initialize."""
            super().__init__("Error resolving IP address")

    with patch(
        "homeassistant.components.esphome.config_flow.APIConnectionError",
        new_callable=lambda: MockResolveError,
    ) as exc:
        mock_client.device_info.side_effect = exc
        result = await hass.config_entries.flow.async_init(
            "esphome",
            context={"source": "user"},
            data={CONF_HOST: "127.0.0.1", CONF_PORT: 6053},
        )

    assert result["type"] == RESULT_TYPE_FORM
    assert result["step_id"] == "user"
    assert result["errors"] == {"base": "resolve_error"}

    assert len(mock_client.connect.mock_calls) == 1
    assert len(mock_client.device_info.mock_calls) == 1
    assert len(mock_client.disconnect.mock_calls) == 1


async def test_user_connection_error(hass, mock_api_connection_error, mock_client):
    """Test user step with connection error."""
    mock_client.device_info.side_effect = mock_api_connection_error

    result = await hass.config_entries.flow.async_init(
        "esphome",
        context={"source": "user"},
        data={CONF_HOST: "127.0.0.1", CONF_PORT: 6053},
    )

    assert result["type"] == RESULT_TYPE_FORM
    assert result["step_id"] == "user"
    assert result["errors"] == {"base": "connection_error"}

    assert len(mock_client.connect.mock_calls) == 1
    assert len(mock_client.device_info.mock_calls) == 1
    assert len(mock_client.disconnect.mock_calls) == 1


async def test_user_with_password(hass, mock_client):
    """Test user step with password."""
<<<<<<< HEAD
    mock_client.device_info.return_value = mock_coro(MockDeviceInfo(True, "test"))
=======
    flow = _setup_flow_handler(hass)
    await flow.async_step_user(user_input=None)

    mock_client.device_info = AsyncMock(return_value=MockDeviceInfo(True, "test"))
>>>>>>> 6fe00497

    result = await hass.config_entries.flow.async_init(
        "esphome",
        context={"source": "user"},
        data={CONF_HOST: "127.0.0.1", CONF_PORT: 6053},
    )

    assert result["type"] == RESULT_TYPE_FORM
    assert result["step_id"] == "authenticate"

    result = await hass.config_entries.flow.async_configure(
        result["flow_id"], user_input={CONF_PASSWORD: "password1"}
    )

    assert result["type"] == RESULT_TYPE_CREATE_ENTRY
    assert result["data"] == {
        CONF_HOST: "127.0.0.1",
        CONF_PORT: 6053,
        CONF_PASSWORD: "password1",
    }
    assert mock_client.password == "password1"


async def test_user_invalid_password(hass, mock_api_connection_error, mock_client):
    """Test user step with invalid password."""
<<<<<<< HEAD
    mock_client.device_info.return_value = mock_coro(MockDeviceInfo(True, "test"))
=======
    flow = _setup_flow_handler(hass)
    await flow.async_step_user(user_input=None)

    mock_client.device_info = AsyncMock(return_value=MockDeviceInfo(True, "test"))
>>>>>>> 6fe00497

    result = await hass.config_entries.flow.async_init(
        "esphome",
        context={"source": "user"},
        data={CONF_HOST: "127.0.0.1", CONF_PORT: 6053},
    )

    assert result["type"] == RESULT_TYPE_FORM
    assert result["step_id"] == "authenticate"

    mock_client.connect.side_effect = mock_api_connection_error

    result = await hass.config_entries.flow.async_configure(
        result["flow_id"], user_input={CONF_PASSWORD: "invalid"}
    )

    assert result["type"] == RESULT_TYPE_FORM
    assert result["step_id"] == "authenticate"
    assert result["errors"] == {"base": "invalid_password"}


async def test_discovery_initiation(hass, mock_client):
    """Test discovery importing works."""
    mock_client.device_info.return_value = mock_coro(MockDeviceInfo(False, "test8266"))

    service_info = {
        "host": "192.168.43.183",
        "port": 6053,
        "hostname": "test8266.local.",
        "properties": {},
    }
    flow = await hass.config_entries.flow.async_init(
        "esphome", context={"source": "zeroconf"}, data=service_info
    )

<<<<<<< HEAD
    assert flow["type"] == RESULT_TYPE_FORM
    assert flow["step_id"] == "discovery_confirm"
    assert flow["description_placeholders"]["name"] == "test8266"
=======
    mock_client.device_info = AsyncMock(return_value=MockDeviceInfo(False, "test8266"))
>>>>>>> 6fe00497

    result = await hass.config_entries.flow.async_configure(
        flow["flow_id"], user_input={}
    )

    assert result["type"] == RESULT_TYPE_CREATE_ENTRY
    assert result["title"] == "test8266"
    assert result["data"][CONF_HOST] == "192.168.43.183"
    assert result["data"][CONF_PORT] == 6053

    assert result["result"]
    assert result["result"].unique_id == "test8266"


async def test_discovery_already_configured_hostname(hass, mock_client):
    """Test discovery aborts if already configured via hostname."""
    entry = MockConfigEntry(
        domain="esphome",
        data={CONF_HOST: "test8266.local", CONF_PORT: 6053, CONF_PASSWORD: ""},
    )

    entry.add_to_hass(hass)

    service_info = {
        "host": "192.168.43.183",
        "port": 6053,
        "hostname": "test8266.local.",
        "properties": {},
    }
    result = await hass.config_entries.flow.async_init(
        "esphome", context={"source": "zeroconf"}, data=service_info
    )

    assert result["type"] == RESULT_TYPE_ABORT
    assert result["reason"] == "already_configured"

    assert entry.unique_id == "test8266"


async def test_discovery_already_configured_ip(hass, mock_client):
    """Test discovery aborts if already configured via static IP."""
    entry = MockConfigEntry(
        domain="esphome",
        data={CONF_HOST: "192.168.43.183", CONF_PORT: 6053, CONF_PASSWORD: ""},
    )

    entry.add_to_hass(hass)

    service_info = {
        "host": "192.168.43.183",
        "port": 6053,
        "hostname": "test8266.local.",
        "properties": {"address": "192.168.43.183"},
    }
    result = await hass.config_entries.flow.async_init(
        "esphome", context={"source": "zeroconf"}, data=service_info
    )

    assert result["type"] == RESULT_TYPE_ABORT
    assert result["reason"] == "already_configured"

    assert entry.unique_id == "test8266"


async def test_discovery_already_configured_name(hass, mock_client):
    """Test discovery aborts if already configured via name."""
    entry = MockConfigEntry(
        domain="esphome",
        data={CONF_HOST: "192.168.43.183", CONF_PORT: 6053, CONF_PASSWORD: ""},
    )
    entry.add_to_hass(hass)

    mock_entry_data = MagicMock()
    mock_entry_data.device_info.name = "test8266"
    hass.data[DATA_KEY] = {entry.entry_id: mock_entry_data}

    service_info = {
        "host": "192.168.43.184",
        "port": 6053,
        "hostname": "test8266.local.",
        "properties": {"address": "test8266.local"},
    }
    result = await hass.config_entries.flow.async_init(
        "esphome", context={"source": "zeroconf"}, data=service_info
    )

    assert result["type"] == RESULT_TYPE_ABORT
    assert result["reason"] == "already_configured"

    assert entry.unique_id == "test8266"
    assert entry.data[CONF_HOST] == "192.168.43.184"


async def test_discovery_duplicate_data(hass, mock_client):
    """Test discovery aborts if same mDNS packet arrives."""
    service_info = {
        "host": "192.168.43.183",
        "port": 6053,
        "hostname": "test8266.local.",
        "properties": {"address": "test8266.local"},
    }

    mock_client.device_info = AsyncMock(return_value=MockDeviceInfo(False, "test8266"))

    result = await hass.config_entries.flow.async_init(
        "esphome", data=service_info, context={"source": "zeroconf"}
    )
    assert result["type"] == RESULT_TYPE_FORM
    assert result["step_id"] == "discovery_confirm"

    result = await hass.config_entries.flow.async_init(
        "esphome", data=service_info, context={"source": "zeroconf"}
    )
    assert result["type"] == RESULT_TYPE_ABORT
    assert result["reason"] == "already_in_progress"


async def test_discovery_updates_unique_id(hass, mock_client):
    """Test a duplicate discovery host aborts and updates existing entry."""
    entry = MockConfigEntry(
        domain="esphome",
        data={CONF_HOST: "192.168.43.183", CONF_PORT: 6053, CONF_PASSWORD: ""},
    )

    entry.add_to_hass(hass)

    service_info = {
        "host": "192.168.43.183",
        "port": 6053,
        "hostname": "test8266.local.",
        "properties": {"address": "test8266.local"},
    }
    result = await hass.config_entries.flow.async_init(
        "esphome", context={"source": "zeroconf"}, data=service_info
    )

    assert result["type"] == RESULT_TYPE_ABORT
    assert result["reason"] == "already_configured"

    assert entry.unique_id == "test8266"<|MERGE_RESOLUTION|>--- conflicted
+++ resolved
@@ -126,14 +126,7 @@
 
 async def test_user_with_password(hass, mock_client):
     """Test user step with password."""
-<<<<<<< HEAD
-    mock_client.device_info.return_value = mock_coro(MockDeviceInfo(True, "test"))
-=======
-    flow = _setup_flow_handler(hass)
-    await flow.async_step_user(user_input=None)
-
     mock_client.device_info = AsyncMock(return_value=MockDeviceInfo(True, "test"))
->>>>>>> 6fe00497
 
     result = await hass.config_entries.flow.async_init(
         "esphome",
@@ -159,14 +152,7 @@
 
 async def test_user_invalid_password(hass, mock_api_connection_error, mock_client):
     """Test user step with invalid password."""
-<<<<<<< HEAD
-    mock_client.device_info.return_value = mock_coro(MockDeviceInfo(True, "test"))
-=======
-    flow = _setup_flow_handler(hass)
-    await flow.async_step_user(user_input=None)
-
     mock_client.device_info = AsyncMock(return_value=MockDeviceInfo(True, "test"))
->>>>>>> 6fe00497
 
     result = await hass.config_entries.flow.async_init(
         "esphome",
@@ -190,7 +176,7 @@
 
 async def test_discovery_initiation(hass, mock_client):
     """Test discovery importing works."""
-    mock_client.device_info.return_value = mock_coro(MockDeviceInfo(False, "test8266"))
+    mock_client.device_info = AsyncMock(return_value=MockDeviceInfo(False, "test8266"))
 
     service_info = {
         "host": "192.168.43.183",
@@ -201,14 +187,6 @@
     flow = await hass.config_entries.flow.async_init(
         "esphome", context={"source": "zeroconf"}, data=service_info
     )
-
-<<<<<<< HEAD
-    assert flow["type"] == RESULT_TYPE_FORM
-    assert flow["step_id"] == "discovery_confirm"
-    assert flow["description_placeholders"]["name"] == "test8266"
-=======
-    mock_client.device_info = AsyncMock(return_value=MockDeviceInfo(False, "test8266"))
->>>>>>> 6fe00497
 
     result = await hass.config_entries.flow.async_configure(
         flow["flow_id"], user_input={}
