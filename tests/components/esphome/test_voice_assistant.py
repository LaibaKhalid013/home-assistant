"""Test ESPHome voice assistant server."""

import asyncio
<<<<<<< HEAD
from collections.abc import Awaitable, Callable
=======
from collections.abc import Callable
>>>>>>> a59621bf
import io
import socket
from unittest.mock import ANY, Mock, patch
import wave

from aioesphomeapi import (
    APIClient,
    EntityInfo,
    EntityState,
    UserService,
    VoiceAssistantEventType,
    VoiceAssistantFeature,
    VoiceAssistantTimerEventType,
)
import pytest

from homeassistant.components.assist_pipeline import (
    PipelineEvent,
    PipelineEventType,
    PipelineStage,
)
from homeassistant.components.assist_pipeline.error import (
    WakeWordDetectionAborted,
    WakeWordDetectionError,
)
from homeassistant.components.esphome import DomainData
from homeassistant.components.esphome.voice_assistant import (
    VoiceAssistantAPIPipeline,
    VoiceAssistantUDPPipeline,
)
from homeassistant.core import HomeAssistant
from homeassistant.helpers import intent as intent_helper
import homeassistant.helpers.device_registry as dr

from .conftest import MockESPHomeDevice

_TEST_INPUT_TEXT = "This is an input test"
_TEST_OUTPUT_TEXT = "This is an output test"
_TEST_OUTPUT_URL = "output.mp3"
_TEST_MEDIA_ID = "12345"

_ONE_SECOND = 16000 * 2  # 16Khz 16-bit


@pytest.fixture
def voice_assistant_udp_pipeline(
    hass: HomeAssistant,
) -> VoiceAssistantUDPPipeline:
    """Return the UDP pipeline factory."""

    def _voice_assistant_udp_server(entry):
        entry_data = DomainData.get(hass).get_entry_data(entry)

        server: VoiceAssistantUDPPipeline = None

        def handle_finished():
            nonlocal server
            assert server is not None
            server.close()

        server = VoiceAssistantUDPPipeline(hass, entry_data, Mock(), handle_finished)
        return server  # noqa: RET504

    return _voice_assistant_udp_server


@pytest.fixture
def voice_assistant_api_pipeline(
    hass: HomeAssistant,
    mock_client,
    mock_voice_assistant_api_entry,
) -> VoiceAssistantAPIPipeline:
    """Return the API Pipeline factory."""
    entry_data = DomainData.get(hass).get_entry_data(mock_voice_assistant_api_entry)
    return VoiceAssistantAPIPipeline(hass, entry_data, Mock(), Mock(), mock_client)


@pytest.fixture
def voice_assistant_udp_pipeline_v1(
    voice_assistant_udp_pipeline,
    mock_voice_assistant_v1_entry,
) -> VoiceAssistantUDPPipeline:
    """Return the UDP pipeline."""
    return voice_assistant_udp_pipeline(entry=mock_voice_assistant_v1_entry)


@pytest.fixture
def voice_assistant_udp_pipeline_v2(
    voice_assistant_udp_pipeline,
    mock_voice_assistant_v2_entry,
) -> VoiceAssistantUDPPipeline:
    """Return the UDP pipeline."""
    return voice_assistant_udp_pipeline(entry=mock_voice_assistant_v2_entry)


@pytest.fixture
def test_wav() -> bytes:
    """Return one second of empty WAV audio."""
    with io.BytesIO() as wav_io:
        with wave.open(wav_io, "wb") as wav_file:
            wav_file.setframerate(16000)
            wav_file.setsampwidth(2)
            wav_file.setnchannels(1)
            wav_file.writeframes(bytes(_ONE_SECOND))

        return wav_io.getvalue()


async def test_pipeline_events(
    hass: HomeAssistant,
    voice_assistant_udp_pipeline_v1: VoiceAssistantUDPPipeline,
) -> None:
    """Test that the pipeline function is called."""

    async def async_pipeline_from_audio_stream(*args, device_id, **kwargs):
        assert device_id == "mock-device-id"

        event_callback = kwargs["event_callback"]

        event_callback(
            PipelineEvent(
                type=PipelineEventType.WAKE_WORD_END,
                data={"wake_word_output": {}},
            )
        )

        # Fake events
        event_callback(
            PipelineEvent(
                type=PipelineEventType.STT_START,
                data={},
            )
        )

        event_callback(
            PipelineEvent(
                type=PipelineEventType.STT_END,
                data={"stt_output": {"text": _TEST_INPUT_TEXT}},
            )
        )

        event_callback(
            PipelineEvent(
                type=PipelineEventType.TTS_START,
                data={"tts_input": _TEST_OUTPUT_TEXT},
            )
        )

        event_callback(
            PipelineEvent(
                type=PipelineEventType.TTS_END,
                data={"tts_output": {"url": _TEST_OUTPUT_URL}},
            )
        )

    def handle_event(
        event_type: VoiceAssistantEventType, data: dict[str, str] | None
    ) -> None:
        if event_type == VoiceAssistantEventType.VOICE_ASSISTANT_STT_END:
            assert data is not None
            assert data["text"] == _TEST_INPUT_TEXT
        elif event_type == VoiceAssistantEventType.VOICE_ASSISTANT_TTS_START:
            assert data is not None
            assert data["text"] == _TEST_OUTPUT_TEXT
        elif event_type == VoiceAssistantEventType.VOICE_ASSISTANT_TTS_END:
            assert data is not None
            assert data["url"] == _TEST_OUTPUT_URL
        elif event_type == VoiceAssistantEventType.VOICE_ASSISTANT_WAKE_WORD_END:
            assert data is None

    voice_assistant_udp_pipeline_v1.handle_event = handle_event

    with patch(
        "homeassistant.components.esphome.voice_assistant.async_pipeline_from_audio_stream",
        new=async_pipeline_from_audio_stream,
    ):
        voice_assistant_udp_pipeline_v1.transport = Mock()

        await voice_assistant_udp_pipeline_v1.run_pipeline(
            device_id="mock-device-id", conversation_id=None
        )


async def test_udp_server(
    hass: HomeAssistant,
    socket_enabled: None,
    unused_udp_port_factory: Callable[[], int],
    voice_assistant_udp_pipeline_v1: VoiceAssistantUDPPipeline,
) -> None:
    """Test the UDP server runs and queues incoming data."""
    port_to_use = unused_udp_port_factory()

    with patch(
        "homeassistant.components.esphome.voice_assistant.UDP_PORT", new=port_to_use
    ):
        port = await voice_assistant_udp_pipeline_v1.start_server()
        assert port == port_to_use

        sock = socket.socket(socket.AF_INET, socket.SOCK_DGRAM)

        assert voice_assistant_udp_pipeline_v1.queue.qsize() == 0
        sock.sendto(b"test", ("127.0.0.1", port))

        # Give the socket some time to send/receive the data
        async with asyncio.timeout(1):
            while voice_assistant_udp_pipeline_v1.queue.qsize() == 0:
                await asyncio.sleep(0.1)

        assert voice_assistant_udp_pipeline_v1.queue.qsize() == 1

        voice_assistant_udp_pipeline_v1.stop()
        voice_assistant_udp_pipeline_v1.close()

        assert voice_assistant_udp_pipeline_v1.transport.is_closing()


async def test_udp_server_queue(
    hass: HomeAssistant,
    voice_assistant_udp_pipeline_v1: VoiceAssistantUDPPipeline,
) -> None:
    """Test the UDP server queues incoming data."""

    voice_assistant_udp_pipeline_v1.started = True

    assert voice_assistant_udp_pipeline_v1.queue.qsize() == 0

    voice_assistant_udp_pipeline_v1.datagram_received(bytes(1024), ("localhost", 0))
    assert voice_assistant_udp_pipeline_v1.queue.qsize() == 1

    voice_assistant_udp_pipeline_v1.datagram_received(bytes(1024), ("localhost", 0))
    assert voice_assistant_udp_pipeline_v1.queue.qsize() == 2

    async for data in voice_assistant_udp_pipeline_v1._iterate_packets():
        assert data == bytes(1024)
        break
    assert voice_assistant_udp_pipeline_v1.queue.qsize() == 1  # One message removed

    voice_assistant_udp_pipeline_v1.stop()
    assert (
        voice_assistant_udp_pipeline_v1.queue.qsize() == 2
    )  # An empty message added by stop

    voice_assistant_udp_pipeline_v1.datagram_received(bytes(1024), ("localhost", 0))
    assert (
        voice_assistant_udp_pipeline_v1.queue.qsize() == 2
    )  # No new messages added after stop

    voice_assistant_udp_pipeline_v1.close()

    # Stopping the UDP server should cause _iterate_packets to break out
    # immediately without yielding any data.
    has_data = False
    async for _data in voice_assistant_udp_pipeline_v1._iterate_packets():
        has_data = True

    assert not has_data, "Server was stopped"


async def test_api_pipeline_queue(
    hass: HomeAssistant,
    voice_assistant_api_pipeline: VoiceAssistantAPIPipeline,
) -> None:
    """Test the API pipeline queues incoming data."""

    voice_assistant_api_pipeline.started = True

    assert voice_assistant_api_pipeline.queue.qsize() == 0

    voice_assistant_api_pipeline.receive_audio_bytes(bytes(1024))
    assert voice_assistant_api_pipeline.queue.qsize() == 1

    voice_assistant_api_pipeline.receive_audio_bytes(bytes(1024))
    assert voice_assistant_api_pipeline.queue.qsize() == 2

    async for data in voice_assistant_api_pipeline._iterate_packets():
        assert data == bytes(1024)
        break
    assert voice_assistant_api_pipeline.queue.qsize() == 1  # One message removed

    voice_assistant_api_pipeline.stop()
    assert (
        voice_assistant_api_pipeline.queue.qsize() == 2
    )  # An empty message added by stop

    voice_assistant_api_pipeline.receive_audio_bytes(bytes(1024))
    assert (
        voice_assistant_api_pipeline.queue.qsize() == 2
    )  # No new messages added after stop

    # Stopping the API Pipeline should cause _iterate_packets to break out
    # immediately without yielding any data.
    has_data = False
    async for _data in voice_assistant_api_pipeline._iterate_packets():
        has_data = True

    assert not has_data, "Pipeline was stopped"


async def test_error_calls_handle_finished(
    hass: HomeAssistant,
    voice_assistant_udp_pipeline_v1: VoiceAssistantUDPPipeline,
) -> None:
    """Test that the handle_finished callback is called when an error occurs."""
    voice_assistant_udp_pipeline_v1.handle_finished = Mock()

    voice_assistant_udp_pipeline_v1.error_received(Exception())

    voice_assistant_udp_pipeline_v1.handle_finished.assert_called()


async def test_udp_server_multiple(
    hass: HomeAssistant,
    socket_enabled: None,
    unused_udp_port_factory: Callable[[], int],
    voice_assistant_udp_pipeline_v1: VoiceAssistantUDPPipeline,
) -> None:
    """Test that the UDP server raises an error if started twice."""
    with patch(
        "homeassistant.components.esphome.voice_assistant.UDP_PORT",
        new=unused_udp_port_factory(),
    ):
        await voice_assistant_udp_pipeline_v1.start_server()

    with (
        patch(
            "homeassistant.components.esphome.voice_assistant.UDP_PORT",
            new=unused_udp_port_factory(),
        ),
        pytest.raises(RuntimeError),
    ):
        await voice_assistant_udp_pipeline_v1.start_server()


async def test_udp_server_after_stopped(
    hass: HomeAssistant,
    socket_enabled: None,
    unused_udp_port_factory: Callable[[], int],
    voice_assistant_udp_pipeline_v1: VoiceAssistantUDPPipeline,
) -> None:
    """Test that the UDP server raises an error if started after stopped."""
    voice_assistant_udp_pipeline_v1.close()
    with (
        patch(
            "homeassistant.components.esphome.voice_assistant.UDP_PORT",
            new=unused_udp_port_factory(),
        ),
        pytest.raises(RuntimeError),
    ):
        await voice_assistant_udp_pipeline_v1.start_server()


async def test_unknown_event_type(
    hass: HomeAssistant,
    voice_assistant_api_pipeline: VoiceAssistantAPIPipeline,
) -> None:
    """Test the API pipeline does not call handle_event for unknown events."""
    voice_assistant_api_pipeline._event_callback(
        PipelineEvent(
            type="unknown-event",
            data={},
        )
    )

    assert not voice_assistant_api_pipeline.handle_event.called


async def test_error_event_type(
    hass: HomeAssistant,
    voice_assistant_api_pipeline: VoiceAssistantAPIPipeline,
) -> None:
    """Test the API pipeline calls event handler with error."""
    voice_assistant_api_pipeline._event_callback(
        PipelineEvent(
            type=PipelineEventType.ERROR,
            data={"code": "code", "message": "message"},
        )
    )

    voice_assistant_api_pipeline.handle_event.assert_called_with(
        VoiceAssistantEventType.VOICE_ASSISTANT_ERROR,
        {"code": "code", "message": "message"},
    )


async def test_send_tts_not_called(
    hass: HomeAssistant,
    voice_assistant_udp_pipeline_v1: VoiceAssistantUDPPipeline,
) -> None:
    """Test the UDP server with a v1 device does not call _send_tts."""
    with patch(
        "homeassistant.components.esphome.voice_assistant.VoiceAssistantPipeline._send_tts"
    ) as mock_send_tts:
        voice_assistant_udp_pipeline_v1._event_callback(
            PipelineEvent(
                type=PipelineEventType.TTS_END,
                data={
                    "tts_output": {"media_id": _TEST_MEDIA_ID, "url": _TEST_OUTPUT_URL}
                },
            )
        )

        mock_send_tts.assert_not_called()


async def test_send_tts_called_udp(
    hass: HomeAssistant,
    voice_assistant_udp_pipeline_v2: VoiceAssistantUDPPipeline,
) -> None:
    """Test the UDP server with a v2 device calls _send_tts."""
    with patch(
        "homeassistant.components.esphome.voice_assistant.VoiceAssistantPipeline._send_tts"
    ) as mock_send_tts:
        voice_assistant_udp_pipeline_v2._event_callback(
            PipelineEvent(
                type=PipelineEventType.TTS_END,
                data={
                    "tts_output": {"media_id": _TEST_MEDIA_ID, "url": _TEST_OUTPUT_URL}
                },
            )
        )

        mock_send_tts.assert_called_with(_TEST_MEDIA_ID)


async def test_send_tts_called_api(
    hass: HomeAssistant,
    voice_assistant_api_pipeline: VoiceAssistantAPIPipeline,
) -> None:
    """Test the API pipeline calls _send_tts."""
    with patch(
        "homeassistant.components.esphome.voice_assistant.VoiceAssistantPipeline._send_tts"
    ) as mock_send_tts:
        voice_assistant_api_pipeline._event_callback(
            PipelineEvent(
                type=PipelineEventType.TTS_END,
                data={
                    "tts_output": {"media_id": _TEST_MEDIA_ID, "url": _TEST_OUTPUT_URL}
                },
            )
        )

        mock_send_tts.assert_called_with(_TEST_MEDIA_ID)


async def test_send_tts_not_called_when_empty(
    hass: HomeAssistant,
    voice_assistant_udp_pipeline_v1: VoiceAssistantUDPPipeline,
    voice_assistant_udp_pipeline_v2: VoiceAssistantUDPPipeline,
    voice_assistant_api_pipeline: VoiceAssistantAPIPipeline,
) -> None:
    """Test the pipelines do not call _send_tts when the output is empty."""
    with patch(
        "homeassistant.components.esphome.voice_assistant.VoiceAssistantPipeline._send_tts"
    ) as mock_send_tts:
        voice_assistant_udp_pipeline_v1._event_callback(
            PipelineEvent(type=PipelineEventType.TTS_END, data={"tts_output": {}})
        )

        mock_send_tts.assert_not_called()

        voice_assistant_udp_pipeline_v2._event_callback(
            PipelineEvent(type=PipelineEventType.TTS_END, data={"tts_output": {}})
        )

        mock_send_tts.assert_not_called()

        voice_assistant_api_pipeline._event_callback(
            PipelineEvent(type=PipelineEventType.TTS_END, data={"tts_output": {}})
        )

        mock_send_tts.assert_not_called()


async def test_send_tts_udp(
    hass: HomeAssistant,
    voice_assistant_udp_pipeline_v2: VoiceAssistantUDPPipeline,
    test_wav,
) -> None:
    """Test the UDP server calls sendto to transmit audio data to device."""
    with patch(
        "homeassistant.components.esphome.voice_assistant.tts.async_get_media_source_audio",
        return_value=("wav", test_wav),
    ):
        voice_assistant_udp_pipeline_v2.started = True
        voice_assistant_udp_pipeline_v2.transport = Mock(spec=asyncio.DatagramTransport)
        with patch.object(
            voice_assistant_udp_pipeline_v2.transport, "is_closing", return_value=False
        ):
            voice_assistant_udp_pipeline_v2._event_callback(
                PipelineEvent(
                    type=PipelineEventType.TTS_END,
                    data={
                        "tts_output": {
                            "media_id": _TEST_MEDIA_ID,
                            "url": _TEST_OUTPUT_URL,
                        }
                    },
                )
            )

            await voice_assistant_udp_pipeline_v2._tts_done.wait()

            voice_assistant_udp_pipeline_v2.transport.sendto.assert_called()


async def test_send_tts_api(
    hass: HomeAssistant,
    mock_client: APIClient,
    voice_assistant_api_pipeline: VoiceAssistantAPIPipeline,
    test_wav,
) -> None:
    """Test the API pipeline calls cli.send_voice_assistant_audio to transmit audio data to device."""
    with patch(
        "homeassistant.components.esphome.voice_assistant.tts.async_get_media_source_audio",
        return_value=("wav", test_wav),
    ):
        voice_assistant_api_pipeline.started = True

        voice_assistant_api_pipeline._event_callback(
            PipelineEvent(
                type=PipelineEventType.TTS_END,
                data={
                    "tts_output": {
                        "media_id": _TEST_MEDIA_ID,
                        "url": _TEST_OUTPUT_URL,
                    }
                },
            )
        )

        await voice_assistant_api_pipeline._tts_done.wait()

        mock_client.send_voice_assistant_audio.assert_called()


async def test_send_tts_wrong_sample_rate(
    hass: HomeAssistant,
    voice_assistant_api_pipeline: VoiceAssistantAPIPipeline,
) -> None:
    """Test that only 16000Hz audio will be streamed."""
    with io.BytesIO() as wav_io:
        with wave.open(wav_io, "wb") as wav_file:
            wav_file.setframerate(22050)
            wav_file.setsampwidth(2)
            wav_file.setnchannels(1)
            wav_file.writeframes(bytes(_ONE_SECOND))

        wav_bytes = wav_io.getvalue()
    with (
        patch(
            "homeassistant.components.esphome.voice_assistant.tts.async_get_media_source_audio",
            return_value=("wav", wav_bytes),
        ),
        pytest.raises(ValueError),
    ):
        voice_assistant_api_pipeline.started = True
        voice_assistant_api_pipeline.transport = Mock(spec=asyncio.DatagramTransport)

        voice_assistant_api_pipeline._event_callback(
            PipelineEvent(
                type=PipelineEventType.TTS_END,
                data={
                    "tts_output": {"media_id": _TEST_MEDIA_ID, "url": _TEST_OUTPUT_URL}
                },
            )
        )

        assert voice_assistant_api_pipeline._tts_task is not None
        await voice_assistant_api_pipeline._tts_task  # raises ValueError


async def test_send_tts_wrong_format(
    hass: HomeAssistant,
    voice_assistant_api_pipeline: VoiceAssistantAPIPipeline,
) -> None:
    """Test that only WAV audio will be streamed."""
    with (
        patch(
            "homeassistant.components.esphome.voice_assistant.tts.async_get_media_source_audio",
            return_value=("raw", bytes(1024)),
        ),
        pytest.raises(ValueError),
    ):
        voice_assistant_api_pipeline.started = True
        voice_assistant_api_pipeline.transport = Mock(spec=asyncio.DatagramTransport)

        voice_assistant_api_pipeline._event_callback(
            PipelineEvent(
                type=PipelineEventType.TTS_END,
                data={
                    "tts_output": {"media_id": _TEST_MEDIA_ID, "url": _TEST_OUTPUT_URL}
                },
            )
        )

        assert voice_assistant_api_pipeline._tts_task is not None
        await voice_assistant_api_pipeline._tts_task  # raises ValueError


async def test_send_tts_not_started(
    hass: HomeAssistant,
    voice_assistant_udp_pipeline_v2: VoiceAssistantUDPPipeline,
    test_wav,
) -> None:
    """Test the UDP server does not call sendto when not started."""
    with patch(
        "homeassistant.components.esphome.voice_assistant.tts.async_get_media_source_audio",
        return_value=("wav", test_wav),
    ):
        voice_assistant_udp_pipeline_v2.started = False
        voice_assistant_udp_pipeline_v2.transport = Mock(spec=asyncio.DatagramTransport)

        voice_assistant_udp_pipeline_v2._event_callback(
            PipelineEvent(
                type=PipelineEventType.TTS_END,
                data={
                    "tts_output": {"media_id": _TEST_MEDIA_ID, "url": _TEST_OUTPUT_URL}
                },
            )
        )

        await voice_assistant_udp_pipeline_v2._tts_done.wait()

        voice_assistant_udp_pipeline_v2.transport.sendto.assert_not_called()


async def test_send_tts_transport_none(
    hass: HomeAssistant,
    voice_assistant_udp_pipeline_v2: VoiceAssistantUDPPipeline,
    test_wav,
    caplog: pytest.LogCaptureFixture,
) -> None:
    """Test the UDP server does not call sendto when transport is None."""
    with patch(
        "homeassistant.components.esphome.voice_assistant.tts.async_get_media_source_audio",
        return_value=("wav", test_wav),
    ):
        voice_assistant_udp_pipeline_v2.started = True
        voice_assistant_udp_pipeline_v2.transport = None

        voice_assistant_udp_pipeline_v2._event_callback(
            PipelineEvent(
                type=PipelineEventType.TTS_END,
                data={
                    "tts_output": {"media_id": _TEST_MEDIA_ID, "url": _TEST_OUTPUT_URL}
                },
            )
        )
        await voice_assistant_udp_pipeline_v2._tts_done.wait()

        assert "No transport to send audio to" in caplog.text


async def test_wake_word(
    hass: HomeAssistant,
    voice_assistant_api_pipeline: VoiceAssistantAPIPipeline,
) -> None:
    """Test that the pipeline is set to start with Wake word."""

    async def async_pipeline_from_audio_stream(*args, start_stage, **kwargs):
        assert start_stage == PipelineStage.WAKE_WORD

    with (
        patch(
            "homeassistant.components.esphome.voice_assistant.async_pipeline_from_audio_stream",
            new=async_pipeline_from_audio_stream,
        ),
        patch("asyncio.Event.wait"),  # TTS wait event
    ):
        await voice_assistant_api_pipeline.run_pipeline(
            device_id="mock-device-id",
            conversation_id=None,
            flags=2,
        )


async def test_wake_word_exception(
    hass: HomeAssistant,
    voice_assistant_api_pipeline: VoiceAssistantAPIPipeline,
) -> None:
    """Test that the pipeline is set to start with Wake word."""

    async def async_pipeline_from_audio_stream(*args, **kwargs):
        raise WakeWordDetectionError("pipeline-not-found", "Pipeline not found")

    with patch(
        "homeassistant.components.esphome.voice_assistant.async_pipeline_from_audio_stream",
        new=async_pipeline_from_audio_stream,
    ):

        def handle_event(
            event_type: VoiceAssistantEventType, data: dict[str, str] | None
        ) -> None:
            if event_type == VoiceAssistantEventType.VOICE_ASSISTANT_ERROR:
                assert data is not None
                assert data["code"] == "pipeline-not-found"
                assert data["message"] == "Pipeline not found"

        voice_assistant_api_pipeline.handle_event = handle_event

        await voice_assistant_api_pipeline.run_pipeline(
            device_id="mock-device-id",
            conversation_id=None,
            flags=2,
        )


async def test_wake_word_abort_exception(
    hass: HomeAssistant,
    voice_assistant_api_pipeline: VoiceAssistantAPIPipeline,
) -> None:
    """Test that the pipeline is set to start with Wake word."""

    async def async_pipeline_from_audio_stream(*args, **kwargs):
        raise WakeWordDetectionAborted

    with (
        patch(
            "homeassistant.components.esphome.voice_assistant.async_pipeline_from_audio_stream",
            new=async_pipeline_from_audio_stream,
        ),
        patch.object(voice_assistant_api_pipeline, "handle_event") as mock_handle_event,
    ):
        await voice_assistant_api_pipeline.run_pipeline(
            device_id="mock-device-id",
            conversation_id=None,
            flags=2,
        )

        mock_handle_event.assert_not_called()


async def test_timer_events(
    hass: HomeAssistant,
    mock_client: APIClient,
    mock_esphome_device: Callable[
        [APIClient, list[EntityInfo], list[UserService], list[EntityState]],
        Awaitable[MockESPHomeDevice],
    ],
) -> None:
    """Test that injecting timer events results in the correct api client calls."""

    mock_device: MockESPHomeDevice = await mock_esphome_device(
        mock_client=mock_client,
        entity_info=[],
        user_service=[],
        states=[],
        device_info={
            "voice_assistant_feature_flags": VoiceAssistantFeature.VOICE_ASSISTANT
            | VoiceAssistantFeature.TIMERS
        },
    )
    dev_reg = dr.async_get(hass)
    dev = dev_reg.async_get_device(
        connections={(dr.CONNECTION_NETWORK_MAC, mock_device.entry.unique_id)}
    )

    await intent_helper.async_handle(
        hass,
        "test",
        intent_helper.INTENT_START_TIMER,
        {
            "name": {"value": "test timer"},
            "hours": {"value": 1},
            "minutes": {"value": 2},
            "seconds": {"value": 3},
        },
        device_id=dev.id,
    )

    mock_client.send_voice_assistant_timer_event.assert_called_with(
        VoiceAssistantTimerEventType.VOICE_ASSISTANT_TIMER_STARTED,
        ANY,
        "test timer",
        3723,
        3723,
        True,
    )<|MERGE_RESOLUTION|>--- conflicted
+++ resolved
@@ -1,11 +1,7 @@
 """Test ESPHome voice assistant server."""
 
 import asyncio
-<<<<<<< HEAD
 from collections.abc import Awaitable, Callable
-=======
-from collections.abc import Callable
->>>>>>> a59621bf
 import io
 import socket
 from unittest.mock import ANY, Mock, patch
