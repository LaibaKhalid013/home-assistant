"""Test ESPHome voice assistant server."""

import asyncio
import io
import socket
from unittest.mock import Mock, patch
import wave

from aioesphomeapi import APIClient, VoiceAssistantEventType
import pytest

from homeassistant.components.assist_pipeline import (
    PipelineEvent,
    PipelineEventType,
    PipelineStage,
)
from homeassistant.components.assist_pipeline.error import (
    WakeWordDetectionAborted,
    WakeWordDetectionError,
)
from homeassistant.components.esphome import DomainData
from homeassistant.components.esphome.voice_assistant import (
    VoiceAssistantAPIPipeline,
    VoiceAssistantUDPPipeline,
)
from homeassistant.core import HomeAssistant

_TEST_INPUT_TEXT = "This is an input test"
_TEST_OUTPUT_TEXT = "This is an output test"
_TEST_OUTPUT_URL = "output.mp3"
_TEST_MEDIA_ID = "12345"

_ONE_SECOND = 16000 * 2  # 16Khz 16-bit


@pytest.fixture
def voice_assistant_udp_pipeline(
    hass: HomeAssistant,
) -> VoiceAssistantUDPPipeline:
    """Return the UDP pipeline factory."""

    def _voice_assistant_udp_server(entry):
        entry_data = DomainData.get(hass).get_entry_data(entry)

        server: VoiceAssistantUDPPipeline = None

        def handle_finished():
            nonlocal server
            assert server is not None
            server.close()

        server = VoiceAssistantUDPPipeline(hass, entry_data, Mock(), handle_finished)
        return server  # noqa: RET504

    return _voice_assistant_udp_server


@pytest.fixture
def voice_assistant_api_pipeline(
    hass: HomeAssistant,
    mock_client,
    mock_voice_assistant_api_entry,
) -> VoiceAssistantAPIPipeline:
    """Return the API Pipeline factory."""
    entry_data = DomainData.get(hass).get_entry_data(mock_voice_assistant_api_entry)
    return VoiceAssistantAPIPipeline(hass, entry_data, Mock(), Mock(), mock_client)


@pytest.fixture
def voice_assistant_udp_pipeline_v1(
    voice_assistant_udp_pipeline,
    mock_voice_assistant_v1_entry,
) -> VoiceAssistantUDPPipeline:
    """Return the UDP pipeline."""
    return voice_assistant_udp_pipeline(entry=mock_voice_assistant_v1_entry)


@pytest.fixture
def voice_assistant_udp_pipeline_v2(
    voice_assistant_udp_pipeline,
    mock_voice_assistant_v2_entry,
) -> VoiceAssistantUDPPipeline:
    """Return the UDP pipeline."""
    return voice_assistant_udp_pipeline(entry=mock_voice_assistant_v2_entry)


@pytest.fixture
def test_wav() -> bytes:
    """Return one second of empty WAV audio."""
    with io.BytesIO() as wav_io:
        with wave.open(wav_io, "wb") as wav_file:
            wav_file.setframerate(16000)
            wav_file.setsampwidth(2)
            wav_file.setnchannels(1)
            wav_file.writeframes(bytes(_ONE_SECOND))

        return wav_io.getvalue()


async def test_pipeline_events(
    hass: HomeAssistant,
    voice_assistant_udp_pipeline_v1: VoiceAssistantUDPPipeline,
) -> None:
    """Test that the pipeline function is called."""

    async def async_pipeline_from_audio_stream(*args, device_id, **kwargs):
        assert device_id == "mock-device-id"

        event_callback = kwargs["event_callback"]

        event_callback(
            PipelineEvent(
                type=PipelineEventType.WAKE_WORD_END,
                data={"wake_word_output": {}},
            )
        )

        # Fake events
        event_callback(
            PipelineEvent(
                type=PipelineEventType.STT_START,
                data={},
            )
        )

        event_callback(
            PipelineEvent(
                type=PipelineEventType.STT_END,
                data={"stt_output": {"text": _TEST_INPUT_TEXT}},
            )
        )

        event_callback(
            PipelineEvent(
                type=PipelineEventType.TTS_START,
                data={"tts_input": _TEST_OUTPUT_TEXT},
            )
        )

        event_callback(
            PipelineEvent(
                type=PipelineEventType.TTS_END,
                data={"tts_output": {"url": _TEST_OUTPUT_URL}},
            )
        )

    def handle_event(
        event_type: VoiceAssistantEventType, data: dict[str, str] | None
    ) -> None:
        if event_type == VoiceAssistantEventType.VOICE_ASSISTANT_STT_END:
            assert data is not None
            assert data["text"] == _TEST_INPUT_TEXT
        elif event_type == VoiceAssistantEventType.VOICE_ASSISTANT_TTS_START:
            assert data is not None
            assert data["text"] == _TEST_OUTPUT_TEXT
        elif event_type == VoiceAssistantEventType.VOICE_ASSISTANT_TTS_END:
            assert data is not None
            assert data["url"] == _TEST_OUTPUT_URL
        elif event_type == VoiceAssistantEventType.VOICE_ASSISTANT_WAKE_WORD_END:
            assert data is None

    voice_assistant_udp_pipeline_v1.handle_event = handle_event

    with patch(
        "homeassistant.components.esphome.voice_assistant.async_pipeline_from_audio_stream",
        new=async_pipeline_from_audio_stream,
    ):
        voice_assistant_udp_pipeline_v1.transport = Mock()

        await voice_assistant_udp_pipeline_v1.run_pipeline(
            device_id="mock-device-id", conversation_id=None
        )


async def test_udp_server(
    hass: HomeAssistant,
    socket_enabled,
    unused_udp_port_factory,
    voice_assistant_udp_pipeline_v1: VoiceAssistantUDPPipeline,
) -> None:
    """Test the UDP server runs and queues incoming data."""
    port_to_use = unused_udp_port_factory()

    with patch(
        "homeassistant.components.esphome.voice_assistant.UDP_PORT", new=port_to_use
    ):
        port = await voice_assistant_udp_pipeline_v1.start_server()
        assert port == port_to_use

        sock = socket.socket(socket.AF_INET, socket.SOCK_DGRAM)

        assert voice_assistant_udp_pipeline_v1.queue.qsize() == 0
        sock.sendto(b"test", ("127.0.0.1", port))

        # Give the socket some time to send/receive the data
        async with asyncio.timeout(1):
            while voice_assistant_udp_pipeline_v1.queue.qsize() == 0:
                await asyncio.sleep(0.1)

        assert voice_assistant_udp_pipeline_v1.queue.qsize() == 1

        voice_assistant_udp_pipeline_v1.stop()
        voice_assistant_udp_pipeline_v1.close()

        assert voice_assistant_udp_pipeline_v1.transport.is_closing()


async def test_udp_server_queue(
    hass: HomeAssistant,
    voice_assistant_udp_pipeline_v1: VoiceAssistantUDPPipeline,
) -> None:
    """Test the UDP server queues incoming data."""

    voice_assistant_udp_pipeline_v1.started = True

    assert voice_assistant_udp_pipeline_v1.queue.qsize() == 0

    voice_assistant_udp_pipeline_v1.datagram_received(bytes(1024), ("localhost", 0))
    assert voice_assistant_udp_pipeline_v1.queue.qsize() == 1

    voice_assistant_udp_pipeline_v1.datagram_received(bytes(1024), ("localhost", 0))
    assert voice_assistant_udp_pipeline_v1.queue.qsize() == 2

    async for data in voice_assistant_udp_pipeline_v1._iterate_packets():
        assert data == bytes(1024)
        break
    assert voice_assistant_udp_pipeline_v1.queue.qsize() == 1  # One message removed

    voice_assistant_udp_pipeline_v1.stop()
    assert (
        voice_assistant_udp_pipeline_v1.queue.qsize() == 2
    )  # An empty message added by stop

    voice_assistant_udp_pipeline_v1.datagram_received(bytes(1024), ("localhost", 0))
    assert (
        voice_assistant_udp_pipeline_v1.queue.qsize() == 2
    )  # No new messages added after stop

    voice_assistant_udp_pipeline_v1.close()

    # Stopping the UDP server should cause _iterate_packets to break out
    # immediately without yielding any data.
    has_data = False
    async for _data in voice_assistant_udp_pipeline_v1._iterate_packets():
        has_data = True

    assert not has_data, "Server was stopped"


async def test_api_pipeline_queue(
    hass: HomeAssistant,
    voice_assistant_api_pipeline: VoiceAssistantAPIPipeline,
) -> None:
    """Test the API pipeline queues incoming data."""

    voice_assistant_api_pipeline.started = True

    assert voice_assistant_api_pipeline.queue.qsize() == 0

    voice_assistant_api_pipeline.receive_audio_bytes(bytes(1024))
    assert voice_assistant_api_pipeline.queue.qsize() == 1

    voice_assistant_api_pipeline.receive_audio_bytes(bytes(1024))
    assert voice_assistant_api_pipeline.queue.qsize() == 2

    async for data in voice_assistant_api_pipeline._iterate_packets():
        assert data == bytes(1024)
        break
    assert voice_assistant_api_pipeline.queue.qsize() == 1  # One message removed

    voice_assistant_api_pipeline.stop()
    assert (
        voice_assistant_api_pipeline.queue.qsize() == 2
    )  # An empty message added by stop

    voice_assistant_api_pipeline.receive_audio_bytes(bytes(1024))
    assert (
        voice_assistant_api_pipeline.queue.qsize() == 2
    )  # No new messages added after stop

    # Stopping the API Pipeline should cause _iterate_packets to break out
    # immediately without yielding any data.
    has_data = False
    async for _data in voice_assistant_api_pipeline._iterate_packets():
        has_data = True

    assert not has_data, "Pipeline was stopped"


async def test_error_calls_handle_finished(
    hass: HomeAssistant,
    voice_assistant_udp_pipeline_v1: VoiceAssistantUDPPipeline,
) -> None:
    """Test that the handle_finished callback is called when an error occurs."""
    voice_assistant_udp_pipeline_v1.handle_finished = Mock()

    voice_assistant_udp_pipeline_v1.error_received(Exception())

    voice_assistant_udp_pipeline_v1.handle_finished.assert_called()


async def test_udp_server_multiple(
    hass: HomeAssistant,
    socket_enabled,
    unused_udp_port_factory,
    voice_assistant_udp_pipeline_v1: VoiceAssistantUDPPipeline,
) -> None:
    """Test that the UDP server raises an error if started twice."""
    with patch(
        "homeassistant.components.esphome.voice_assistant.UDP_PORT",
        new=unused_udp_port_factory(),
    ):
        await voice_assistant_udp_pipeline_v1.start_server()

    with (
        patch(
            "homeassistant.components.esphome.voice_assistant.UDP_PORT",
            new=unused_udp_port_factory(),
        ),
        pytest.raises(RuntimeError),
    ):
        await voice_assistant_udp_pipeline_v1.start_server()


async def test_udp_server_after_stopped(
    hass: HomeAssistant,
    socket_enabled,
    unused_udp_port_factory,
    voice_assistant_udp_pipeline_v1: VoiceAssistantUDPPipeline,
) -> None:
    """Test that the UDP server raises an error if started after stopped."""
    voice_assistant_udp_pipeline_v1.close()
    with (
        patch(
            "homeassistant.components.esphome.voice_assistant.UDP_PORT",
            new=unused_udp_port_factory(),
        ),
        pytest.raises(RuntimeError),
    ):
        await voice_assistant_udp_pipeline_v1.start_server()


async def test_unknown_event_type(
    hass: HomeAssistant,
    voice_assistant_api_pipeline: VoiceAssistantAPIPipeline,
) -> None:
    """Test the API pipeline does not call handle_event for unknown events."""
    voice_assistant_api_pipeline._event_callback(
        PipelineEvent(
            type="unknown-event",
            data={},
        )
    )

    assert not voice_assistant_api_pipeline.handle_event.called


async def test_error_event_type(
    hass: HomeAssistant,
    voice_assistant_api_pipeline: VoiceAssistantAPIPipeline,
) -> None:
    """Test the API pipeline calls event handler with error."""
    voice_assistant_api_pipeline._event_callback(
        PipelineEvent(
            type=PipelineEventType.ERROR,
            data={"code": "code", "message": "message"},
        )
    )

    voice_assistant_api_pipeline.handle_event.assert_called_with(
        VoiceAssistantEventType.VOICE_ASSISTANT_ERROR,
        {"code": "code", "message": "message"},
    )


async def test_send_tts_not_called(
    hass: HomeAssistant,
    voice_assistant_udp_pipeline_v1: VoiceAssistantUDPPipeline,
) -> None:
    """Test the UDP server with a v1 device does not call _send_tts."""
    with patch(
        "homeassistant.components.esphome.voice_assistant.VoiceAssistantPipeline._send_tts"
    ) as mock_send_tts:
        voice_assistant_udp_pipeline_v1._event_callback(
            PipelineEvent(
                type=PipelineEventType.TTS_END,
                data={
                    "tts_output": {"media_id": _TEST_MEDIA_ID, "url": _TEST_OUTPUT_URL}
                },
            )
        )

        mock_send_tts.assert_not_called()


async def test_send_tts_called_udp(
    hass: HomeAssistant,
    voice_assistant_udp_pipeline_v2: VoiceAssistantUDPPipeline,
) -> None:
    """Test the UDP server with a v2 device calls _send_tts."""
    with patch(
        "homeassistant.components.esphome.voice_assistant.VoiceAssistantPipeline._send_tts"
    ) as mock_send_tts:
        voice_assistant_udp_pipeline_v2._event_callback(
            PipelineEvent(
                type=PipelineEventType.TTS_END,
                data={
                    "tts_output": {"media_id": _TEST_MEDIA_ID, "url": _TEST_OUTPUT_URL}
                },
            )
        )

        mock_send_tts.assert_called_with(_TEST_MEDIA_ID)


async def test_send_tts_called_api(
    hass: HomeAssistant,
    voice_assistant_api_pipeline: VoiceAssistantAPIPipeline,
) -> None:
    """Test the API pipeline calls _send_tts."""
    with patch(
        "homeassistant.components.esphome.voice_assistant.VoiceAssistantPipeline._send_tts"
    ) as mock_send_tts:
        voice_assistant_api_pipeline._event_callback(
            PipelineEvent(
                type=PipelineEventType.TTS_END,
                data={
                    "tts_output": {"media_id": _TEST_MEDIA_ID, "url": _TEST_OUTPUT_URL}
                },
            )
        )

        mock_send_tts.assert_called_with(_TEST_MEDIA_ID)


async def test_send_tts_not_called_when_empty(
    hass: HomeAssistant,
    voice_assistant_udp_pipeline_v1: VoiceAssistantUDPPipeline,
    voice_assistant_udp_pipeline_v2: VoiceAssistantUDPPipeline,
    voice_assistant_api_pipeline: VoiceAssistantAPIPipeline,
) -> None:
    """Test the pipelines do not call _send_tts when the output is empty."""
    with patch(
        "homeassistant.components.esphome.voice_assistant.VoiceAssistantPipeline._send_tts"
    ) as mock_send_tts:
        voice_assistant_udp_pipeline_v1._event_callback(
            PipelineEvent(type=PipelineEventType.TTS_END, data={"tts_output": {}})
        )

        mock_send_tts.assert_not_called()

        voice_assistant_udp_pipeline_v2._event_callback(
            PipelineEvent(type=PipelineEventType.TTS_END, data={"tts_output": {}})
        )

        mock_send_tts.assert_not_called()

        voice_assistant_api_pipeline._event_callback(
            PipelineEvent(type=PipelineEventType.TTS_END, data={"tts_output": {}})
        )

        mock_send_tts.assert_not_called()


async def test_send_tts_udp(
    hass: HomeAssistant,
    voice_assistant_udp_pipeline_v2: VoiceAssistantUDPPipeline,
    test_wav,
) -> None:
    """Test the UDP server calls sendto to transmit audio data to device."""
    with patch(
        "homeassistant.components.esphome.voice_assistant.tts.async_get_media_source_audio",
        return_value=("wav", test_wav),
    ):
        voice_assistant_udp_pipeline_v2.started = True
        voice_assistant_udp_pipeline_v2.transport = Mock(spec=asyncio.DatagramTransport)
        with patch.object(
            voice_assistant_udp_pipeline_v2.transport, "is_closing", return_value=False
        ):
            voice_assistant_udp_pipeline_v2._event_callback(
                PipelineEvent(
                    type=PipelineEventType.TTS_END,
                    data={
                        "tts_output": {
                            "media_id": _TEST_MEDIA_ID,
                            "url": _TEST_OUTPUT_URL,
                        }
                    },
                )
            )

            await voice_assistant_udp_pipeline_v2._tts_done.wait()

            voice_assistant_udp_pipeline_v2.transport.sendto.assert_called()


async def test_send_tts_api(
    hass: HomeAssistant,
    mock_client: APIClient,
    voice_assistant_api_pipeline: VoiceAssistantAPIPipeline,
    test_wav,
) -> None:
    """Test the API pipeline calls cli.send_voice_assistant_audio to transmit audio data to device."""
    with patch(
        "homeassistant.components.esphome.voice_assistant.tts.async_get_media_source_audio",
        return_value=("wav", test_wav),
    ):
        voice_assistant_api_pipeline.started = True

        voice_assistant_api_pipeline._event_callback(
            PipelineEvent(
                type=PipelineEventType.TTS_END,
                data={
                    "tts_output": {
                        "media_id": _TEST_MEDIA_ID,
                        "url": _TEST_OUTPUT_URL,
                    }
                },
            )
        )

        await voice_assistant_api_pipeline._tts_done.wait()

        mock_client.send_voice_assistant_audio.assert_called()


async def test_send_tts_wrong_sample_rate(
    hass: HomeAssistant,
    voice_assistant_api_pipeline: VoiceAssistantAPIPipeline,
) -> None:
    """Test that only 16000Hz audio will be streamed."""
    with io.BytesIO() as wav_io:
        with wave.open(wav_io, "wb") as wav_file:
            wav_file.setframerate(22050)
            wav_file.setsampwidth(2)
            wav_file.setnchannels(1)
            wav_file.writeframes(bytes(_ONE_SECOND))

        wav_bytes = wav_io.getvalue()
    with patch(
        "homeassistant.components.esphome.voice_assistant.tts.async_get_media_source_audio",
        return_value=("wav", wav_bytes),
    ):
        voice_assistant_api_pipeline.started = True
        voice_assistant_api_pipeline.transport = Mock(spec=asyncio.DatagramTransport)

        voice_assistant_api_pipeline._event_callback(
            PipelineEvent(
                type=PipelineEventType.TTS_END,
                data={
                    "tts_output": {"media_id": _TEST_MEDIA_ID, "url": _TEST_OUTPUT_URL}
                },
            )
        )

<<<<<<< HEAD
        assert voice_assistant_udp_server_v2._tts_task is not None
        with pytest.raises(ValueError):
            await voice_assistant_udp_server_v2._tts_task
=======
        assert voice_assistant_api_pipeline._tts_task is not None
        await voice_assistant_api_pipeline._tts_task  # raises ValueError
>>>>>>> 189c07d5


async def test_send_tts_wrong_format(
    hass: HomeAssistant,
    voice_assistant_api_pipeline: VoiceAssistantAPIPipeline,
) -> None:
    """Test that only WAV audio will be streamed."""
    with (
        patch(
            "homeassistant.components.esphome.voice_assistant.tts.async_get_media_source_audio",
            return_value=("raw", bytes(1024)),
        ),
    ):
        voice_assistant_api_pipeline.started = True
        voice_assistant_api_pipeline.transport = Mock(spec=asyncio.DatagramTransport)

        voice_assistant_api_pipeline._event_callback(
            PipelineEvent(
                type=PipelineEventType.TTS_END,
                data={
                    "tts_output": {"media_id": _TEST_MEDIA_ID, "url": _TEST_OUTPUT_URL}
                },
            )
        )

<<<<<<< HEAD
        assert voice_assistant_udp_server_v2._tts_task is not None
        with pytest.raises(ValueError):
            await voice_assistant_udp_server_v2._tts_task
=======
        assert voice_assistant_api_pipeline._tts_task is not None
        await voice_assistant_api_pipeline._tts_task  # raises ValueError
>>>>>>> 189c07d5


async def test_send_tts_not_started(
    hass: HomeAssistant,
    voice_assistant_udp_pipeline_v2: VoiceAssistantUDPPipeline,
    test_wav,
) -> None:
    """Test the UDP server does not call sendto when not started."""
    with patch(
        "homeassistant.components.esphome.voice_assistant.tts.async_get_media_source_audio",
        return_value=("wav", test_wav),
    ):
        voice_assistant_udp_pipeline_v2.started = False
        voice_assistant_udp_pipeline_v2.transport = Mock(spec=asyncio.DatagramTransport)

        voice_assistant_udp_pipeline_v2._event_callback(
            PipelineEvent(
                type=PipelineEventType.TTS_END,
                data={
                    "tts_output": {"media_id": _TEST_MEDIA_ID, "url": _TEST_OUTPUT_URL}
                },
            )
        )

        await voice_assistant_udp_pipeline_v2._tts_done.wait()

        voice_assistant_udp_pipeline_v2.transport.sendto.assert_not_called()


async def test_send_tts_transport_none(
    hass: HomeAssistant,
    voice_assistant_udp_pipeline_v2: VoiceAssistantUDPPipeline,
    test_wav,
    caplog: pytest.LogCaptureFixture,
) -> None:
    """Test the UDP server does not call sendto when transport is None."""
    with patch(
        "homeassistant.components.esphome.voice_assistant.tts.async_get_media_source_audio",
        return_value=("wav", test_wav),
    ):
        voice_assistant_udp_pipeline_v2.started = True
        voice_assistant_udp_pipeline_v2.transport = None

        voice_assistant_udp_pipeline_v2._event_callback(
            PipelineEvent(
                type=PipelineEventType.TTS_END,
                data={
                    "tts_output": {"media_id": _TEST_MEDIA_ID, "url": _TEST_OUTPUT_URL}
                },
            )
        )
        await voice_assistant_udp_pipeline_v2._tts_done.wait()

        assert "No transport to send audio to" in caplog.text


async def test_wake_word(
    hass: HomeAssistant,
    voice_assistant_api_pipeline: VoiceAssistantAPIPipeline,
) -> None:
    """Test that the pipeline is set to start with Wake word."""

    async def async_pipeline_from_audio_stream(*args, start_stage, **kwargs):
        assert start_stage == PipelineStage.WAKE_WORD

    with (
        patch(
            "homeassistant.components.esphome.voice_assistant.async_pipeline_from_audio_stream",
            new=async_pipeline_from_audio_stream,
        ),
        patch("asyncio.Event.wait"),  # TTS wait event
    ):
        await voice_assistant_api_pipeline.run_pipeline(
            device_id="mock-device-id",
            conversation_id=None,
            flags=2,
        )


async def test_wake_word_exception(
    hass: HomeAssistant,
    voice_assistant_api_pipeline: VoiceAssistantAPIPipeline,
) -> None:
    """Test that the pipeline is set to start with Wake word."""

    async def async_pipeline_from_audio_stream(*args, **kwargs):
        raise WakeWordDetectionError("pipeline-not-found", "Pipeline not found")

    with patch(
        "homeassistant.components.esphome.voice_assistant.async_pipeline_from_audio_stream",
        new=async_pipeline_from_audio_stream,
    ):

        def handle_event(
            event_type: VoiceAssistantEventType, data: dict[str, str] | None
        ) -> None:
            if event_type == VoiceAssistantEventType.VOICE_ASSISTANT_ERROR:
                assert data is not None
                assert data["code"] == "pipeline-not-found"
                assert data["message"] == "Pipeline not found"

        voice_assistant_api_pipeline.handle_event = handle_event

        await voice_assistant_api_pipeline.run_pipeline(
            device_id="mock-device-id",
            conversation_id=None,
            flags=2,
        )


async def test_wake_word_abort_exception(
    hass: HomeAssistant,
    voice_assistant_api_pipeline: VoiceAssistantAPIPipeline,
) -> None:
    """Test that the pipeline is set to start with Wake word."""

    async def async_pipeline_from_audio_stream(*args, **kwargs):
        raise WakeWordDetectionAborted

    with (
        patch(
            "homeassistant.components.esphome.voice_assistant.async_pipeline_from_audio_stream",
            new=async_pipeline_from_audio_stream,
        ),
        patch.object(voice_assistant_api_pipeline, "handle_event") as mock_handle_event,
    ):
        await voice_assistant_api_pipeline.run_pipeline(
            device_id="mock-device-id",
            conversation_id=None,
            flags=2,
        )

        mock_handle_event.assert_not_called()<|MERGE_RESOLUTION|>--- conflicted
+++ resolved
@@ -553,14 +553,9 @@
             )
         )
 
-<<<<<<< HEAD
-        assert voice_assistant_udp_server_v2._tts_task is not None
-        with pytest.raises(ValueError):
-            await voice_assistant_udp_server_v2._tts_task
-=======
+
         assert voice_assistant_api_pipeline._tts_task is not None
         await voice_assistant_api_pipeline._tts_task  # raises ValueError
->>>>>>> 189c07d5
 
 
 async def test_send_tts_wrong_format(
@@ -586,14 +581,9 @@
             )
         )
 
-<<<<<<< HEAD
-        assert voice_assistant_udp_server_v2._tts_task is not None
-        with pytest.raises(ValueError):
-            await voice_assistant_udp_server_v2._tts_task
-=======
+
         assert voice_assistant_api_pipeline._tts_task is not None
         await voice_assistant_api_pipeline._tts_task  # raises ValueError
->>>>>>> 189c07d5
 
 
 async def test_send_tts_not_started(
