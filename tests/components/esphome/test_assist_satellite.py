--- conflicted
+++ resolved
@@ -27,15 +27,10 @@
 from homeassistant.components import assist_satellite, tts
 from homeassistant.components.assist_pipeline import PipelineEvent, PipelineEventType
 from homeassistant.components.assist_satellite import (
-<<<<<<< HEAD
-    AssistSatelliteEntity,
-    AssistSatelliteEntityFeature,
-=======
     AssistSatelliteConfiguration,
     AssistSatelliteEntity,
     AssistSatelliteEntityFeature,
     AssistSatelliteWakeWord,
->>>>>>> 97d0d91d
 )
 
 # pylint: disable-next=hass-component-root-import
@@ -1386,9 +1381,6 @@
             await pipeline_finished.wait()
 
             # Only first chunk
-<<<<<<< HEAD
-            assert chunks == [b"before-abort"]
-=======
             assert chunks == [b"before-abort"]
 
 
@@ -1436,5 +1428,4 @@
     # Device should have been updated
     mock_client.set_voice_assistant_configuration.assert_called_once_with(
         active_wake_words=["5678"]
-    )
->>>>>>> 97d0d91d
+    )