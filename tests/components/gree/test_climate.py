--- conflicted
+++ resolved
@@ -402,14 +402,10 @@
     assert state.state == HVAC_MODE_OFF
 
 
-<<<<<<< HEAD
-async def test_send_target_temperature(hass, discovery, device):
-=======
 @pytest.mark.parametrize(
     "units,temperature", [(TEMP_CELSIUS, 25), (TEMP_FAHRENHEIT, 74)]
 )
 async def test_send_target_temperature(hass, discovery, device, units, temperature):
->>>>>>> 49a943cc
     """Test for sending target temperature command to the device."""
     hass.config.units.temperature_unit = units
     if units == TEMP_FAHRENHEIT:
@@ -431,9 +427,6 @@
     # Reset config temperature_unit back to CELSIUS, required for additional tests outside this component.
     hass.config.units.temperature_unit = TEMP_CELSIUS
 
-<<<<<<< HEAD
-async def test_send_target_temperature_device_timeout(hass, discovery, device):
-=======
 
 @pytest.mark.parametrize(
     "units,temperature", [(TEMP_CELSIUS, 25), (TEMP_FAHRENHEIT, 74)]
@@ -441,7 +434,6 @@
 async def test_send_target_temperature_device_timeout(
     hass, discovery, device, units, temperature
 ):
->>>>>>> 49a943cc
     """Test for sending target temperature command to the device with a device timeout."""
     hass.config.units.temperature_unit = units
     if units == TEMP_FAHRENHEIT:
@@ -465,14 +457,10 @@
     hass.config.units.temperature_unit = TEMP_CELSIUS
 
 
-<<<<<<< HEAD
-async def test_update_target_temperature(hass, discovery, device):
-=======
 @pytest.mark.parametrize(
     "units,temperature", [(TEMP_CELSIUS, 25), (TEMP_FAHRENHEIT, 74)]
 )
 async def test_update_target_temperature(hass, discovery, device, units, temperature):
->>>>>>> 49a943cc
     """Test for updating target temperature from the device."""
     hass.config.units.temperature_unit = units
     if units == TEMP_FAHRENHEIT:
