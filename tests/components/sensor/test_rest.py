"""The tests for the REST sensor platform."""
import unittest
from unittest.mock import patch, Mock

import requests
from requests.exceptions import Timeout, MissingSchema, RequestException
import requests_mock

from homeassistant.setup import setup_component
import homeassistant.components.sensor as sensor
import homeassistant.components.sensor.rest as rest
from homeassistant.const import STATE_UNKNOWN
from homeassistant.helpers.config_validation import template

from tests.common import get_test_home_assistant, assert_setup_component


class TestRestSensorSetup(unittest.TestCase):
    """Tests for setting up the REST sensor platform."""

    def setUp(self):
        """Setup things to be run when tests are started."""
        self.hass = get_test_home_assistant()

    def tearDown(self):
        """Stop everything that was started."""
        self.hass.stop()

    def test_setup_missing_config(self):
        """Test setup with configuration missing required entries."""
        with assert_setup_component(0):
            assert setup_component(self.hass, sensor.DOMAIN, {
                'sensor': {'platform': 'rest'}})

    def test_setup_missing_schema(self):
        """Test setup with resource missing schema."""
        with self.assertRaises(MissingSchema):
            rest.setup_platform(self.hass, {
                'platform': 'rest',
                'resource': 'localhost',
                'method': 'GET'
            }, None)

    @patch('requests.Session.send',
           side_effect=requests.exceptions.ConnectionError())
    def test_setup_failed_connect(self, mock_req):
        """Test setup when connection error occurs."""
        self.assertTrue(rest.setup_platform(self.hass, {
            'platform': 'rest',
            'resource': 'http://localhost',
        }, lambda devices, update=True: None) is None)

    @patch('requests.Session.send', side_effect=Timeout())
    def test_setup_timeout(self, mock_req):
        """Test setup when connection timeout occurs."""
        self.assertTrue(rest.setup_platform(self.hass, {
            'platform': 'rest',
            'resource': 'http://localhost',
        }, lambda devices, update=True: None) is None)

    @requests_mock.Mocker()
    def test_setup_minimum(self, mock_req):
        """Test setup with minimum configuration."""
        mock_req.get('http://localhost', status_code=200)
        self.assertTrue(setup_component(self.hass, 'sensor', {
            'sensor': {
                'platform': 'rest',
                'resource': 'http://localhost'
            }
        }))
        self.assertEqual(2, mock_req.call_count)
        assert_setup_component(1, 'switch')

    @requests_mock.Mocker()
    def test_setup_get(self, mock_req):
        """Test setup with valid configuration."""
        mock_req.get('http://localhost', status_code=200)
        self.assertTrue(setup_component(self.hass, 'sensor', {
            'sensor': {
                'platform': 'rest',
                'resource': 'http://localhost',
                'method': 'GET',
                'value_template': '{{ value_json.key }}',
                'name': 'foo',
                'unit_of_measurement': 'MB',
                'verify_ssl': 'true',
                'authentication': 'basic',
                'username': 'my username',
                'password': 'my password',
                'headers': {'Accept': 'application/json'}
            }
        }))
        self.assertEqual(2, mock_req.call_count)
        assert_setup_component(1, 'sensor')

    @requests_mock.Mocker()
    def test_setup_post(self, mock_req):
        """Test setup with valid configuration."""
        mock_req.post('http://localhost', status_code=200)
        self.assertTrue(setup_component(self.hass, 'sensor', {
            'sensor': {
                'platform': 'rest',
                'resource': 'http://localhost',
                'method': 'POST',
                'value_template': '{{ value_json.key }}',
                'payload': '{ "device": "toaster"}',
                'name': 'foo',
                'unit_of_measurement': 'MB',
                'verify_ssl': 'true',
                'authentication': 'basic',
                'username': 'my username',
                'password': 'my password',
                'headers': {'Accept': 'application/json'}
            }
        }))
        self.assertEqual(2, mock_req.call_count)
        assert_setup_component(1, 'sensor')


class TestRestSensor(unittest.TestCase):
    """Tests for REST sensor platform."""

    def setUp(self):
        """Setup things to be run when tests are started."""
        self.hass = get_test_home_assistant()
        self.initial_state = 'initial_state'
        self.rest = Mock('rest.RestData')
        self.rest.update = Mock('rest.RestData.update',
                                side_effect=self.update_side_effect(
                                    '{ "key": "' + self.initial_state + '" }'))
        self.name = 'foo'
        self.unit_of_measurement = 'MB'
        self.value_template = template('{{ value_json.key }}')
        self.value_template.hass = self.hass

<<<<<<< HEAD
        self.sensor = rest.RestSensor(self.hass, self.rest, self.name,
                                      self.unit_of_measurement,
                                      self.value_template, False)
=======
        self.sensor = rest.RestSensor(
            self.hass, self.rest, self.name, self.unit_of_measurement,
            self.value_template)
>>>>>>> d9a6d9ee

    def tearDown(self):
        """Stop everything that was started."""
        self.hass.stop()

    def update_side_effect(self, data):
        """Side effect function for mocking RestData.update()."""
        self.rest.data = data

    def test_name(self):
        """Test the name."""
        self.assertEqual(self.name, self.sensor.name)

    def test_unit_of_measurement(self):
        """Test the unit of measurement."""
        self.assertEqual(
            self.unit_of_measurement, self.sensor.unit_of_measurement)

    def test_state(self):
        """Test the initial state."""
        self.sensor.update()
        self.assertEqual(self.initial_state, self.sensor.state)

    def test_update_when_value_is_none(self):
        """Test state gets updated to unknown when sensor returns no data."""
        self.rest.update = Mock(
            'rest.RestData.update', side_effect=self.update_side_effect(None))
        self.sensor.update()
        self.assertEqual(STATE_UNKNOWN, self.sensor.state)
        self.assertFalse(self.sensor.available)

    def test_update_when_value_changed(self):
        """Test state gets updated when sensor returns a new status."""
        self.rest.update = Mock('rest.RestData.update',
                                side_effect=self.update_side_effect(
                                    '{ "key": "updated_state" }'))
        self.sensor.update()
        self.assertEqual('updated_state', self.sensor.state)
        self.assertTrue(self.sensor.available)

    def test_update_with_no_template(self):
        """Test update when there is no value template."""
        self.rest.update = Mock('rest.RestData.update',
                                side_effect=self.update_side_effect(
                                    'plain_state'))
<<<<<<< HEAD
        self.sensor = rest.RestSensor(self.hass, self.rest, self.name,
                                      self.unit_of_measurement, None, False)
=======
        self.sensor = rest.RestSensor(
            self.hass, self.rest, self.name, self.unit_of_measurement, None)
>>>>>>> d9a6d9ee
        self.sensor.update()
        self.assertEqual('plain_state', self.sensor.state)
        self.assertTrue(self.sensor.available)

    def test_update_with_josn_attrs(self):
        """Test attributes get extracted from a JSON result."""
        self.rest.update = Mock('rest.RestData.update',
                                side_effect=self.update_side_effect(
                                    '{ "key": "some_json_value" }'))
        self.sensor = rest.RestSensor(self.hass, self.rest, self.name,
                                      self.unit_of_measurement, None, True)
        self.sensor.update()
        self.assertEqual('some_json_value',
                         self.sensor.device_state_attributes.key)

    def test_update_with_josn_attrs_and_template(self):
        """Test attributes get extracted from a JSON result."""
        self.rest.update = Mock('rest.RestData.update',
                                side_effect=self.update_side_effect(
                                    '{ "key": "json_state_updated_value" }'))
        self.sensor = rest.RestSensor(self.hass, self.rest, self.name,
                                      self.unit_of_measurement,
                                      self.value_template, True)
        self.sensor.update()

        self.assertEqual('json_state_updated_value', self.sensor.state)
        self.assertEqual('json_state_updated_value',
                         self.sensor.device_state_attributes.key)


class TestRestData(unittest.TestCase):
    """Tests for RestData."""

    def setUp(self):
        """Setup things to be run when tests are started."""
        self.method = "GET"
        self.resource = "http://localhost"
        self.verify_ssl = True
        self.rest = rest.RestData(
            self.method, self.resource, None, None, None, self.verify_ssl)

    @requests_mock.Mocker()
    def test_update(self, mock_req):
        """Test update."""
        mock_req.get('http://localhost', text='test data')
        self.rest.update()
        self.assertEqual('test data', self.rest.data)

    @patch('requests.Session', side_effect=RequestException)
    def test_update_request_exception(self, mock_req):
        """Test update when a request exception occurs."""
        self.rest.update()
        self.assertEqual(None, self.rest.data)<|MERGE_RESOLUTION|>--- conflicted
+++ resolved
@@ -133,15 +133,9 @@
         self.value_template = template('{{ value_json.key }}')
         self.value_template.hass = self.hass
 
-<<<<<<< HEAD
         self.sensor = rest.RestSensor(self.hass, self.rest, self.name,
                                       self.unit_of_measurement,
                                       self.value_template, False)
-=======
-        self.sensor = rest.RestSensor(
-            self.hass, self.rest, self.name, self.unit_of_measurement,
-            self.value_template)
->>>>>>> d9a6d9ee
 
     def tearDown(self):
         """Stop everything that was started."""
@@ -187,13 +181,8 @@
         self.rest.update = Mock('rest.RestData.update',
                                 side_effect=self.update_side_effect(
                                     'plain_state'))
-<<<<<<< HEAD
         self.sensor = rest.RestSensor(self.hass, self.rest, self.name,
                                       self.unit_of_measurement, None, False)
-=======
-        self.sensor = rest.RestSensor(
-            self.hass, self.rest, self.name, self.unit_of_measurement, None)
->>>>>>> d9a6d9ee
         self.sensor.update()
         self.assertEqual('plain_state', self.sensor.state)
         self.assertTrue(self.sensor.available)
