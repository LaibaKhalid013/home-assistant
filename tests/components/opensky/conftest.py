"""Configure tests for the OpenSky integration."""
from collections.abc import Awaitable, Callable
import json
from unittest.mock import patch

import pytest

from homeassistant.components.opensky.const import CONF_ALTITUDE, DOMAIN
from homeassistant.const import CONF_LATITUDE, CONF_LONGITUDE, CONF_RADIUS
from homeassistant.core import HomeAssistant
from homeassistant.setup import async_setup_component

<<<<<<< HEAD
from . import MockOpenSky

from tests.common import MockConfigEntry
=======
from tests.common import MockConfigEntry, load_fixture
>>>>>>> a7f7f563

ComponentSetup = Callable[[MockConfigEntry], Awaitable[None]]


@pytest.fixture(name="config_entry")
def mock_config_entry() -> MockConfigEntry:
    """Create OpenSky entry in Home Assistant."""
    return MockConfigEntry(
        domain=DOMAIN,
        title="OpenSky",
        data={
            CONF_LATITUDE: 0.0,
            CONF_LONGITUDE: 0.0,
        },
        options={
            CONF_RADIUS: 10.0,
            CONF_ALTITUDE: 0.0,
        },
    )


@pytest.fixture(name="config_entry_altitude")
def mock_config_entry_altitude() -> MockConfigEntry:
    """Create Opensky entry with altitude in Home Assistant."""
    return MockConfigEntry(
        domain=DOMAIN,
        title="OpenSky",
        data={
            CONF_LATITUDE: 0.0,
            CONF_LONGITUDE: 0.0,
        },
        options={
            CONF_RADIUS: 10.0,
            CONF_ALTITUDE: 12500.0,
        },
    )


@pytest.fixture(name="setup_integration")
async def mock_setup_integration(
    hass: HomeAssistant,
) -> Callable[[MockConfigEntry], Awaitable[None]]:
    """Fixture for setting up the component."""

    async def func(
        mock_config_entry: MockConfigEntry, mock_opensky: MockOpenSky
    ) -> None:
        mock_config_entry.add_to_hass(hass)
        json_fixture = load_fixture("opensky/states.json")
        with patch(
<<<<<<< HEAD
            "homeassistant.components.opensky.OpenSky",
            return_value=mock_opensky,
=======
            "python_opensky.OpenSky.get_states",
            return_value=StatesResponse.parse_obj(json.loads(json_fixture)),
>>>>>>> a7f7f563
        ):
            assert await async_setup_component(hass, DOMAIN, {})
            await hass.async_block_till_done()

    return func<|MERGE_RESOLUTION|>--- conflicted
+++ resolved
@@ -4,19 +4,14 @@
 from unittest.mock import patch
 
 import pytest
+from python_opensky import StatesResponse
 
 from homeassistant.components.opensky.const import CONF_ALTITUDE, DOMAIN
 from homeassistant.const import CONF_LATITUDE, CONF_LONGITUDE, CONF_RADIUS
 from homeassistant.core import HomeAssistant
 from homeassistant.setup import async_setup_component
 
-<<<<<<< HEAD
-from . import MockOpenSky
-
-from tests.common import MockConfigEntry
-=======
 from tests.common import MockConfigEntry, load_fixture
->>>>>>> a7f7f563
 
 ComponentSetup = Callable[[MockConfigEntry], Awaitable[None]]
 
@@ -61,19 +56,12 @@
 ) -> Callable[[MockConfigEntry], Awaitable[None]]:
     """Fixture for setting up the component."""
 
-    async def func(
-        mock_config_entry: MockConfigEntry, mock_opensky: MockOpenSky
-    ) -> None:
+    async def func(mock_config_entry: MockConfigEntry) -> None:
         mock_config_entry.add_to_hass(hass)
         json_fixture = load_fixture("opensky/states.json")
         with patch(
-<<<<<<< HEAD
-            "homeassistant.components.opensky.OpenSky",
-            return_value=mock_opensky,
-=======
             "python_opensky.OpenSky.get_states",
             return_value=StatesResponse.parse_obj(json.loads(json_fixture)),
->>>>>>> a7f7f563
         ):
             assert await async_setup_component(hass, DOMAIN, {})
             await hass.async_block_till_done()
