"""The tests for the signal_messenger platform."""

import base64
import json
import logging
import os
import tempfile
from unittest.mock import patch

from pysignalclirestapi.api import SignalCliRestApiError
import pytest
from requests_mock.mocker import Mocker
import voluptuous as vol

from homeassistant.core import HomeAssistant
from homeassistant.setup import async_setup_component

from .conftest import (
    CONTENT,
    MESSAGE,
    NUMBER_FROM,
    NUMBERS_TO,
    SIGNAL_SEND_PATH_SUFIX,
    URL_ATTACHMENT,
    SignalNotificationService,
)

BASE_COMPONENT = "notify"


async def test_signal_messenger_init(hass: HomeAssistant) -> None:
    """Test that service loads successfully."""
    config = {
        BASE_COMPONENT: {
            "name": "test",
            "platform": "signal_messenger",
            "url": "http://127.0.0.1:8080",
            "number": NUMBER_FROM,
            "recipients": NUMBERS_TO,
        }
    }

    with patch("pysignalclirestapi.SignalCliRestApi.send_message", return_value=None):
        assert await async_setup_component(hass, BASE_COMPONENT, config)
        await hass.async_block_till_done()

        assert hass.services.has_service(BASE_COMPONENT, "test")


def test_send_message(
    signal_notification_service: SignalNotificationService,
    signal_requests_mock_factory: Mocker,
    caplog: pytest.LogCaptureFixture,
) -> None:
    """Test send message."""
    signal_requests_mock = signal_requests_mock_factory()
    with caplog.at_level(
        logging.DEBUG, logger="homeassistant.components.signal_messenger.notify"
    ):
        signal_notification_service.send_message(MESSAGE)
    assert "Sending signal message" in caplog.text
    assert signal_requests_mock.called
    assert signal_requests_mock.call_count == 2
    assert_sending_requests(signal_requests_mock)


def test_send_message_to_api_with_bad_data_throws_error(
    signal_notification_service: SignalNotificationService,
    signal_requests_mock_factory: Mocker,
    caplog: pytest.LogCaptureFixture,
) -> None:
    """Test sending a message with bad data to the API throws an error."""
    signal_requests_mock = signal_requests_mock_factory(False)
    with (
        caplog.at_level(
            logging.DEBUG, logger="homeassistant.components.signal_messenger.notify"
        ),
        pytest.raises(SignalCliRestApiError) as exc,
    ):
        signal_notification_service.send_message(MESSAGE)

    assert "Sending signal message" in caplog.text
    assert signal_requests_mock.called
    assert signal_requests_mock.call_count == 2
    assert "Couldn't send signal message" in str(exc.value)


def test_send_message_with_bad_data_throws_vol_error(
    signal_notification_service: SignalNotificationService,
    signal_requests_mock_factory: Mocker,
    caplog: pytest.LogCaptureFixture,
) -> None:
    """Test sending a message with bad data throws an error."""
<<<<<<< HEAD
    with caplog.at_level(
        logging.DEBUG, logger="homeassistant.components.signal_messenger.notify"
    ), pytest.raises(vol.Invalid) as exc:
        signal_notification_service.send_message(MESSAGE, data={"test": "test"})
=======
    with (
        caplog.at_level(
            logging.DEBUG, logger="homeassistant.components.signal_messenger.notify"
        ),
        pytest.raises(vol.Invalid) as exc,
    ):
        data = {"test": "test"}
        signal_notification_service.send_message(MESSAGE, data=data)
>>>>>>> c8260a59

    assert "Sending signal message" in caplog.text
    assert "extra keys not allowed" in str(exc.value)


def test_send_message_with_attachment(
    signal_notification_service: SignalNotificationService,
    signal_requests_mock_factory: Mocker,
    caplog: pytest.LogCaptureFixture,
) -> None:
    """Test send message with attachment."""
    signal_requests_mock = signal_requests_mock_factory()
    with (
        caplog.at_level(
            logging.DEBUG, logger="homeassistant.components.signal_messenger.notify"
        ),
        tempfile.NamedTemporaryFile(
            mode="w", suffix=".png", prefix=os.path.basename(__file__)
        ) as temp_file,
    ):
        temp_file.write("attachment_data")
        data = {"attachments": [temp_file.name]}
        signal_notification_service.send_message(MESSAGE, data=data)

    assert "Sending signal message" in caplog.text
    assert signal_requests_mock.called
    assert signal_requests_mock.call_count == 2
    assert_sending_requests(signal_requests_mock, 1)


def test_send_message_with_attachment_as_url(
    signal_notification_service: SignalNotificationService,
    signal_requests_mock_factory: Mocker,
    caplog: pytest.LogCaptureFixture,
) -> None:
    """Test send message with attachment as URL."""
    signal_requests_mock = signal_requests_mock_factory(True, str(len(CONTENT)))
    with caplog.at_level(
        logging.DEBUG, logger="homeassistant.components.signal_messenger.notify"
    ):
        data = {"urls": [URL_ATTACHMENT]}
        signal_notification_service.send_message(MESSAGE, data=data)

    assert "Sending signal message" in caplog.text
    assert signal_requests_mock.called
    assert signal_requests_mock.call_count == 3
    assert_sending_requests(signal_requests_mock, 1)


def test_get_attachments(
    signal_notification_service: SignalNotificationService,
    signal_requests_mock_factory: Mocker,
    hass: HomeAssistant,
) -> None:
    """Test getting attachments as URL."""
    signal_requests_mock = signal_requests_mock_factory(True, str(len(CONTENT)))
    data = {"urls": [URL_ATTACHMENT]}
    result = signal_notification_service.get_attachments_as_bytes(
        data, len(CONTENT), hass
    )

    assert signal_requests_mock.called
    assert signal_requests_mock.call_count == 1
    assert result == [bytearray(CONTENT)]


def test_get_attachments_not_on_allowlist(
    signal_notification_service: SignalNotificationService,
    caplog: pytest.LogCaptureFixture,
    hass: HomeAssistant,
) -> None:
    """Test getting attachments as URL that aren't on the allowlist."""
    url = "http://dodgyurl.com"
    data = {"urls": [url]}
    with caplog.at_level(
        logging.ERROR, logger="homeassistant.components.signal_messenger.notify"
    ):
        result = signal_notification_service.get_attachments_as_bytes(
            data, len(CONTENT), hass
        )

    assert f"URL '{url}' not in allow list" in caplog.text
    assert result is None


def test_get_attachments_with_large_attachment(
    signal_notification_service: SignalNotificationService,
    signal_requests_mock_factory: Mocker,
    hass: HomeAssistant,
) -> None:
    """Test getting attachments as URL with large attachment (per Content-Length header) throws error."""
    signal_requests_mock = signal_requests_mock_factory(True, str(len(CONTENT) + 1))
    with pytest.raises(ValueError) as exc:
        signal_notification_service.get_attachments_as_bytes(
            {"urls": [URL_ATTACHMENT]}, len(CONTENT), hass
        )

    assert signal_requests_mock.called
    assert signal_requests_mock.call_count == 1
    assert "Attachment too large (Content-Length reports" in str(exc.value)


def test_get_attachments_with_large_attachment_no_header(
    signal_notification_service: SignalNotificationService,
    signal_requests_mock_factory: Mocker,
    hass: HomeAssistant,
) -> None:
    """Test getting attachments as URL with large attachment (per content length) throws error."""
    signal_requests_mock = signal_requests_mock_factory()
    with pytest.raises(ValueError) as exc:
        signal_notification_service.get_attachments_as_bytes(
            {"urls": [URL_ATTACHMENT]}, len(CONTENT) - 1, hass
        )

    assert signal_requests_mock.called
    assert signal_requests_mock.call_count == 1
    assert "Attachment too large (Stream reports" in str(exc.value)


def test_get_filenames_with_none_data(
    signal_notification_service: SignalNotificationService,
) -> None:
    """Test getting filenames with None data returns None."""
    data = None
    result = signal_notification_service.get_filenames(data)

    assert result is None


def test_get_filenames_with_attachments_data(
    signal_notification_service: SignalNotificationService,
) -> None:
    """Test getting filenames with 'attachments' in data."""
    data = {"attachments": ["test"]}
    result = signal_notification_service.get_filenames(data)

    assert result == ["test"]


def test_get_filenames_with_multiple_attachments_data(
    signal_notification_service: SignalNotificationService,
) -> None:
    """Test getting filenames with multiple 'attachments' in data."""
    data = {"attachments": ["test", "test2"]}
    result = signal_notification_service.get_filenames(data)

    assert result == ["test", "test2"]


def test_get_filenames_with_non_list_returns_none(
    signal_notification_service: SignalNotificationService,
) -> None:
    """Test getting filenames with non list data."""
    data = {"attachments": "test"}
    result = signal_notification_service.get_filenames(data)

    assert result is None


def test_get_attachments_with_non_list_returns_none(
    signal_notification_service: SignalNotificationService,
    hass: HomeAssistant,
) -> None:
    """Test getting attachments with non list data."""
    data = {"urls": URL_ATTACHMENT}
    result = signal_notification_service.get_attachments_as_bytes(
        data, len(CONTENT), hass
    )

    assert result is None


def test_get_attachments_with_verify_unset(
    signal_notification_service: SignalNotificationService,
    signal_requests_mock_factory: Mocker,
    hass: HomeAssistant,
) -> None:
    """Test getting attachments as URL with verify_ssl unset results in verify=true."""
    signal_requests_mock = signal_requests_mock_factory()
    data = {"urls": [URL_ATTACHMENT]}
    signal_notification_service.get_attachments_as_bytes(data, len(CONTENT), hass)

    assert signal_requests_mock.called
    assert signal_requests_mock.call_count == 1
    assert signal_requests_mock.last_request.verify is True


def test_get_attachments_with_verify_set_true(
    signal_notification_service: SignalNotificationService,
    signal_requests_mock_factory: Mocker,
    hass: HomeAssistant,
) -> None:
    """Test getting attachments as URL with verify_ssl set to true results in verify=true."""
    signal_requests_mock = signal_requests_mock_factory()
    data = {"verify_ssl": True, "urls": [URL_ATTACHMENT]}
    signal_notification_service.get_attachments_as_bytes(data, len(CONTENT), hass)

    assert signal_requests_mock.called
    assert signal_requests_mock.call_count == 1
    assert signal_requests_mock.last_request.verify is True


def test_get_attachments_with_verify_set_false(
    signal_notification_service: SignalNotificationService,
    signal_requests_mock_factory: Mocker,
    hass: HomeAssistant,
) -> None:
    """Test getting attachments as URL with verify_ssl set to false results in verify=false."""
    signal_requests_mock = signal_requests_mock_factory()
    data = {"verify_ssl": False, "urls": [URL_ATTACHMENT]}
    signal_notification_service.get_attachments_as_bytes(data, len(CONTENT), hass)

    assert signal_requests_mock.called
    assert signal_requests_mock.call_count == 1
    assert signal_requests_mock.last_request.verify is False


def test_get_attachments_with_verify_set_garbage(
    signal_notification_service: SignalNotificationService,
    hass: HomeAssistant,
) -> None:
    """Test getting attachments as URL with verify_ssl set to garbage results in None."""
    data = {"verify_ssl": "test", "urls": [URL_ATTACHMENT]}
    result = signal_notification_service.get_attachments_as_bytes(
        data, len(CONTENT), hass
    )

    assert result is None


def assert_sending_requests(
    signal_requests_mock_factory: Mocker, attachments_num: int = 0
) -> None:
    """Assert message was send with correct parameters."""
    send_request = signal_requests_mock_factory.request_history[-1]
    assert send_request.path == SIGNAL_SEND_PATH_SUFIX

    body_request = json.loads(send_request.text)
    assert body_request["message"] == MESSAGE
    assert body_request["number"] == NUMBER_FROM
    assert body_request["recipients"] == NUMBERS_TO
    assert len(body_request["base64_attachments"]) == attachments_num

    for attachment in body_request["base64_attachments"]:
        if len(attachment) > 0:
            assert base64.b64decode(attachment) == CONTENT<|MERGE_RESOLUTION|>--- conflicted
+++ resolved
@@ -91,21 +91,13 @@
     caplog: pytest.LogCaptureFixture,
 ) -> None:
     """Test sending a message with bad data throws an error."""
-<<<<<<< HEAD
-    with caplog.at_level(
-        logging.DEBUG, logger="homeassistant.components.signal_messenger.notify"
-    ), pytest.raises(vol.Invalid) as exc:
-        signal_notification_service.send_message(MESSAGE, data={"test": "test"})
-=======
     with (
         caplog.at_level(
             logging.DEBUG, logger="homeassistant.components.signal_messenger.notify"
         ),
         pytest.raises(vol.Invalid) as exc,
     ):
-        data = {"test": "test"}
         signal_notification_service.send_message(MESSAGE, data=data)
->>>>>>> c8260a59
 
     assert "Sending signal message" in caplog.text
     assert "extra keys not allowed" in str(exc.value)
