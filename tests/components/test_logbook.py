--- conflicted
+++ resolved
@@ -142,8 +142,10 @@
         eventB = self.create_state_changed_event(pointB, entity_id2, 20)
         eventA.data['old_state'] = None
 
-        events = logbook._exclude_events((ha.Event(EVENT_HOMEASSISTANT_STOP),
-                                          eventA, eventB), {})
+        events = logbook._exclude_events(
+            (ha.Event(EVENT_HOMEASSISTANT_STOP),
+             eventA, eventB),
+            logbook._generate_filter_from_config({}))
         entries = list(logbook.humanify(self.hass, events))
 
         assert 2 == len(entries)
@@ -164,8 +166,10 @@
         eventB = self.create_state_changed_event(pointB, entity_id2, 20)
         eventA.data['new_state'] = None
 
-        events = logbook._exclude_events((ha.Event(EVENT_HOMEASSISTANT_STOP),
-                                          eventA, eventB), {})
+        events = logbook._exclude_events(
+            (ha.Event(EVENT_HOMEASSISTANT_STOP),
+             eventA, eventB),
+            logbook._generate_filter_from_config({}))
         entries = list(logbook.humanify(self.hass, events))
 
         assert 2 == len(entries)
@@ -186,8 +190,10 @@
                                                  {ATTR_HIDDEN: 'true'})
         eventB = self.create_state_changed_event(pointB, entity_id2, 20)
 
-        events = logbook._exclude_events((ha.Event(EVENT_HOMEASSISTANT_STOP),
-                                          eventA, eventB), {})
+        events = logbook._exclude_events(
+            (ha.Event(EVENT_HOMEASSISTANT_STOP),
+             eventA, eventB),
+            logbook._generate_filter_from_config({}))
         entries = list(logbook.humanify(self.hass, events))
 
         assert 2 == len(entries)
@@ -213,7 +219,7 @@
                 logbook.CONF_ENTITIES: [entity_id, ]}}})
         events = logbook._exclude_events(
             (ha.Event(EVENT_HOMEASSISTANT_STOP), eventA, eventB),
-            config[logbook.DOMAIN])
+            logbook._generate_filter_from_config(config[logbook.DOMAIN]))
         entries = list(logbook.humanify(self.hass, events))
 
         assert 2 == len(entries)
@@ -238,15 +244,10 @@
             logbook.DOMAIN: {logbook.CONF_EXCLUDE: {
                 logbook.CONF_DOMAINS: ['switch', 'alexa', DOMAIN_HOMEKIT]}}})
         events = logbook._exclude_events(
-<<<<<<< HEAD
-            (ha.Event(EVENT_HOMEASSISTANT_START), eventA, eventB),
-            config[logbook.DOMAIN])
-=======
             (ha.Event(EVENT_HOMEASSISTANT_START),
              ha.Event(EVENT_ALEXA_SMART_HOME),
              ha.Event(EVENT_HOMEKIT_CHANGED), eventA, eventB),
             logbook._generate_filter_from_config(config[logbook.DOMAIN]))
->>>>>>> 28215d7e
         entries = list(logbook.humanify(self.hass, events))
 
         assert 2 == len(entries)
@@ -283,7 +284,7 @@
                 logbook.CONF_ENTITIES: [entity_id, ]}}})
         events = logbook._exclude_events(
             (ha.Event(EVENT_HOMEASSISTANT_STOP), eventA, eventB),
-            config[logbook.DOMAIN])
+            logbook._generate_filter_from_config(config[logbook.DOMAIN]))
         entries = list(logbook.humanify(self.hass, events))
 
         assert 2 == len(entries)
@@ -309,7 +310,7 @@
                 logbook.CONF_ENTITIES: [entity_id2, ]}}})
         events = logbook._exclude_events(
             (ha.Event(EVENT_HOMEASSISTANT_STOP), eventA, eventB),
-            config[logbook.DOMAIN])
+            logbook._generate_filter_from_config(config[logbook.DOMAIN]))
         entries = list(logbook.humanify(self.hass, events))
 
         assert 2 == len(entries)
@@ -344,14 +345,9 @@
             logbook.DOMAIN: {logbook.CONF_INCLUDE: {
                 logbook.CONF_DOMAINS: ['sensor', 'alexa', DOMAIN_HOMEKIT]}}})
         events = logbook._exclude_events(
-<<<<<<< HEAD
-            (ha.Event(EVENT_HOMEASSISTANT_START), eventA, eventB),
-            config[logbook.DOMAIN])
-=======
             (ha.Event(EVENT_HOMEASSISTANT_START),
              event_alexa, event_homekit, eventA, eventB),
             logbook._generate_filter_from_config(config[logbook.DOMAIN]))
->>>>>>> 28215d7e
         entries = list(logbook.humanify(self.hass, events))
 
         assert 4 == len(entries)
@@ -387,15 +383,20 @@
                     logbook.CONF_ENTITIES: ['sensor.bli', ]}}})
         events = logbook._exclude_events(
             (ha.Event(EVENT_HOMEASSISTANT_START), eventA1, eventA2, eventA3,
-             eventB1, eventB2), config[logbook.DOMAIN])
-        entries = list(logbook.humanify(self.hass, events))
-
-        assert 3 == len(entries)
+             eventB1, eventB2),
+            logbook._generate_filter_from_config(config[logbook.DOMAIN]))
+        entries = list(logbook.humanify(self.hass, events))
+
+        assert 5 == len(entries)
         self.assert_entry(entries[0], name='Home Assistant', message='started',
                           domain=ha.DOMAIN)
-        self.assert_entry(entries[1], pointA, 'blu', domain='sensor',
+        self.assert_entry(entries[1], pointA, 'bla', domain='switch',
+                          entity_id=entity_id)
+        self.assert_entry(entries[2], pointA, 'blu', domain='sensor',
                           entity_id=entity_id2)
-        self.assert_entry(entries[2], pointB, 'blu', domain='sensor',
+        self.assert_entry(entries[3], pointB, 'bla', domain='switch',
+                          entity_id=entity_id)
+        self.assert_entry(entries[4], pointB, 'blu', domain='sensor',
                           entity_id=entity_id2)
 
     def test_exclude_auto_groups(self):
@@ -408,7 +409,9 @@
         eventB = self.create_state_changed_event(pointA, entity_id2, 20,
                                                  {'auto': True})
 
-        events = logbook._exclude_events((eventA, eventB), {})
+        events = logbook._exclude_events(
+            (eventA, eventB),
+            logbook._generate_filter_from_config({}))
         entries = list(logbook.humanify(self.hass, events))
 
         assert 1 == len(entries)
@@ -426,7 +429,9 @@
         eventB = self.create_state_changed_event(
             pointA, entity_id2, 20, last_changed=pointA, last_updated=pointB)
 
-        events = logbook._exclude_events((eventA, eventB), {})
+        events = logbook._exclude_events(
+            (eventA, eventB),
+            logbook._generate_filter_from_config({}))
         entries = list(logbook.humanify(self.hass, events))
 
         assert 1 == len(entries)
