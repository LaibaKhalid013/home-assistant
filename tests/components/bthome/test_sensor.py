--- conflicted
+++ resolved
@@ -1193,8 +1193,8 @@
 
     assert await hass.config_entries.async_unload(entry.entry_id)
     await hass.async_block_till_done()
-
-<<<<<<< HEAD
+    assert entry.data[CONF_SLEEPY_DEVICE] is True
+
 
 async def test_sleepy_device_restore_state(hass: HomeAssistant) -> None:
     """Test sleepy device does not go to unavailable after 60 minutes and restores state."""
@@ -1256,6 +1256,4 @@
 
     # Sleepy devices should keep their state over time and restore it
     assert pressure_sensor.state == "1008.83"
-=======
-    assert entry.data[CONF_SLEEPY_DEVICE] is True
->>>>>>> 17c45e8b
+    assert entry.data[CONF_SLEEPY_DEVICE] is True