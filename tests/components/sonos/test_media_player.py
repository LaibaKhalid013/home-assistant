--- conflicted
+++ resolved
@@ -1,23 +1,15 @@
 """Tests for the Sonos Media Player platform."""
 
-<<<<<<< HEAD
-=======
 import logging
-
->>>>>>> 3c76036c
 import pytest
 
 from homeassistant.components.media_player import (
     DOMAIN as MP_DOMAIN,
     SERVICE_PLAY_MEDIA,
-<<<<<<< HEAD
     MediaPlayerEnqueue,
 )
 from homeassistant.components.media_player.const import ATTR_MEDIA_ENQUEUE
 from homeassistant.components.sonos.media_player import LONG_SERVICE_TIMEOUT
-=======
-)
->>>>>>> 3c76036c
 from homeassistant.const import STATE_IDLE
 from homeassistant.core import HomeAssistant
 from homeassistant.helpers.device_registry import (
@@ -75,7 +67,6 @@
     assert attributes["volume_level"] == 0.19
 
 
-<<<<<<< HEAD
 @pytest.mark.parametrize(
     ("media_content_type", "media_content_id", "enqueue", "test_result"),
     [
@@ -157,7 +148,45 @@
 ) -> None:
     """Test playing local library with a variety of options."""
     sock_mock = soco_factory.mock_list.get("192.168.42.2")
-=======
+    await hass.services.async_call(
+        MP_DOMAIN,
+        SERVICE_PLAY_MEDIA,
+        {
+            "entity_id": "media_player.zone_a",
+            "media_content_type": media_content_type,
+            "media_content_id": media_content_id,
+            ATTR_MEDIA_ENQUEUE: enqueue,
+        },
+        blocking=True,
+    )
+    assert sock_mock.clear_queue.call_count == test_result["clear_queue"]
+    assert sock_mock.add_to_queue.call_count == 1
+    assert (
+        sock_mock.add_to_queue.call_args_list[0].args[0].title == test_result["title"]
+    )
+    assert (
+        sock_mock.add_to_queue.call_args_list[0].args[0].item_id
+        == test_result["item_id"]
+    )
+    if test_result["position"] is not None:
+        assert (
+            sock_mock.add_to_queue.call_args_list[0].kwargs["position"]
+            == test_result["position"]
+        )
+    else:
+        assert "position" not in sock_mock.add_to_queue.call_args_list[0].kwargs
+    assert (
+        sock_mock.add_to_queue.call_args_list[0].kwargs["timeout"]
+        == LONG_SERVICE_TIMEOUT
+    )
+    assert sock_mock.play_from_queue.call_count == test_result["play"]
+    if test_result["play"] != 0:
+        assert (
+            sock_mock.play_from_queue.call_args_list[0].args[0]
+            == test_result["play_pos"]
+        )
+
+
 class _MockMusicServiceItem:
     """Mocks a Soco MusicServiceItem."""
 
@@ -219,47 +248,11 @@
     """Test that playlists can be found by id or title."""
     soco_mock = soco_factory.mock_list.get("192.168.42.2")
     soco_mock.music_library.get_playlists.return_value = _mock_playlists
-
->>>>>>> 3c76036c
     await hass.services.async_call(
         MP_DOMAIN,
         SERVICE_PLAY_MEDIA,
         {
             "entity_id": "media_player.zone_a",
-<<<<<<< HEAD
-            "media_content_type": media_content_type,
-            "media_content_id": media_content_id,
-            ATTR_MEDIA_ENQUEUE: enqueue,
-        },
-        blocking=True,
-    )
-    assert sock_mock.clear_queue.call_count == test_result["clear_queue"]
-    assert sock_mock.add_to_queue.call_count == 1
-    assert (
-        sock_mock.add_to_queue.call_args_list[0].args[0].title == test_result["title"]
-    )
-    assert (
-        sock_mock.add_to_queue.call_args_list[0].args[0].item_id
-        == test_result["item_id"]
-    )
-    if test_result["position"] is not None:
-        assert (
-            sock_mock.add_to_queue.call_args_list[0].kwargs["position"]
-            == test_result["position"]
-        )
-    else:
-        assert "position" not in sock_mock.add_to_queue.call_args_list[0].kwargs
-    assert (
-        sock_mock.add_to_queue.call_args_list[0].kwargs["timeout"]
-        == LONG_SERVICE_TIMEOUT
-    )
-    assert sock_mock.play_from_queue.call_count == test_result["play"]
-    if test_result["play"] != 0:
-        assert (
-            sock_mock.play_from_queue.call_args_list[0].args[0]
-            == test_result["play_pos"]
-        )
-=======
             "media_content_type": "playlist",
             "media_content_id": media_content_id,
         },
@@ -297,5 +290,4 @@
         )
     assert soco_mock.play_uri.call_count == 0
     assert media_content_id in caplog.text
-    assert "playlist" in caplog.text
->>>>>>> 3c76036c
+    assert "playlist" in caplog.text