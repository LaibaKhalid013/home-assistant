"""Tests for the Sonos Media Player platform."""
from unittest.mock import PropertyMock

<<<<<<< HEAD
from pysonos.exceptions import NotSupportedException
=======
>>>>>>> 940b56b9
import pytest
from soco.exceptions import NotSupportedException

from homeassistant.components.sonos import DATA_SONOS, DOMAIN, media_player
from homeassistant.const import STATE_IDLE
from homeassistant.core import Context
from homeassistant.exceptions import Unauthorized
from homeassistant.helpers import device_registry as dr
from homeassistant.setup import async_setup_component


async def setup_platform(hass, config_entry, config):
    """Set up the media player platform for testing."""
    config_entry.add_to_hass(hass)
    assert await async_setup_component(hass, DOMAIN, config)
    await hass.async_block_till_done()


async def test_async_setup_entry_hosts(hass, config_entry, config, soco):
    """Test static setup."""
    await setup_platform(hass, config_entry, config)

    speakers = list(hass.data[DATA_SONOS].discovered.values())
    speaker = speakers[0]
    assert speaker.soco == soco

    media_player = hass.states.get("media_player.zone_a")
    assert media_player.state == STATE_IDLE


async def test_async_setup_entry_discover(hass, config_entry, discover):
    """Test discovery setup."""
    await setup_platform(hass, config_entry, {})

    speakers = list(hass.data[DATA_SONOS].discovered.values())
    speaker = speakers[0]
    assert speaker.soco.uid == "RINCON_test"

    media_player = hass.states.get("media_player.zone_a")
    assert media_player.state == STATE_IDLE


async def test_discovery_ignore_unsupported_device(hass, config_entry, soco, caplog):
    """Test discovery setup."""
    message = f"GetVolume not supported on {soco.ip_address}"
    type(soco).volume = PropertyMock(side_effect=NotSupportedException(message))
    await setup_platform(hass, config_entry, {})

    assert message in caplog.text
    assert not hass.data[DATA_SONOS].discovered


async def test_services(hass, config_entry, config, hass_read_only_user):
    """Test join/unjoin requires control access."""
    await setup_platform(hass, config_entry, config)

    with pytest.raises(Unauthorized):
        await hass.services.async_call(
            DOMAIN,
            media_player.SERVICE_JOIN,
            {"master": "media_player.bla", "entity_id": "media_player.blub"},
            blocking=True,
            context=Context(user_id=hass_read_only_user.id),
        )


async def test_device_registry(hass, config_entry, config, soco):
    """Test sonos device registered in the device registry."""
    await setup_platform(hass, config_entry, config)

    device_registry = dr.async_get(hass)
    reg_device = device_registry.async_get_device(
        identifiers={("sonos", "RINCON_test")}
    )
    assert reg_device.model == "Model Name"
    assert reg_device.sw_version == "13.1"
    assert reg_device.connections == {(dr.CONNECTION_NETWORK_MAC, "00:11:22:33:44:55")}
    assert reg_device.manufacturer == "Sonos"
    assert reg_device.suggested_area == "Zone A"
    assert reg_device.name == "Zone A"


async def test_entity_basic(hass, config_entry, discover):
    """Test basic state and attributes."""
    await setup_platform(hass, config_entry, {})

    state = hass.states.get("media_player.zone_a")
    assert state.state == STATE_IDLE
    attributes = state.attributes
    assert attributes["friendly_name"] == "Zone A"
    assert attributes["is_volume_muted"] is False
    assert attributes["night_sound"] is True
    assert attributes["speech_enhance"] is True
    assert attributes["volume_level"] == 0.19<|MERGE_RESOLUTION|>--- conflicted
+++ resolved
@@ -1,10 +1,6 @@
 """Tests for the Sonos Media Player platform."""
 from unittest.mock import PropertyMock
 
-<<<<<<< HEAD
-from pysonos.exceptions import NotSupportedException
-=======
->>>>>>> 940b56b9
 import pytest
 from soco.exceptions import NotSupportedException
 
