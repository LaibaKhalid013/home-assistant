--- conflicted
+++ resolved
@@ -54,16 +54,12 @@
     assert mock_pyotgw.return_value.disconnect.await_count == 1
 
 
-<<<<<<< HEAD
 # Deprecated import from configuration.yaml, can be removed in 2025.4.0
-async def test_form_import(hass: HomeAssistant) -> None:
-=======
 async def test_form_import(
     hass: HomeAssistant,
     mock_pyotgw: MagicMock,
     mock_setup_entry: AsyncMock,
 ) -> None:
->>>>>>> 3e703422
     """Test import from existing config."""
     result = await hass.config_entries.flow.async_init(
         DOMAIN,
