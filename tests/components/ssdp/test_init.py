--- conflicted
+++ resolved
@@ -251,8 +251,6 @@
     assert not mock_flow_init.mock_calls
 
 
-<<<<<<< HEAD
-=======
 @pytest.mark.usefixtures("mock_get_source_ip")
 @patch(
     "homeassistant.components.ssdp.async_get_ssdp",
@@ -324,11 +322,6 @@
     )
 
 
-@patch(  # XXX TODO: Isn't this duplicate with mock_get_source_ip?
-    "homeassistant.components.ssdp.Scanner._async_build_source_set",
-    return_value={IPv4Address("192.168.1.1")},
-)
->>>>>>> 18340b2f
 @pytest.mark.usefixtures("mock_get_source_ip")
 async def test_start_stop_scanner(hass):
     """Test we start and stop the scanner."""
