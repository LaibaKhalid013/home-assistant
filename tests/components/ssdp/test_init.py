--- conflicted
+++ resolved
@@ -256,64 +256,17 @@
 
     async_fire_time_changed(hass, dt_util.utcnow() + timedelta(seconds=200))
     await hass.async_block_till_done()
-<<<<<<< HEAD
     assert ssdp_listener.async_start.call_count == 1
     assert ssdp_listener.async_search.call_count == 4
     assert ssdp_listener.async_stop.call_count == 0
-=======
-    assert async_start_mock.call_count == 1
-    # Next is 2, as async_upnp_client triggers 1 SSDPListener._async_on_connect
-    assert async_search_mock.call_count == 2
-    assert async_stop_mock.call_count == 0
->>>>>>> 2e5c1236
 
     hass.bus.async_fire(EVENT_HOMEASSISTANT_STOP)
     await hass.async_block_till_done()
     async_fire_time_changed(hass, dt_util.utcnow() + timedelta(seconds=200))
     await hass.async_block_till_done()
-<<<<<<< HEAD
     assert ssdp_listener.async_start.call_count == 1
     assert ssdp_listener.async_search.call_count == 4
     assert ssdp_listener.async_stop.call_count == 1
-=======
-    assert async_start_mock.call_count == 1
-    assert async_search_mock.call_count == 2
-    assert async_stop_mock.call_count == 1
-
-
-async def test_unexpected_exception_while_fetching(hass, aioclient_mock, caplog):
-    """Test unexpected exception while fetching."""
-    aioclient_mock.get(
-        "http://1.1.1.1",
-        text="""
-<root>
-  <device>
-    <deviceType>ABC</deviceType>
-    <serialNumber>\xff\xff\xff\xff</serialNumber>
-  </device>
-</root>
-    """,
-    )
-    mock_ssdp_response = {
-        "st": "mock-st",
-        "location": "http://1.1.1.1",
-    }
-    mock_get_ssdp = {
-        "mock-domain": [
-            {
-                ssdp.ATTR_UPNP_DEVICE_TYPE: "ABC",
-            }
-        ]
-    }
-
-    with patch(
-        "homeassistant.components.ssdp.descriptions.ElementTree.fromstring",
-        side_effect=ValueError,
-    ):
-        mock_init = await _async_run_mocked_scan(
-            hass, mock_ssdp_response, mock_get_ssdp
-        )
->>>>>>> 2e5c1236
 
 
 @patch("homeassistant.components.ssdp.async_get_ssdp", return_value={})
@@ -745,13 +698,12 @@
     mock_ssdp_response = mock_good_ip_ssdp_response
 
     def _generate_fake_ssdp_listener(*args, **kwargs):
-        listener = SSDPListener(*args, **kwargs)
+        listener = SsdpListener(*args, **kwargs)
 
         async def _async_callback(*_):
             pass
 
-        @callback
-        def _callback(*_):
+        async def _callback(*_):
             import pprint
 
             pprint.pprint(mock_ssdp_response)
