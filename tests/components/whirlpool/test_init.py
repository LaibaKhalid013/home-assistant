--- conflicted
+++ resolved
@@ -9,11 +9,7 @@
 from homeassistant.const import CONF_PASSWORD, CONF_USERNAME
 from homeassistant.core import HomeAssistant
 
-<<<<<<< HEAD
-from . import init_integration, init_integration_with_entry
-=======
 from . import init_integration
->>>>>>> 35fa73ee
 
 from tests.common import MockConfigEntry
 
