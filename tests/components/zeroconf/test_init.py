"""Test Zeroconf component setup process."""
from unittest.mock import patch

import pytest
from zeroconf import ServiceInfo, ServiceStateChange

from homeassistant.components import zeroconf
from homeassistant.generated import zeroconf as zc_gen
from homeassistant.setup import async_setup_component


@pytest.fixture
def mock_zeroconf():
    """Mock zeroconf."""
    with patch("homeassistant.components.zeroconf.Zeroconf") as mock_zc:
        yield mock_zc.return_value


def service_update_mock(zeroconf, service, handlers):
    """Call service update handler."""
    handlers[0](zeroconf, service, f"name.{service}", ServiceStateChange.Added)


def get_service_info_mock(service_type, name):
    """Return service info for get_service_info."""
    return ServiceInfo(
        service_type,
        name,
        address=b"\n\x00\x00\x14",
        port=80,
        weight=0,
        priority=0,
        server="name.local.",
        properties={b"macaddress": b"ABCDEF012345", b"non-utf8-value": b"ABCDEF\x8a"},
    )


def get_homekit_info_mock(model):
    """Return homekit info for get_service_info."""

    def mock_homekit_info(service_type, name):
        return ServiceInfo(
            service_type,
            name,
            address=b"\n\x00\x00\x14",
            port=80,
            weight=0,
            priority=0,
            server="name.local.",
            properties={b"md": model.encode()},
        )

    return mock_homekit_info


async def test_setup(hass, mock_zeroconf):
    """Test configured options for a device are loaded via config entry."""
    with patch.object(hass.config_entries, "flow") as mock_config_flow, patch.object(
        zeroconf, "ServiceBrowser", side_effect=service_update_mock
    ) as mock_service_browser:
        mock_zeroconf.get_service_info.side_effect = get_service_info_mock
        assert await async_setup_component(hass, zeroconf.DOMAIN, {zeroconf.DOMAIN: {}})

    assert len(mock_service_browser.mock_calls) == len(zc_gen.ZEROCONF)
    assert len(mock_config_flow.mock_calls) == len(zc_gen.ZEROCONF) * 2


async def test_homekit_match_partial(hass, mock_zeroconf):
    """Test configured options for a device are loaded via config entry."""
    with patch.dict(
        zc_gen.ZEROCONF, {zeroconf.HOMEKIT_TYPE: ["homekit_controller"]}, clear=True
    ), patch.object(hass.config_entries, "flow") as mock_config_flow, patch.object(
        zeroconf, "ServiceBrowser", side_effect=service_update_mock
    ) as mock_service_browser:
        mock_zeroconf.get_service_info.side_effect = get_homekit_info_mock("LIFX bulb")
        assert await async_setup_component(hass, zeroconf.DOMAIN, {zeroconf.DOMAIN: {}})

    assert len(mock_service_browser.mock_calls) == 1
    assert len(mock_config_flow.mock_calls) == 2
    assert mock_config_flow.mock_calls[0][1][0] == "lifx"


async def test_homekit_match_full(hass, mock_zeroconf):
    """Test configured options for a device are loaded via config entry."""
    with patch.dict(
        zc_gen.ZEROCONF, {zeroconf.HOMEKIT_TYPE: ["homekit_controller"]}, clear=True
    ), patch.object(hass.config_entries, "flow") as mock_config_flow, patch.object(
        zeroconf, "ServiceBrowser", side_effect=service_update_mock
    ) as mock_service_browser:
        mock_zeroconf.get_service_info.side_effect = get_homekit_info_mock("BSB002")
        assert await async_setup_component(hass, zeroconf.DOMAIN, {zeroconf.DOMAIN: {}})

    assert len(mock_service_browser.mock_calls) == 1
    assert len(mock_config_flow.mock_calls) == 2
    assert mock_config_flow.mock_calls[0][1][0] == "hue"


async def test_info_from_service_non_utf8(hass):
    """Test info_from_service handles non UTF-8 property values correctly."""
    service_type = "_test._tcp.local."
    info = zeroconf.info_from_service(
        get_service_info_mock(service_type, f"test.{service_type}")
    )
    raw_info = info["properties"].pop("_raw", False)
    assert raw_info
<<<<<<< HEAD
    assert len(info["properties"]) == len(raw_info)
    assert info["properties"]["non-utf8-value"] is None
=======
    assert len(info["properties"].keys()) <= len(raw_info.keys())
    assert "non-utf8-value" not in info["properties"]
>>>>>>> 42f3b023
    assert raw_info["non-utf8-value"] is not None<|MERGE_RESOLUTION|>--- conflicted
+++ resolved
@@ -103,11 +103,6 @@
     )
     raw_info = info["properties"].pop("_raw", False)
     assert raw_info
-<<<<<<< HEAD
-    assert len(info["properties"]) == len(raw_info)
-    assert info["properties"]["non-utf8-value"] is None
-=======
-    assert len(info["properties"].keys()) <= len(raw_info.keys())
+    assert len(info["properties"]) <= len(raw_info)
     assert "non-utf8-value" not in info["properties"]
->>>>>>> 42f3b023
     assert raw_info["non-utf8-value"] is not None