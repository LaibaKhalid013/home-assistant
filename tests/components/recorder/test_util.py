"""Test util methods."""
from datetime import timedelta
import os
import sqlite3
from unittest.mock import MagicMock, patch

import pytest

from homeassistant.components.recorder import util
from homeassistant.components.recorder.const import DATA_INSTANCE, SQLITE_URL_PREFIX
from homeassistant.util import dt as dt_util

from .common import corrupt_db_file, wait_recording_done

from tests.common import get_test_home_assistant, init_recorder_component


@pytest.fixture
def hass_recorder():
    """Home Assistant fixture with in-memory recorder."""
    hass = get_test_home_assistant()

    def setup_recorder(config=None):
        """Set up with params."""
        init_recorder_component(hass, config)
        hass.start()
        hass.block_till_done()
        hass.data[DATA_INSTANCE].block_till_done()
        return hass

    yield setup_recorder
    hass.stop()


def test_recorder_bad_commit(hass_recorder):
    """Bad _commit should retry 3 times."""
    hass = hass_recorder()

    def work(session):
        """Bad work."""
        session.execute("select * from notthere")

    with patch(
        "homeassistant.components.recorder.time.sleep"
    ) as e_mock, util.session_scope(hass=hass) as session:
        res = util.commit(session, work)
    assert res is False
    assert e_mock.call_count == 3


def test_recorder_bad_execute(hass_recorder):
    """Bad execute, retry 3 times."""
    from sqlalchemy.exc import SQLAlchemyError

    hass_recorder()

    def to_native(validate_entity_id=True):
        """Raise exception."""
        raise SQLAlchemyError()

    mck1 = MagicMock()
    mck1.to_native = to_native

    with pytest.raises(SQLAlchemyError), patch(
        "homeassistant.components.recorder.time.sleep"
    ) as e_mock:
        util.execute((mck1,), to_native=True)

    assert e_mock.call_count == 2


def test_validate_or_move_away_sqlite_database_with_integrity_check(
    hass, tmpdir, caplog
):
    """Ensure a malformed sqlite database is moved away.

    A quick_check is run here
    """

    db_integrity_check = True

    test_dir = tmpdir.mkdir("test_validate_or_move_away_sqlite_database")
    test_db_file = f"{test_dir}/broken.db"
    dburl = f"{SQLITE_URL_PREFIX}{test_db_file}"

    util.validate_sqlite_database(test_db_file, db_integrity_check) is True

    assert os.path.exists(test_db_file) is True
    assert (
        util.validate_or_move_away_sqlite_database(dburl, db_integrity_check) is False
    )

    corrupt_db_file(test_db_file)

    assert util.validate_sqlite_database(dburl, db_integrity_check) is False

    assert (
        util.validate_or_move_away_sqlite_database(dburl, db_integrity_check) is False
    )

    assert "corrupt or malformed" in caplog.text

    assert util.validate_sqlite_database(dburl, db_integrity_check) is False

    assert util.validate_or_move_away_sqlite_database(dburl, db_integrity_check) is True


def test_validate_or_move_away_sqlite_database_without_integrity_check(
    hass, tmpdir, caplog
):
    """Ensure a malformed sqlite database is moved away.

    The quick_check is skipped, but we can still find
    corruption if the whole database is unreadable
    """

    db_integrity_check = False

    test_dir = tmpdir.mkdir("test_validate_or_move_away_sqlite_database")
    test_db_file = f"{test_dir}/broken.db"
    dburl = f"{SQLITE_URL_PREFIX}{test_db_file}"

    util.validate_sqlite_database(test_db_file, db_integrity_check) is True

    assert os.path.exists(test_db_file) is True
    assert (
        util.validate_or_move_away_sqlite_database(dburl, db_integrity_check) is False
    )

    corrupt_db_file(test_db_file)

    assert util.validate_sqlite_database(dburl, db_integrity_check) is False

    assert (
        util.validate_or_move_away_sqlite_database(dburl, db_integrity_check) is False
    )

    assert "corrupt or malformed" in caplog.text

    assert util.validate_sqlite_database(dburl, db_integrity_check) is False

    assert util.validate_or_move_away_sqlite_database(dburl, db_integrity_check) is True


def test_last_run_was_recently_clean(hass_recorder):
    """Test we can check if the last recorder run was recently clean."""
    hass = hass_recorder()

    cursor = hass.data[DATA_INSTANCE].engine.raw_connection().cursor()

    assert util.last_run_was_recently_clean(cursor) is False

    hass.data[DATA_INSTANCE]._shutdown()
    wait_recording_done(hass)

    assert util.last_run_was_recently_clean(cursor) is True

    thirty_min_future_time = dt_util.utcnow() + timedelta(minutes=30)

    with patch(
        "homeassistant.components.recorder.dt_util.utcnow",
        return_value=thirty_min_future_time,
    ):
        assert util.last_run_was_recently_clean(cursor) is False


def test_basic_sanity_check(hass_recorder):
    """Test the basic sanity checks with a missing table."""
    hass = hass_recorder()

    cursor = hass.data[DATA_INSTANCE].engine.raw_connection().cursor()

    assert util.basic_sanity_check(cursor) is True

    cursor.execute("DROP TABLE states;")

    with pytest.raises(sqlite3.DatabaseError):
        util.basic_sanity_check(cursor)


def test_combined_checks(hass_recorder):
    """Run Checks on the open database."""
    hass = hass_recorder()

    db_integrity_check = False

    cursor = hass.data[DATA_INSTANCE].engine.raw_connection().cursor()

    assert (
        util.run_checks_on_open_db("fake_db_path", cursor, db_integrity_check) is None
    )

    # We are patching recorder.util here in order
    # to avoid creating the full database on disk
    with patch("homeassistant.components.recorder.util.last_run_was_recently_clean"):
        assert (
            util.run_checks_on_open_db("fake_db_path", cursor, db_integrity_check)
            is None
        )

    with patch(
        "homeassistant.components.recorder.util.last_run_was_recently_clean",
        side_effect=sqlite3.DatabaseError,
    ), pytest.raises(sqlite3.DatabaseError):
        util.run_checks_on_open_db("fake_db_path", cursor, db_integrity_check)

    cursor.execute("DROP TABLE events;")

    with pytest.raises(sqlite3.DatabaseError):
<<<<<<< HEAD
        util.run_checks_on_open_db("fake_db_path", cursor, db_integrity_check)
=======
        util.run_checks_on_open_db("fake_db_path", cursor, True)
>>>>>>> b775a0d7
<|MERGE_RESOLUTION|>--- conflicted
+++ resolved
@@ -207,8 +207,4 @@
     cursor.execute("DROP TABLE events;")
 
     with pytest.raises(sqlite3.DatabaseError):
-<<<<<<< HEAD
-        util.run_checks_on_open_db("fake_db_path", cursor, db_integrity_check)
-=======
-        util.run_checks_on_open_db("fake_db_path", cursor, True)
->>>>>>> b775a0d7
+        util.run_checks_on_open_db("fake_db_path", cursor, True)