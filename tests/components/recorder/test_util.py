--- conflicted
+++ resolved
@@ -171,21 +171,13 @@
 
     assert len(execute_mock.call_args_list) == 2
     assert execute_mock.call_args_list[0][0][0] == "PRAGMA journal_mode=WAL"
-<<<<<<< HEAD
-    assert execute_mock.call_args_list[1][0][0] == "PRAGMA cache_size = -16384"
-=======
     assert execute_mock.call_args_list[1][0][0] == "PRAGMA cache_size = -8192"
->>>>>>> c8076bdd
 
     execute_mock.reset_mock()
     util.setup_connection_for_dialect("sqlite", dbapi_connection, False)
 
     assert len(execute_mock.call_args_list) == 1
-<<<<<<< HEAD
-    assert execute_mock.call_args_list[0][0][0] == "PRAGMA cache_size = -16384"
-=======
     assert execute_mock.call_args_list[0][0][0] == "PRAGMA cache_size = -8192"
->>>>>>> c8076bdd
 
 
 def test_basic_sanity_check(hass_recorder):
