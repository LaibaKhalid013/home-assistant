"""The tests for the Recorder component."""
from __future__ import annotations

# pylint: disable=protected-access
import asyncio
from datetime import datetime, timedelta
import sqlite3
import threading
from unittest.mock import Mock, patch

import pytest
from sqlalchemy.exc import DatabaseError, OperationalError, SQLAlchemyError

from homeassistant.components import recorder
from homeassistant.components.recorder import (
    CONF_AUTO_PURGE,
    CONF_AUTO_REPACK,
    CONF_COMMIT_INTERVAL,
    CONF_DB_URL,
    CONFIG_SCHEMA,
    DOMAIN,
    KEEPALIVE_TIME,
    SERVICE_DISABLE,
    SERVICE_ENABLE,
    SERVICE_PURGE,
    SERVICE_PURGE_ENTITIES,
    SQLITE_URL_PREFIX,
    Recorder,
    get_instance,
)
from homeassistant.components.recorder.const import DATA_INSTANCE
from homeassistant.components.recorder.models import (
    Events,
    RecorderRuns,
    StateAttributes,
    States,
    StatisticsRuns,
    process_timestamp,
)
from homeassistant.components.recorder.util import session_scope
from homeassistant.const import (
    EVENT_HOMEASSISTANT_FINAL_WRITE,
    EVENT_HOMEASSISTANT_STARTED,
    EVENT_HOMEASSISTANT_STOP,
    MATCH_ALL,
    STATE_LOCKED,
    STATE_UNLOCKED,
)
from homeassistant.core import Context, CoreState, HomeAssistant, callback
from homeassistant.setup import async_setup_component, setup_component
from homeassistant.util import dt as dt_util

<<<<<<< HEAD
from .common import (
    async_wait_recording_done,
    corrupt_db_file,
    run_information_with_session,
    wait_recording_done,
)
=======
from .common import async_wait_recording_done, corrupt_db_file, wait_recording_done
>>>>>>> dc29fd35

from tests.common import (
    SetupRecorderInstanceT,
    async_fire_time_changed,
    fire_time_changed,
    get_test_home_assistant,
)


def _default_recorder(hass):
    """Return a recorder with reasonable defaults."""
    return Recorder(
        hass,
        auto_purge=True,
        auto_repack=True,
        keep_days=7,
        commit_interval=1,
        uri="sqlite://",
        db_max_retries=10,
        db_retry_wait=3,
        entity_filter=CONFIG_SCHEMA({DOMAIN: {}}),
        exclude_t=[],
        exclude_attributes_by_domain={},
    )


async def test_shutdown_before_startup_finishes(
    hass: HomeAssistant, async_setup_recorder_instance: SetupRecorderInstanceT, tmp_path
):
    """Test shutdown before recorder starts is clean."""

    # On-disk database because this test does not play nice with the
    # MutexPool
    config = {
        recorder.CONF_DB_URL: "sqlite:///" + str(tmp_path / "pytest.db"),
        recorder.CONF_COMMIT_INTERVAL: 1,
    }
    hass.state = CoreState.not_running

    await async_setup_recorder_instance(hass, config)
    await hass.data[DATA_INSTANCE].async_db_ready
    await hass.async_block_till_done()

    session = await hass.async_add_executor_job(hass.data[DATA_INSTANCE].get_session)

    with patch.object(hass.data[DATA_INSTANCE], "engine"):
        hass.bus.async_fire(EVENT_HOMEASSISTANT_STOP)
        await hass.async_block_till_done()
        await hass.async_stop()

    run_info = await hass.async_add_executor_job(run_information_with_session, session)

    assert run_info.run_id == 1
    assert run_info.start is not None
    assert run_info.end is not None


async def test_shutdown_closes_connections(hass, recorder_mock):
    """Test shutdown closes connections."""

    hass.state = CoreState.not_running

    instance = get_instance(hass)
    await instance.async_db_ready
    await hass.async_block_till_done()
    pool = instance.engine.pool
    pool.shutdown = Mock()

    def _ensure_connected():
        with session_scope(hass=hass) as session:
            list(session.query(States))

    await instance.async_add_executor_job(_ensure_connected)

    hass.bus.async_fire(EVENT_HOMEASSISTANT_STOP)
    await hass.async_block_till_done()

    assert len(pool.shutdown.mock_calls) == 1


async def test_state_gets_saved_when_set_before_start_event(
    hass: HomeAssistant, async_setup_recorder_instance: SetupRecorderInstanceT
):
    """Test we can record an event when starting with not running."""

    hass.state = CoreState.not_running

    await async_setup_recorder_instance(hass)

    entity_id = "test.recorder"
    state = "restoring_from_db"
    attributes = {"test_attr": 5, "test_attr_10": "nice"}

    hass.states.async_set(entity_id, state, attributes)

    hass.bus.async_fire(EVENT_HOMEASSISTANT_STARTED)

    await async_wait_recording_done(hass)

    with session_scope(hass=hass) as session:
        db_states = list(session.query(States))
        assert len(db_states) == 1
        assert db_states[0].event_id > 0


async def test_saving_state(hass: HomeAssistant, recorder_mock):
    """Test saving and restoring a state."""
    entity_id = "test.recorder"
    state = "restoring_from_db"
    attributes = {"test_attr": 5, "test_attr_10": "nice"}

    hass.states.async_set(entity_id, state, attributes)

    await async_wait_recording_done(hass)

    with session_scope(hass=hass) as session:
        db_states = []
        for db_state, db_state_attributes in session.query(States, StateAttributes):
            db_states.append(db_state)
            state = db_state.to_native()
            state.attributes = db_state_attributes.to_native()
        assert len(db_states) == 1
        assert db_states[0].event_id > 0

    assert state == _state_empty_context(hass, entity_id)


async def test_saving_many_states(
    hass: HomeAssistant, async_setup_recorder_instance: SetupRecorderInstanceT
):
    """Test we expire after many commits."""
    await async_setup_recorder_instance(hass, {recorder.CONF_COMMIT_INTERVAL: 0})

    entity_id = "test.recorder"
    attributes = {"test_attr": 5, "test_attr_10": "nice"}

    with patch.object(
        hass.data[DATA_INSTANCE].event_session, "expire_all"
    ) as expire_all, patch.object(recorder, "EXPIRE_AFTER_COMMITS", 2):
        for _ in range(3):
            hass.states.async_set(entity_id, "on", attributes)
            await async_wait_recording_done(hass)
            hass.states.async_set(entity_id, "off", attributes)
            await async_wait_recording_done(hass)

    assert expire_all.called

    with session_scope(hass=hass) as session:
        db_states = list(session.query(States))
        assert len(db_states) == 6
        assert db_states[0].event_id > 0


async def test_saving_state_with_intermixed_time_changes(
    hass: HomeAssistant, recorder_mock
):
    """Test saving states with intermixed time changes."""
    entity_id = "test.recorder"
    state = "restoring_from_db"
    attributes = {"test_attr": 5, "test_attr_10": "nice"}
    attributes2 = {"test_attr": 10, "test_attr_10": "mean"}

    for _ in range(KEEPALIVE_TIME + 1):
        async_fire_time_changed(hass, dt_util.utcnow())
    hass.states.async_set(entity_id, state, attributes)
    for _ in range(KEEPALIVE_TIME + 1):
        async_fire_time_changed(hass, dt_util.utcnow())
    hass.states.async_set(entity_id, state, attributes2)

    await async_wait_recording_done(hass)

    with session_scope(hass=hass) as session:
        db_states = list(session.query(States))
        assert len(db_states) == 2
        assert db_states[0].event_id > 0


def test_saving_state_with_exception(hass, hass_recorder, caplog):
    """Test saving and restoring a state."""
    hass = hass_recorder()

    entity_id = "test.recorder"
    state = "restoring_from_db"
    attributes = {"test_attr": 5, "test_attr_10": "nice"}

    def _throw_if_state_in_session(*args, **kwargs):
        for obj in hass.data[DATA_INSTANCE].event_session:
            if isinstance(obj, States):
                raise OperationalError(
                    "insert the state", "fake params", "forced to fail"
                )

    with patch("time.sleep"), patch.object(
        hass.data[DATA_INSTANCE].event_session,
        "flush",
        side_effect=_throw_if_state_in_session,
    ):
        hass.states.set(entity_id, "fail", attributes)
        wait_recording_done(hass)

    assert "Error executing query" in caplog.text
    assert "Error saving events" not in caplog.text

    caplog.clear()
    hass.states.set(entity_id, state, attributes)
    wait_recording_done(hass)

    with session_scope(hass=hass) as session:
        db_states = list(session.query(States))
        assert len(db_states) >= 1

    assert "Error executing query" not in caplog.text
    assert "Error saving events" not in caplog.text


def test_saving_state_with_sqlalchemy_exception(hass, hass_recorder, caplog):
    """Test saving state when there is an SQLAlchemyError."""
    hass = hass_recorder()

    entity_id = "test.recorder"
    state = "restoring_from_db"
    attributes = {"test_attr": 5, "test_attr_10": "nice"}

    def _throw_if_state_in_session(*args, **kwargs):
        for obj in hass.data[DATA_INSTANCE].event_session:
            if isinstance(obj, States):
                raise SQLAlchemyError(
                    "insert the state", "fake params", "forced to fail"
                )

    with patch("time.sleep"), patch.object(
        hass.data[DATA_INSTANCE].event_session,
        "flush",
        side_effect=_throw_if_state_in_session,
    ):
        hass.states.set(entity_id, "fail", attributes)
        wait_recording_done(hass)

    assert "SQLAlchemyError error processing task" in caplog.text

    caplog.clear()
    hass.states.set(entity_id, state, attributes)
    wait_recording_done(hass)

    with session_scope(hass=hass) as session:
        db_states = list(session.query(States))
        assert len(db_states) >= 1

    assert "Error executing query" not in caplog.text
    assert "Error saving events" not in caplog.text
    assert "SQLAlchemyError error processing task" not in caplog.text


async def test_force_shutdown_with_queue_of_writes_that_generate_exceptions(
    hass, async_setup_recorder_instance, caplog
):
    """Test forcing shutdown."""
    instance = await async_setup_recorder_instance(hass)

    entity_id = "test.recorder"
    attributes = {"test_attr": 5, "test_attr_10": "nice"}

    await async_wait_recording_done(hass)

    with patch.object(instance, "db_retry_wait", 0.05), patch.object(
        instance.event_session,
        "flush",
        side_effect=OperationalError(
            "insert the state", "fake params", "forced to fail"
        ),
    ):
        for _ in range(100):
            hass.states.async_set(entity_id, "on", attributes)
            hass.states.async_set(entity_id, "off", attributes)

        hass.bus.async_fire(EVENT_HOMEASSISTANT_STOP)
        hass.bus.async_fire(EVENT_HOMEASSISTANT_FINAL_WRITE)
        await hass.async_block_till_done()

    assert "Error executing query" in caplog.text
    assert "Error saving events" not in caplog.text


def test_saving_event(hass, hass_recorder):
    """Test saving and restoring an event."""
    hass = hass_recorder()

    event_type = "EVENT_TEST"
    event_data = {"test_attr": 5, "test_attr_10": "nice"}

    events = []

    @callback
    def event_listener(event):
        """Record events from eventbus."""
        if event.event_type == event_type:
            events.append(event)

    hass.bus.listen(MATCH_ALL, event_listener)

    hass.bus.fire(event_type, event_data)

    wait_recording_done(hass)

    assert len(events) == 1
    event = events[0]

    hass.data[DATA_INSTANCE].block_till_done()

    with session_scope(hass=hass) as session:
        db_events = list(session.query(Events).filter_by(event_type=event_type))
        assert len(db_events) == 1
        db_event = db_events[0].to_native()

    assert event.event_type == db_event.event_type
    assert event.data == db_event.data
    assert event.origin == db_event.origin

    # Recorder uses SQLite and stores datetimes as integer unix timestamps
    assert event.time_fired.replace(microsecond=0) == db_event.time_fired.replace(
        microsecond=0
    )


def test_saving_state_with_commit_interval_zero(hass_recorder):
    """Test saving a state with a commit interval of zero."""
    hass = hass_recorder({"commit_interval": 0})
    assert hass.data[DATA_INSTANCE].commit_interval == 0

    entity_id = "test.recorder"
    state = "restoring_from_db"
    attributes = {"test_attr": 5, "test_attr_10": "nice"}

    hass.states.set(entity_id, state, attributes)

    wait_recording_done(hass)

    with session_scope(hass=hass) as session:
        db_states = list(session.query(States))
        assert len(db_states) == 1
        assert db_states[0].event_id > 0


def _add_entities(hass, entity_ids):
    """Add entities."""
    attributes = {"test_attr": 5, "test_attr_10": "nice"}
    for idx, entity_id in enumerate(entity_ids):
        hass.states.set(entity_id, f"state{idx}", attributes)
    wait_recording_done(hass)

    with session_scope(hass=hass) as session:
        states = []
        for state, state_attributes in session.query(States, StateAttributes).outerjoin(
            StateAttributes, States.attributes_id == StateAttributes.attributes_id
        ):
            native_state = state.to_native()
            native_state.attributes = state_attributes.to_native()
            states.append(native_state)
        return states


def _add_events(hass, events):
    with session_scope(hass=hass) as session:
        session.query(Events).delete(synchronize_session=False)
    for event_type in events:
        hass.bus.fire(event_type)
    wait_recording_done(hass)

    with session_scope(hass=hass) as session:
        return [ev.to_native() for ev in session.query(Events)]


def _state_empty_context(hass, entity_id):
    # We don't restore context unless we need it by joining the
    # events table on the event_id for state_changed events
    state = hass.states.get(entity_id)
    state.context = Context(id=None)
    return state


# pylint: disable=redefined-outer-name,invalid-name
def test_saving_state_include_domains(hass_recorder):
    """Test saving and restoring a state."""
    hass = hass_recorder({"include": {"domains": "test2"}})
    states = _add_entities(hass, ["test.recorder", "test2.recorder"])
    assert len(states) == 1
    assert _state_empty_context(hass, "test2.recorder") == states[0]


def test_saving_state_include_domains_globs(hass_recorder):
    """Test saving and restoring a state."""
    hass = hass_recorder(
        {"include": {"domains": "test2", "entity_globs": "*.included_*"}}
    )
    states = _add_entities(
        hass, ["test.recorder", "test2.recorder", "test3.included_entity"]
    )
    assert len(states) == 2
    assert _state_empty_context(hass, "test2.recorder") == states[0]
    assert _state_empty_context(hass, "test3.included_entity") == states[1]


def test_saving_state_incl_entities(hass_recorder):
    """Test saving and restoring a state."""
    hass = hass_recorder({"include": {"entities": "test2.recorder"}})
    states = _add_entities(hass, ["test.recorder", "test2.recorder"])
    assert len(states) == 1
    assert _state_empty_context(hass, "test2.recorder") == states[0]


def test_saving_event_exclude_event_type(hass_recorder):
    """Test saving and restoring an event."""
    hass = hass_recorder(
        {
            "exclude": {
                "event_types": [
                    "service_registered",
                    "homeassistant_start",
                    "component_loaded",
                    "core_config_updated",
                    "homeassistant_started",
                    "test",
                ]
            }
        }
    )
    events = _add_events(hass, ["test", "test2"])
    assert len(events) == 1
    assert events[0].event_type == "test2"


def test_saving_state_exclude_domains(hass_recorder):
    """Test saving and restoring a state."""
    hass = hass_recorder({"exclude": {"domains": "test"}})
    states = _add_entities(hass, ["test.recorder", "test2.recorder"])
    assert len(states) == 1
    assert _state_empty_context(hass, "test2.recorder") == states[0]


def test_saving_state_exclude_domains_globs(hass_recorder):
    """Test saving and restoring a state."""
    hass = hass_recorder(
        {"exclude": {"domains": "test", "entity_globs": "*.excluded_*"}}
    )
    states = _add_entities(
        hass, ["test.recorder", "test2.recorder", "test2.excluded_entity"]
    )
    assert len(states) == 1
    assert _state_empty_context(hass, "test2.recorder") == states[0]


def test_saving_state_exclude_entities(hass_recorder):
    """Test saving and restoring a state."""
    hass = hass_recorder({"exclude": {"entities": "test.recorder"}})
    states = _add_entities(hass, ["test.recorder", "test2.recorder"])
    assert len(states) == 1
    assert _state_empty_context(hass, "test2.recorder") == states[0]


def test_saving_state_exclude_domain_include_entity(hass_recorder):
    """Test saving and restoring a state."""
    hass = hass_recorder(
        {"include": {"entities": "test.recorder"}, "exclude": {"domains": "test"}}
    )
    states = _add_entities(hass, ["test.recorder", "test2.recorder"])
    assert len(states) == 2


def test_saving_state_exclude_domain_glob_include_entity(hass_recorder):
    """Test saving and restoring a state."""
    hass = hass_recorder(
        {
            "include": {"entities": ["test.recorder", "test.excluded_entity"]},
            "exclude": {"domains": "test", "entity_globs": "*._excluded_*"},
        }
    )
    states = _add_entities(
        hass, ["test.recorder", "test2.recorder", "test.excluded_entity"]
    )
    assert len(states) == 3


def test_saving_state_include_domain_exclude_entity(hass_recorder):
    """Test saving and restoring a state."""
    hass = hass_recorder(
        {"exclude": {"entities": "test.recorder"}, "include": {"domains": "test"}}
    )
    states = _add_entities(hass, ["test.recorder", "test2.recorder", "test.ok"])
    assert len(states) == 1
    assert _state_empty_context(hass, "test.ok") == states[0]
    assert _state_empty_context(hass, "test.ok").state == "state2"


def test_saving_state_include_domain_glob_exclude_entity(hass_recorder):
    """Test saving and restoring a state."""
    hass = hass_recorder(
        {
            "exclude": {"entities": ["test.recorder", "test2.included_entity"]},
            "include": {"domains": "test", "entity_globs": "*._included_*"},
        }
    )
    states = _add_entities(
        hass, ["test.recorder", "test2.recorder", "test.ok", "test2.included_entity"]
    )
    assert len(states) == 1
    assert _state_empty_context(hass, "test.ok") == states[0]
    assert _state_empty_context(hass, "test.ok").state == "state2"


def test_saving_state_and_removing_entity(hass, hass_recorder):
    """Test saving the state of a removed entity."""
    hass = hass_recorder()
    entity_id = "lock.mine"
    hass.states.set(entity_id, STATE_LOCKED)
    hass.states.set(entity_id, STATE_UNLOCKED)
    hass.states.remove(entity_id)

    wait_recording_done(hass)

    with session_scope(hass=hass) as session:
        states = list(session.query(States))
        assert len(states) == 3
        assert states[0].entity_id == entity_id
        assert states[0].state == STATE_LOCKED
        assert states[1].entity_id == entity_id
        assert states[1].state == STATE_UNLOCKED
        assert states[2].entity_id == entity_id
        assert states[2].state is None


def test_recorder_setup_failure(hass):
    """Test some exceptions."""
    with patch.object(Recorder, "_setup_connection") as setup, patch(
        "homeassistant.components.recorder.time.sleep"
    ):
        setup.side_effect = ImportError("driver not found")
        rec = _default_recorder(hass)
        rec.async_initialize()
        rec.start()
        rec.join()

    hass.stop()


def test_recorder_setup_failure_without_event_listener(hass):
    """Test recorder setup failure when the event listener is not setup."""
    with patch.object(Recorder, "_setup_connection") as setup, patch(
        "homeassistant.components.recorder.time.sleep"
    ):
        setup.side_effect = ImportError("driver not found")
        rec = _default_recorder(hass)
        rec.start()
        rec.join()

    hass.stop()


async def test_defaults_set(hass):
    """Test the config defaults are set."""
    recorder_config = None

    async def mock_setup(hass, config):
        """Mock setup."""
        nonlocal recorder_config
        recorder_config = config["recorder"]
        return True

    with patch("homeassistant.components.recorder.async_setup", side_effect=mock_setup):
        assert await async_setup_component(hass, "history", {})

    assert recorder_config is not None
    # pylint: disable=unsubscriptable-object
    assert recorder_config["auto_purge"]
    assert recorder_config["auto_repack"]
    assert recorder_config["purge_keep_days"] == 10


def run_tasks_at_time(hass, test_time):
    """Advance the clock and wait for any callbacks to finish."""
    fire_time_changed(hass, test_time)
    hass.block_till_done()
    hass.data[DATA_INSTANCE].block_till_done()


@pytest.mark.parametrize("enable_nightly_purge", [True])
def test_auto_purge(hass_recorder):
    """Test periodic purge scheduling."""
    hass = hass_recorder()

    original_tz = dt_util.DEFAULT_TIME_ZONE

    tz = dt_util.get_time_zone("Europe/Copenhagen")
    dt_util.set_default_time_zone(tz)

    # Purging is scheduled to happen at 4:12am every day. Exercise this behavior by
    # firing time changed events and advancing the clock around this time. Pick an
    # arbitrary year in the future to avoid boundary conditions relative to the current
    # date.
    #
    # The clock is started at 4:15am then advanced forward below
    now = dt_util.utcnow()
    test_time = datetime(now.year + 2, 1, 1, 4, 15, 0, tzinfo=tz)
    run_tasks_at_time(hass, test_time)

    with patch(
        "homeassistant.components.recorder.purge.purge_old_data", return_value=True
    ) as purge_old_data, patch(
        "homeassistant.components.recorder.periodic_db_cleanups"
    ) as periodic_db_cleanups:
        # Advance one day, and the purge task should run
        test_time = test_time + timedelta(days=1)
        run_tasks_at_time(hass, test_time)
        assert len(purge_old_data.mock_calls) == 1
        assert len(periodic_db_cleanups.mock_calls) == 1

        purge_old_data.reset_mock()
        periodic_db_cleanups.reset_mock()

        # Advance one day, and the purge task should run again
        test_time = test_time + timedelta(days=1)
        run_tasks_at_time(hass, test_time)
        assert len(purge_old_data.mock_calls) == 1
        assert len(periodic_db_cleanups.mock_calls) == 1

        purge_old_data.reset_mock()
        periodic_db_cleanups.reset_mock()

        # Advance less than one full day.  The alarm should not yet fire.
        test_time = test_time + timedelta(hours=23)
        run_tasks_at_time(hass, test_time)
        assert len(purge_old_data.mock_calls) == 0
        assert len(periodic_db_cleanups.mock_calls) == 0

        # Advance to the next day and fire the alarm again
        test_time = test_time + timedelta(hours=1)
        run_tasks_at_time(hass, test_time)
        assert len(purge_old_data.mock_calls) == 1
        assert len(periodic_db_cleanups.mock_calls) == 1

    dt_util.set_default_time_zone(original_tz)


@pytest.mark.parametrize("enable_nightly_purge", [True])
def test_auto_purge_auto_repack_on_second_sunday(hass_recorder):
    """Test periodic purge scheduling does a repack on the 2nd sunday."""
    hass = hass_recorder()

    original_tz = dt_util.DEFAULT_TIME_ZONE

    tz = dt_util.get_time_zone("Europe/Copenhagen")
    dt_util.set_default_time_zone(tz)

    # Purging is scheduled to happen at 4:12am every day. Exercise this behavior by
    # firing time changed events and advancing the clock around this time. Pick an
    # arbitrary year in the future to avoid boundary conditions relative to the current
    # date.
    #
    # The clock is started at 4:15am then advanced forward below
    now = dt_util.utcnow()
    test_time = datetime(now.year + 2, 1, 1, 4, 15, 0, tzinfo=tz)
    run_tasks_at_time(hass, test_time)

    with patch(
        "homeassistant.components.recorder.is_second_sunday", return_value=True
    ), patch(
        "homeassistant.components.recorder.purge.purge_old_data", return_value=True
    ) as purge_old_data, patch(
        "homeassistant.components.recorder.periodic_db_cleanups"
    ) as periodic_db_cleanups:
        # Advance one day, and the purge task should run
        test_time = test_time + timedelta(days=1)
        run_tasks_at_time(hass, test_time)
        assert len(purge_old_data.mock_calls) == 1
        args, _ = purge_old_data.call_args_list[0]
        assert args[2] is True  # repack
        assert len(periodic_db_cleanups.mock_calls) == 1

    dt_util.set_default_time_zone(original_tz)


@pytest.mark.parametrize("enable_nightly_purge", [True])
def test_auto_purge_auto_repack_disabled_on_second_sunday(hass_recorder):
    """Test periodic purge scheduling does not auto repack on the 2nd sunday if disabled."""
    hass = hass_recorder({CONF_AUTO_REPACK: False})

    original_tz = dt_util.DEFAULT_TIME_ZONE

    tz = dt_util.get_time_zone("Europe/Copenhagen")
    dt_util.set_default_time_zone(tz)

    # Purging is scheduled to happen at 4:12am every day. Exercise this behavior by
    # firing time changed events and advancing the clock around this time. Pick an
    # arbitrary year in the future to avoid boundary conditions relative to the current
    # date.
    #
    # The clock is started at 4:15am then advanced forward below
    now = dt_util.utcnow()
    test_time = datetime(now.year + 2, 1, 1, 4, 15, 0, tzinfo=tz)
    run_tasks_at_time(hass, test_time)

    with patch(
        "homeassistant.components.recorder.is_second_sunday", return_value=True
    ), patch(
        "homeassistant.components.recorder.purge.purge_old_data", return_value=True
    ) as purge_old_data, patch(
        "homeassistant.components.recorder.periodic_db_cleanups"
    ) as periodic_db_cleanups:
        # Advance one day, and the purge task should run
        test_time = test_time + timedelta(days=1)
        run_tasks_at_time(hass, test_time)
        assert len(purge_old_data.mock_calls) == 1
        args, _ = purge_old_data.call_args_list[0]
        assert args[2] is False  # repack
        assert len(periodic_db_cleanups.mock_calls) == 1

    dt_util.set_default_time_zone(original_tz)


@pytest.mark.parametrize("enable_nightly_purge", [True])
def test_auto_purge_no_auto_repack_on_not_second_sunday(hass_recorder):
    """Test periodic purge scheduling does not do a repack unless its the 2nd sunday."""
    hass = hass_recorder()

    original_tz = dt_util.DEFAULT_TIME_ZONE

    tz = dt_util.get_time_zone("Europe/Copenhagen")
    dt_util.set_default_time_zone(tz)

    # Purging is scheduled to happen at 4:12am every day. Exercise this behavior by
    # firing time changed events and advancing the clock around this time. Pick an
    # arbitrary year in the future to avoid boundary conditions relative to the current
    # date.
    #
    # The clock is started at 4:15am then advanced forward below
    now = dt_util.utcnow()
    test_time = datetime(now.year + 2, 1, 1, 4, 15, 0, tzinfo=tz)
    run_tasks_at_time(hass, test_time)

    with patch(
        "homeassistant.components.recorder.is_second_sunday", return_value=False
    ), patch(
        "homeassistant.components.recorder.purge.purge_old_data", return_value=True
    ) as purge_old_data, patch(
        "homeassistant.components.recorder.periodic_db_cleanups"
    ) as periodic_db_cleanups:
        # Advance one day, and the purge task should run
        test_time = test_time + timedelta(days=1)
        run_tasks_at_time(hass, test_time)
        assert len(purge_old_data.mock_calls) == 1
        args, _ = purge_old_data.call_args_list[0]
        assert args[2] is False  # repack
        assert len(periodic_db_cleanups.mock_calls) == 1

    dt_util.set_default_time_zone(original_tz)


@pytest.mark.parametrize("enable_nightly_purge", [True])
def test_auto_purge_disabled(hass_recorder):
    """Test periodic db cleanup still run when auto purge is disabled."""
    hass = hass_recorder({CONF_AUTO_PURGE: False})

    original_tz = dt_util.DEFAULT_TIME_ZONE

    tz = dt_util.get_time_zone("Europe/Copenhagen")
    dt_util.set_default_time_zone(tz)

    # Purging is scheduled to happen at 4:12am every day. We want
    # to verify that when auto purge is disabled periodic db cleanups
    # are still scheduled
    #
    # The clock is started at 4:15am then advanced forward below
    now = dt_util.utcnow()
    test_time = datetime(now.year + 2, 1, 1, 4, 15, 0, tzinfo=tz)
    run_tasks_at_time(hass, test_time)

    with patch(
        "homeassistant.components.recorder.purge.purge_old_data", return_value=True
    ) as purge_old_data, patch(
        "homeassistant.components.recorder.periodic_db_cleanups"
    ) as periodic_db_cleanups:
        # Advance one day, and the purge task should run
        test_time = test_time + timedelta(days=1)
        run_tasks_at_time(hass, test_time)
        assert len(purge_old_data.mock_calls) == 0
        assert len(periodic_db_cleanups.mock_calls) == 1

        purge_old_data.reset_mock()
        periodic_db_cleanups.reset_mock()

    dt_util.set_default_time_zone(original_tz)


@pytest.mark.parametrize("enable_statistics", [True])
def test_auto_statistics(hass_recorder):
    """Test periodic statistics scheduling."""
    hass = hass_recorder()

    original_tz = dt_util.DEFAULT_TIME_ZONE

    tz = dt_util.get_time_zone("Europe/Copenhagen")
    dt_util.set_default_time_zone(tz)

    # Statistics is scheduled to happen every 5 minutes. Exercise this behavior by
    # firing time changed events and advancing the clock around this time. Pick an
    # arbitrary year in the future to avoid boundary conditions relative to the current
    # date.
    #
    # The clock is started at 4:16am then advanced forward below
    now = dt_util.utcnow()
    test_time = datetime(now.year + 2, 1, 1, 4, 16, 0, tzinfo=tz)
    run_tasks_at_time(hass, test_time)

    with patch(
        "homeassistant.components.recorder.statistics.compile_statistics",
        return_value=True,
    ) as compile_statistics:
        # Advance 5 minutes, and the statistics task should run
        test_time = test_time + timedelta(minutes=5)
        run_tasks_at_time(hass, test_time)
        assert len(compile_statistics.mock_calls) == 1

        compile_statistics.reset_mock()

        # Advance 5 minutes, and the statistics task should run again
        test_time = test_time + timedelta(minutes=5)
        run_tasks_at_time(hass, test_time)
        assert len(compile_statistics.mock_calls) == 1

        compile_statistics.reset_mock()

        # Advance less than 5 minutes. The task should not run.
        test_time = test_time + timedelta(minutes=3)
        run_tasks_at_time(hass, test_time)
        assert len(compile_statistics.mock_calls) == 0

        # Advance 5 minutes, and the statistics task should run again
        test_time = test_time + timedelta(minutes=5)
        run_tasks_at_time(hass, test_time)
        assert len(compile_statistics.mock_calls) == 1

    dt_util.set_default_time_zone(original_tz)


def test_statistics_runs_initiated(hass_recorder):
    """Test statistics_runs is initiated when DB is created."""
    now = dt_util.utcnow()
    with patch("homeassistant.components.recorder.dt_util.utcnow", return_value=now):
        hass = hass_recorder()

        wait_recording_done(hass)

        with session_scope(hass=hass) as session:
            statistics_runs = list(session.query(StatisticsRuns))
            assert len(statistics_runs) == 1
            last_run = process_timestamp(statistics_runs[0].start)
            assert process_timestamp(last_run) == now.replace(
                minute=now.minute - now.minute % 5, second=0, microsecond=0
            ) - timedelta(minutes=5)


def test_compile_missing_statistics(tmpdir):
    """Test missing statistics are compiled on startup."""
    now = dt_util.utcnow().replace(minute=0, second=0, microsecond=0)
    test_db_file = tmpdir.mkdir("sqlite").join("test_run_info.db")
    dburl = f"{SQLITE_URL_PREFIX}//{test_db_file}"

    with patch("homeassistant.components.recorder.dt_util.utcnow", return_value=now):

        hass = get_test_home_assistant()
        setup_component(hass, DOMAIN, {DOMAIN: {CONF_DB_URL: dburl}})
        hass.start()
        wait_recording_done(hass)
        wait_recording_done(hass)

        with session_scope(hass=hass) as session:
            statistics_runs = list(session.query(StatisticsRuns))
            assert len(statistics_runs) == 1
            last_run = process_timestamp(statistics_runs[0].start)
            assert last_run == now - timedelta(minutes=5)

        wait_recording_done(hass)
        wait_recording_done(hass)
        hass.stop()

    with patch(
        "homeassistant.components.recorder.dt_util.utcnow",
        return_value=now + timedelta(hours=1),
    ):

        hass = get_test_home_assistant()
        setup_component(hass, DOMAIN, {DOMAIN: {CONF_DB_URL: dburl}})
        hass.start()
        wait_recording_done(hass)
        wait_recording_done(hass)

        with session_scope(hass=hass) as session:
            statistics_runs = list(session.query(StatisticsRuns))
            assert len(statistics_runs) == 13  # 12 5-minute runs
            last_run = process_timestamp(statistics_runs[1].start)
            assert last_run == now

        wait_recording_done(hass)
        wait_recording_done(hass)
        hass.stop()


def test_saving_sets_old_state(hass_recorder):
    """Test saving sets old state."""
    hass = hass_recorder()

    hass.states.set("test.one", "on", {})
    hass.states.set("test.two", "on", {})
    wait_recording_done(hass)
    hass.states.set("test.one", "off", {})
    hass.states.set("test.two", "off", {})
    wait_recording_done(hass)

    with session_scope(hass=hass) as session:
        states = list(session.query(States))
        assert len(states) == 4

        assert states[0].entity_id == "test.one"
        assert states[1].entity_id == "test.two"
        assert states[2].entity_id == "test.one"
        assert states[3].entity_id == "test.two"

        assert states[0].old_state_id is None
        assert states[1].old_state_id is None
        assert states[2].old_state_id == states[0].state_id
        assert states[3].old_state_id == states[1].state_id


def test_saving_state_with_serializable_data(hass_recorder, caplog):
    """Test saving data that cannot be serialized does not crash."""
    hass = hass_recorder()

    hass.bus.fire("bad_event", {"fail": CannotSerializeMe()})
    hass.states.set("test.one", "on", {"fail": CannotSerializeMe()})
    wait_recording_done(hass)
    hass.states.set("test.two", "on", {})
    wait_recording_done(hass)
    hass.states.set("test.two", "off", {})
    wait_recording_done(hass)

    with session_scope(hass=hass) as session:
        states = list(session.query(States))
        assert len(states) == 2

        assert states[0].entity_id == "test.two"
        assert states[1].entity_id == "test.two"
        assert states[0].old_state_id is None
        assert states[1].old_state_id == states[0].state_id

    assert "State is not JSON serializable" in caplog.text


def test_has_services(hass_recorder):
    """Test the services exist."""
    hass = hass_recorder()

    assert hass.services.has_service(DOMAIN, SERVICE_DISABLE)
    assert hass.services.has_service(DOMAIN, SERVICE_ENABLE)
    assert hass.services.has_service(DOMAIN, SERVICE_PURGE)
    assert hass.services.has_service(DOMAIN, SERVICE_PURGE_ENTITIES)


def test_service_disable_events_not_recording(hass, hass_recorder):
    """Test that events are not recorded when recorder is disabled using service."""
    hass = hass_recorder()

    assert hass.services.call(
        DOMAIN,
        SERVICE_DISABLE,
        {},
        blocking=True,
    )

    event_type = "EVENT_TEST"

    events = []

    @callback
    def event_listener(event):
        """Record events from eventbus."""
        if event.event_type == event_type:
            events.append(event)

    hass.bus.listen(MATCH_ALL, event_listener)

    event_data1 = {"test_attr": 5, "test_attr_10": "nice"}
    hass.bus.fire(event_type, event_data1)
    wait_recording_done(hass)

    assert len(events) == 1
    event = events[0]

    with session_scope(hass=hass) as session:
        db_events = list(session.query(Events).filter_by(event_type=event_type))
        assert len(db_events) == 0

    assert hass.services.call(
        DOMAIN,
        SERVICE_ENABLE,
        {},
        blocking=True,
    )

    event_data2 = {"attr_one": 5, "attr_two": "nice"}
    hass.bus.fire(event_type, event_data2)
    wait_recording_done(hass)

    assert len(events) == 2
    assert events[0] != events[1]
    assert events[0].data != events[1].data

    with session_scope(hass=hass) as session:
        db_events = list(session.query(Events).filter_by(event_type=event_type))
        assert len(db_events) == 1
        db_event = db_events[0].to_native()

    event = events[1]

    assert event.event_type == db_event.event_type
    assert event.data == db_event.data
    assert event.origin == db_event.origin
    assert event.time_fired.replace(microsecond=0) == db_event.time_fired.replace(
        microsecond=0
    )


def test_service_disable_states_not_recording(hass, hass_recorder):
    """Test that state changes are not recorded when recorder is disabled using service."""
    hass = hass_recorder()

    assert hass.services.call(
        DOMAIN,
        SERVICE_DISABLE,
        {},
        blocking=True,
    )

    hass.states.set("test.one", "on", {})
    wait_recording_done(hass)

    with session_scope(hass=hass) as session:
        assert len(list(session.query(States))) == 0

    assert hass.services.call(
        DOMAIN,
        SERVICE_ENABLE,
        {},
        blocking=True,
    )

    hass.states.set("test.two", "off", {})
    wait_recording_done(hass)

    with session_scope(hass=hass) as session:
        db_states = list(session.query(States))
        assert len(db_states) == 1
        assert db_states[0].event_id > 0
        assert db_states[0].to_native() == _state_empty_context(hass, "test.two")


def test_service_disable_run_information_recorded(tmpdir):
    """Test that runs are still recorded when recorder is disabled."""
    test_db_file = tmpdir.mkdir("sqlite").join("test_run_info.db")
    dburl = f"{SQLITE_URL_PREFIX}//{test_db_file}"

    hass = get_test_home_assistant()
    setup_component(hass, DOMAIN, {DOMAIN: {CONF_DB_URL: dburl}})
    hass.start()
    wait_recording_done(hass)

    with session_scope(hass=hass) as session:
        db_run_info = list(session.query(RecorderRuns))
        assert len(db_run_info) == 1
        assert db_run_info[0].start is not None
        assert db_run_info[0].end is None

    assert hass.services.call(
        DOMAIN,
        SERVICE_DISABLE,
        {},
        blocking=True,
    )

    wait_recording_done(hass)
    hass.stop()

    hass = get_test_home_assistant()
    setup_component(hass, DOMAIN, {DOMAIN: {CONF_DB_URL: dburl}})
    hass.start()
    wait_recording_done(hass)

    with session_scope(hass=hass) as session:
        db_run_info = list(session.query(RecorderRuns))
        assert len(db_run_info) == 2
        assert db_run_info[0].start is not None
        assert db_run_info[0].end is not None
        assert db_run_info[1].start is not None
        assert db_run_info[1].end is None

    hass.stop()


class CannotSerializeMe:
    """A class that the JSONEncoder cannot serialize."""


async def test_database_corruption_while_running(hass, tmpdir, caplog):
    """Test we can recover from sqlite3 db corruption."""

    def _create_tmpdir_for_test_db():
        return tmpdir.mkdir("sqlite").join("test.db")

    test_db_file = await hass.async_add_executor_job(_create_tmpdir_for_test_db)
    dburl = f"{SQLITE_URL_PREFIX}//{test_db_file}"

    assert await async_setup_component(
        hass, DOMAIN, {DOMAIN: {CONF_DB_URL: dburl, CONF_COMMIT_INTERVAL: 0}}
    )
    await hass.async_block_till_done()
    caplog.clear()

    original_start_time = get_instance(hass).run_history.recording_start

    hass.states.async_set("test.lost", "on", {})

    sqlite3_exception = DatabaseError("statement", {}, [])
    sqlite3_exception.__cause__ = sqlite3.DatabaseError()

    with patch.object(
        hass.data[DATA_INSTANCE].event_session,
        "close",
        side_effect=OperationalError("statement", {}, []),
    ):
        await async_wait_recording_done(hass)
        await hass.async_add_executor_job(corrupt_db_file, test_db_file)
        await async_wait_recording_done(hass)

        with patch.object(
            hass.data[DATA_INSTANCE].event_session,
            "commit",
            side_effect=[sqlite3_exception, None],
        ):
            # This state will not be recorded because
            # the database corruption will be discovered
            # and we will have to rollback to recover
            hass.states.async_set("test.one", "off", {})
            await async_wait_recording_done(hass)

    assert "Unrecoverable sqlite3 database corruption detected" in caplog.text
    assert "The system will rename the corrupt database file" in caplog.text
    assert "Connected to recorder database" in caplog.text

    # This state should go into the new database
    hass.states.async_set("test.two", "on", {})
    await async_wait_recording_done(hass)

    def _get_last_state():
        with session_scope(hass=hass) as session:
            db_states = list(session.query(States))
            assert len(db_states) == 1
            assert db_states[0].event_id > 0
            return db_states[0].to_native()

    state = await hass.async_add_executor_job(_get_last_state)
    assert state.entity_id == "test.two"
    assert state.state == "on"

    new_start_time = get_instance(hass).run_history.recording_start
    assert original_start_time < new_start_time

    hass.bus.async_fire(EVENT_HOMEASSISTANT_STOP)
    await hass.async_block_till_done()
    hass.stop()


def test_entity_id_filter(hass_recorder):
    """Test that entity ID filtering filters string and list."""
    hass = hass_recorder(
        {"include": {"domains": "hello"}, "exclude": {"domains": "hidden_domain"}}
    )

    for idx, data in enumerate(
        (
            {},
            {"entity_id": "hello.world"},
            {"entity_id": ["hello.world"]},
            {"entity_id": ["hello.world", "hidden_domain.person"]},
            {"entity_id": {"unexpected": "data"}},
        )
    ):
        hass.bus.fire("hello", data)
        wait_recording_done(hass)

        with session_scope(hass=hass) as session:
            db_events = list(session.query(Events).filter_by(event_type="hello"))
            assert len(db_events) == idx + 1, data

    for data in (
        {"entity_id": "hidden_domain.person"},
        {"entity_id": ["hidden_domain.person"]},
    ):
        hass.bus.fire("hello", data)
        wait_recording_done(hass)

        with session_scope(hass=hass) as session:
            db_events = list(session.query(Events).filter_by(event_type="hello"))
            # Keep referring idx + 1, as no new events are being added
            assert len(db_events) == idx + 1, data


async def test_database_lock_and_unlock(
    hass: HomeAssistant, async_setup_recorder_instance: SetupRecorderInstanceT, tmp_path
):
    """Test writing events during lock getting written after unlocking."""
    # Use file DB, in memory DB cannot do write locks.
    config = {
        recorder.CONF_COMMIT_INTERVAL: 0,
        recorder.CONF_DB_URL: "sqlite:///" + str(tmp_path / "pytest.db"),
    }
    await async_setup_recorder_instance(hass, config)
    await hass.async_block_till_done()

    instance: Recorder = hass.data[DATA_INSTANCE]

    assert await instance.lock_database()

    assert not await instance.lock_database()

    event_type = "EVENT_TEST"
    event_data = {"test_attr": 5, "test_attr_10": "nice"}
    hass.bus.async_fire(event_type, event_data)
    task = asyncio.create_task(async_wait_recording_done(hass))

    # Recording can't be finished while lock is held
    with pytest.raises(asyncio.TimeoutError):
        await asyncio.wait_for(asyncio.shield(task), timeout=1)

    with session_scope(hass=hass) as session:
        db_events = list(session.query(Events).filter_by(event_type=event_type))
        assert len(db_events) == 0

    assert instance.unlock_database()

    await task
    with session_scope(hass=hass) as session:
        db_events = list(session.query(Events).filter_by(event_type=event_type))
        assert len(db_events) == 1


async def test_database_lock_and_overflow(
    hass: HomeAssistant, async_setup_recorder_instance: SetupRecorderInstanceT, tmp_path
):
    """Test writing events during lock leading to overflow the queue causes the database to unlock."""
    # Use file DB, in memory DB cannot do write locks.
    config = {
        recorder.CONF_COMMIT_INTERVAL: 0,
        recorder.CONF_DB_URL: "sqlite:///" + str(tmp_path / "pytest.db"),
    }
    await async_setup_recorder_instance(hass, config)
    await hass.async_block_till_done()

    instance: Recorder = hass.data[DATA_INSTANCE]

    with patch.object(recorder, "MAX_QUEUE_BACKLOG", 1), patch.object(
        recorder, "DB_LOCK_QUEUE_CHECK_TIMEOUT", 0.1
    ):
        await instance.lock_database()

        event_type = "EVENT_TEST"
        event_data = {"test_attr": 5, "test_attr_10": "nice"}
        hass.bus.fire(event_type, event_data)

        # Check that this causes the queue to overflow and write succeeds
        # even before unlocking.
        await async_wait_recording_done(hass)

        with session_scope(hass=hass) as session:
            db_events = list(session.query(Events).filter_by(event_type=event_type))
            assert len(db_events) == 1

        assert not instance.unlock_database()


async def test_database_lock_timeout(hass, recorder_mock):
    """Test locking database timeout when recorder stopped."""
    hass.bus.async_fire(EVENT_HOMEASSISTANT_STOP)

    instance: Recorder = hass.data[DATA_INSTANCE]

    class BlockQueue(recorder.RecorderTask):
        event: threading.Event = threading.Event()

        def run(self, instance: Recorder) -> None:
            self.event.wait()

    block_task = BlockQueue()
    instance.queue.put(block_task)
    with patch.object(recorder, "DB_LOCK_TIMEOUT", 0.1):
        try:
            with pytest.raises(TimeoutError):
                await instance.lock_database()
        finally:
            instance.unlock_database()
            block_task.event.set()


async def test_database_lock_without_instance(hass, recorder_mock):
    """Test database lock doesn't fail if instance is not initialized."""
    hass.bus.async_fire(EVENT_HOMEASSISTANT_STOP)

    instance: Recorder = hass.data[DATA_INSTANCE]
    with patch.object(instance, "engine", None):
        try:
            assert await instance.lock_database()
        finally:
            assert instance.unlock_database()


async def test_in_memory_database(hass, caplog):
    """Test connecting to an in-memory recorder is not allowed."""
    assert not await async_setup_component(
        hass, recorder.DOMAIN, {recorder.DOMAIN: {recorder.CONF_DB_URL: "sqlite://"}}
    )
    assert "In-memory SQLite database is not supported" in caplog.text


async def test_database_connection_keep_alive(
    hass: HomeAssistant,
    async_setup_recorder_instance: SetupRecorderInstanceT,
    caplog: pytest.LogCaptureFixture,
):
    """Test we keep alive socket based dialects."""
    with patch(
        "homeassistant.components.recorder.Recorder.using_sqlite", return_value=False
    ):
        instance = await async_setup_recorder_instance(hass)
        # We have to mock this since we don't have a mock
        # MySQL server available in tests.
        hass.bus.async_fire(EVENT_HOMEASSISTANT_STARTED)
        await instance.async_recorder_ready.wait()

    async_fire_time_changed(
        hass, dt_util.utcnow() + timedelta(seconds=recorder.KEEPALIVE_TIME)
    )
    await async_wait_recording_done(hass)
    assert "Sending keepalive" in caplog.text


async def test_database_connection_keep_alive_disabled_on_sqlite(
    hass: HomeAssistant,
    async_setup_recorder_instance: SetupRecorderInstanceT,
    caplog: pytest.LogCaptureFixture,
):
    """Test we do not do keep alive for sqlite."""
    instance = await async_setup_recorder_instance(hass)
    hass.bus.async_fire(EVENT_HOMEASSISTANT_STARTED)
    await instance.async_recorder_ready.wait()

    async_fire_time_changed(
        hass, dt_util.utcnow() + timedelta(seconds=recorder.KEEPALIVE_TIME)
    )
    await async_wait_recording_done(hass)
    assert "Sending keepalive" not in caplog.text<|MERGE_RESOLUTION|>--- conflicted
+++ resolved
@@ -50,16 +50,12 @@
 from homeassistant.setup import async_setup_component, setup_component
 from homeassistant.util import dt as dt_util
 
-<<<<<<< HEAD
 from .common import (
     async_wait_recording_done,
     corrupt_db_file,
     run_information_with_session,
     wait_recording_done,
 )
-=======
-from .common import async_wait_recording_done, corrupt_db_file, wait_recording_done
->>>>>>> dc29fd35
 
 from tests.common import (
     SetupRecorderInstanceT,
