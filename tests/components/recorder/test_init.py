--- conflicted
+++ resolved
@@ -50,17 +50,12 @@
 from homeassistant.setup import async_setup_component, setup_component
 from homeassistant.util import dt as dt_util
 
-<<<<<<< HEAD
 from .common import (
     async_wait_recording_done,
-    async_wait_recording_done_without_instance,
     corrupt_db_file,
     run_information_with_session,
     wait_recording_done,
 )
-=======
-from .common import async_wait_recording_done, corrupt_db_file, wait_recording_done
->>>>>>> 93e2d5c2
 
 from tests.common import (
     SetupRecorderInstanceT,
