--- conflicted
+++ resolved
@@ -461,23 +461,7 @@
         "homeassistant.components.recorder.time.sleep"
     ):
         setup.side_effect = ImportError("driver not found")
-<<<<<<< HEAD
-        rec = Recorder(
-            hass,
-            auto_purge=True,
-            keep_days=7,
-            commit_interval=1,
-            uri="sqlite://",
-            db_max_retries=10,
-            db_retry_wait=3,
-            entity_filter=CONFIG_SCHEMA({DOMAIN: {}}),
-            exclude_t=[],
-            db_integrity_check=False,
-        )
-        rec.async_initialize()
-=======
         rec = _default_recorder(hass)
->>>>>>> f679fb44
         rec.start()
         rec.join()
 
