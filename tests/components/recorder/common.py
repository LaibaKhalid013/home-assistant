"""Common test utils for working with recorder."""

from __future__ import annotations

import asyncio
from collections.abc import Iterable, Iterator
from contextlib import contextmanager
from dataclasses import dataclass
from datetime import datetime, timedelta
from functools import partial
import importlib
import sys
import time
from typing import Any, Literal, cast
from unittest.mock import MagicMock, patch, sentinel

from freezegun import freeze_time
from sqlalchemy import create_engine
from sqlalchemy.orm.session import Session

from homeassistant import core as ha
from homeassistant.components import recorder
from homeassistant.components.recorder import (
    Recorder,
    core,
    get_instance,
    migration,
    statistics,
)
from homeassistant.components.recorder.db_schema import (
    Events,
    EventTypes,
    RecorderRuns,
    States,
    StatesMeta,
)
from homeassistant.components.recorder.tasks import RecorderTask, StatisticsTask
from homeassistant.const import UnitOfTemperature
from homeassistant.core import Event, HomeAssistant, State
import homeassistant.util.dt as dt_util

from . import db_schema_0

DEFAULT_PURGE_TASKS = 3
CREATE_ENGINE_TARGET = "homeassistant.components.recorder.core.create_engine"


@dataclass
class BlockRecorderTask(RecorderTask):
    """A task to block the recorder for testing only."""

    event: asyncio.Event
    seconds: float

    def run(self, instance: Recorder) -> None:
        """Block the recorders event loop."""
        instance.hass.loop.call_soon_threadsafe(self.event.set)
        time.sleep(self.seconds)


@dataclass
class ForceReturnConnectionToPool(RecorderTask):
    """Force return connection to pool."""

    def run(self, instance: Recorder) -> None:
        """Handle the task."""
        instance.event_session.commit()


async def async_block_recorder(hass: HomeAssistant, seconds: float) -> None:
    """Block the recorders event loop for testing.

    Returns as soon as the recorder has started the block.

    Does not wait for the block to finish.
    """
    event = asyncio.Event()
    get_instance(hass).queue_task(BlockRecorderTask(event, seconds))
    await event.wait()


def do_adhoc_statistics(hass: HomeAssistant, **kwargs: Any) -> None:
    """Trigger an adhoc statistics run."""
    if not (start := kwargs.get("start")):
        start = statistics.get_start_time()
    get_instance(hass).queue_task(StatisticsTask(start, False))


def wait_recording_done(hass: HomeAssistant) -> None:
    """Block till recording is done."""
    hass.block_till_done()
    trigger_db_commit(hass)
    hass.block_till_done()
    recorder.get_instance(hass).block_till_done()
    hass.block_till_done()


def trigger_db_commit(hass: HomeAssistant) -> None:
    """Force the recorder to commit."""
    recorder.get_instance(hass)._async_commit(dt_util.utcnow())


async def async_wait_recording_done(hass: HomeAssistant) -> None:
    """Async wait until recording is done."""
    await hass.async_block_till_done()
    async_trigger_db_commit(hass)
    await hass.async_block_till_done()
    await async_recorder_block_till_done(hass)
    await hass.async_block_till_done()


async def async_wait_purge_done(hass: HomeAssistant, max: int = None) -> None:
    """Wait for max number of purge events.

    Because a purge may insert another PurgeTask into
    the queue after the WaitTask finishes, we need up to
    a maximum number of WaitTasks that we will put into the
    queue.
    """
    if not max:
        max = DEFAULT_PURGE_TASKS
    for _ in range(max + 1):
        await async_wait_recording_done(hass)


@ha.callback
def async_trigger_db_commit(hass: HomeAssistant) -> None:
    """Force the recorder to commit. Async friendly."""
    recorder.get_instance(hass)._async_commit(dt_util.utcnow())


async def async_recorder_block_till_done(hass: HomeAssistant) -> None:
    """Non blocking version of recorder.block_till_done()."""
    await hass.async_add_executor_job(recorder.get_instance(hass).block_till_done)


def corrupt_db_file(test_db_file):
    """Corrupt an sqlite3 database file."""
    with open(test_db_file, "w+") as fhandle:
        fhandle.seek(200)
        fhandle.write("I am a corrupt db" * 100)


def create_engine_test(*args, **kwargs):
    """Test version of create_engine that initializes with old schema.

    This simulates an existing db with the old schema.
    """
    engine = create_engine(*args, **kwargs)
    db_schema_0.Base.metadata.create_all(engine)
    return engine


def run_information_with_session(
    session: Session, point_in_time: datetime | None = None
) -> RecorderRuns | None:
    """Return information about current run from the database."""
    recorder_runs = RecorderRuns

    query = session.query(recorder_runs)
    if point_in_time:
        query = query.filter(
            (recorder_runs.start < point_in_time) & (recorder_runs.end > point_in_time)
        )

    if (res := query.first()) is not None:
        session.expunge(res)
        return cast(RecorderRuns, res)
    return res


def statistics_during_period(
    hass: HomeAssistant,
    start_time: datetime,
    end_time: datetime | None = None,
    statistic_ids: set[str] | None = None,
    period: Literal["5minute", "day", "hour", "week", "month"] = "hour",
    units: dict[str, str] | None = None,
    types: set[Literal["last_reset", "max", "mean", "min", "state", "sum"]]
    | None = None,
) -> dict[str, list[dict[str, Any]]]:
    """Call statistics_during_period with defaults for simpler tests."""
    if statistic_ids is not None and not isinstance(statistic_ids, set):
        statistic_ids = set(statistic_ids)
    if types is None:
        types = {"last_reset", "max", "mean", "min", "state", "sum"}
    return statistics.statistics_during_period(
        hass, start_time, end_time, statistic_ids, period, units, types
    )


def assert_states_equal_without_context(state: State, other: State) -> None:
    """Assert that two states are equal, ignoring context."""
    assert_states_equal_without_context_and_last_changed(state, other)
    assert state.last_changed == other.last_changed


def assert_states_equal_without_context_and_last_changed(
    state: State, other: State
) -> None:
    """Assert that two states are equal, ignoring context and last_changed."""
    assert state.state == other.state
    assert state.attributes == other.attributes
    assert state.last_updated == other.last_updated


def assert_multiple_states_equal_without_context_and_last_changed(
    states: Iterable[State], others: Iterable[State]
) -> None:
    """Assert that multiple states are equal, ignoring context and last_changed."""
    states_list = list(states)
    others_list = list(others)
    assert len(states_list) == len(others_list)
    for i, state in enumerate(states_list):
        assert_states_equal_without_context_and_last_changed(state, others_list[i])


def assert_multiple_states_equal_without_context(
    states: Iterable[State], others: Iterable[State]
) -> None:
    """Assert that multiple states are equal, ignoring context."""
    states_list = list(states)
    others_list = list(others)
    assert len(states_list) == len(others_list)
    for i, state in enumerate(states_list):
        assert_states_equal_without_context(state, others_list[i])


def assert_events_equal_without_context(event: Event, other: Event) -> None:
    """Assert that two events are equal, ignoring context."""
    assert event.data == other.data
    assert event.event_type == other.event_type
    assert event.origin == other.origin
    assert event.time_fired == other.time_fired


def assert_dict_of_states_equal_without_context(
    states: dict[str, list[State]], others: dict[str, list[State]]
) -> None:
    """Assert that two dicts of states are equal, ignoring context."""
    assert len(states) == len(others)
    for entity_id, state in states.items():
        assert_multiple_states_equal_without_context(state, others[entity_id])


def assert_dict_of_states_equal_without_context_and_last_changed(
    states: dict[str, list[State]], others: dict[str, list[State]]
) -> None:
    """Assert that two dicts of states are equal, ignoring context and last_changed."""
    assert len(states) == len(others)
    for entity_id, state in states.items():
        assert_multiple_states_equal_without_context_and_last_changed(
            state, others[entity_id]
        )


def record_states(hass):
    """Record some test states.

    We inject a bunch of state updates temperature sensors.
    """
    mp = "media_player.test"
    sns1 = "sensor.test1"
    sns2 = "sensor.test2"
    sns3 = "sensor.test3"
    sns4 = "sensor.test4"
    sns1_attr = {
        "device_class": "temperature",
        "state_class": "measurement",
        "unit_of_measurement": UnitOfTemperature.CELSIUS,
    }
    sns2_attr = {
        "device_class": "humidity",
        "state_class": "measurement",
        "unit_of_measurement": "%",
    }
    sns3_attr = {"device_class": "temperature"}
    sns4_attr = {}

    def set_state(entity_id, state, **kwargs):
        """Set the state."""
        hass.states.set(entity_id, state, **kwargs)
        wait_recording_done(hass)
        return hass.states.get(entity_id)

    zero = dt_util.utcnow()
    one = zero + timedelta(seconds=1 * 5)
    two = one + timedelta(seconds=15 * 5)
    three = two + timedelta(seconds=30 * 5)
    four = three + timedelta(seconds=15 * 5)

    states = {mp: [], sns1: [], sns2: [], sns3: [], sns4: []}
    with freeze_time(one) as freezer:
        states[mp].append(
            set_state(mp, "idle", attributes={"media_title": str(sentinel.mt1)})
        )
        states[sns1].append(set_state(sns1, "10", attributes=sns1_attr))
        states[sns2].append(set_state(sns2, "10", attributes=sns2_attr))
        states[sns3].append(set_state(sns3, "10", attributes=sns3_attr))
        states[sns4].append(set_state(sns4, "10", attributes=sns4_attr))

        freezer.move_to(one + timedelta(microseconds=1))
        states[mp].append(
            set_state(mp, "YouTube", attributes={"media_title": str(sentinel.mt2)})
        )

        freezer.move_to(two)
        states[sns1].append(set_state(sns1, "15", attributes=sns1_attr))
        states[sns2].append(set_state(sns2, "15", attributes=sns2_attr))
        states[sns3].append(set_state(sns3, "15", attributes=sns3_attr))
        states[sns4].append(set_state(sns4, "15", attributes=sns4_attr))

        freezer.move_to(three)
        states[sns1].append(set_state(sns1, "20", attributes=sns1_attr))
        states[sns2].append(set_state(sns2, "20", attributes=sns2_attr))
        states[sns3].append(set_state(sns3, "20", attributes=sns3_attr))
        states[sns4].append(set_state(sns4, "20", attributes=sns4_attr))

    return zero, four, states


def convert_pending_states_to_meta(instance: Recorder, session: Session) -> None:
    """Convert pending states to use states_metadata."""
    entity_ids: set[str] = set()
    states: set[States] = set()
    states_meta_objects: dict[str, StatesMeta] = {}
    for object in session:
        if isinstance(object, States):
            entity_ids.add(object.entity_id)
            states.add(object)

    entity_id_to_metadata_ids = instance.states_meta_manager.get_many(
        entity_ids, session, True
    )

    for state in states:
        entity_id = state.entity_id
        state.entity_id = None
        state.attributes = None
        state.event_id = None
        if metadata_id := entity_id_to_metadata_ids.get(entity_id):
            state.metadata_id = metadata_id
            continue
        if entity_id not in states_meta_objects:
            states_meta_objects[entity_id] = StatesMeta(entity_id=entity_id)
        state.states_meta_rel = states_meta_objects[entity_id]


def convert_pending_events_to_event_types(instance: Recorder, session: Session) -> None:
    """Convert pending events to use event_type_ids."""
    event_types: set[str] = set()
    events: set[Events] = set()
    event_types_objects: dict[str, EventTypes] = {}
    for object in session:
        if isinstance(object, Events):
            event_types.add(object.event_type)
            events.add(object)

    event_type_to_event_type_ids = instance.event_type_manager.get_many(
        event_types, session, True
    )
    manually_added_event_types: list[str] = []

    for event in events:
        event_type = event.event_type
        event.event_type = None
        event.event_data = None
        event.origin = None
        if event_type_id := event_type_to_event_type_ids.get(event_type):
            event.event_type_id = event_type_id
            continue
        if event_type not in event_types_objects:
            event_types_objects[event_type] = EventTypes(event_type=event_type)
            manually_added_event_types.append(event_type)
        event.event_type_rel = event_types_objects[event_type]

    for event_type in manually_added_event_types:
        instance.event_type_manager._non_existent_event_types.pop(event_type, None)


def create_engine_test_for_schema_version_postfix(
    *args, schema_version_postfix: str, **kwargs
):
    """Test version of create_engine that initializes with old schema.

    This simulates an existing db with the old schema.
    """
    schema_module = get_schema_module_path(schema_version_postfix)
    importlib.import_module(schema_module)
    old_db_schema = sys.modules[schema_module]
    engine = create_engine(*args, **kwargs)
    old_db_schema.Base.metadata.create_all(engine)
    with Session(engine) as session:
        session.add(
            recorder.db_schema.StatisticsRuns(start=statistics.get_start_time())
        )
        session.add(
            recorder.db_schema.SchemaChanges(
                schema_version=old_db_schema.SCHEMA_VERSION
            )
        )
        session.commit()
    return engine


def get_schema_module_path(schema_version_postfix: str) -> str:
    """Return the path to the schema module."""
    return f"tests.components.recorder.db_schema_{schema_version_postfix}"


@contextmanager
def old_db_schema(schema_version_postfix: str) -> Iterator[None]:
    """Fixture to initialize the db with the old schema."""
    schema_module = get_schema_module_path(schema_version_postfix)
    importlib.import_module(schema_module)
    old_db_schema = sys.modules[schema_module]

<<<<<<< HEAD
    with (
        patch.object(recorder, "db_schema", old_db_schema),
        patch.object(
            recorder.migration, "SCHEMA_VERSION", old_db_schema.SCHEMA_VERSION
        ),
        patch.object(core, "StatesMeta", old_db_schema.StatesMeta),
        patch.object(core, "EventTypes", old_db_schema.EventTypes),
        patch.object(core, "EventData", old_db_schema.EventData),
        patch.object(core, "States", old_db_schema.States),
        patch.object(core, "Events", old_db_schema.Events),
        patch.object(core, "StateAttributes", old_db_schema.StateAttributes),
        patch.object(core, "EntityIDMigrationTask", core.RecorderTask),
        patch(
            CREATE_ENGINE_TARGET,
            new=partial(
                create_engine_test_for_schema_version_postfix,
                schema_version_postfix=schema_version_postfix,
            ),
=======
    with patch.object(recorder, "db_schema", old_db_schema), patch.object(
        recorder.migration, "SCHEMA_VERSION", old_db_schema.SCHEMA_VERSION
    ), patch.object(core, "StatesMeta", old_db_schema.StatesMeta), patch.object(
        core, "EventTypes", old_db_schema.EventTypes
    ), patch.object(core, "EventData", old_db_schema.EventData), patch.object(
        core, "States", old_db_schema.States
    ), patch.object(core, "Events", old_db_schema.Events), patch.object(
        core, "StateAttributes", old_db_schema.StateAttributes
    ), patch.object(migration.EntityIDMigration, "task", core.RecorderTask), patch(
        CREATE_ENGINE_TARGET,
        new=partial(
            create_engine_test_for_schema_version_postfix,
            schema_version_postfix=schema_version_postfix,
>>>>>>> 3ec9312f
        ),
    ):
        yield


async def async_attach_db_engine(hass: HomeAssistant) -> None:
    """Attach a database engine to the recorder."""
    instance = recorder.get_instance(hass)

    def _mock_setup_recorder_connection():
        with instance.engine.connect() as connection:
            instance._setup_recorder_connection(
                connection._dbapi_connection, MagicMock()
            )

    await instance.async_add_executor_job(_mock_setup_recorder_connection)<|MERGE_RESOLUTION|>--- conflicted
+++ resolved
@@ -415,7 +415,6 @@
     importlib.import_module(schema_module)
     old_db_schema = sys.modules[schema_module]
 
-<<<<<<< HEAD
     with (
         patch.object(recorder, "db_schema", old_db_schema),
         patch.object(
@@ -427,28 +426,13 @@
         patch.object(core, "States", old_db_schema.States),
         patch.object(core, "Events", old_db_schema.Events),
         patch.object(core, "StateAttributes", old_db_schema.StateAttributes),
-        patch.object(core, "EntityIDMigrationTask", core.RecorderTask),
+        patch.object(migration.EntityIDMigration, "task", core.RecorderTask),
         patch(
             CREATE_ENGINE_TARGET,
             new=partial(
                 create_engine_test_for_schema_version_postfix,
                 schema_version_postfix=schema_version_postfix,
             ),
-=======
-    with patch.object(recorder, "db_schema", old_db_schema), patch.object(
-        recorder.migration, "SCHEMA_VERSION", old_db_schema.SCHEMA_VERSION
-    ), patch.object(core, "StatesMeta", old_db_schema.StatesMeta), patch.object(
-        core, "EventTypes", old_db_schema.EventTypes
-    ), patch.object(core, "EventData", old_db_schema.EventData), patch.object(
-        core, "States", old_db_schema.States
-    ), patch.object(core, "Events", old_db_schema.Events), patch.object(
-        core, "StateAttributes", old_db_schema.StateAttributes
-    ), patch.object(migration.EntityIDMigration, "task", core.RecorderTask), patch(
-        CREATE_ENGINE_TARGET,
-        new=partial(
-            create_engine_test_for_schema_version_postfix,
-            schema_version_postfix=schema_version_postfix,
->>>>>>> 3ec9312f
         ),
     ):
         yield
