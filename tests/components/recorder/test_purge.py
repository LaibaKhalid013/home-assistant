--- conflicted
+++ resolved
@@ -42,11 +42,7 @@
     return lambda_stmt(
         lambda: union_all(
             *[
-<<<<<<< HEAD
-                select(func.min(States.attributes_id).label("id")).where(
-=======
                 select(func.min(States.attributes_id)).where(
->>>>>>> ce2231d8
                     States.attributes_id == bindparam(f"a{idx}", required=False)
                 )
                 for idx in range(
