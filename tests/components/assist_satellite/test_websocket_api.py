"""Test WebSocket API."""

import asyncio
from unittest.mock import patch

import pytest

from homeassistant.components.assist_pipeline import PipelineStage
from homeassistant.config_entries import ConfigEntry
from homeassistant.core import HomeAssistant

from . import ENTITY_ID
from .conftest import MockAssistSatellite

from tests.common import MockUser
from tests.typing import WebSocketGenerator


async def test_intercept_wake_word(
    hass: HomeAssistant,
    init_components: ConfigEntry,
    entity: MockAssistSatellite,
    hass_ws_client: WebSocketGenerator,
) -> None:
    """Test intercepting a wake word."""
    ws_client = await hass_ws_client(hass)

    await ws_client.send_json_auto_id(
        {
            "type": "assist_satellite/intercept_wake_word",
            "entity_id": ENTITY_ID,
        }
    )
    msg = await ws_client.receive_json()
    assert msg["success"]
    assert msg["result"] is None
    subscription_id = msg["id"]

    await entity.async_accept_pipeline_from_satellite(
        object(),  # type: ignore[arg-type]
        start_stage=PipelineStage.STT,
        wake_word_phrase="ok, nabu",
    )

    async with asyncio.timeout(1):
        msg = await ws_client.receive_json()

    assert msg["id"] == subscription_id
    assert msg["type"] == "event"
    assert msg["event"] == {"wake_word_phrase": "ok, nabu"}


async def test_intercept_wake_word_requires_on_device_wake_word(
    hass: HomeAssistant,
    init_components: ConfigEntry,
    entity: MockAssistSatellite,
    hass_ws_client: WebSocketGenerator,
) -> None:
    """Test intercepting a wake word fails if detection happens in HA."""
    ws_client = await hass_ws_client(hass)

    await ws_client.send_json_auto_id(
        {
            "type": "assist_satellite/intercept_wake_word",
            "entity_id": ENTITY_ID,
        }
    )

    async with asyncio.timeout(1):
        msg = await ws_client.receive_json()

    assert msg["success"]
    assert msg["result"] is None

    await entity.async_accept_pipeline_from_satellite(
        object(),  # type: ignore[arg-type]
        # Emulate wake word processing in Home Assistant
        start_stage=PipelineStage.WAKE_WORD,
    )

    async with asyncio.timeout(1):
        msg = await ws_client.receive_json()

    assert not msg["success"]
    assert msg["error"] == {
        "code": "home_assistant_error",
        "message": "Only on-device wake words currently supported",
    }


async def test_intercept_wake_word_requires_wake_word_phrase(
    hass: HomeAssistant,
    init_components: ConfigEntry,
    entity: MockAssistSatellite,
    hass_ws_client: WebSocketGenerator,
) -> None:
    """Test intercepting a wake word fails if detection happens in HA."""
    ws_client = await hass_ws_client(hass)

    await ws_client.send_json_auto_id(
        {
            "type": "assist_satellite/intercept_wake_word",
            "entity_id": ENTITY_ID,
        }
    )

    async with asyncio.timeout(1):
        msg = await ws_client.receive_json()

    assert msg["success"]
    assert msg["result"] is None

    await entity.async_accept_pipeline_from_satellite(
        object(),  # type: ignore[arg-type]
        start_stage=PipelineStage.STT,
        # We are not passing wake word phrase
    )

    async with asyncio.timeout(1):
        msg = await ws_client.receive_json()

    assert not msg["success"]
    assert msg["error"] == {
        "code": "home_assistant_error",
        "message": "No wake word phrase provided",
    }


async def test_intercept_wake_word_require_admin(
    hass: HomeAssistant,
    init_components: ConfigEntry,
    entity: MockAssistSatellite,
    hass_ws_client: WebSocketGenerator,
    hass_admin_user: MockUser,
) -> None:
    """Test intercepting a wake word requires admin access."""
    # Remove admin permission and verify we're not allowed
    hass_admin_user.groups = []
    ws_client = await hass_ws_client(hass)

    await ws_client.send_json_auto_id(
        {
            "type": "assist_satellite/intercept_wake_word",
            "entity_id": ENTITY_ID,
        }
    )

    async with asyncio.timeout(1):
        msg = await ws_client.receive_json()

    assert not msg["success"]
    assert msg["error"] == {
        "code": "unauthorized",
        "message": "Unauthorized",
    }


async def test_intercept_wake_word_invalid_satellite(
    hass: HomeAssistant,
    init_components: ConfigEntry,
    entity: MockAssistSatellite,
    hass_ws_client: WebSocketGenerator,
) -> None:
    """Test intercepting a wake word requires admin access."""
    ws_client = await hass_ws_client(hass)

    await ws_client.send_json_auto_id(
        {
            "type": "assist_satellite/intercept_wake_word",
            "entity_id": "assist_satellite.invalid",
        }
    )
    async with asyncio.timeout(1):
        msg = await ws_client.receive_json()

    assert not msg["success"]
    assert msg["error"] == {
        "code": "not_found",
        "message": "Entity not found",
    }


async def test_intercept_wake_word_twice(
    hass: HomeAssistant,
    init_components: ConfigEntry,
    entity: MockAssistSatellite,
    hass_ws_client: WebSocketGenerator,
) -> None:
    """Test intercepting a wake word twice cancels the previous request."""
    ws_client = await hass_ws_client(hass)

    await ws_client.send_json_auto_id(
        {
            "type": "assist_satellite/intercept_wake_word",
            "entity_id": ENTITY_ID,
        }
    )

    async with asyncio.timeout(1):
        msg = await ws_client.receive_json()

    assert msg["success"]
    assert msg["result"] is None

    task = hass.async_create_task(ws_client.receive_json())

    await ws_client.send_json_auto_id(
        {
            "type": "assist_satellite/intercept_wake_word",
            "entity_id": ENTITY_ID,
        }
    )

    # Should get an error from previous subscription
    async with asyncio.timeout(1):
        msg = await task

    assert not msg["success"]
    assert msg["error"] == {
        "code": "home_assistant_error",
        "message": "Wake word interception already in progress",
    }

    # Response to second subscription
    async with asyncio.timeout(1):
        msg = await ws_client.receive_json()

    assert msg["success"]
    assert msg["result"] is None


async def test_intercept_wake_word_unsubscribe(
    hass: HomeAssistant,
    init_components: ConfigEntry,
    entity: MockAssistSatellite,
    hass_ws_client: WebSocketGenerator,
) -> None:
    """Test that closing the websocket connection stops interception."""
    ws_client = await hass_ws_client(hass)

    await ws_client.send_json_auto_id(
        {
            "type": "assist_satellite/intercept_wake_word",
            "entity_id": ENTITY_ID,
        }
    )

    # Wait for interception to start
    for _ in range(3):
        await asyncio.sleep(0)

    async def receive_json():
        with pytest.raises(TypeError):
            # Raises TypeError when connection is closed
            await ws_client.receive_json()

    task = hass.async_create_task(receive_json())

    # Close connection
    await ws_client.close()
    await task

    with (
        patch(
            "homeassistant.components.assist_satellite.entity.async_pipeline_from_audio_stream",
        ) as mock_pipeline_from_audio_stream,
    ):
        # Start a pipeline with a wake word
        await entity.async_accept_pipeline_from_satellite(
            object(),
            wake_word_phrase="ok, nabu",  # type: ignore[arg-type]
        )

        # Wake word should not be intercepted
<<<<<<< HEAD
        mock_pipeline_from_audio_stream.assert_called_once()
=======
        mock_pipeline_from_audio_stream.assert_called_once()


async def test_get_configuration(
    hass: HomeAssistant,
    init_components: ConfigEntry,
    entity: MockAssistSatellite,
    hass_ws_client: WebSocketGenerator,
) -> None:
    """Test getting satellite configuration."""
    ws_client = await hass_ws_client(hass)

    with (
        patch.object(entity, "_attr_pipeline_entity_id", "select.test_pipeline"),
        patch.object(entity, "_attr_vad_sensitivity_entity_id", "select.test_vad"),
    ):
        await ws_client.send_json_auto_id(
            {
                "type": "assist_satellite/get_configuration",
                "entity_id": ENTITY_ID,
            }
        )
        msg = await ws_client.receive_json()
        assert msg["success"]
        assert msg["result"] == {
            "active_wake_words": ["1234"],
            "available_wake_words": [
                {"id": "1234", "trained_languages": ["en"], "wake_word": "okay nabu"},
                {"id": "5678", "trained_languages": ["en"], "wake_word": "hey jarvis"},
            ],
            "max_active_wake_words": 1,
            "pipeline_entity_id": "select.test_pipeline",
            "vad_entity_id": "select.test_vad",
        }


async def test_set_wake_words(
    hass: HomeAssistant,
    init_components: ConfigEntry,
    entity: MockAssistSatellite,
    hass_ws_client: WebSocketGenerator,
) -> None:
    """Test setting active wake words."""
    ws_client = await hass_ws_client(hass)

    await ws_client.send_json_auto_id(
        {
            "type": "assist_satellite/set_wake_words",
            "entity_id": ENTITY_ID,
            "wake_word_ids": ["5678"],
        }
    )
    msg = await ws_client.receive_json()
    assert msg["success"]

    # Verify change
    await ws_client.send_json_auto_id(
        {
            "type": "assist_satellite/get_configuration",
            "entity_id": ENTITY_ID,
        }
    )
    msg = await ws_client.receive_json()
    assert msg["success"]
    assert msg["result"].get("active_wake_words") == ["5678"]


async def test_set_wake_words_exceed_maximum(
    hass: HomeAssistant,
    init_components: ConfigEntry,
    entity: MockAssistSatellite,
    hass_ws_client: WebSocketGenerator,
) -> None:
    """Test setting too many active wake words."""
    ws_client = await hass_ws_client(hass)

    await ws_client.send_json_auto_id(
        {
            "type": "assist_satellite/set_wake_words",
            "entity_id": ENTITY_ID,
            "wake_word_ids": ["1234", "5678"],  # max of 1
        }
    )
    msg = await ws_client.receive_json()
    assert not msg["success"]
    assert msg["error"] == {
        "code": "not_supported",
        "message": "Maximum number of active wake words is 1",
    }


async def test_set_wake_words_bad_id(
    hass: HomeAssistant,
    init_components: ConfigEntry,
    entity: MockAssistSatellite,
    hass_ws_client: WebSocketGenerator,
) -> None:
    """Test setting active wake words with a bad id."""
    ws_client = await hass_ws_client(hass)

    await ws_client.send_json_auto_id(
        {
            "type": "assist_satellite/set_wake_words",
            "entity_id": ENTITY_ID,
            "wake_word_ids": ["abcd"],  # not an available id
        }
    )
    msg = await ws_client.receive_json()
    assert not msg["success"]
    assert msg["error"] == {
        "code": "not_supported",
        "message": "Wake word id is not supported: abcd",
    }
>>>>>>> 97d0d91d
<|MERGE_RESOLUTION|>--- conflicted
+++ resolved
@@ -272,9 +272,6 @@
         )
 
         # Wake word should not be intercepted
-<<<<<<< HEAD
-        mock_pipeline_from_audio_stream.assert_called_once()
-=======
         mock_pipeline_from_audio_stream.assert_called_once()
 
 
@@ -387,5 +384,4 @@
     assert msg["error"] == {
         "code": "not_supported",
         "message": "Wake word id is not supported: abcd",
-    }
->>>>>>> 97d0d91d
+    }