"""The tests for the NSW Rural Fire Service Feeds platform."""
import datetime
from datetime import timedelta
from unittest.mock import ANY, call, patch

from aio_geojson_nsw_rfs_incidents import NswRuralFireServiceIncidentsFeed
from freezegun import freeze_time

from homeassistant.components import geo_location, nsw_rural_fire_service_feed
from homeassistant.components.geo_location import ATTR_SOURCE
from homeassistant.components.nsw_rural_fire_service_feed.const import (
    DEFAULT_SCAN_INTERVAL,
    VALID_CATEGORIES,
)
from homeassistant.components.nsw_rural_fire_service_feed.geo_location import (
    ATTR_CATEGORY,
    ATTR_COUNCIL_AREA,
    ATTR_EXTERNAL_ID,
    ATTR_FIRE,
    ATTR_LOCATION,
    ATTR_PUBLICATION_DATE,
    ATTR_RESPONSIBLE_AGENCY,
    ATTR_SIZE,
    ATTR_STATUS,
    ATTR_TYPE,
)
from homeassistant.const import (
    ATTR_ATTRIBUTION,
    ATTR_FRIENDLY_NAME,
    ATTR_ICON,
    ATTR_LATITUDE,
    ATTR_LONGITUDE,
    ATTR_UNIT_OF_MEASUREMENT,
    CONF_LATITUDE,
    CONF_LONGITUDE,
    CONF_RADIUS,
    CONF_SCAN_INTERVAL,
    EVENT_HOMEASSISTANT_START,
    EVENT_HOMEASSISTANT_STOP,
    UnitOfLength,
)
from homeassistant.core import HomeAssistant
from homeassistant.setup import async_setup_component
import homeassistant.util.dt as dt_util

from tests.common import async_fire_time_changed
from tests.components.nsw_rural_fire_service_feed import _generate_mock_feed_entry

CONFIG = {nsw_rural_fire_service_feed.DOMAIN: {CONF_RADIUS: 200}}

CONFIG_WITH_CUSTOM_LOCATION = {
    nsw_rural_fire_service_feed.DOMAIN: {
        CONF_RADIUS: 200,
        CONF_LATITUDE: 15.1,
        CONF_LONGITUDE: 25.2,
    }
}

CONFIG_LEGACY = {
    geo_location.DOMAIN: [
        {
            "platform": "nsw_rural_fire_service_feed",
            CONF_RADIUS: 190,
            CONF_SCAN_INTERVAL: timedelta(minutes=2),
        }
    ]
}


<<<<<<< HEAD
async def test_setup(hass):
=======
def _generate_mock_feed_entry(
    external_id,
    title,
    distance_to_home,
    coordinates,
    category=None,
    location=None,
    attribution=None,
    publication_date=None,
    council_area=None,
    status=None,
    entry_type=None,
    fire=True,
    size=None,
    responsible_agency=None,
):
    """Construct a mock feed entry for testing purposes."""
    feed_entry = MagicMock()
    feed_entry.external_id = external_id
    feed_entry.title = title
    feed_entry.distance_to_home = distance_to_home
    feed_entry.coordinates = coordinates
    feed_entry.category = category
    feed_entry.location = location
    feed_entry.attribution = attribution
    feed_entry.publication_date = publication_date
    feed_entry.council_area = council_area
    feed_entry.status = status
    feed_entry.type = entry_type
    feed_entry.fire = fire
    feed_entry.size = size
    feed_entry.responsible_agency = responsible_agency
    return feed_entry


async def test_setup(hass: HomeAssistant) -> None:
>>>>>>> 17c0e187
    """Test the general setup of the platform."""
    # Set up some mock feed entries for this test.
    mock_entry_1 = _generate_mock_feed_entry(
        "1234",
        "Title 1",
        15.5,
        (-31.0, 150.0),
        category="Category 1",
        location="Location 1",
        attribution="Attribution 1",
        publication_date=datetime.datetime(
            2018, 9, 22, 8, 0, tzinfo=datetime.timezone.utc
        ),
        council_area="Council Area 1",
        status="Status 1",
        entry_type="Type 1",
        size="Size 1",
        responsible_agency="Agency 1",
    )
    mock_entry_2 = _generate_mock_feed_entry(
        "2345", "Title 2", 20.5, (-31.1, 150.1), fire=False
    )
    mock_entry_3 = _generate_mock_feed_entry("3456", "Title 3", 25.5, (-31.2, 150.2))
    mock_entry_4 = _generate_mock_feed_entry("4567", "Title 4", 12.5, (-31.3, 150.3))

    # Patching 'utcnow' to gain more control over the timed update.
    utcnow = dt_util.utcnow()
    with freeze_time(utcnow), patch(
        "aio_geojson_client.feed.GeoJsonFeed.update"
    ) as mock_feed_update:
        mock_feed_update.return_value = (
            "OK",
            [mock_entry_1, mock_entry_2, mock_entry_3],
        )
        assert await async_setup_component(
            hass, nsw_rural_fire_service_feed.DOMAIN, CONFIG
        )
        await hass.async_block_till_done()
        # Artificially trigger update.
        hass.bus.async_fire(EVENT_HOMEASSISTANT_START)
        # Collect events.
        await hass.async_block_till_done()

        assert len(hass.states.async_entity_ids("geo_location")) == 3

        state = hass.states.get("geo_location.title_1")
        assert state is not None
        assert state.name == "Title 1"
        assert state.attributes == {
            ATTR_EXTERNAL_ID: "1234",
            ATTR_LATITUDE: -31.0,
            ATTR_LONGITUDE: 150.0,
            ATTR_FRIENDLY_NAME: "Title 1",
            ATTR_CATEGORY: "Category 1",
            ATTR_LOCATION: "Location 1",
            ATTR_ATTRIBUTION: "Attribution 1",
            ATTR_PUBLICATION_DATE: datetime.datetime(
                2018, 9, 22, 8, 0, tzinfo=datetime.timezone.utc
            ),
            ATTR_FIRE: True,
            ATTR_COUNCIL_AREA: "Council Area 1",
            ATTR_STATUS: "Status 1",
            ATTR_TYPE: "Type 1",
            ATTR_SIZE: "Size 1",
            ATTR_RESPONSIBLE_AGENCY: "Agency 1",
            ATTR_UNIT_OF_MEASUREMENT: UnitOfLength.KILOMETERS,
            ATTR_SOURCE: "nsw_rural_fire_service_feed",
            ATTR_ICON: "mdi:fire",
        }
        assert round(abs(float(state.state) - 15.5), 7) == 0

        state = hass.states.get("geo_location.title_2")
        assert state is not None
        assert state.name == "Title 2"
        assert state.attributes == {
            ATTR_EXTERNAL_ID: "2345",
            ATTR_LATITUDE: -31.1,
            ATTR_LONGITUDE: 150.1,
            ATTR_FRIENDLY_NAME: "Title 2",
            ATTR_FIRE: False,
            ATTR_UNIT_OF_MEASUREMENT: UnitOfLength.KILOMETERS,
            ATTR_SOURCE: "nsw_rural_fire_service_feed",
            ATTR_ICON: "mdi:alarm-light",
        }
        assert round(abs(float(state.state) - 20.5), 7) == 0

        state = hass.states.get("geo_location.title_3")
        assert state is not None
        assert state.name == "Title 3"
        assert state.attributes == {
            ATTR_EXTERNAL_ID: "3456",
            ATTR_LATITUDE: -31.2,
            ATTR_LONGITUDE: 150.2,
            ATTR_FRIENDLY_NAME: "Title 3",
            ATTR_FIRE: True,
            ATTR_UNIT_OF_MEASUREMENT: UnitOfLength.KILOMETERS,
            ATTR_SOURCE: "nsw_rural_fire_service_feed",
            ATTR_ICON: "mdi:fire",
        }
        assert round(abs(float(state.state) - 25.5), 7) == 0

        # Simulate an update - one existing, one new entry,
        # one outdated entry
        mock_feed_update.return_value = (
            "OK",
            [mock_entry_1, mock_entry_4, mock_entry_3],
        )
        async_fire_time_changed(hass, utcnow + timedelta(seconds=DEFAULT_SCAN_INTERVAL))
        await hass.async_block_till_done()

        assert len(hass.states.async_entity_ids("geo_location")) == 3

        # Simulate an update - empty data, but successful update,
        # so no changes to entities.
        mock_feed_update.return_value = "OK_NO_DATA", None
        async_fire_time_changed(
            hass, utcnow + 2 * timedelta(seconds=DEFAULT_SCAN_INTERVAL)
        )
        await hass.async_block_till_done()

        assert len(hass.states.async_entity_ids("geo_location")) == 3

        # Simulate an update - empty data, removes all entities
        mock_feed_update.return_value = "ERROR", None
        async_fire_time_changed(
            hass, utcnow + 3 * timedelta(seconds=DEFAULT_SCAN_INTERVAL)
        )
        await hass.async_block_till_done()

        assert len(hass.states.async_entity_ids("geo_location")) == 0

        # Artificially trigger update.
        hass.bus.async_fire(EVENT_HOMEASSISTANT_STOP)
        # Collect events.
        await hass.async_block_till_done()


async def test_setup_with_custom_location(hass: HomeAssistant) -> None:
    """Test the setup with a custom location."""
    # Set up some mock feed entries for this test.
    mock_entry_1 = _generate_mock_feed_entry("1234", "Title 1", 20.5, (-31.1, 150.1))

    with patch(
        "aio_geojson_nsw_rfs_incidents.feed_manager.NswRuralFireServiceIncidentsFeed",
        wraps=NswRuralFireServiceIncidentsFeed,
    ) as mock_feed_manager, patch(
        "aio_geojson_client.feed.GeoJsonFeed.update"
    ) as mock_feed_update:
        mock_feed_update.return_value = "OK", [mock_entry_1]

        assert await async_setup_component(
            hass, nsw_rural_fire_service_feed.DOMAIN, CONFIG_WITH_CUSTOM_LOCATION
        )
        await hass.async_block_till_done()

        # Artificially trigger update.
        hass.bus.async_fire(EVENT_HOMEASSISTANT_START)
        # Collect events.
        await hass.async_block_till_done()

        assert len(hass.states.async_entity_ids("geo_location")) == 1

        assert mock_feed_manager.call_args == call(
            ANY, (15.1, 25.2), filter_categories=VALID_CATEGORIES, filter_radius=200.0
        )


async def test_setup_as_legacy_platform(hass):
    """Test the setup with a custom location."""
    # Set up some mock feed entries for this test.
    mock_entry_1 = _generate_mock_feed_entry("1234", "Title 1", 20.5, (-31.1, 150.1))

    with patch(
        "aio_geojson_nsw_rfs_incidents.feed_manager.NswRuralFireServiceIncidentsFeed",
        wraps=NswRuralFireServiceIncidentsFeed,
    ) as mock_feed_manager, patch(
        "aio_geojson_client.feed.GeoJsonFeed.update"
    ) as mock_feed_update:
        mock_feed_update.return_value = "OK", [mock_entry_1]

        assert await async_setup_component(hass, geo_location.DOMAIN, CONFIG_LEGACY)
        await hass.async_block_till_done()

        # Artificially trigger update.
        hass.bus.async_fire(EVENT_HOMEASSISTANT_START)
        # Collect events.
        await hass.async_block_till_done()

        assert len(hass.states.async_entity_ids("geo_location")) == 1

        assert mock_feed_manager.call_args == call(
            ANY, ANY, filter_categories=[], filter_radius=190.0
        )<|MERGE_RESOLUTION|>--- conflicted
+++ resolved
@@ -67,46 +67,7 @@
 }
 
 
-<<<<<<< HEAD
-async def test_setup(hass):
-=======
-def _generate_mock_feed_entry(
-    external_id,
-    title,
-    distance_to_home,
-    coordinates,
-    category=None,
-    location=None,
-    attribution=None,
-    publication_date=None,
-    council_area=None,
-    status=None,
-    entry_type=None,
-    fire=True,
-    size=None,
-    responsible_agency=None,
-):
-    """Construct a mock feed entry for testing purposes."""
-    feed_entry = MagicMock()
-    feed_entry.external_id = external_id
-    feed_entry.title = title
-    feed_entry.distance_to_home = distance_to_home
-    feed_entry.coordinates = coordinates
-    feed_entry.category = category
-    feed_entry.location = location
-    feed_entry.attribution = attribution
-    feed_entry.publication_date = publication_date
-    feed_entry.council_area = council_area
-    feed_entry.status = status
-    feed_entry.type = entry_type
-    feed_entry.fire = fire
-    feed_entry.size = size
-    feed_entry.responsible_agency = responsible_agency
-    return feed_entry
-
-
 async def test_setup(hass: HomeAssistant) -> None:
->>>>>>> 17c0e187
     """Test the general setup of the platform."""
     # Set up some mock feed entries for this test.
     mock_entry_1 = _generate_mock_feed_entry(
@@ -274,7 +235,7 @@
         )
 
 
-async def test_setup_as_legacy_platform(hass):
+async def test_setup_as_legacy_platform(hass: HomeAssistant) -> None:
     """Test the setup with a custom location."""
     # Set up some mock feed entries for this test.
     mock_entry_1 = _generate_mock_feed_entry("1234", "Title 1", 20.5, (-31.1, 150.1))
