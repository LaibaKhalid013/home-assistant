--- conflicted
+++ resolved
@@ -142,10 +142,6 @@
         assert len(aioclient_mock.mock_calls) == 1
         assert aioclient_mock.mock_calls[0][2] == self.form_data
 
-<<<<<<< HEAD
-
-=======
->>>>>>> 71caacc8
     def test_service_say_error(self, aioclient_mock):
         """Test service call say with http response 400."""
         calls = mock_service(self.hass, DOMAIN_MP, SERVICE_PLAY_MEDIA)
