"""Tests for TTS media source."""

from http import HTTPStatus
from unittest.mock import MagicMock

import pytest

from homeassistant.components import media_source
<<<<<<< HEAD
from homeassistant.components.media_player.errors import BrowseError
from homeassistant.components.tts.media_source import (
    MediaSourceOptions,
    generate_media_source_id,
    media_source_id_to_kwargs,
)
=======
from homeassistant.components.media_player import BrowseError
>>>>>>> dde98968
from homeassistant.core import HomeAssistant
from homeassistant.setup import async_setup_component

from .common import (
    DEFAULT_LANG,
    MockTTSEntity,
    MockTTSProvider,
    mock_config_entry_setup,
    mock_setup,
    retrieve_media,
)

from tests.typing import ClientSessionGenerator


class MSEntity(MockTTSEntity):
    """Test speech API entity."""

    get_tts_audio = MagicMock(return_value=("mp3", b""))


class MSProvider(MockTTSProvider):
    """Test speech API provider."""

    get_tts_audio = MagicMock(return_value=("mp3", b""))


@pytest.fixture(autouse=True)
async def setup_media_source(hass: HomeAssistant) -> None:
    """Set up media source."""
    assert await async_setup_component(hass, "media_source", {})


@pytest.mark.parametrize(
    ("mock_provider", "mock_tts_entity"),
    [(MSProvider(DEFAULT_LANG), MSEntity(DEFAULT_LANG))],
)
@pytest.mark.parametrize(
    "setup",
    [
        "mock_setup",
        "mock_config_entry_setup",
    ],
    indirect=["setup"],
)
async def test_browsing(hass: HomeAssistant, setup: str) -> None:
    """Test browsing TTS media source."""
    item = await media_source.async_browse_media(hass, "media-source://tts")

    assert item is not None
    assert item.title == "Text-to-speech"
    assert item.children is not None
    assert len(item.children) == 1
    assert item.can_play is False
    assert item.can_expand is True

    item_child = await media_source.async_browse_media(
        hass, item.children[0].media_content_id
    )

    assert item_child is not None
    assert item_child.media_content_id == item.children[0].media_content_id
    assert item_child.title == "Test"
    assert item_child.children is None
    assert item_child.can_play is False
    assert item_child.can_expand is True

    item_child = await media_source.async_browse_media(
        hass, item.children[0].media_content_id + "?message=bla"
    )

    assert item_child is not None
    assert (
        item_child.media_content_id
        == item.children[0].media_content_id + "?message=bla"
    )
    assert item_child.title == "Test"
    assert item_child.children is None
    assert item_child.can_play is False
    assert item_child.can_expand is True

    with pytest.raises(BrowseError):
        await media_source.async_browse_media(hass, "media-source://tts/non-existing")


@pytest.mark.parametrize("mock_provider", [MSProvider(DEFAULT_LANG)])
async def test_legacy_resolving(
    hass: HomeAssistant, hass_client: ClientSessionGenerator, mock_provider: MSProvider
) -> None:
    """Test resolving legacy provider."""
    await mock_setup(hass, mock_provider)
    mock_get_tts_audio = mock_provider.get_tts_audio

    media_id = "media-source://tts/test?message=Hello%20World"
    media = await media_source.async_resolve_media(hass, media_id, None)
    assert media.url.startswith("/api/tts_proxy/")
    assert media.mime_type == "audio/mpeg"
    assert await retrieve_media(hass, hass_client, media_id) == HTTPStatus.OK

    assert len(mock_get_tts_audio.mock_calls) == 1
    message, language = mock_get_tts_audio.mock_calls[0][1]
    assert message == "Hello World"
    assert language == "en_US"
    assert mock_get_tts_audio.mock_calls[0][2]["options"] == {}

    # Pass language and options
    mock_get_tts_audio.reset_mock()
    media_id = "media-source://tts/test?message=Bye%20World&language=de_DE&voice=Paulus"
    media = await media_source.async_resolve_media(hass, media_id, None)
    assert media.url.startswith("/api/tts_proxy/")
    assert media.mime_type == "audio/mpeg"
    assert await retrieve_media(hass, hass_client, media_id) == HTTPStatus.OK

    assert len(mock_get_tts_audio.mock_calls) == 1
    message, language = mock_get_tts_audio.mock_calls[0][1]
    assert message == "Bye World"
    assert language == "de_DE"
    assert mock_get_tts_audio.mock_calls[0][2]["options"] == {"voice": "Paulus"}


@pytest.mark.parametrize("mock_tts_entity", [MSEntity(DEFAULT_LANG)])
async def test_resolving(
    hass: HomeAssistant, hass_client: ClientSessionGenerator, mock_tts_entity: MSEntity
) -> None:
    """Test resolving entity."""
    await mock_config_entry_setup(hass, mock_tts_entity)
    mock_get_tts_audio = mock_tts_entity.get_tts_audio

    media_id = "media-source://tts/tts.test?message=Hello%20World"
    media = await media_source.async_resolve_media(hass, media_id, None)
    assert media.url.startswith("/api/tts_proxy/")
    assert media.mime_type == "audio/mpeg"
    assert await retrieve_media(hass, hass_client, media_id) == HTTPStatus.OK

    assert len(mock_get_tts_audio.mock_calls) == 1
    message, language = mock_get_tts_audio.mock_calls[0][1]
    assert message == "Hello World"
    assert language == "en_US"
    assert mock_get_tts_audio.mock_calls[0][2]["options"] == {}

    # Pass language and options
    mock_get_tts_audio.reset_mock()
    media_id = (
        "media-source://tts/tts.test?message=Bye%20World&language=de_DE&voice=Paulus"
    )
    media = await media_source.async_resolve_media(hass, media_id, None)
    assert media.url.startswith("/api/tts_proxy/")
    assert media.mime_type == "audio/mpeg"
    assert await retrieve_media(hass, hass_client, media_id) == HTTPStatus.OK

    assert len(mock_get_tts_audio.mock_calls) == 1
    message, language = mock_get_tts_audio.mock_calls[0][1]
    assert message == "Bye World"
    assert language == "de_DE"
    assert mock_get_tts_audio.mock_calls[0][2]["options"] == {"voice": "Paulus"}


@pytest.mark.parametrize(
    ("mock_provider", "mock_tts_entity"),
    [(MSProvider(DEFAULT_LANG), MSEntity(DEFAULT_LANG))],
)
@pytest.mark.parametrize(
    "setup",
    [
        "mock_setup",
        "mock_config_entry_setup",
    ],
    indirect=["setup"],
)
async def test_resolving_errors(hass: HomeAssistant, setup: str) -> None:
    """Test resolving."""
    # No message added
    with pytest.raises(media_source.Unresolvable):
        await media_source.async_resolve_media(hass, "media-source://tts/test", None)

    # Non-existing provider
    with pytest.raises(media_source.Unresolvable):
        await media_source.async_resolve_media(
            hass, "media-source://tts/non-existing?message=bla", None
        )

    # Non-existing option
    with pytest.raises(media_source.Unresolvable):
        await media_source.async_resolve_media(
            hass,
            "media-source://tts/non-existing?message=bla&non_existing_option=bla",
            None,
        )


@pytest.mark.parametrize(
    ("setup", "result_engine"),
    [
        ("mock_setup", "test"),
        ("mock_config_entry_setup", "tts.test"),
    ],
    indirect=["setup"],
)
async def test_generate_media_source_id_and_media_source_id_to_kwargs(
    hass: HomeAssistant,
    setup: str,
    result_engine: str,
) -> None:
    """Test media_source_id and media_source_id_to_kwargs."""
    kwargs: MediaSourceOptions = {
        "engine": None,
        "message": "hello",
        "language": "en_US",
        "options": {"age": 5},
        "cache": True,
    }
    media_source_id = generate_media_source_id(hass, **kwargs)
    assert media_source_id_to_kwargs(media_source_id) == {
        "engine": result_engine,
        "message": "hello",
        "language": "en_US",
        "options": {"age": "5"},
        "cache": True,
    }

    kwargs = {
        "engine": None,
        "message": "hello",
        "language": "en_US",
        "options": {"age": [5, 6]},
        "cache": True,
    }
    media_source_id = generate_media_source_id(hass, **kwargs)
    assert media_source_id_to_kwargs(media_source_id) == {
        "engine": result_engine,
        "message": "hello",
        "language": "en_US",
        "options": {"age": [5, 6]},
        "cache": True,
    }

    kwargs = {
        "engine": None,
        "message": "hello",
        "language": "en_US",
        "options": {"age": {"k1": [5, 6], "k2": "v2"}},
        "cache": True,
    }
    media_source_id = generate_media_source_id(hass, **kwargs)
    assert media_source_id_to_kwargs(media_source_id) == {
        "engine": result_engine,
        "message": "hello",
        "language": "en_US",
        "options": {"age": {"k1": [5, 6], "k2": "v2"}},
        "cache": True,
    }<|MERGE_RESOLUTION|>--- conflicted
+++ resolved
@@ -6,16 +6,12 @@
 import pytest
 
 from homeassistant.components import media_source
-<<<<<<< HEAD
 from homeassistant.components.media_player.errors import BrowseError
 from homeassistant.components.tts.media_source import (
     MediaSourceOptions,
     generate_media_source_id,
     media_source_id_to_kwargs,
 )
-=======
-from homeassistant.components.media_player import BrowseError
->>>>>>> dde98968
 from homeassistant.core import HomeAssistant
 from homeassistant.setup import async_setup_component
 
