"""Provide common tests tools for tts."""
from __future__ import annotations

from typing import Any

import voluptuous as vol

from homeassistant.components import media_source
from homeassistant.components.tts import (
    CONF_LANG,
    DOMAIN as TTS_DOMAIN,
    PLATFORM_SCHEMA,
    Provider,
    TextToSpeechEntity,
    TtsAudioType,
    Voice,
)
from homeassistant.config_entries import ConfigEntry
from homeassistant.core import HomeAssistant, callback
from homeassistant.helpers.entity_platform import AddEntitiesCallback
from homeassistant.helpers.typing import ConfigType, DiscoveryInfoType
from homeassistant.setup import async_setup_component
<<<<<<< HEAD
=======

from tests.common import (
    MockConfigEntry,
    MockModule,
    MockPlatform,
    mock_integration,
    mock_platform,
)
>>>>>>> 7fcf07c9

DEFAULT_LANG = "en_US"
SUPPORT_LANGUAGES = ["de_CH", "de_DE", "en_GB", "en_US"]
TEST_DOMAIN = "test"
TEST_LANGUAGES = ["de", "en"]


async def get_media_source_url(hass: HomeAssistant, media_content_id: str) -> str:
    """Get the media source url."""
    if media_source.DOMAIN not in hass.config.components:
        assert await async_setup_component(hass, media_source.DOMAIN, {})

<<<<<<< HEAD
async def get_media_source_url(hass: HomeAssistant, media_content_id: str) -> str:
    """Get the media source url."""
    if media_source.DOMAIN not in hass.config.components:
        assert await async_setup_component(hass, media_source.DOMAIN, {})

=======
>>>>>>> 7fcf07c9
    resolved = await media_source.async_resolve_media(hass, media_content_id, None)
    return resolved.url


class BaseProvider:
    """Test speech API provider."""

    def __init__(self, lang: str) -> None:
        """Initialize test provider."""
        self._lang = lang

    @property
    def default_language(self) -> str:
        """Return the default language."""
        return self._lang

    @property
    def supported_languages(self) -> list[str]:
        """Return list of supported languages."""
        return SUPPORT_LANGUAGES

    @callback
    def async_get_supported_voices(self, language: str) -> list[Voice] | None:
        """Return list of supported languages."""
        if language == "en-US":
            return [
                Voice("james_earl_jones", "James Earl Jones"),
                Voice("fran_drescher", "Fran Drescher"),
            ]
        return None

    @property
    def supported_options(self) -> list[str]:
        """Return list of supported options like voice, emotions."""
        return ["voice", "age"]

    def get_tts_audio(
        self, message: str, language: str, options: dict[str, Any] | None = None
    ) -> TtsAudioType:
        """Load TTS dat."""
        return ("mp3", b"")


class MockProvider(BaseProvider, Provider):
    """Test speech API provider."""

    def __init__(self, lang: str) -> None:
        """Initialize test provider."""
        super().__init__(lang)
        self.name = "Test"


class MockTTSEntity(BaseProvider, TextToSpeechEntity):
    """Test speech API provider."""

    @property
    def name(self) -> str:
        """Return the name of the entity."""
        return "Test"


class MockTTS(MockPlatform):
    """A mock TTS platform."""

    PLATFORM_SCHEMA = PLATFORM_SCHEMA.extend(
        {
            vol.Optional(CONF_LANG, default=DEFAULT_LANG): vol.In(
                SUPPORT_LANGUAGES + TEST_LANGUAGES
            )
        }
    )

    def __init__(self, provider: MockProvider, **kwargs: Any) -> None:
        """Initialize."""
        super().__init__(**kwargs)
        self._provider = provider

    async def async_get_engine(
        self,
        hass: HomeAssistant,
        config: ConfigType,
        discovery_info: DiscoveryInfoType | None = None,
    ) -> Provider | None:
        """Set up a mock speech component."""
<<<<<<< HEAD
        return self._provider
=======
        return self._provider


async def mock_setup(
    hass: HomeAssistant,
    mock_provider: MockProvider,
) -> None:
    """Set up a test provider."""
    mock_integration(hass, MockModule(domain=TEST_DOMAIN))
    mock_platform(hass, f"{TEST_DOMAIN}.{TTS_DOMAIN}", MockTTS(mock_provider))

    await async_setup_component(
        hass, TTS_DOMAIN, {TTS_DOMAIN: {"platform": TEST_DOMAIN}}
    )
    await hass.async_block_till_done()


async def mock_config_entry_setup(
    hass: HomeAssistant, tts_entity: MockTTSEntity
) -> MockConfigEntry:
    """Set up a test tts platform via config entry."""

    async def async_setup_entry_init(
        hass: HomeAssistant, config_entry: ConfigEntry
    ) -> bool:
        """Set up test config entry."""
        await hass.config_entries.async_forward_entry_setup(config_entry, TTS_DOMAIN)
        return True

    async def async_unload_entry_init(
        hass: HomeAssistant, config_entry: ConfigEntry
    ) -> bool:
        """Unload up test config entry."""
        await hass.config_entries.async_forward_entry_unload(config_entry, TTS_DOMAIN)
        return True

    mock_integration(
        hass,
        MockModule(
            TEST_DOMAIN,
            async_setup_entry=async_setup_entry_init,
            async_unload_entry=async_unload_entry_init,
        ),
    )

    async def async_setup_entry_platform(
        hass: HomeAssistant,
        config_entry: ConfigEntry,
        async_add_entities: AddEntitiesCallback,
    ) -> None:
        """Set up test tts platform via config entry."""
        async_add_entities([tts_entity])

    loaded_platform = MockPlatform(async_setup_entry=async_setup_entry_platform)
    mock_platform(hass, f"{TEST_DOMAIN}.{TTS_DOMAIN}", loaded_platform)

    config_entry = MockConfigEntry(domain=TEST_DOMAIN)
    config_entry.add_to_hass(hass)
    assert await hass.config_entries.async_setup(config_entry.entry_id)
    await hass.async_block_till_done()

    return config_entry
>>>>>>> 7fcf07c9
<|MERGE_RESOLUTION|>--- conflicted
+++ resolved
@@ -20,8 +20,6 @@
 from homeassistant.helpers.entity_platform import AddEntitiesCallback
 from homeassistant.helpers.typing import ConfigType, DiscoveryInfoType
 from homeassistant.setup import async_setup_component
-<<<<<<< HEAD
-=======
 
 from tests.common import (
     MockConfigEntry,
@@ -30,7 +28,6 @@
     mock_integration,
     mock_platform,
 )
->>>>>>> 7fcf07c9
 
 DEFAULT_LANG = "en_US"
 SUPPORT_LANGUAGES = ["de_CH", "de_DE", "en_GB", "en_US"]
@@ -43,14 +40,6 @@
     if media_source.DOMAIN not in hass.config.components:
         assert await async_setup_component(hass, media_source.DOMAIN, {})
 
-<<<<<<< HEAD
-async def get_media_source_url(hass: HomeAssistant, media_content_id: str) -> str:
-    """Get the media source url."""
-    if media_source.DOMAIN not in hass.config.components:
-        assert await async_setup_component(hass, media_source.DOMAIN, {})
-
-=======
->>>>>>> 7fcf07c9
     resolved = await media_source.async_resolve_media(hass, media_content_id, None)
     return resolved.url
 
@@ -135,9 +124,6 @@
         discovery_info: DiscoveryInfoType | None = None,
     ) -> Provider | None:
         """Set up a mock speech component."""
-<<<<<<< HEAD
-        return self._provider
-=======
         return self._provider
 
 
@@ -199,5 +185,4 @@
     assert await hass.config_entries.async_setup(config_entry.entry_id)
     await hass.async_block_till_done()
 
-    return config_entry
->>>>>>> 7fcf07c9
+    return config_entry