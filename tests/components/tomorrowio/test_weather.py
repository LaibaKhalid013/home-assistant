--- conflicted
+++ resolved
@@ -230,13 +230,8 @@
         ATTR_FORECAST_WIND_BEARING: 239.6,
         ATTR_FORECAST_WIND_SPEED: 34.16,  # 9.49 m/s -> km/h
     }
-<<<<<<< HEAD
-    assert weather_state.attributes[ATTR_FRIENDLY_NAME] == "Tomorrow.io - Daily"
-    assert weather_state.attributes[ATTR_WEATHER_HUMIDITY] == 45
-=======
     assert weather_state.attributes[ATTR_FRIENDLY_NAME] == "Tomorrow.io Daily"
     assert weather_state.attributes[ATTR_WEATHER_HUMIDITY] == 23
->>>>>>> 2c46a975
     assert weather_state.attributes[ATTR_WEATHER_OZONE] == 46.53
     assert weather_state.attributes[ATTR_WEATHER_PRECIPITATION_UNIT] == "mm"
     assert weather_state.attributes[ATTR_WEATHER_PRESSURE] == 1023.38
@@ -268,13 +263,8 @@
         ATTR_FORECAST_WIND_BEARING: 239.6,
         ATTR_FORECAST_WIND_SPEED: 34.16,  # 9.49 m/s -> km/h
     }
-<<<<<<< HEAD
-    assert weather_state.attributes[ATTR_FRIENDLY_NAME] == "Tomorrow.io - Daily"
-    assert weather_state.attributes[ATTR_WEATHER_HUMIDITY] == 45
-=======
     assert weather_state.attributes[ATTR_FRIENDLY_NAME] == "Tomorrow.io Daily"
     assert weather_state.attributes[ATTR_WEATHER_HUMIDITY] == 23
->>>>>>> 2c46a975
     assert weather_state.attributes[ATTR_WEATHER_OZONE] == 46.53
     assert weather_state.attributes[ATTR_WEATHER_PRECIPITATION_UNIT] == "mm"
     assert weather_state.attributes[ATTR_WEATHER_PRESSURE] == 1023.38
