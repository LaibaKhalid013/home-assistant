--- conflicted
+++ resolved
@@ -4,11 +4,6 @@
 
 import pytest
 import ring_doorbell
-<<<<<<< HEAD
-
-from homeassistant.config_entries import SOURCE_REAUTH
-from homeassistant.const import Platform
-=======
 from syrupy.assertion import SnapshotAssertion
 
 from homeassistant.components.ring.const import DOMAIN
@@ -22,7 +17,6 @@
     STATE_ON,
     Platform,
 )
->>>>>>> 8c34d8da
 from homeassistant.core import HomeAssistant
 from homeassistant.exceptions import HomeAssistantError
 from homeassistant.helpers import entity_registry as er
@@ -129,8 +123,6 @@
     state = hass.states.get("switch.front_siren")
     assert state.state == STATE_ON
 
-<<<<<<< HEAD
-=======
     await hass.services.async_call(
         SWITCH_DOMAIN,
         SERVICE_TURN_OFF,
@@ -143,7 +135,6 @@
     assert state.state == STATE_OFF
 
 
->>>>>>> 8c34d8da
 @pytest.mark.parametrize(
     ("exception_type", "reauth_expected"),
     [
