--- conflicted
+++ resolved
@@ -75,9 +75,6 @@
     assert result["errors"] == {"base": "cannot_connect"}
 
 
-<<<<<<< HEAD
-async def test_form_already_configured(hass):
-=======
 async def test_form_wrong_version(hass: HomeAssistant) -> None:
     """Test to check if wrong version is entered."""
 
@@ -95,7 +92,6 @@
 
 
 async def test_form_already_configured(hass: HomeAssistant) -> None:
->>>>>>> ee6ffb1b
     """Test host is already configured."""
     entry = MockConfigEntry(
         domain=glances.DOMAIN, data=DEMO_USER_INPUT, options={CONF_SCAN_INTERVAL: 60}
