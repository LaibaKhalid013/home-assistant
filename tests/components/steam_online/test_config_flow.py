--- conflicted
+++ resolved
@@ -150,19 +150,11 @@
             result["flow_id"],
             user_input={CONF_ACCOUNTS: [ACCOUNT_1, ACCOUNT_2]},
         )
-<<<<<<< HEAD
 
     assert result["type"] == data_entry_flow.FlowResultType.CREATE_ENTRY
     assert result["data"] == CONF_OPTIONS_2
     assert len(dr.async_get(hass).devices) == 2
     assert len(er.async_get(hass).entities) == 10
-=======
-        await hass.async_block_till_done()
-
-    assert result["type"] == data_entry_flow.FlowResultType.CREATE_ENTRY
-    assert result["data"] == CONF_OPTIONS_2
-
->>>>>>> 7d641e4d
 
     with patch_interface(), patch_coordinator_interface():
         result = await hass.config_entries.options.async_init(entry.entry_id)
