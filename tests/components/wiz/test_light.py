--- conflicted
+++ resolved
@@ -1,9 +1,5 @@
 """Tests for light platform."""
 
-<<<<<<< HEAD
-from homeassistant.components import wiz
-from homeassistant.const import CONF_HOST, STATE_ON
-=======
 from pywizlight import PilotBuilder
 
 from homeassistant.components.light import (
@@ -21,35 +17,36 @@
     STATE_OFF,
     STATE_ON,
 )
->>>>>>> ae876ee5
 from homeassistant.core import HomeAssistant
 from homeassistant.helpers import entity_registry as er
-from homeassistant.setup import async_setup_component
 
-from . import FAKE_IP, FAKE_MAC, _patch_discovery, _patch_wizlight
-
-from tests.common import MockConfigEntry
+from . import (
+    FAKE_MAC,
+    FAKE_RGBW_BULB,
+    FAKE_RGBWW_BULB,
+    FAKE_TURNABLE_BULB,
+    async_push_update,
+    async_setup_integration,
+)
 
 
 async def test_light_unique_id(hass: HomeAssistant) -> None:
     """Test a light unique id."""
-    entry = MockConfigEntry(
-        domain=wiz.DOMAIN,
-        unique_id=FAKE_MAC,
-        data={CONF_HOST: FAKE_IP},
-    )
-    entry.add_to_hass(hass)
-    with _patch_discovery(), _patch_wizlight():
-        await async_setup_component(hass, wiz.DOMAIN, {wiz.DOMAIN: {}})
-        await hass.async_block_till_done()
-
+    await async_setup_integration(hass)
     entity_id = "light.mock_title"
     entity_registry = er.async_get(hass)
     assert entity_registry.async_get(entity_id).unique_id == FAKE_MAC
     state = hass.states.get(entity_id)
-<<<<<<< HEAD
     assert state.state == STATE_ON
-=======
+
+
+async def test_light_operation(hass: HomeAssistant) -> None:
+    """Test a light operation."""
+    bulb, _ = await async_setup_integration(hass)
+    entity_id = "light.mock_title"
+    entity_registry = er.async_get(hass)
+    assert entity_registry.async_get(entity_id).unique_id == FAKE_MAC
+    state = hass.states.get(entity_id)
     assert state.state == STATE_ON
 
     await hass.services.async_call(
@@ -171,5 +168,4 @@
     await async_push_update(hass, bulb, {"mac": FAKE_MAC, **pilot.pilot_params})
     state = hass.states.get(entity_id)
     assert state.state == STATE_ON
-    assert state.attributes[ATTR_COLOR_TEMP] == 153
->>>>>>> ae876ee5
+    assert state.attributes[ATTR_COLOR_TEMP] == 153