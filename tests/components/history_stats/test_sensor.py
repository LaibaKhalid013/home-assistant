--- conflicted
+++ resolved
@@ -906,14 +906,7 @@
     assert hass.states.get("sensor.sensor4").state == "87.5"
 
 
-<<<<<<< HEAD
-async def test_does_not_work_into_the_future(
-    hass,
-    recorder_mock,
-):
-=======
-async def test_does_not_work_into_the_future(hass):
->>>>>>> 23cf8bef
+async def test_does_not_work_into_the_future(hass, recorder_mock):
     """Test history cannot tell the future.
 
     Verifies we do not regress https://github.com/home-assistant/core/pull/20589
