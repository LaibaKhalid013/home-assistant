--- conflicted
+++ resolved
@@ -150,200 +150,6 @@
             )
             await hass.async_block_till_done()
             error_log_call = mock_pilight_error.call_args_list[-1]
-<<<<<<< HEAD
-            assert "PilightDaemonSim start" in str(error_log_call)
-
-            # Test stop
-            self.skip_teardown_stop = True
-            self.hass.stop()
-            error_log_call = mock_pilight_error.call_args_list[-1]
-            assert "PilightDaemonSim stop" in str(error_log_call)
-
-    @patch("pilight.pilight.Client", PilightDaemonSim)
-    @patch("homeassistant.core._LOGGER.info")
-    def test_receive_code(self, mock_info):
-        """Check if code receiving via pilight daemon works."""
-        with assert_setup_component(4):
-            assert setup_component(self.hass, pilight.DOMAIN, {pilight.DOMAIN: {}})
-
-            # Test startup
-            self.hass.start()
-            self.hass.block_till_done()
-
-            expected_message = dict(
-                {
-                    "protocol": PilightDaemonSim.test_message["protocol"],
-                    "uuid": PilightDaemonSim.test_message["uuid"],
-                },
-                **PilightDaemonSim.test_message["message"],
-            )
-            error_log_call = mock_info.call_args_list[-1]
-
-            # Check if all message parts are put on event bus
-            for key, value in expected_message.items():
-                assert str(key) in str(error_log_call)
-                assert str(value) in str(error_log_call)
-
-    @patch("pilight.pilight.Client", PilightDaemonSim)
-    @patch("homeassistant.core._LOGGER.info")
-    def test_whitelist_exact_match(self, mock_info):
-        """Check whitelist filter with matched data."""
-        with assert_setup_component(4):
-            whitelist = {
-                "protocol": [PilightDaemonSim.test_message["protocol"]],
-                "uuid": [PilightDaemonSim.test_message["uuid"]],
-                "id": [PilightDaemonSim.test_message["message"]["id"]],
-                "unit": [PilightDaemonSim.test_message["message"]["unit"]],
-            }
-            assert setup_component(
-                self.hass, pilight.DOMAIN, {pilight.DOMAIN: {"whitelist": whitelist}}
-            )
-
-            self.hass.start()
-            self.hass.block_till_done()
-
-            expected_message = dict(
-                {
-                    "protocol": PilightDaemonSim.test_message["protocol"],
-                    "uuid": PilightDaemonSim.test_message["uuid"],
-                },
-                **PilightDaemonSim.test_message["message"],
-            )
-            info_log_call = mock_info.call_args_list[-1]
-
-            # Check if all message parts are put on event bus
-            for key, value in expected_message.items():
-                assert str(key) in str(info_log_call)
-                assert str(value) in str(info_log_call)
-
-    @patch("pilight.pilight.Client", PilightDaemonSim)
-    @patch("homeassistant.core._LOGGER.info")
-    def test_whitelist_partial_match(self, mock_info):
-        """Check whitelist filter with partially matched data, should work."""
-        with assert_setup_component(4):
-            whitelist = {
-                "protocol": [PilightDaemonSim.test_message["protocol"]],
-                "id": [PilightDaemonSim.test_message["message"]["id"]],
-            }
-            assert setup_component(
-                self.hass, pilight.DOMAIN, {pilight.DOMAIN: {"whitelist": whitelist}}
-            )
-
-            self.hass.start()
-            self.hass.block_till_done()
-
-            expected_message = dict(
-                {
-                    "protocol": PilightDaemonSim.test_message["protocol"],
-                    "uuid": PilightDaemonSim.test_message["uuid"],
-                },
-                **PilightDaemonSim.test_message["message"],
-            )
-            info_log_call = mock_info.call_args_list[-1]
-
-            # Check if all message parts are put on event bus
-            for key, value in expected_message.items():
-                assert str(key) in str(info_log_call)
-                assert str(value) in str(info_log_call)
-
-    @patch("pilight.pilight.Client", PilightDaemonSim)
-    @patch("homeassistant.core._LOGGER.info")
-    def test_whitelist_or_match(self, mock_info):
-        """Check whitelist filter with several subsection, should work."""
-        with assert_setup_component(4):
-            whitelist = {
-                "protocol": [
-                    PilightDaemonSim.test_message["protocol"],
-                    "other_protocol",
-                ],
-                "id": [PilightDaemonSim.test_message["message"]["id"]],
-            }
-            assert setup_component(
-                self.hass, pilight.DOMAIN, {pilight.DOMAIN: {"whitelist": whitelist}}
-            )
-
-            self.hass.start()
-            self.hass.block_till_done()
-
-            expected_message = dict(
-                {
-                    "protocol": PilightDaemonSim.test_message["protocol"],
-                    "uuid": PilightDaemonSim.test_message["uuid"],
-                },
-                **PilightDaemonSim.test_message["message"],
-            )
-            info_log_call = mock_info.call_args_list[-1]
-
-            # Check if all message parts are put on event bus
-            for key, value in expected_message.items():
-                assert str(key) in str(info_log_call)
-                assert str(value) in str(info_log_call)
-
-    @patch("pilight.pilight.Client", PilightDaemonSim)
-    @patch("homeassistant.core._LOGGER.info")
-    def test_whitelist_no_match(self, mock_info):
-        """Check whitelist filter with unmatched data, should not work."""
-        with assert_setup_component(4):
-            whitelist = {
-                "protocol": ["wrong_protocol"],
-                "id": [PilightDaemonSim.test_message["message"]["id"]],
-            }
-            assert setup_component(
-                self.hass, pilight.DOMAIN, {pilight.DOMAIN: {"whitelist": whitelist}}
-            )
-
-            self.hass.start()
-            self.hass.block_till_done()
-
-            info_log_call = mock_info.call_args_list[-1]
-
-            assert not ("Event pilight_received" in info_log_call)
-
-
-class TestPilightCallrateThrottler(unittest.TestCase):
-    """Test the Throttler used to throttle calls to send_code."""
-
-    def setUp(self):  # pylint: disable=invalid-name
-        """Set up things to be run when tests are started."""
-        self.hass = get_test_home_assistant()
-        self.addCleanup(self.hass.stop)
-
-    def test_call_rate_delay_throttle_disabled(self):
-        """Test that the limiter is a noop if no delay set."""
-        runs = []
-
-        limit = pilight.CallRateDelayThrottle(self.hass, 0.0)
-        action = limit.limited(lambda x: runs.append(x))
-
-        for i in range(3):
-            action(i)
-
-        assert runs == [0, 1, 2]
-
-    def test_call_rate_delay_throttle_enabled(self):
-        """Test that throttling actually work."""
-        runs = []
-        delay = 5.0
-
-        limit = pilight.CallRateDelayThrottle(self.hass, delay)
-        action = limit.limited(lambda x: runs.append(x))
-
-        for i in range(3):
-            action(i)
-
-        async_fire_time_changed(self.hass, dt_util.utcnow())
-        self.hass.block_till_done()
-        assert runs == [0]
-
-        exp = []
-        now = dt_util.utcnow()
-        for i in range(3):
-            exp.append(i)
-            shifted_time = now + (timedelta(seconds=delay + 0.1) * i)
-            async_fire_time_changed(self.hass, shifted_time)
-            self.hass.block_till_done()
-            assert runs == exp
-=======
             assert "Pilight send failed" in str(error_log_call)
 
 
@@ -591,5 +397,4 @@
     for i in range(3):
         action(i)
 
-    assert runs == [0, 1, 2]
->>>>>>> 1f9564bc
+    assert runs == [0, 1, 2]