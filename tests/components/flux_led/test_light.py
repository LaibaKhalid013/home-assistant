--- conflicted
+++ resolved
@@ -93,10 +93,6 @@
     assert state.state == STATE_ON
 
 
-<<<<<<< HEAD
-async def test_light_firmware_old_protocol(hass: HomeAssistant) -> None:
-    """Test a light firmware old protocol."""
-=======
 @pytest.mark.parametrize(
     "protocol,sw_version,model", [("LEDENET_ORIGINAL", 1, 0x35), ("LEDENET", 8, 0x33)]
 )
@@ -104,22 +100,16 @@
     hass: HomeAssistant, protocol: str, sw_version: int, model: int
 ) -> None:
     """Test a light device registry entry."""
->>>>>>> 9b613f5b
-    config_entry = MockConfigEntry(
-        domain=DOMAIN,
-        data={CONF_HOST: IP_ADDRESS, CONF_NAME: DEFAULT_ENTRY_TITLE},
-        unique_id=MAC_ADDRESS,
-    )
-    config_entry.add_to_hass(hass)
-    bulb = _mocked_bulb()
-<<<<<<< HEAD
-    bulb.protocol = "LEDENET_ORIGINAL"
-    bulb.raw_state[1] = 0x35
-=======
+    config_entry = MockConfigEntry(
+        domain=DOMAIN,
+        data={CONF_HOST: IP_ADDRESS, CONF_NAME: DEFAULT_ENTRY_TITLE},
+        unique_id=MAC_ADDRESS,
+    )
+    config_entry.add_to_hass(hass)
+    bulb = _mocked_bulb()
     bulb.protocol = protocol
     bulb.raw_state[1] = model
     bulb.raw_state[10] = sw_version
->>>>>>> 9b613f5b
     with _patch_discovery(no_device=True), _patch_wifibulb(device=bulb):
         await async_setup_component(hass, flux_led.DOMAIN, {flux_led.DOMAIN: {}})
         await hass.async_block_till_done()
@@ -128,36 +118,8 @@
     device = device_registry.async_get_device(
         identifiers={}, connections={(dr.CONNECTION_NETWORK_MAC, MAC_ADDRESS)}
     )
-<<<<<<< HEAD
-    assert device.sw_version == "1"
-    assert device.model == "0x35"
-
-
-async def test_light_firmware_new_protocol(hass: HomeAssistant) -> None:
-    """Test a light firmware new protocol."""
-    config_entry = MockConfigEntry(
-        domain=DOMAIN,
-        data={CONF_HOST: IP_ADDRESS, CONF_NAME: DEFAULT_ENTRY_TITLE},
-        unique_id=MAC_ADDRESS,
-    )
-    config_entry.add_to_hass(hass)
-    bulb = _mocked_bulb()
-    bulb.raw_state[10] = 8
-    bulb.raw_state[1] = 0x33
-    with _patch_discovery(no_device=True), _patch_wifibulb(device=bulb):
-        await async_setup_component(hass, flux_led.DOMAIN, {flux_led.DOMAIN: {}})
-        await hass.async_block_till_done()
-
-    device_registry = dr.async_get(hass)
-    device = device_registry.async_get_device(
-        identifiers={}, connections={(dr.CONNECTION_NETWORK_MAC, MAC_ADDRESS)}
-    )
-    assert device.sw_version == "8"
-    assert device.model == "0x33"
-=======
     assert device.sw_version == str(sw_version)
     assert device.model == f"0x{model:02X}"
->>>>>>> 9b613f5b
 
 
 async def test_rgb_light(hass: HomeAssistant) -> None:
