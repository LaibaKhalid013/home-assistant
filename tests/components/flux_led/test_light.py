"""Tests for light platform."""
from datetime import timedelta
from unittest.mock import AsyncMock, Mock

from flux_led.const import (
    COLOR_MODE_ADDRESSABLE as FLUX_COLOR_MODE_ADDRESSABLE,
    COLOR_MODE_CCT as FLUX_COLOR_MODE_CCT,
    COLOR_MODE_DIM as FLUX_COLOR_MODE_DIM,
    COLOR_MODE_RGB as FLUX_COLOR_MODE_RGB,
    COLOR_MODE_RGBW as FLUX_COLOR_MODE_RGBW,
    COLOR_MODE_RGBWW as FLUX_COLOR_MODE_RGBWW,
)
import pytest

from homeassistant.components import flux_led
from homeassistant.components.flux_led.const import (
    CONF_COLORS,
    CONF_CUSTOM_EFFECT,
    CONF_CUSTOM_EFFECT_COLORS,
    CONF_CUSTOM_EFFECT_SPEED_PCT,
    CONF_CUSTOM_EFFECT_TRANSITION,
    CONF_DEVICES,
    CONF_SPEED_PCT,
    CONF_TRANSITION,
    DOMAIN,
    MODE_AUTO,
    TRANSITION_JUMP,
)
from homeassistant.components.flux_led.light import EFFECT_CUSTOM_CODE, FLUX_EFFECT_LIST
from homeassistant.components.light import (
    ATTR_BRIGHTNESS,
    ATTR_COLOR_MODE,
    ATTR_COLOR_TEMP,
    ATTR_EFFECT,
    ATTR_EFFECT_LIST,
    ATTR_HS_COLOR,
    ATTR_RGB_COLOR,
    ATTR_RGBW_COLOR,
    ATTR_RGBWW_COLOR,
    ATTR_SUPPORTED_COLOR_MODES,
    ATTR_WHITE,
    DOMAIN as LIGHT_DOMAIN,
)
from homeassistant.const import (
    ATTR_ENTITY_ID,
    CONF_HOST,
    CONF_MODE,
    CONF_NAME,
    CONF_PLATFORM,
    CONF_PROTOCOL,
    STATE_OFF,
    STATE_ON,
    STATE_UNAVAILABLE,
)
from homeassistant.core import HomeAssistant
from homeassistant.helpers import device_registry as dr, entity_registry as er
from homeassistant.setup import async_setup_component
from homeassistant.util.dt import utcnow

from . import (
    DEFAULT_ENTRY_TITLE,
    IP_ADDRESS,
    MAC_ADDRESS,
    _mocked_bulb,
    _patch_discovery,
    _patch_wifibulb,
    async_mock_bulb_turn_off,
    async_mock_bulb_turn_on,
)

from tests.common import MockConfigEntry, async_fire_time_changed


async def test_light_unique_id(hass: HomeAssistant) -> None:
    """Test a light unique id."""
    config_entry = MockConfigEntry(
        domain=DOMAIN,
        data={CONF_HOST: IP_ADDRESS, CONF_NAME: DEFAULT_ENTRY_TITLE},
        unique_id=MAC_ADDRESS,
    )
    config_entry.add_to_hass(hass)
    bulb = _mocked_bulb()
    with _patch_discovery(device=bulb), _patch_wifibulb(device=bulb):
        await async_setup_component(hass, flux_led.DOMAIN, {flux_led.DOMAIN: {}})
        await hass.async_block_till_done()

    entity_id = "light.az120444_aabbccddeeff"
    entity_registry = er.async_get(hass)
    assert entity_registry.async_get(entity_id).unique_id == MAC_ADDRESS
    state = hass.states.get(entity_id)
    assert state.state == STATE_ON


async def test_light_goes_unavailable_and_recovers(hass: HomeAssistant) -> None:
    """Test a light goes unavailable and then recovers."""
    config_entry = MockConfigEntry(
        domain=DOMAIN,
        data={CONF_HOST: IP_ADDRESS, CONF_NAME: DEFAULT_ENTRY_TITLE},
        unique_id=MAC_ADDRESS,
    )
    config_entry.add_to_hass(hass)
    bulb = _mocked_bulb()
    with _patch_discovery(device=bulb), _patch_wifibulb(device=bulb):
        await async_setup_component(hass, flux_led.DOMAIN, {flux_led.DOMAIN: {}})
        await hass.async_block_till_done()

    entity_id = "light.az120444_aabbccddeeff"
    entity_registry = er.async_get(hass)
    assert entity_registry.async_get(entity_id).unique_id == MAC_ADDRESS
    state = hass.states.get(entity_id)
    assert state.state == STATE_ON

    now = utcnow()
    bulb.async_update = AsyncMock(side_effect=RuntimeError)
    for i in range(10, 50, 10):
        async_fire_time_changed(hass, now + timedelta(seconds=i))
        await hass.async_block_till_done()
    state = hass.states.get(entity_id)
    assert state.state == STATE_UNAVAILABLE
    bulb.async_update = AsyncMock()
    for i in range(60, 100, 10):
        async_fire_time_changed(hass, now + timedelta(seconds=i))
        await hass.async_block_till_done()
    state = hass.states.get(entity_id)
    assert state.state == STATE_ON


async def test_light_no_unique_id(hass: HomeAssistant) -> None:
    """Test a light without a unique id."""
    config_entry = MockConfigEntry(
        domain=DOMAIN, data={CONF_HOST: IP_ADDRESS, CONF_NAME: DEFAULT_ENTRY_TITLE}
    )
    config_entry.add_to_hass(hass)
    bulb = _mocked_bulb()
    with _patch_discovery(no_device=True), _patch_wifibulb(device=bulb):
        await async_setup_component(hass, flux_led.DOMAIN, {flux_led.DOMAIN: {}})
        await hass.async_block_till_done()

    entity_id = "light.az120444_aabbccddeeff"
    entity_registry = er.async_get(hass)
    assert entity_registry.async_get(entity_id) is None
    state = hass.states.get(entity_id)
    assert state.state == STATE_ON


@pytest.mark.parametrize(
    "protocol,sw_version,model", [("LEDENET_ORIGINAL", 1, 0x35), ("LEDENET", 8, 0x33)]
)
async def test_light_device_registry(
    hass: HomeAssistant, protocol: str, sw_version: int, model: int
) -> None:
    """Test a light device registry entry."""
    config_entry = MockConfigEntry(
        domain=DOMAIN,
        data={CONF_HOST: IP_ADDRESS, CONF_NAME: DEFAULT_ENTRY_TITLE},
        unique_id=MAC_ADDRESS,
    )
    config_entry.add_to_hass(hass)
    bulb = _mocked_bulb()
    bulb.protocol = protocol
    bulb.raw_state = bulb.raw_state._replace(model_num=model, version_number=sw_version)
    bulb.model_num = model

    with _patch_discovery(no_device=True), _patch_wifibulb(device=bulb):
        await async_setup_component(hass, flux_led.DOMAIN, {flux_led.DOMAIN: {}})
        await hass.async_block_till_done()

    device_registry = dr.async_get(hass)
    device = device_registry.async_get_device(
        identifiers={}, connections={(dr.CONNECTION_NETWORK_MAC, MAC_ADDRESS)}
    )
    assert device.sw_version == str(sw_version)
    assert device.model == f"0x{model:02X}"


async def test_rgb_light(hass: HomeAssistant) -> None:
    """Test an rgb light."""
    config_entry = MockConfigEntry(
        domain=DOMAIN,
        data={CONF_HOST: IP_ADDRESS, CONF_NAME: DEFAULT_ENTRY_TITLE},
        unique_id=MAC_ADDRESS,
    )
    config_entry.add_to_hass(hass)
    bulb = _mocked_bulb()
    bulb.raw_state = bulb.raw_state._replace(model_num=0x33)  # RGB only model
    bulb.color_modes = {FLUX_COLOR_MODE_RGB}
    bulb.color_mode = FLUX_COLOR_MODE_RGB
    with _patch_discovery(device=bulb), _patch_wifibulb(device=bulb):
        await async_setup_component(hass, flux_led.DOMAIN, {flux_led.DOMAIN: {}})
        await hass.async_block_till_done()

    entity_id = "light.az120444_aabbccddeeff"

    state = hass.states.get(entity_id)
    assert state.state == STATE_ON
    attributes = state.attributes
    assert attributes[ATTR_BRIGHTNESS] == 128
    assert attributes[ATTR_COLOR_MODE] == "rgb"
    assert attributes[ATTR_EFFECT_LIST] == FLUX_EFFECT_LIST
    assert attributes[ATTR_SUPPORTED_COLOR_MODES] == ["rgb"]
    assert attributes[ATTR_HS_COLOR] == (0, 100)

    await hass.services.async_call(
        LIGHT_DOMAIN, "turn_off", {ATTR_ENTITY_ID: entity_id}, blocking=True
    )
    bulb.async_turn_off.assert_called_once()

    await async_mock_bulb_turn_off(hass, bulb)
    assert hass.states.get(entity_id).state == STATE_OFF

    await hass.services.async_call(
        LIGHT_DOMAIN, "turn_on", {ATTR_ENTITY_ID: entity_id}, blocking=True
    )
    bulb.async_turn_on.assert_called_once()
    bulb.async_turn_on.reset_mock()

    await hass.services.async_call(
        LIGHT_DOMAIN,
        "turn_on",
        {ATTR_ENTITY_ID: entity_id, ATTR_BRIGHTNESS: 100},
        blocking=True,
    )
    bulb.async_set_levels.assert_called_with(255, 0, 0, brightness=100)
    bulb.async_set_levels.reset_mock()

    await hass.services.async_call(
        LIGHT_DOMAIN,
        "turn_on",
        {ATTR_ENTITY_ID: entity_id, ATTR_HS_COLOR: (10, 30)},
        blocking=True,
    )
    bulb.async_set_levels.assert_called_with(255, 191, 178, brightness=128)
    bulb.async_set_levels.reset_mock()

    await hass.services.async_call(
        LIGHT_DOMAIN,
        "turn_on",
        {ATTR_ENTITY_ID: entity_id, ATTR_EFFECT: "random"},
        blocking=True,
    )
    bulb.async_set_levels.assert_called_once()
    bulb.async_set_levels.reset_mock()

    await hass.services.async_call(
        LIGHT_DOMAIN,
        "turn_on",
        {ATTR_ENTITY_ID: entity_id, ATTR_EFFECT: "purple_fade"},
        blocking=True,
    )
    bulb.async_set_preset_pattern.assert_called_with(43, 50)
    bulb.async_set_preset_pattern.reset_mock()

    with pytest.raises(ValueError):
        await hass.services.async_call(
            LIGHT_DOMAIN,
            "turn_on",
            {ATTR_ENTITY_ID: entity_id, ATTR_EFFECT: "does not exist"},
            blocking=True,
        )


async def test_rgb_cct_light(hass: HomeAssistant) -> None:
    """Test an rgb cct light."""
    config_entry = MockConfigEntry(
        domain=DOMAIN,
        data={CONF_HOST: IP_ADDRESS, CONF_NAME: DEFAULT_ENTRY_TITLE},
        unique_id=MAC_ADDRESS,
    )
    config_entry.add_to_hass(hass)
    bulb = _mocked_bulb()
    bulb.raw_state = bulb.raw_state._replace(model_num=0x35)  # RGB & CCT model
    bulb.color_modes = {FLUX_COLOR_MODE_RGB, FLUX_COLOR_MODE_CCT}
    bulb.color_mode = FLUX_COLOR_MODE_RGB
    with _patch_discovery(device=bulb), _patch_wifibulb(device=bulb):
        await async_setup_component(hass, flux_led.DOMAIN, {flux_led.DOMAIN: {}})
        await hass.async_block_till_done()

    entity_id = "light.az120444_aabbccddeeff"

    state = hass.states.get(entity_id)
    assert state.state == STATE_ON
    attributes = state.attributes
    assert attributes[ATTR_BRIGHTNESS] == 128
    assert attributes[ATTR_COLOR_MODE] == "rgb"
    assert attributes[ATTR_EFFECT_LIST] == FLUX_EFFECT_LIST
    assert attributes[ATTR_SUPPORTED_COLOR_MODES] == ["color_temp", "rgb"]
    assert attributes[ATTR_HS_COLOR] == (0, 100)

    await hass.services.async_call(
        LIGHT_DOMAIN, "turn_off", {ATTR_ENTITY_ID: entity_id}, blocking=True
    )
    bulb.async_turn_off.assert_called_once()
    await async_mock_bulb_turn_off(hass, bulb)

    assert hass.states.get(entity_id).state == STATE_OFF

    await hass.services.async_call(
        LIGHT_DOMAIN, "turn_on", {ATTR_ENTITY_ID: entity_id}, blocking=True
    )
    bulb.async_turn_on.assert_called_once()
    bulb.async_turn_on.reset_mock()

    await hass.services.async_call(
        LIGHT_DOMAIN,
        "turn_on",
        {ATTR_ENTITY_ID: entity_id, ATTR_BRIGHTNESS: 100},
        blocking=True,
    )
    bulb.async_set_levels.assert_called_with(255, 0, 0, brightness=100)
    bulb.async_set_levels.reset_mock()

    await hass.services.async_call(
        LIGHT_DOMAIN,
        "turn_on",
        {ATTR_ENTITY_ID: entity_id, ATTR_HS_COLOR: (10, 30)},
        blocking=True,
    )
    bulb.async_set_levels.assert_called_with(255, 191, 178, brightness=128)
    bulb.async_set_levels.reset_mock()

    await hass.services.async_call(
        LIGHT_DOMAIN,
        "turn_on",
        {ATTR_ENTITY_ID: entity_id, ATTR_EFFECT: "random"},
        blocking=True,
    )
    bulb.async_set_levels.assert_called_once()
    bulb.async_set_levels.reset_mock()

    await hass.services.async_call(
        LIGHT_DOMAIN,
        "turn_on",
        {ATTR_ENTITY_ID: entity_id, ATTR_EFFECT: "purple_fade"},
        blocking=True,
    )
    bulb.async_set_preset_pattern.assert_called_with(43, 50)
    bulb.async_set_preset_pattern.reset_mock()
    bulb.color_mode = FLUX_COLOR_MODE_CCT
    bulb.getWhiteTemperature = Mock(return_value=(5000, 128))
    bulb.raw_state = bulb.raw_state._replace(
        red=0, green=0, blue=0, warm_white=1, cool_white=2
    )
    await async_mock_bulb_turn_on(hass, bulb)
    state = hass.states.get(entity_id)
    assert state.state == STATE_ON
    attributes = state.attributes
    assert attributes[ATTR_BRIGHTNESS] == 128
    assert attributes[ATTR_COLOR_MODE] == "color_temp"
    assert attributes[ATTR_SUPPORTED_COLOR_MODES] == ["color_temp", "rgb"]
    assert attributes[ATTR_COLOR_TEMP] == 200

    await hass.services.async_call(
        LIGHT_DOMAIN,
        "turn_on",
        {ATTR_ENTITY_ID: entity_id, ATTR_COLOR_TEMP: 370},
        blocking=True,
    )
    bulb.async_set_white_temp.assert_called_with(2702, 128)
    bulb.async_set_white_temp.reset_mock()

    await hass.services.async_call(
        LIGHT_DOMAIN,
        "turn_on",
        {ATTR_ENTITY_ID: entity_id, ATTR_BRIGHTNESS: 255},
        blocking=True,
    )
    bulb.async_set_white_temp.assert_called_with(5000, 255)
    bulb.async_set_white_temp.reset_mock()

    await hass.services.async_call(
        LIGHT_DOMAIN,
        "turn_on",
        {ATTR_ENTITY_ID: entity_id, ATTR_BRIGHTNESS: 128},
        blocking=True,
    )
    bulb.async_set_white_temp.assert_called_with(5000, 128)
    bulb.async_set_white_temp.reset_mock()


async def test_rgbw_light(hass: HomeAssistant) -> None:
    """Test an rgbw light."""
    config_entry = MockConfigEntry(
        domain=DOMAIN,
        data={CONF_HOST: IP_ADDRESS, CONF_NAME: DEFAULT_ENTRY_TITLE},
        unique_id=MAC_ADDRESS,
    )
    config_entry.add_to_hass(hass)
    bulb = _mocked_bulb()
    bulb.color_modes = {FLUX_COLOR_MODE_RGBW}
    bulb.color_mode = FLUX_COLOR_MODE_RGBW
    with _patch_discovery(device=bulb), _patch_wifibulb(device=bulb):
        await async_setup_component(hass, flux_led.DOMAIN, {flux_led.DOMAIN: {}})
        await hass.async_block_till_done()

    entity_id = "light.az120444_aabbccddeeff"

    state = hass.states.get(entity_id)
    assert state.state == STATE_ON
    attributes = state.attributes
    assert attributes[ATTR_BRIGHTNESS] == 128
    assert attributes[ATTR_COLOR_MODE] == "rgbw"
    assert attributes[ATTR_EFFECT_LIST] == FLUX_EFFECT_LIST
    assert attributes[ATTR_SUPPORTED_COLOR_MODES] == ["rgbw"]
    assert attributes[ATTR_RGB_COLOR] == (255, 42, 42)

    await hass.services.async_call(
        LIGHT_DOMAIN, "turn_off", {ATTR_ENTITY_ID: entity_id}, blocking=True
    )
    bulb.async_turn_off.assert_called_once()
    await async_mock_bulb_turn_off(hass, bulb)

    assert hass.states.get(entity_id).state == STATE_OFF

    await hass.services.async_call(
        LIGHT_DOMAIN, "turn_on", {ATTR_ENTITY_ID: entity_id}, blocking=True
    )
    bulb.async_turn_on.assert_called_once()
    bulb.async_turn_on.reset_mock()
    bulb.is_on = True

    await hass.services.async_call(
        LIGHT_DOMAIN,
        "turn_on",
        {ATTR_ENTITY_ID: entity_id, ATTR_BRIGHTNESS: 100},
        blocking=True,
    )
    bulb.async_set_levels.assert_called_with(168, 0, 0, 33)
    bulb.async_set_levels.reset_mock()
    state = hass.states.get(entity_id)
    assert state.state == STATE_ON

    await hass.services.async_call(
        LIGHT_DOMAIN,
        "turn_on",
        {
            ATTR_ENTITY_ID: entity_id,
            ATTR_RGBW_COLOR: (255, 255, 255, 255),
            ATTR_BRIGHTNESS: 128,
        },
        blocking=True,
    )
    bulb.async_set_levels.assert_called_with(128, 128, 128, 128)
    bulb.async_set_levels.reset_mock()

    await hass.services.async_call(
        LIGHT_DOMAIN,
        "turn_on",
        {ATTR_ENTITY_ID: entity_id, ATTR_RGBW_COLOR: (255, 255, 255, 255)},
        blocking=True,
    )
    bulb.async_set_levels.assert_called_with(255, 255, 255, 255)
    bulb.async_set_levels.reset_mock()

    await hass.services.async_call(
        LIGHT_DOMAIN,
        "turn_on",
        {ATTR_ENTITY_ID: entity_id, ATTR_RGBW_COLOR: (255, 191, 178, 0)},
        blocking=True,
    )
<<<<<<< HEAD
    bulb.async_set_levels.assert_called_with(255, 191, 178, brightness=128)
    bulb.async_set_levels.reset_mock()
=======
    bulb.set_levels.assert_called_with(255, 191, 178, 0)
    bulb.set_levels.reset_mock()
>>>>>>> d74ef4df

    await hass.services.async_call(
        LIGHT_DOMAIN,
        "turn_on",
        {ATTR_ENTITY_ID: entity_id, ATTR_EFFECT: "random"},
        blocking=True,
    )
    bulb.async_set_levels.assert_called_once()
    bulb.async_set_levels.reset_mock()

    await hass.services.async_call(
        LIGHT_DOMAIN,
        "turn_on",
        {ATTR_ENTITY_ID: entity_id, ATTR_EFFECT: "purple_fade"},
        blocking=True,
    )
    bulb.async_set_preset_pattern.assert_called_with(43, 50)
    bulb.async_set_preset_pattern.reset_mock()


async def test_rgbcw_light(hass: HomeAssistant) -> None:
    """Test an rgbcw light."""
    config_entry = MockConfigEntry(
        domain=DOMAIN,
        data={CONF_HOST: IP_ADDRESS, CONF_NAME: DEFAULT_ENTRY_TITLE},
        unique_id=MAC_ADDRESS,
    )
    config_entry.add_to_hass(hass)
    bulb = _mocked_bulb()
    bulb.raw_state = bulb.raw_state._replace(warm_white=1, cool_white=2)
    bulb.color_modes = {FLUX_COLOR_MODE_RGBWW}
    bulb.color_mode = FLUX_COLOR_MODE_RGBWW
    with _patch_discovery(device=bulb), _patch_wifibulb(device=bulb):
        await async_setup_component(hass, flux_led.DOMAIN, {flux_led.DOMAIN: {}})
        await hass.async_block_till_done()

    entity_id = "light.az120444_aabbccddeeff"

    state = hass.states.get(entity_id)
    assert state.state == STATE_ON
    attributes = state.attributes
    assert attributes[ATTR_BRIGHTNESS] == 128
    assert attributes[ATTR_COLOR_MODE] == "rgbww"
    assert attributes[ATTR_EFFECT_LIST] == FLUX_EFFECT_LIST
    assert attributes[ATTR_SUPPORTED_COLOR_MODES] == ["color_temp", "rgbww"]
    assert attributes[ATTR_HS_COLOR] == (3.237, 94.51)

    await hass.services.async_call(
        LIGHT_DOMAIN, "turn_off", {ATTR_ENTITY_ID: entity_id}, blocking=True
    )
    bulb.async_turn_off.assert_called_once()
    await async_mock_bulb_turn_off(hass, bulb)

    assert hass.states.get(entity_id).state == STATE_OFF

    await hass.services.async_call(
        LIGHT_DOMAIN, "turn_on", {ATTR_ENTITY_ID: entity_id}, blocking=True
    )
    bulb.async_turn_on.assert_called_once()
    bulb.async_turn_on.reset_mock()

    await hass.services.async_call(
        LIGHT_DOMAIN,
        "turn_on",
        {ATTR_ENTITY_ID: entity_id, ATTR_BRIGHTNESS: 100},
        blocking=True,
    )
    bulb.async_set_levels.assert_called_with(250, 0, 0, 49, 0)
    bulb.async_set_levels.reset_mock()
    bulb.is_on = True

    await hass.services.async_call(
        LIGHT_DOMAIN,
        "turn_on",
        {
            ATTR_ENTITY_ID: entity_id,
            ATTR_RGBWW_COLOR: (255, 255, 255, 0, 255),
            ATTR_BRIGHTNESS: 128,
        },
        blocking=True,
    )
    bulb.async_set_levels.assert_called_with(192, 192, 192, 192, 0)
    bulb.async_set_levels.reset_mock()

    await hass.services.async_call(
        LIGHT_DOMAIN,
        "turn_on",
        {ATTR_ENTITY_ID: entity_id, ATTR_RGBWW_COLOR: (255, 255, 255, 255, 50)},
        blocking=True,
    )
    bulb.async_set_levels.assert_called_with(255, 255, 255, 50, 255)
    bulb.async_set_levels.reset_mock()

    await hass.services.async_call(
        LIGHT_DOMAIN,
        "turn_on",
        {ATTR_ENTITY_ID: entity_id, ATTR_COLOR_TEMP: 154},
        blocking=True,
    )
    bulb.async_set_levels.assert_called_with(r=0, b=0, g=0, w=0, w2=127)
    bulb.async_set_levels.reset_mock()

    await hass.services.async_call(
        LIGHT_DOMAIN,
        "turn_on",
        {ATTR_ENTITY_ID: entity_id, ATTR_COLOR_TEMP: 154, ATTR_BRIGHTNESS: 255},
        blocking=True,
    )
    bulb.async_set_levels.assert_called_with(r=0, b=0, g=0, w=0, w2=255)
    bulb.async_set_levels.reset_mock()

    await hass.services.async_call(
        LIGHT_DOMAIN,
        "turn_on",
        {ATTR_ENTITY_ID: entity_id, ATTR_COLOR_TEMP: 290},
        blocking=True,
    )
    bulb.async_set_levels.assert_called_with(r=0, b=0, g=0, w=102, w2=25)
    bulb.async_set_levels.reset_mock()

    await hass.services.async_call(
        LIGHT_DOMAIN,
        "turn_on",
        {ATTR_ENTITY_ID: entity_id, ATTR_RGBWW_COLOR: (255, 191, 178, 0, 0)},
        blocking=True,
    )
<<<<<<< HEAD
    bulb.async_set_levels.assert_called_with(255, 191, 178, brightness=128)
    bulb.async_set_levels.reset_mock()
=======
    bulb.set_levels.assert_called_with(255, 191, 178, 0, 0)
    bulb.set_levels.reset_mock()
>>>>>>> d74ef4df

    await hass.services.async_call(
        LIGHT_DOMAIN,
        "turn_on",
        {ATTR_ENTITY_ID: entity_id, ATTR_EFFECT: "random"},
        blocking=True,
    )
    bulb.async_set_levels.assert_called_once()
    bulb.async_set_levels.reset_mock()

    await hass.services.async_call(
        LIGHT_DOMAIN,
        "turn_on",
        {ATTR_ENTITY_ID: entity_id, ATTR_EFFECT: "purple_fade"},
        blocking=True,
    )
    bulb.async_set_preset_pattern.assert_called_with(43, 50)
    bulb.async_set_preset_pattern.reset_mock()


async def test_white_light(hass: HomeAssistant) -> None:
    """Test a white light."""
    config_entry = MockConfigEntry(
        domain=DOMAIN,
        data={CONF_HOST: IP_ADDRESS, CONF_NAME: DEFAULT_ENTRY_TITLE},
        unique_id=MAC_ADDRESS,
    )
    config_entry.add_to_hass(hass)
    bulb = _mocked_bulb()
    bulb.mode = "ww"
    bulb.protocol = None
    bulb.color_modes = {FLUX_COLOR_MODE_DIM}
    bulb.color_mode = FLUX_COLOR_MODE_DIM
    with _patch_discovery(device=bulb), _patch_wifibulb(device=bulb):
        await async_setup_component(hass, flux_led.DOMAIN, {flux_led.DOMAIN: {}})
        await hass.async_block_till_done()

    entity_id = "light.az120444_aabbccddeeff"

    state = hass.states.get(entity_id)
    assert state.state == STATE_ON
    attributes = state.attributes
    assert attributes[ATTR_BRIGHTNESS] == 128
    assert attributes[ATTR_COLOR_MODE] == "white"
    assert attributes[ATTR_SUPPORTED_COLOR_MODES] == ["white"]

    await hass.services.async_call(
        LIGHT_DOMAIN, "turn_off", {ATTR_ENTITY_ID: entity_id}, blocking=True
    )
    bulb.async_turn_off.assert_called_once()
    await async_mock_bulb_turn_off(hass, bulb)

    assert hass.states.get(entity_id).state == STATE_OFF

    await hass.services.async_call(
        LIGHT_DOMAIN, "turn_on", {ATTR_ENTITY_ID: entity_id}, blocking=True
    )
    bulb.async_turn_on.assert_called_once()
    bulb.async_turn_on.reset_mock()

    await hass.services.async_call(
        LIGHT_DOMAIN,
        "turn_on",
        {ATTR_ENTITY_ID: entity_id, ATTR_BRIGHTNESS: 100},
        blocking=True,
    )
    bulb.async_set_levels.assert_called_with(w=100)
    bulb.async_set_levels.reset_mock()

    await hass.services.async_call(
        LIGHT_DOMAIN,
        "turn_on",
        {ATTR_ENTITY_ID: entity_id, ATTR_WHITE: 100},
        blocking=True,
    )
    bulb.async_set_levels.assert_called_with(w=100)
    bulb.async_set_levels.reset_mock()


async def test_rgb_light_custom_effects(hass: HomeAssistant) -> None:
    """Test an rgb light with a custom effect."""
    config_entry = MockConfigEntry(
        domain=DOMAIN,
        data={CONF_HOST: IP_ADDRESS, CONF_NAME: DEFAULT_ENTRY_TITLE},
        unique_id=MAC_ADDRESS,
        options={
            CONF_MODE: MODE_AUTO,
            CONF_CUSTOM_EFFECT_COLORS: "[0,0,255], [255,0,0]",
            CONF_CUSTOM_EFFECT_SPEED_PCT: 88,
            CONF_CUSTOM_EFFECT_TRANSITION: TRANSITION_JUMP,
        },
    )
    config_entry.add_to_hass(hass)
    bulb = _mocked_bulb()
    bulb.color_modes = {FLUX_COLOR_MODE_RGB}
    bulb.color_mode = FLUX_COLOR_MODE_RGB
    with _patch_discovery(device=bulb), _patch_wifibulb(device=bulb):
        await async_setup_component(hass, flux_led.DOMAIN, {flux_led.DOMAIN: {}})
        await hass.async_block_till_done()

    entity_id = "light.az120444_aabbccddeeff"

    state = hass.states.get(entity_id)
    assert state.state == STATE_ON
    attributes = state.attributes
    assert attributes[ATTR_BRIGHTNESS] == 128
    assert attributes[ATTR_COLOR_MODE] == "rgb"
    assert attributes[ATTR_EFFECT_LIST] == [*FLUX_EFFECT_LIST, "custom"]
    assert attributes[ATTR_SUPPORTED_COLOR_MODES] == ["rgb"]
    assert attributes[ATTR_HS_COLOR] == (0, 100)

    await hass.services.async_call(
        LIGHT_DOMAIN, "turn_off", {ATTR_ENTITY_ID: entity_id}, blocking=True
    )
    bulb.async_turn_off.assert_called_once()
    await async_mock_bulb_turn_off(hass, bulb)
    await hass.async_block_till_done()
    assert hass.states.get(entity_id).state == STATE_OFF

    await hass.services.async_call(
        LIGHT_DOMAIN,
        "turn_on",
        {ATTR_ENTITY_ID: entity_id, ATTR_EFFECT: "custom"},
        blocking=True,
    )
    bulb.async_set_custom_pattern.assert_called_with(
        [[0, 0, 255], [255, 0, 0]], 88, "jump"
    )
    bulb.async_set_custom_pattern.reset_mock()
    bulb.raw_state = bulb.raw_state._replace(preset_pattern=EFFECT_CUSTOM_CODE)
    await async_mock_bulb_turn_on(hass, bulb)

    state = hass.states.get(entity_id)
    assert state.state == STATE_ON
    attributes = state.attributes
    assert attributes[ATTR_EFFECT] == "custom"

    await hass.services.async_call(
        LIGHT_DOMAIN,
        "turn_on",
        {ATTR_ENTITY_ID: entity_id, ATTR_BRIGHTNESS: 55, ATTR_EFFECT: "custom"},
        blocking=True,
    )
    bulb.async_set_custom_pattern.assert_called_with(
        [[0, 0, 255], [255, 0, 0]], 88, "jump"
    )
    bulb.async_set_custom_pattern.reset_mock()
    bulb.raw_state = bulb.raw_state._replace(preset_pattern=EFFECT_CUSTOM_CODE)
    await async_mock_bulb_turn_on(hass, bulb)

    state = hass.states.get(entity_id)
    assert state.state == STATE_ON
    attributes = state.attributes
    assert attributes[ATTR_EFFECT] == "custom"


async def test_rgb_light_custom_effects_invalid_colors(hass: HomeAssistant) -> None:
    """Test an rgb light with a invalid effect."""
    config_entry = MockConfigEntry(
        domain=DOMAIN,
        data={CONF_HOST: IP_ADDRESS, CONF_NAME: DEFAULT_ENTRY_TITLE},
        unique_id=MAC_ADDRESS,
        options={
            CONF_MODE: MODE_AUTO,
            CONF_CUSTOM_EFFECT_COLORS: ":: CANNOT BE PARSED ::",
            CONF_CUSTOM_EFFECT_SPEED_PCT: 88,
            CONF_CUSTOM_EFFECT_TRANSITION: TRANSITION_JUMP,
        },
    )
    config_entry.add_to_hass(hass)
    bulb = _mocked_bulb()
    bulb.color_modes = {FLUX_COLOR_MODE_RGB}
    bulb.color_mode = FLUX_COLOR_MODE_RGB
    with _patch_discovery(device=bulb), _patch_wifibulb(device=bulb):
        await async_setup_component(hass, flux_led.DOMAIN, {flux_led.DOMAIN: {}})
        await hass.async_block_till_done()

    entity_id = "light.az120444_aabbccddeeff"

    state = hass.states.get(entity_id)
    assert state.state == STATE_ON
    attributes = state.attributes
    assert attributes[ATTR_BRIGHTNESS] == 128
    assert attributes[ATTR_COLOR_MODE] == "rgb"
    assert attributes[ATTR_EFFECT_LIST] == FLUX_EFFECT_LIST
    assert attributes[ATTR_SUPPORTED_COLOR_MODES] == ["rgb"]
    assert attributes[ATTR_HS_COLOR] == (0, 100)


async def test_rgb_light_custom_effect_via_service(
    hass: HomeAssistant, caplog: pytest.LogCaptureFixture
) -> None:
    """Test an rgb light with a custom effect set via the service."""
    config_entry = MockConfigEntry(
        domain=DOMAIN,
        data={CONF_HOST: IP_ADDRESS, CONF_NAME: DEFAULT_ENTRY_TITLE},
        unique_id=MAC_ADDRESS,
    )
    config_entry.add_to_hass(hass)
    bulb = _mocked_bulb()
    bulb.color_modes = {FLUX_COLOR_MODE_RGB}
    bulb.color_mode = FLUX_COLOR_MODE_RGB
    with _patch_discovery(device=bulb), _patch_wifibulb(device=bulb):
        await async_setup_component(hass, flux_led.DOMAIN, {flux_led.DOMAIN: {}})
        await hass.async_block_till_done()

    entity_id = "light.az120444_aabbccddeeff"

    state = hass.states.get(entity_id)
    assert state.state == STATE_ON
    attributes = state.attributes
    assert attributes[ATTR_BRIGHTNESS] == 128
    assert attributes[ATTR_COLOR_MODE] == "rgb"
    assert attributes[ATTR_EFFECT_LIST] == [*FLUX_EFFECT_LIST]
    assert attributes[ATTR_SUPPORTED_COLOR_MODES] == ["rgb"]
    assert attributes[ATTR_HS_COLOR] == (0, 100)

    await hass.services.async_call(
        LIGHT_DOMAIN, "turn_off", {ATTR_ENTITY_ID: entity_id}, blocking=True
    )
    bulb.async_turn_off.assert_called_once()

    await async_mock_bulb_turn_off(hass, bulb)
    assert hass.states.get(entity_id).state == STATE_OFF

    await hass.services.async_call(
        DOMAIN,
        "set_custom_effect",
        {
            ATTR_ENTITY_ID: entity_id,
            CONF_COLORS: [[0, 0, 255], [255, 0, 0]],
            CONF_SPEED_PCT: 30,
            CONF_TRANSITION: "jump",
        },
        blocking=True,
    )
    bulb.async_set_custom_pattern.assert_called_with(
        [(0, 0, 255), (255, 0, 0)], 30, "jump"
    )
    bulb.async_set_custom_pattern.reset_mock()


async def test_migrate_from_yaml(hass: HomeAssistant) -> None:
    """Test migrate from yaml."""
    config = {
        LIGHT_DOMAIN: [
            {
                CONF_PLATFORM: DOMAIN,
                CONF_DEVICES: {
                    IP_ADDRESS: {
                        CONF_NAME: "flux_lamppost",
                        CONF_PROTOCOL: "ledenet",
                        CONF_CUSTOM_EFFECT: {
                            CONF_SPEED_PCT: 30,
                            CONF_TRANSITION: "strobe",
                            CONF_COLORS: [[255, 0, 0], [255, 255, 0], [0, 255, 0]],
                        },
                    }
                },
            }
        ],
    }
    with _patch_discovery(), _patch_wifibulb():
        await async_setup_component(hass, LIGHT_DOMAIN, config)
        await hass.async_block_till_done()
        await hass.async_block_till_done()
        await hass.async_block_till_done()

    entries = hass.config_entries.async_entries(DOMAIN)
    assert entries

    migrated_entry = None
    for entry in entries:
        if entry.unique_id == MAC_ADDRESS:
            migrated_entry = entry
            break

    assert migrated_entry is not None
    assert migrated_entry.data == {
        CONF_HOST: IP_ADDRESS,
        CONF_NAME: "flux_lamppost",
        CONF_PROTOCOL: "ledenet",
    }
    assert migrated_entry.options == {
        CONF_MODE: "auto",
        CONF_CUSTOM_EFFECT_COLORS: "[(255, 0, 0), (255, 255, 0), (0, 255, 0)]",
        CONF_CUSTOM_EFFECT_SPEED_PCT: 30,
        CONF_CUSTOM_EFFECT_TRANSITION: "strobe",
    }


async def test_addressable_light(hass: HomeAssistant) -> None:
    """Test an addressable light."""
    config_entry = MockConfigEntry(
        domain=DOMAIN,
        data={CONF_HOST: IP_ADDRESS, CONF_NAME: DEFAULT_ENTRY_TITLE},
        unique_id=MAC_ADDRESS,
    )
    config_entry.add_to_hass(hass)
    bulb = _mocked_bulb()
    bulb.raw_state = bulb.raw_state._replace(model_num=0x33)  # RGB only model
    bulb.color_modes = {FLUX_COLOR_MODE_ADDRESSABLE}
    bulb.color_mode = FLUX_COLOR_MODE_ADDRESSABLE
    with _patch_discovery(device=bulb), _patch_wifibulb(device=bulb):
        await async_setup_component(hass, flux_led.DOMAIN, {flux_led.DOMAIN: {}})
        await hass.async_block_till_done()

    entity_id = "light.az120444_aabbccddeeff"

    state = hass.states.get(entity_id)
    assert state.state == STATE_ON
    attributes = state.attributes
    assert attributes[ATTR_COLOR_MODE] == "onoff"
    assert attributes[ATTR_EFFECT_LIST] == FLUX_EFFECT_LIST
    assert attributes[ATTR_SUPPORTED_COLOR_MODES] == ["onoff"]

    await hass.services.async_call(
        LIGHT_DOMAIN, "turn_off", {ATTR_ENTITY_ID: entity_id}, blocking=True
    )
    bulb.async_turn_off.assert_called_once()

    await async_mock_bulb_turn_off(hass, bulb)
    assert hass.states.get(entity_id).state == STATE_OFF

    await hass.services.async_call(
        LIGHT_DOMAIN, "turn_on", {ATTR_ENTITY_ID: entity_id}, blocking=True
    )
    bulb.async_turn_on.assert_called_once()
    bulb.async_turn_on.reset_mock()
    await async_mock_bulb_turn_on(hass, bulb)

    with pytest.raises(ValueError):
        await hass.services.async_call(
            LIGHT_DOMAIN,
            "turn_on",
            {ATTR_ENTITY_ID: entity_id, ATTR_BRIGHTNESS: 100},
            blocking=True,
        )<|MERGE_RESOLUTION|>--- conflicted
+++ resolved
@@ -457,13 +457,8 @@
         {ATTR_ENTITY_ID: entity_id, ATTR_RGBW_COLOR: (255, 191, 178, 0)},
         blocking=True,
     )
-<<<<<<< HEAD
-    bulb.async_set_levels.assert_called_with(255, 191, 178, brightness=128)
-    bulb.async_set_levels.reset_mock()
-=======
-    bulb.set_levels.assert_called_with(255, 191, 178, 0)
-    bulb.set_levels.reset_mock()
->>>>>>> d74ef4df
+    bulb.async_set_levels.assert_called_with(255, 191, 178, 0)
+    bulb.async_set_levels.reset_mock()
 
     await hass.services.async_call(
         LIGHT_DOMAIN,
@@ -590,13 +585,8 @@
         {ATTR_ENTITY_ID: entity_id, ATTR_RGBWW_COLOR: (255, 191, 178, 0, 0)},
         blocking=True,
     )
-<<<<<<< HEAD
-    bulb.async_set_levels.assert_called_with(255, 191, 178, brightness=128)
-    bulb.async_set_levels.reset_mock()
-=======
-    bulb.set_levels.assert_called_with(255, 191, 178, 0, 0)
-    bulb.set_levels.reset_mock()
->>>>>>> d74ef4df
+    bulb.async_set_levels.assert_called_with(255, 191, 178, 0, 0)
+    bulb.async_set_levels.reset_mock()
 
     await hass.services.async_call(
         LIGHT_DOMAIN,
