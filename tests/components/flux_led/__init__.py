--- conflicted
+++ resolved
@@ -52,11 +52,8 @@
     bulb.async_turn_off = AsyncMock()
     bulb.async_turn_on = AsyncMock()
     bulb.async_set_levels = AsyncMock()
-<<<<<<< HEAD
-=======
     bulb.min_temp = 2700
     bulb.max_temp = 6500
->>>>>>> ca677f31
     bulb.getRgb = MagicMock(return_value=[255, 0, 0])
     bulb.getRgbw = MagicMock(return_value=[255, 0, 0, 50])
     bulb.getRgbww = MagicMock(return_value=[255, 0, 0, 50, 0])
