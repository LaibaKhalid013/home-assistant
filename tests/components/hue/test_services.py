--- conflicted
+++ resolved
@@ -62,14 +62,8 @@
     mock_api_v1.mock_group_responses.append(GROUP_RESPONSE)
     mock_api_v1.mock_scene_responses.append(SCENE_RESPONSE)
 
-<<<<<<< HEAD
-    with (
-        patch.object(bridge, "HueBridgeV1", return_value=mock_api_v1),
-        patch.object(hass.config_entries, "async_forward_entry_setup"),
-=======
-    with patch.object(bridge, "HueBridgeV1", return_value=mock_api_v1), patch.object(
-        hass.config_entries, "async_forward_entry_setups"
->>>>>>> 18174ad4
+    with patch.object(bridge, "HueBridgeV1", return_value=mock_api_v1), patch.object(
+        hass.config_entries, "async_forward_entry_setups"
     ):
         hue_bridge = bridge.HueBridge(hass, config_entry)
         assert await hue_bridge.async_initialize_bridge() is True
@@ -105,14 +99,8 @@
     mock_api_v1.mock_group_responses.append(GROUP_RESPONSE)
     mock_api_v1.mock_scene_responses.append(SCENE_RESPONSE)
 
-<<<<<<< HEAD
-    with (
-        patch.object(bridge, "HueBridgeV1", return_value=mock_api_v1),
-        patch.object(hass.config_entries, "async_forward_entry_setup"),
-=======
-    with patch.object(bridge, "HueBridgeV1", return_value=mock_api_v1), patch.object(
-        hass.config_entries, "async_forward_entry_setups"
->>>>>>> 18174ad4
+    with patch.object(bridge, "HueBridgeV1", return_value=mock_api_v1), patch.object(
+        hass.config_entries, "async_forward_entry_setups"
     ):
         hue_bridge = bridge.HueBridge(hass, config_entry)
         assert await hue_bridge.async_initialize_bridge() is True
@@ -150,14 +138,8 @@
     mock_api_v1.mock_group_responses.append({})
     mock_api_v1.mock_scene_responses.append(SCENE_RESPONSE)
 
-<<<<<<< HEAD
-    with (
-        patch.object(bridge, "HueBridgeV1", return_value=mock_api_v1),
-        patch.object(hass.config_entries, "async_forward_entry_setup"),
-=======
-    with patch.object(bridge, "HueBridgeV1", return_value=mock_api_v1), patch.object(
-        hass.config_entries, "async_forward_entry_setups"
->>>>>>> 18174ad4
+    with patch.object(bridge, "HueBridgeV1", return_value=mock_api_v1), patch.object(
+        hass.config_entries, "async_forward_entry_setups"
     ):
         hue_bridge = bridge.HueBridge(hass, config_entry)
         assert await hue_bridge.async_initialize_bridge() is True
@@ -190,14 +172,8 @@
     mock_api_v1.mock_group_responses.append(GROUP_RESPONSE)
     mock_api_v1.mock_scene_responses.append({})
 
-<<<<<<< HEAD
-    with (
-        patch.object(bridge, "HueBridgeV1", return_value=mock_api_v1),
-        patch.object(hass.config_entries, "async_forward_entry_setup"),
-=======
-    with patch.object(bridge, "HueBridgeV1", return_value=mock_api_v1), patch.object(
-        hass.config_entries, "async_forward_entry_setups"
->>>>>>> 18174ad4
+    with patch.object(bridge, "HueBridgeV1", return_value=mock_api_v1), patch.object(
+        hass.config_entries, "async_forward_entry_setups"
     ):
         hue_bridge = bridge.HueBridge(hass, config_entry)
         assert await hue_bridge.async_initialize_bridge() is True
