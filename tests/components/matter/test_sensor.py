--- conflicted
+++ resolved
@@ -253,8 +253,6 @@
 
 # This tests needs to be adjusted to remove lingering tasks
 @pytest.mark.parametrize("expected_lingering_tasks", [True])
-<<<<<<< HEAD
-=======
 async def test_battery_sensor_voltage(
     hass: HomeAssistant,
     entity_registry: er.EntityRegistry,
@@ -282,7 +280,6 @@
 
 # This tests needs to be adjusted to remove lingering tasks
 @pytest.mark.parametrize("expected_lingering_tasks", [True])
->>>>>>> 8c34d8da
 async def test_energy_sensors_custom_cluster(
     hass: HomeAssistant,
     entity_registry: er.EntityRegistry,
