--- conflicted
+++ resolved
@@ -254,16 +254,9 @@
         assert state.state == lock.STATE_UNLOCKED
 
         assert (
-<<<<<<< HEAD
-            "Template lock 'Template Lock' has no entity ids "
-            "configured to track nor were we able to extract the entities to "
-            "track from the value template"
-=======
-            "Template lock 'Template Lock' has no entity ids configured "
-            "to track nor were we able to extract the entities to track "
-            "from the 'value_template' template. This entity will only "
-            "be able to be updated manually."
->>>>>>> ee45431d
+            "Template lock 'Template Lock' has no entity ids configured to track "
+            "nor were we able to extract the entities to track from the value "
+            "template(s). This entity will only be able to be updated manually"
         ) in caplog.text
 
         self.hass.states.set("lock.template_lock", lock.STATE_LOCKED)
@@ -349,11 +342,7 @@
         {
             "lock": {
                 "platform": "template",
-<<<<<<< HEAD
-                "value_template": "{{ states.switch.test_state.state }}",
-=======
-                "value_template": "{{ 'on' }}",
->>>>>>> ee45431d
+                "value_template": "{{ states('switch.test_state') }}",
                 "lock": {"service": "switch.turn_on", "entity_id": "switch.test_state"},
                 "unlock": {
                     "service": "switch.turn_off",
