--- conflicted
+++ resolved
@@ -2016,7 +2016,6 @@
     assert events[0].context.parent_id == context.id
 
 
-<<<<<<< HEAD
 @pytest.mark.parametrize(("count", "domain"), [(1, template.DOMAIN)])
 @pytest.mark.parametrize(
     "config",
@@ -2061,7 +2060,8 @@
     await hass.async_block_till_done()
 
     assert len(events) == 1
-=======
+
+    
 async def test_device_id(
     hass: HomeAssistant,
     device_registry: dr.DeviceRegistry,
@@ -2098,5 +2098,4 @@
 
     template_entity = entity_registry.async_get("sensor.my_template")
     assert template_entity is not None
-    assert template_entity.device_id == device_entry.id
->>>>>>> 46ed76df
+    assert template_entity.device_id == device_entry.id