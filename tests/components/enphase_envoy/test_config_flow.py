"""Test the Enphase Envoy config flow."""

from ipaddress import ip_address
import logging
from unittest.mock import AsyncMock

from pyenphase import EnvoyAuthenticationError, EnvoyError
import pytest
from syrupy.assertion import SnapshotAssertion

from homeassistant import config_entries
from homeassistant.components import zeroconf
<<<<<<< HEAD
from homeassistant.components.enphase_envoy.const import (
    DOMAIN,
    OPTION_DIAGNOSTICS_INCLUDE_FIXTURES,
    OPTION_DIAGNOSTICS_INCLUDE_FIXTURES_DEFAULT_VALUE,
    PLATFORMS,
)
=======
from homeassistant.components.enphase_envoy.const import DOMAIN, PLATFORMS
from homeassistant.const import CONF_HOST, CONF_NAME, CONF_PASSWORD, CONF_USERNAME
>>>>>>> 1565561c
from homeassistant.core import HomeAssistant
from homeassistant.data_entry_flow import FlowResultType

from tests.common import MockConfigEntry

_LOGGER = logging.getLogger(__name__)


async def test_form(hass: HomeAssistant, config, setup_enphase_envoy) -> None:
    """Test we get the form."""
    result = await hass.config_entries.flow.async_init(
        DOMAIN, context={"source": config_entries.SOURCE_USER}
    )
    assert result["type"] is FlowResultType.FORM
    assert result["errors"] == {}

    result2 = await hass.config_entries.flow.async_configure(
        result["flow_id"],
        {
            "host": "1.1.1.1",
            "username": "test-username",
            "password": "test-password",
        },
    )
    await hass.async_block_till_done()
    assert result2["type"] is FlowResultType.CREATE_ENTRY
    assert result2["title"] == "Envoy 1234"
    assert result2["data"] == {
        "host": "1.1.1.1",
        "name": "Envoy 1234",
        "username": "test-username",
        "password": "test-password",
    }


@pytest.mark.parametrize("serial_number", [None])
async def test_user_no_serial_number(
    hass: HomeAssistant, config, setup_enphase_envoy
) -> None:
    """Test user setup without a serial number."""
    result = await hass.config_entries.flow.async_init(
        DOMAIN, context={"source": config_entries.SOURCE_USER}
    )
    assert result["type"] is FlowResultType.FORM
    assert result["errors"] == {}

    result2 = await hass.config_entries.flow.async_configure(
        result["flow_id"],
        {
            "host": "1.1.1.1",
            "username": "test-username",
            "password": "test-password",
        },
    )
    await hass.async_block_till_done()
    assert result2["type"] is FlowResultType.CREATE_ENTRY
    assert result2["title"] == "Envoy"
    assert result2["data"] == {
        "host": "1.1.1.1",
        "name": "Envoy",
        "username": "test-username",
        "password": "test-password",
    }


@pytest.mark.parametrize("serial_number", [None])
async def test_user_fetching_serial_fails(
    hass: HomeAssistant, setup_enphase_envoy
) -> None:
    """Test user setup without a serial number."""
    result = await hass.config_entries.flow.async_init(
        DOMAIN, context={"source": config_entries.SOURCE_USER}
    )
    assert result["type"] is FlowResultType.FORM
    assert result["errors"] == {}

    result2 = await hass.config_entries.flow.async_configure(
        result["flow_id"],
        {
            "host": "1.1.1.1",
            "username": "test-username",
            "password": "test-password",
        },
    )
    await hass.async_block_till_done()
    assert result2["type"] is FlowResultType.CREATE_ENTRY
    assert result2["title"] == "Envoy"
    assert result2["data"] == {
        "host": "1.1.1.1",
        "name": "Envoy",
        "username": "test-username",
        "password": "test-password",
    }


@pytest.mark.parametrize(
    "mock_authenticate",
    [
        AsyncMock(side_effect=EnvoyAuthenticationError("test")),
    ],
)
async def test_form_invalid_auth(hass: HomeAssistant, setup_enphase_envoy) -> None:
    """Test we handle invalid auth."""
    result = await hass.config_entries.flow.async_init(
        DOMAIN, context={"source": config_entries.SOURCE_USER}
    )
    result2 = await hass.config_entries.flow.async_configure(
        result["flow_id"],
        {
            "host": "1.1.1.1",
            "username": "test-username",
            "password": "test-password",
        },
    )
    await hass.async_block_till_done()
    assert result2["type"] is FlowResultType.FORM
    assert result2["errors"] == {"base": "invalid_auth"}


@pytest.mark.parametrize(
    "mock_setup",
    [AsyncMock(side_effect=EnvoyError)],
)
async def test_form_cannot_connect(hass: HomeAssistant, setup_enphase_envoy) -> None:
    """Test we handle cannot connect error."""
    result = await hass.config_entries.flow.async_init(
        DOMAIN, context={"source": config_entries.SOURCE_USER}
    )
    result2 = await hass.config_entries.flow.async_configure(
        result["flow_id"],
        {
            "host": "1.1.1.1",
            "username": "test-username",
            "password": "test-password",
        },
    )
    await hass.async_block_till_done()
    assert result2["type"] is FlowResultType.FORM
    assert result2["errors"] == {"base": "cannot_connect"}


@pytest.mark.parametrize(
    "mock_setup",
    [AsyncMock(side_effect=ValueError)],
)
async def test_form_unknown_error(hass: HomeAssistant, setup_enphase_envoy) -> None:
    """Test we handle unknown error."""
    result = await hass.config_entries.flow.async_init(
        DOMAIN, context={"source": config_entries.SOURCE_USER}
    )
    result2 = await hass.config_entries.flow.async_configure(
        result["flow_id"],
        {
            "host": "1.1.1.1",
            "username": "test-username",
            "password": "test-password",
        },
    )
    await hass.async_block_till_done()
    assert result2["type"] is FlowResultType.FORM
    assert result2["errors"] == {"base": "unknown"}


def _get_schema_default(schema, key_name):
    """Iterate schema to find a key."""
    for schema_key in schema:
        if schema_key == key_name:
            return schema_key.default()
    raise KeyError(f"{key_name} not found in schema")


async def test_zeroconf_pre_token_firmware(
    hass: HomeAssistant, setup_enphase_envoy
) -> None:
    """Test we can setup from zeroconf."""
    result = await hass.config_entries.flow.async_init(
        DOMAIN,
        context={"source": config_entries.SOURCE_ZEROCONF},
        data=zeroconf.ZeroconfServiceInfo(
            ip_address=ip_address("1.1.1.1"),
            ip_addresses=[ip_address("1.1.1.1")],
            hostname="mock_hostname",
            name="mock_name",
            port=None,
            properties={"serialnum": "1234", "protovers": "3.0.0"},
            type="mock_type",
        ),
    )
    assert result["type"] is FlowResultType.FORM
    assert result["step_id"] == "user"

    assert _get_schema_default(result["data_schema"].schema, "username") == "installer"

    result2 = await hass.config_entries.flow.async_configure(
        result["flow_id"],
        {
            "host": "1.1.1.1",
            "username": "test-username",
            "password": "test-password",
        },
    )
    await hass.async_block_till_done()
    assert result2["type"] is FlowResultType.CREATE_ENTRY
    assert result2["title"] == "Envoy 1234"
    assert result2["result"].unique_id == "1234"
    assert result2["data"] == {
        "host": "1.1.1.1",
        "name": "Envoy 1234",
        "username": "test-username",
        "password": "test-password",
    }


async def test_zeroconf_token_firmware(
    hass: HomeAssistant, setup_enphase_envoy
) -> None:
    """Test we can setup from zeroconf."""
    result = await hass.config_entries.flow.async_init(
        DOMAIN,
        context={"source": config_entries.SOURCE_ZEROCONF},
        data=zeroconf.ZeroconfServiceInfo(
            ip_address=ip_address("1.1.1.1"),
            ip_addresses=[ip_address("1.1.1.1")],
            hostname="mock_hostname",
            name="mock_name",
            port=None,
            properties={"serialnum": "1234", "protovers": "7.0.0"},
            type="mock_type",
        ),
    )
    assert result["type"] is FlowResultType.FORM
    assert result["step_id"] == "user"
    assert _get_schema_default(result["data_schema"].schema, "username") == ""

    result2 = await hass.config_entries.flow.async_configure(
        result["flow_id"],
        {
            "host": "1.1.1.1",
            "username": "test-username",
            "password": "test-password",
        },
    )
    await hass.async_block_till_done()
    assert result2["type"] is FlowResultType.CREATE_ENTRY
    assert result2["title"] == "Envoy 1234"
    assert result2["result"].unique_id == "1234"
    assert result2["data"] == {
        "host": "1.1.1.1",
        "name": "Envoy 1234",
        "username": "test-username",
        "password": "test-password",
    }


@pytest.mark.parametrize(
    "mock_authenticate",
    [
        AsyncMock(
            side_effect=[
                None,
                EnvoyAuthenticationError("fail authentication"),
                None,
            ]
        ),
    ],
)
async def test_form_host_already_exists(
    hass: HomeAssistant, config_entry, setup_enphase_envoy
) -> None:
    """Test changing credentials for existing host."""
    result = await hass.config_entries.flow.async_init(
        DOMAIN, context={"source": config_entries.SOURCE_USER}
    )
    assert result["type"] is FlowResultType.FORM
    assert result["errors"] == {}

    # existing config
    assert config_entry.data["host"] == "1.1.1.1"
    assert config_entry.data["username"] == "test-username"
    assert config_entry.data["password"] == "test-password"

    # mock failing authentication on first try
    result2 = await hass.config_entries.flow.async_configure(
        result["flow_id"],
        {
            "host": "1.1.1.2",
            "username": "test-username",
            "password": "wrong-password",
        },
    )
    assert result2["type"] is FlowResultType.FORM
    assert result2["errors"] == {"base": "invalid_auth"}

    # still original config after failure
    assert config_entry.data["host"] == "1.1.1.1"
    assert config_entry.data["username"] == "test-username"
    assert config_entry.data["password"] == "test-password"

    # mock successful authentication and update of credentials
    result3 = await hass.config_entries.flow.async_configure(
        result["flow_id"],
        {
            "host": "1.1.1.2",
            "username": "test-username",
            "password": "changed-password",
        },
    )
    await hass.async_block_till_done()
    assert result3["type"] is FlowResultType.ABORT
    assert result3["reason"] == "reauth_successful"

    # updated config with new ip and changed pw
    assert config_entry.data["host"] == "1.1.1.2"
    assert config_entry.data["username"] == "test-username"
    assert config_entry.data["password"] == "changed-password"


async def test_zeroconf_serial_already_exists(
    hass: HomeAssistant,
    config_entry,
    setup_enphase_envoy,
    caplog: pytest.LogCaptureFixture,
) -> None:
    """Test serial number already exists from zeroconf."""
    _LOGGER.setLevel(logging.DEBUG)
    result = await hass.config_entries.flow.async_init(
        DOMAIN,
        context={"source": config_entries.SOURCE_ZEROCONF},
        data=zeroconf.ZeroconfServiceInfo(
            ip_address=ip_address("4.4.4.4"),
            ip_addresses=[ip_address("4.4.4.4")],
            hostname="mock_hostname",
            name="mock_name",
            port=None,
            properties={"serialnum": "1234"},
            type="mock_type",
        ),
    )
    await hass.async_block_till_done()
    assert result["type"] is FlowResultType.ABORT
    assert result["reason"] == "already_configured"

    assert config_entry.data["host"] == "4.4.4.4"
    assert "Zeroconf ip 4 processing 4.4.4.4, current hosts: {'1.1.1.1'}" in caplog.text


async def test_zeroconf_serial_already_exists_ignores_ipv6(
    hass: HomeAssistant, config_entry, setup_enphase_envoy
) -> None:
    """Test serial number already exists from zeroconf but the discovery is ipv6."""
    result = await hass.config_entries.flow.async_init(
        DOMAIN,
        context={"source": config_entries.SOURCE_ZEROCONF},
        data=zeroconf.ZeroconfServiceInfo(
            ip_address=ip_address("fd00::b27c:63bb:cc85:4ea0"),
            ip_addresses=[ip_address("fd00::b27c:63bb:cc85:4ea0")],
            hostname="mock_hostname",
            name="mock_name",
            port=None,
            properties={"serialnum": "1234"},
            type="mock_type",
        ),
    )
    await hass.async_block_till_done()
    assert result["type"] is FlowResultType.ABORT
    assert result["reason"] == "not_ipv4_address"

    assert config_entry.data["host"] == "1.1.1.1"


@pytest.mark.parametrize("serial_number", [None])
async def test_zeroconf_host_already_exists(
    hass: HomeAssistant, config_entry, setup_enphase_envoy
) -> None:
    """Test hosts already exists from zeroconf."""
    result = await hass.config_entries.flow.async_init(
        DOMAIN,
        context={"source": config_entries.SOURCE_ZEROCONF},
        data=zeroconf.ZeroconfServiceInfo(
            ip_address=ip_address("1.1.1.1"),
            ip_addresses=[ip_address("1.1.1.1")],
            hostname="mock_hostname",
            name="mock_name",
            port=None,
            properties={"serialnum": "1234"},
            type="mock_type",
        ),
    )
    await hass.async_block_till_done()
    assert result["type"] is FlowResultType.ABORT
    assert result["reason"] == "already_configured"

    assert config_entry.unique_id == "1234"
    assert config_entry.title == "Envoy 1234"


async def test_zero_conf_while_form(
    hass: HomeAssistant, config_entry, setup_enphase_envoy
) -> None:
    """Test zeroconf while form is active."""
    result = await hass.config_entries.flow.async_init(
        DOMAIN, context={"source": config_entries.SOURCE_USER}
    )
    assert result["type"] is FlowResultType.FORM

    result = await hass.config_entries.flow.async_init(
        DOMAIN,
        context={"source": config_entries.SOURCE_ZEROCONF},
        data=zeroconf.ZeroconfServiceInfo(
            ip_address=ip_address("1.1.1.1"),
            ip_addresses=[ip_address("1.1.1.1")],
            hostname="mock_hostname",
            name="mock_name",
            port=None,
            properties={"serialnum": "1234", "protovers": "7.0.1"},
            type="mock_type",
        ),
    )
    await hass.async_block_till_done()
    assert result["type"] is FlowResultType.ABORT
    assert result["reason"] == "already_configured"
    assert config_entry.data["host"] == "1.1.1.1"
    assert config_entry.unique_id == "1234"
    assert config_entry.title == "Envoy 1234"


async def test_zero_conf_second_envoy_while_form(
    hass: HomeAssistant, config_entry, setup_enphase_envoy
) -> None:
    """Test zeroconf while form is active."""
    result = await hass.config_entries.flow.async_init(
        DOMAIN, context={"source": config_entries.SOURCE_USER}
    )
    assert result["type"] is FlowResultType.FORM

    result2 = await hass.config_entries.flow.async_init(
        DOMAIN,
        context={"source": config_entries.SOURCE_ZEROCONF},
        data=zeroconf.ZeroconfServiceInfo(
            ip_address=ip_address("4.4.4.4"),
            ip_addresses=[ip_address("4.4.4.4")],
            hostname="mock_hostname",
            name="mock_name",
            port=None,
            properties={"serialnum": "4321", "protovers": "7.0.1"},
            type="mock_type",
        ),
    )
    await hass.async_block_till_done()
    assert result2["type"] is FlowResultType.FORM
    assert config_entry.data["host"] == "1.1.1.1"
    assert config_entry.unique_id == "1234"
    assert config_entry.title == "Envoy 1234"

    result3 = await hass.config_entries.flow.async_configure(
        result2["flow_id"],
        {
            "host": "4.4.4.4",
            "username": "test-username",
            "password": "test-password",
        },
    )
    await hass.async_block_till_done()
    assert result3["type"] is FlowResultType.CREATE_ENTRY
    assert result3["title"] == "Envoy 4321"
    assert result3["result"].unique_id == "4321"

    result4 = await hass.config_entries.flow.async_configure(
        result["flow_id"],
        {
            "host": "1.1.1.1",
            "username": "test-username",
            "password": "test-password",
        },
    )
    await hass.async_block_till_done()
    assert result4["type"] is FlowResultType.ABORT


async def test_zero_conf_malformed_serial_property(
    hass: HomeAssistant, config_entry, setup_enphase_envoy
) -> None:
    """Test malformed zeroconf properties."""
    result = await hass.config_entries.flow.async_init(
        DOMAIN, context={"source": config_entries.SOURCE_USER}
    )
    assert result["type"] is FlowResultType.FORM

    with pytest.raises(KeyError) as ex:
        await hass.config_entries.flow.async_init(
            DOMAIN,
            context={"source": config_entries.SOURCE_ZEROCONF},
            data=zeroconf.ZeroconfServiceInfo(
                ip_address=ip_address("1.1.1.1"),
                ip_addresses=[ip_address("1.1.1.1")],
                hostname="mock_hostname",
                name="mock_name",
                port=None,
                properties={"serilnum": "1234", "protovers": "7.1.2"},
                type="mock_type",
            ),
        )
        await hass.async_block_till_done()
    assert "serialnum" in str(ex.value)

    result3 = await hass.config_entries.flow.async_configure(
        result["flow_id"],
        {
            "host": "1.1.1.1",
            "username": "test-username",
            "password": "test-password",
        },
    )
    await hass.async_block_till_done()
    assert result3["type"] is FlowResultType.ABORT


async def test_zero_conf_malformed_serial(
    hass: HomeAssistant, config_entry, setup_enphase_envoy
) -> None:
    """Test malformed zeroconf properties."""
    result = await hass.config_entries.flow.async_init(
        DOMAIN, context={"source": config_entries.SOURCE_USER}
    )
    assert result["type"] is FlowResultType.FORM

    result2 = await hass.config_entries.flow.async_init(
        DOMAIN,
        context={"source": config_entries.SOURCE_ZEROCONF},
        data=zeroconf.ZeroconfServiceInfo(
            ip_address=ip_address("1.1.1.1"),
            ip_addresses=[ip_address("1.1.1.1")],
            hostname="mock_hostname",
            name="mock_name",
            port=None,
            properties={"serialnum": "12%4", "protovers": "7.1.2"},
            type="mock_type",
        ),
    )
    await hass.async_block_till_done()
    assert result2["type"] is FlowResultType.FORM

    result3 = await hass.config_entries.flow.async_configure(
        result2["flow_id"],
        {
            "host": "1.1.1.1",
            "username": "test-username",
            "password": "test-password",
        },
    )
    await hass.async_block_till_done()
    assert result3["type"] is FlowResultType.CREATE_ENTRY
    assert result3["title"] == "Envoy 12%4"


async def test_zero_conf_malformed_fw_property(
    hass: HomeAssistant, config_entry, setup_enphase_envoy
) -> None:
    """Test malformed zeroconf property."""
    result = await hass.config_entries.flow.async_init(
        DOMAIN, context={"source": config_entries.SOURCE_USER}
    )
    assert result["type"] is FlowResultType.FORM

    result = await hass.config_entries.flow.async_init(
        DOMAIN,
        context={"source": config_entries.SOURCE_ZEROCONF},
        data=zeroconf.ZeroconfServiceInfo(
            ip_address=ip_address("1.1.1.1"),
            ip_addresses=[ip_address("1.1.1.1")],
            hostname="mock_hostname",
            name="mock_name",
            port=None,
            properties={"serialnum": "1234", "protvers": "7.1.2"},
            type="mock_type",
        ),
    )
    await hass.async_block_till_done()
    assert result["type"] is FlowResultType.ABORT
    assert result["reason"] == "already_configured"
    assert config_entry.data["host"] == "1.1.1.1"
    assert config_entry.unique_id == "1234"
    assert config_entry.title == "Envoy 1234"


async def test_zero_conf_old_blank_entry(
    hass: HomeAssistant, setup_enphase_envoy
) -> None:
    """Test re-using old blank entry."""
    entry = MockConfigEntry(
        domain=DOMAIN,
        data={
            "host": "1.1.1.1",
            "username": "",
            "password": "",
            "name": "unknown",
        },
        unique_id=None,
        title="Envoy",
    )
    entry.add_to_hass(hass)
    result = await hass.config_entries.flow.async_init(
        DOMAIN,
        context={"source": config_entries.SOURCE_ZEROCONF},
        data=zeroconf.ZeroconfServiceInfo(
            ip_address=ip_address("1.1.1.1"),
            ip_addresses=[ip_address("1.1.1.1"), ip_address("1.1.1.2")],
            hostname="mock_hostname",
            name="mock_name",
            port=None,
            properties={"serialnum": "1234", "protovers": "7.1.2"},
            type="mock_type",
        ),
    )
    await hass.async_block_till_done()
    assert result["type"] is FlowResultType.ABORT
    assert result["reason"] == "already_configured"

    assert entry.data["host"] == "1.1.1.1"
    assert entry.unique_id == "1234"
    assert entry.title == "Envoy 1234"


async def test_reauth(hass: HomeAssistant, config_entry, setup_enphase_envoy) -> None:
    """Test we reauth auth."""
    result = await hass.config_entries.flow.async_init(
        DOMAIN,
        context={
            "source": config_entries.SOURCE_REAUTH,
            "unique_id": config_entry.unique_id,
            "entry_id": config_entry.entry_id,
        },
    )
    result2 = await hass.config_entries.flow.async_configure(
        result["flow_id"],
        {
            "username": "test-username",
            "password": "test-password",
        },
    )
    await hass.async_block_till_done()
    assert result2["type"] is FlowResultType.ABORT
    assert result2["reason"] == "reauth_successful"


<<<<<<< HEAD
async def test_options_default(
    hass: HomeAssistant, config_entry, setup_enphase_envoy
) -> None:
    """Test we can configure options."""
    """Test config flow options."""
    result = await hass.config_entries.options.async_init(config_entry.entry_id)
    assert result["type"] is FlowResultType.FORM
    assert result["step_id"] == "init"

    result = await hass.config_entries.options.async_configure(
        result["flow_id"],
        user_input={
            OPTION_DIAGNOSTICS_INCLUDE_FIXTURES: OPTION_DIAGNOSTICS_INCLUDE_FIXTURES_DEFAULT_VALUE
        },
    )
    assert result["type"] is FlowResultType.CREATE_ENTRY
    assert config_entry.options == {
        OPTION_DIAGNOSTICS_INCLUDE_FIXTURES: OPTION_DIAGNOSTICS_INCLUDE_FIXTURES_DEFAULT_VALUE
    }


async def test_options_set(
    hass: HomeAssistant, config_entry, setup_enphase_envoy
) -> None:
    """Test we can configure options."""
    result = await hass.config_entries.options.async_init(config_entry.entry_id)
    assert result["type"] is FlowResultType.FORM
    assert result["step_id"] == "init"

    result = await hass.config_entries.options.async_configure(
        result["flow_id"], user_input={OPTION_DIAGNOSTICS_INCLUDE_FIXTURES: True}
    )
    assert result["type"] is FlowResultType.CREATE_ENTRY
    assert config_entry.options == {OPTION_DIAGNOSTICS_INCLUDE_FIXTURES: True}
=======
async def test_reconfigure(
    hass: HomeAssistant, config_entry, setup_enphase_envoy
) -> None:
    """Test we can reconfiger the entry."""
    result = await hass.config_entries.flow.async_init(
        DOMAIN,
        context={
            "source": config_entries.SOURCE_RECONFIGURE,
            "entry_id": config_entry.entry_id,
        },
    )
    assert result["type"] is FlowResultType.FORM
    assert result["step_id"] == "reconfigure"
    assert result["errors"] == {}

    # original entry
    assert config_entry.data["host"] == "1.1.1.1"
    assert config_entry.data["username"] == "test-username"
    assert config_entry.data["password"] == "test-password"

    result2 = await hass.config_entries.flow.async_configure(
        result["flow_id"],
        {
            "host": "1.1.1.2",
            "username": "test-username2",
            "password": "test-password2",
        },
    )
    await hass.async_block_till_done()
    assert result2["type"] is FlowResultType.ABORT
    assert result2["reason"] == "reconfigure_successful"

    # changed entry
    assert config_entry.data["host"] == "1.1.1.2"
    assert config_entry.data["username"] == "test-username2"
    assert config_entry.data["password"] == "test-password2"


async def test_reconfigure_nochange(
    hass: HomeAssistant, config_entry, setup_enphase_envoy
) -> None:
    """Test we get the reconfigure form and apply nochange."""
    result = await hass.config_entries.flow.async_init(
        DOMAIN,
        context={
            "source": config_entries.SOURCE_RECONFIGURE,
            "entry_id": config_entry.entry_id,
        },
    )
    assert result["type"] is FlowResultType.FORM
    assert result["step_id"] == "reconfigure"
    assert result["errors"] == {}

    # original entry
    assert config_entry.data["host"] == "1.1.1.1"
    assert config_entry.data["username"] == "test-username"
    assert config_entry.data["password"] == "test-password"

    result2 = await hass.config_entries.flow.async_configure(
        result["flow_id"],
        {
            "host": "1.1.1.1",
            "username": "test-username",
            "password": "test-password",
        },
    )
    await hass.async_block_till_done()
    assert result2["type"] is FlowResultType.ABORT
    assert result2["reason"] == "reconfigure_successful"

    # unchanged original entry
    assert config_entry.data["host"] == "1.1.1.1"
    assert config_entry.data["username"] == "test-username"
    assert config_entry.data["password"] == "test-password"


async def test_reconfigure_otherenvoy(
    hass: HomeAssistant, config_entry, setup_enphase_envoy, mock_envoy
) -> None:
    """Test entering ip of other envoy and prevent changing it based on serial."""
    result = await hass.config_entries.flow.async_init(
        DOMAIN,
        context={
            "source": config_entries.SOURCE_RECONFIGURE,
            "entry_id": config_entry.entry_id,
        },
    )
    assert result["type"] is FlowResultType.FORM
    assert result["step_id"] == "reconfigure"
    assert result["errors"] == {}

    # let mock return different serial from first time, sim it's other one on changed ip
    mock_envoy.serial_number = "45678"

    result2 = await hass.config_entries.flow.async_configure(
        result["flow_id"],
        {
            "host": "1.1.1.2",
            "username": "test-username",
            "password": "new-password",
        },
    )
    await hass.async_block_till_done()

    assert result2["type"] is FlowResultType.FORM
    assert result2["errors"] == {"base": "unexpected_envoy"}

    # entry should still be original entry
    assert config_entry.data["host"] == "1.1.1.1"
    assert config_entry.data["username"] == "test-username"
    assert config_entry.data["password"] == "test-password"

    # set serial back to original to finsich flow
    mock_envoy.serial_number = "1234"

    result3 = await hass.config_entries.flow.async_configure(
        result2["flow_id"],
        {
            "host": "1.1.1.1",
            "username": "test-username",
            "password": "new-password",
        },
    )

    assert result3["type"] is FlowResultType.ABORT
    assert result3["reason"] == "reconfigure_successful"

    # updated original entry
    assert config_entry.data["host"] == "1.1.1.1"
    assert config_entry.data["username"] == "test-username"
    assert config_entry.data["password"] == "new-password"


@pytest.mark.parametrize(
    "mock_authenticate",
    [
        AsyncMock(
            side_effect=[
                None,
                EnvoyAuthenticationError("fail authentication"),
                EnvoyError("cannot_connect"),
                Exception("Unexpected exception"),
                None,
            ]
        ),
    ],
)
async def test_reconfigure_auth_failure(
    hass: HomeAssistant, config_entry, setup_enphase_envoy
) -> None:
    """Test changing credentials for existing host with auth failure."""
    result = await hass.config_entries.flow.async_init(
        DOMAIN,
        context={
            "source": config_entries.SOURCE_RECONFIGURE,
            "entry_id": config_entry.entry_id,
        },
    )
    assert result["type"] is FlowResultType.FORM
    assert result["errors"] == {}

    # existing config
    assert config_entry.data["host"] == "1.1.1.1"
    assert config_entry.data["username"] == "test-username"
    assert config_entry.data["password"] == "test-password"

    # mock failing authentication on first try
    result2 = await hass.config_entries.flow.async_configure(
        result["flow_id"],
        {
            "host": "1.1.1.2",
            "username": "test-username",
            "password": "wrong-password",
        },
    )
    assert result2["type"] is FlowResultType.FORM
    assert result2["errors"] == {"base": "invalid_auth"}

    # still original config after failure
    assert config_entry.data["host"] == "1.1.1.1"
    assert config_entry.data["username"] == "test-username"
    assert config_entry.data["password"] == "test-password"

    # mock failing authentication on first try
    result2 = await hass.config_entries.flow.async_configure(
        result["flow_id"],
        {
            "host": "1.1.1.2",
            "username": "new-username",
            "password": "wrong-password",
        },
    )
    assert result2["type"] is FlowResultType.FORM
    assert result2["errors"] == {"base": "cannot_connect"}

    # still original config after failure
    assert config_entry.data["host"] == "1.1.1.1"
    assert config_entry.data["username"] == "test-username"
    assert config_entry.data["password"] == "test-password"

    # mock failing authentication on first try
    result2 = await hass.config_entries.flow.async_configure(
        result["flow_id"],
        {
            "host": "1.1.1.2",
            "username": "other-username",
            "password": "test-password",
        },
    )
    assert result2["type"] is FlowResultType.FORM
    assert result2["errors"] == {"base": "unknown"}

    # still original config after failure
    assert config_entry.data["host"] == "1.1.1.1"
    assert config_entry.data["username"] == "test-username"
    assert config_entry.data["password"] == "test-password"

    # mock successful authentication and update of credentials
    result3 = await hass.config_entries.flow.async_configure(
        result["flow_id"],
        {
            "host": "1.1.1.2",
            "username": "test-username",
            "password": "changed-password",
        },
    )
    await hass.async_block_till_done()
    assert result3["type"] is FlowResultType.ABORT
    assert result3["reason"] == "reconfigure_successful"

    # updated config with new ip and changed pw
    assert config_entry.data["host"] == "1.1.1.2"
    assert config_entry.data["username"] == "test-username"
    assert config_entry.data["password"] == "changed-password"


async def test_reconfigure_change_ip_to_existing(
    hass: HomeAssistant, config_entry, setup_enphase_envoy
) -> None:
    """Test reconfiguration to existing entry with same ip does not harm existing one."""
    other_entry = MockConfigEntry(
        domain=DOMAIN,
        entry_id="65432155aaddb2007c5f6602e0c38e72",
        title="Envoy 654321",
        unique_id="654321",
        data={
            CONF_HOST: "1.1.1.2",
            CONF_NAME: "Envoy 654321",
            CONF_USERNAME: "other-username",
            CONF_PASSWORD: "other-password",
        },
    )
    other_entry.add_to_hass(hass)

    # original other entry
    assert other_entry.data["host"] == "1.1.1.2"
    assert other_entry.data["username"] == "other-username"
    assert other_entry.data["password"] == "other-password"

    result = await hass.config_entries.flow.async_init(
        DOMAIN,
        context={
            "source": config_entries.SOURCE_RECONFIGURE,
            "entry_id": config_entry.entry_id,
        },
    )
    assert result["type"] is FlowResultType.FORM
    assert result["step_id"] == "reconfigure"
    assert result["errors"] == {}

    # original entry
    assert config_entry.data["host"] == "1.1.1.1"
    assert config_entry.data["username"] == "test-username"
    assert config_entry.data["password"] == "test-password"

    result2 = await hass.config_entries.flow.async_configure(
        result["flow_id"],
        {
            "host": "1.1.1.2",
            "username": "test-username",
            "password": "test-password2",
        },
    )
    await hass.async_block_till_done()
    assert result2["type"] is FlowResultType.ABORT
    assert result2["reason"] == "reconfigure_successful"

    # updated entry
    assert config_entry.data["host"] == "1.1.1.2"
    assert config_entry.data["username"] == "test-username"
    assert config_entry.data["password"] == "test-password2"

    # unchanged other entry
    assert other_entry.data["host"] == "1.1.1.2"
    assert other_entry.data["username"] == "other-username"
    assert other_entry.data["password"] == "other-password"
>>>>>>> 1565561c


async def test_platforms(snapshot: SnapshotAssertion) -> None:
    """Test if platform list changed and requires more tests."""
    assert snapshot == PLATFORMS<|MERGE_RESOLUTION|>--- conflicted
+++ resolved
@@ -10,17 +10,13 @@
 
 from homeassistant import config_entries
 from homeassistant.components import zeroconf
-<<<<<<< HEAD
 from homeassistant.components.enphase_envoy.const import (
     DOMAIN,
     OPTION_DIAGNOSTICS_INCLUDE_FIXTURES,
     OPTION_DIAGNOSTICS_INCLUDE_FIXTURES_DEFAULT_VALUE,
     PLATFORMS,
 )
-=======
-from homeassistant.components.enphase_envoy.const import DOMAIN, PLATFORMS
-from homeassistant.const import CONF_HOST, CONF_NAME, CONF_PASSWORD, CONF_USERNAME
->>>>>>> 1565561c
+from homeassistant.const import CONF_HOST, CONF_NAME, CONF_PASSWORD, CONF_USERNAM
 from homeassistant.core import HomeAssistant
 from homeassistant.data_entry_flow import FlowResultType
 
@@ -666,7 +662,6 @@
     assert result2["reason"] == "reauth_successful"
 
 
-<<<<<<< HEAD
 async def test_options_default(
     hass: HomeAssistant, config_entry, setup_enphase_envoy
 ) -> None:
@@ -701,7 +696,8 @@
     )
     assert result["type"] is FlowResultType.CREATE_ENTRY
     assert config_entry.options == {OPTION_DIAGNOSTICS_INCLUDE_FIXTURES: True}
-=======
+
+
 async def test_reconfigure(
     hass: HomeAssistant, config_entry, setup_enphase_envoy
 ) -> None:
@@ -998,7 +994,6 @@
     assert other_entry.data["host"] == "1.1.1.2"
     assert other_entry.data["username"] == "other-username"
     assert other_entry.data["password"] == "other-password"
->>>>>>> 1565561c
 
 
 async def test_platforms(snapshot: SnapshotAssertion) -> None:
