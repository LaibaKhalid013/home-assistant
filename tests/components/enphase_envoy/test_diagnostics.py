--- conflicted
+++ resolved
@@ -1,13 +1,5 @@
 """Test Enphase Envoy diagnostics."""
 
-<<<<<<< HEAD
-from unittest.mock import AsyncMock
-
-import pytest
-from syrupy.assertion import SnapshotAssertion
-
-from homeassistant.components.enphase_envoy.const import PLATFORMS as ENVOY_PLATFORMS
-=======
 from unittest.mock import AsyncMock, patch
 
 from pyenphase.exceptions import EnvoyError
@@ -17,18 +9,15 @@
 from homeassistant.components.enphase_envoy.const import (
     DOMAIN,
     OPTION_DIAGNOSTICS_INCLUDE_FIXTURES,
+    PLATFORMS as ENVOY_PLATFORMS,
 )
->>>>>>> f934fea7
 from homeassistant.config_entries import ConfigEntry
 from homeassistant.core import HomeAssistant
 from homeassistant.setup import async_setup_component
 
-<<<<<<< HEAD
 from . import setup_with_selected_platforms
 
-=======
 from tests.common import MockConfigEntry
->>>>>>> f934fea7
 from tests.components.diagnostics import get_diagnostics_for_config_entry
 from tests.typing import ClientSessionGenerator
 
@@ -72,7 +61,6 @@
     await setup_with_selected_platforms(hass, config_entry, ENVOY_PLATFORMS)
     diagnostics = await get_diagnostics_for_config_entry(
         hass, hass_client, config_entry
-<<<<<<< HEAD
     )
 
     assert diagnostics
@@ -103,10 +91,9 @@
                 name=f"{entity["entity"]["entity_id"]}-state",
                 exclude=limit_diagnostic_attrs,
             )
-=======
-    ) == snapshot(exclude=limit_diagnostic_attrs)
 
-
+@pytest.mark.parametrize(("mock_envoy"), *ALL_FIXTURES, indirect=["mock_envoy"])
+@pytest.mark.usefixtures("entity_registry_enabled_by_default")
 @pytest.fixture(name="config_entry_options")
 def config_entry_options_fixture(hass: HomeAssistant, config, serial_number):
     """Define a config entry fixture."""
@@ -122,6 +109,8 @@
     return entry
 
 
+@pytest.mark.parametrize(("mock_envoy"), *ALL_FIXTURES, indirect=["mock_envoy"])
+@pytest.mark.usefixtures("entity_registry_enabled_by_default")
 async def test_entry_diagnostics_with_fixtures(
     hass: HomeAssistant,
     hass_client: ClientSessionGenerator,
@@ -135,6 +124,8 @@
     ) == snapshot(exclude=limit_diagnostic_attrs)
 
 
+@pytest.mark.parametrize(("mock_envoy"), *ALL_FIXTURES, indirect=["mock_envoy"])
+@pytest.mark.usefixtures("entity_registry_enabled_by_default")
 @pytest.fixture(name="setup_enphase_envoy_options_error")
 async def setup_enphase_envoy_options_error_fixture(
     hass: HomeAssistant,
@@ -157,6 +148,8 @@
         yield
 
 
+@pytest.mark.parametrize(("mock_envoy"), *ALL_FIXTURES, indirect=["mock_envoy"])
+@pytest.mark.usefixtures("entity_registry_enabled_by_default")
 @pytest.fixture(name="mock_envoy_options_error")
 def mock_envoy_options_fixture(
     mock_envoy,
@@ -167,6 +160,8 @@
     return mock_envoy_options
 
 
+@pytest.mark.parametrize(("mock_envoy"), *ALL_FIXTURES, indirect=["mock_envoy"])
+@pytest.mark.usefixtures("entity_registry_enabled_by_default")
 async def test_entry_diagnostics_with_fixtures_with_error(
     hass: HomeAssistant,
     hass_client: ClientSessionGenerator,
@@ -177,5 +172,4 @@
     """Test config entry diagnostics."""
     assert await get_diagnostics_for_config_entry(
         hass, hass_client, config_entry_options
-    ) == snapshot(exclude=limit_diagnostic_attrs)
->>>>>>> f934fea7
+    ) == snapshot(exclude=limit_diagnostic_attrs)