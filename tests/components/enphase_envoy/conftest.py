"""Define test fixtures for Enphase Envoy."""

from collections.abc import Generator
from unittest.mock import AsyncMock, Mock, patch

import jwt
from pyenphase import (
    Envoy,
    EnvoyData,
    EnvoyEncharge,
    EnvoyEnchargeAggregate,
    EnvoyEnchargePower,
    EnvoyInverter,
    EnvoySystemConsumption,
    EnvoySystemProduction,
    EnvoyTokenAuth,
)
from pyenphase.const import SupportedFeatures
from pyenphase.models.dry_contacts import EnvoyDryContactSettings, EnvoyDryContactStatus
from pyenphase.models.enpower import EnvoyEnpower
from pyenphase.models.meters import EnvoyMeterData
from pyenphase.models.tariff import EnvoyStorageSettings, EnvoyTariff
import pytest
from typing_extensions import AsyncGenerator

from homeassistant.components.enphase_envoy import DOMAIN
from homeassistant.const import CONF_HOST, CONF_NAME, CONF_PASSWORD, CONF_USERNAME
from homeassistant.core import HomeAssistant
from homeassistant.helpers import entity_registry as er
from homeassistant.setup import async_setup_component

from tests.common import MockConfigEntry, load_json_object_fixture


@pytest.fixture(name="config_entry")
def config_entry_fixture(
    hass: HomeAssistant, config: dict[str, str], serial_number: str
) -> MockConfigEntry:
    """Define a config entry fixture."""
    entry = MockConfigEntry(
        domain=DOMAIN,
        entry_id="45a36e55aaddb2007c5f6602e0c38e72",
        title=f"Envoy {serial_number}" if serial_number else "Envoy",
        unique_id=serial_number,
        data=config,
    )
    entry.add_to_hass(hass)
    return entry


@pytest.fixture(name="config")
def config_fixture() -> dict[str, str]:
    """Define a config entry data fixture."""
    return {
        CONF_HOST: "1.1.1.1",
        CONF_NAME: "Envoy 1234",
        CONF_USERNAME: "test-username",
        CONF_PASSWORD: "test-password",
    }


@pytest.fixture(name="mock_envoy")
<<<<<<< HEAD
async def mock_envoy_fixture(
    serial_number,
    mock_authenticate,
    mock_setup,
    mock_auth,
    mock_go_on_grid,
    mock_go_off_grid,
    mock_open_dry_contact,
    mock_close_dry_contact,
    mock_update_dry_contact,
    mock_disable_charge_from_grid,
    mock_enable_charge_from_grid,
    mock_set_reserve_soc,
    mock_set_storage_mode,
    request: pytest.FixtureRequest,
) -> Generator[AsyncMock, None, None]:
    """Define a mocked Envoy fixture."""
    mock_envoy = Mock(spec=Envoy)
=======
def mock_envoy_fixture(
    serial_number: str,
    mock_authenticate: AsyncMock,
    mock_setup: AsyncMock,
    mock_auth: EnvoyTokenAuth,
) -> Mock:
    """Define a mocked Envoy fixture."""
    mock_envoy = Mock(spec=Envoy)
    mock_envoy.serial_number = serial_number
    mock_envoy.firmware = "7.1.2"
    mock_envoy.part_number = "123456789"
    mock_envoy.envoy_model = "Envoy, phases: 3, phase mode: three, net-consumption CT, production CT, storage CT"
    mock_envoy.authenticate = mock_authenticate
    mock_envoy.setup = mock_setup
    mock_envoy.auth = mock_auth
    mock_envoy.supported_features = SupportedFeatures(
        SupportedFeatures.INVERTERS
        | SupportedFeatures.PRODUCTION
        | SupportedFeatures.PRODUCTION
        | SupportedFeatures.METERING
        | SupportedFeatures.THREEPHASE
        | SupportedFeatures.CTMETERS
    )
    mock_envoy.phase_mode = EnvoyPhaseMode.THREE
    mock_envoy.phase_count = 3
    mock_envoy.active_phase_count = 3
    mock_envoy.ct_meter_count = 3
    mock_envoy.consumption_meter_type = CtType.NET_CONSUMPTION
    mock_envoy.production_meter_type = CtType.PRODUCTION
    mock_envoy.storage_meter_type = CtType.STORAGE
    mock_envoy.data = EnvoyData(
        system_consumption=EnvoySystemConsumption(
            watt_hours_last_7_days=1234,
            watt_hours_lifetime=1234,
            watt_hours_today=1234,
            watts_now=1234,
        ),
        system_production=EnvoySystemProduction(
            watt_hours_last_7_days=1234,
            watt_hours_lifetime=1234,
            watt_hours_today=1234,
            watts_now=1234,
        ),
        system_consumption_phases={
            PhaseNames.PHASE_1: EnvoySystemConsumption(
                watt_hours_last_7_days=1321,
                watt_hours_lifetime=1322,
                watt_hours_today=1323,
                watts_now=1324,
            ),
            PhaseNames.PHASE_2: EnvoySystemConsumption(
                watt_hours_last_7_days=2321,
                watt_hours_lifetime=2322,
                watt_hours_today=2323,
                watts_now=2324,
            ),
            PhaseNames.PHASE_3: EnvoySystemConsumption(
                watt_hours_last_7_days=3321,
                watt_hours_lifetime=3322,
                watt_hours_today=3323,
                watts_now=3324,
            ),
        },
        system_production_phases={
            PhaseNames.PHASE_1: EnvoySystemProduction(
                watt_hours_last_7_days=1231,
                watt_hours_lifetime=1232,
                watt_hours_today=1233,
                watts_now=1234,
            ),
            PhaseNames.PHASE_2: EnvoySystemProduction(
                watt_hours_last_7_days=2231,
                watt_hours_lifetime=2232,
                watt_hours_today=2233,
                watts_now=2234,
            ),
            PhaseNames.PHASE_3: EnvoySystemProduction(
                watt_hours_last_7_days=3231,
                watt_hours_lifetime=3232,
                watt_hours_today=3233,
                watts_now=3234,
            ),
        },
        ctmeter_production=EnvoyMeterData(
            eid="100000010",
            timestamp=1708006110,
            energy_delivered=11234,
            energy_received=12345,
            active_power=100,
            power_factor=0.11,
            voltage=111,
            current=0.2,
            frequency=50.1,
            state=CtState.ENABLED,
            measurement_type=CtType.PRODUCTION,
            metering_status=CtMeterStatus.NORMAL,
            status_flags=[
                CtStatusFlags.PODUCTION_IMBALANCE,
                CtStatusFlags.POWER_ON_UNUSED_PHASE,
            ],
        ),
        ctmeter_consumption=EnvoyMeterData(
            eid="100000020",
            timestamp=1708006120,
            energy_delivered=21234,
            energy_received=22345,
            active_power=101,
            power_factor=0.21,
            voltage=112,
            current=0.3,
            frequency=50.2,
            state=CtState.ENABLED,
            measurement_type=CtType.NET_CONSUMPTION,
            metering_status=CtMeterStatus.NORMAL,
            status_flags=[],
        ),
        ctmeter_storage=EnvoyMeterData(
            eid="100000030",
            timestamp=1708006120,
            energy_delivered=31234,
            energy_received=32345,
            active_power=103,
            power_factor=0.23,
            voltage=113,
            current=0.4,
            frequency=50.3,
            state=CtState.ENABLED,
            measurement_type=CtType.STORAGE,
            metering_status=CtMeterStatus.NORMAL,
            status_flags=[],
        ),
        ctmeter_production_phases={
            PhaseNames.PHASE_1: EnvoyMeterData(
                eid="100000011",
                timestamp=1708006111,
                energy_delivered=112341,
                energy_received=123451,
                active_power=20,
                power_factor=0.12,
                voltage=111,
                current=0.2,
                frequency=50.1,
                state=CtState.ENABLED,
                measurement_type=CtType.PRODUCTION,
                metering_status=CtMeterStatus.NORMAL,
                status_flags=[CtStatusFlags.PODUCTION_IMBALANCE],
            ),
            PhaseNames.PHASE_2: EnvoyMeterData(
                eid="100000012",
                timestamp=1708006112,
                energy_delivered=112342,
                energy_received=123452,
                active_power=30,
                power_factor=0.13,
                voltage=111,
                current=0.2,
                frequency=50.1,
                state=CtState.ENABLED,
                measurement_type=CtType.PRODUCTION,
                metering_status=CtMeterStatus.NORMAL,
                status_flags=[CtStatusFlags.POWER_ON_UNUSED_PHASE],
            ),
            PhaseNames.PHASE_3: EnvoyMeterData(
                eid="100000013",
                timestamp=1708006113,
                energy_delivered=112343,
                energy_received=123453,
                active_power=50,
                power_factor=0.14,
                voltage=111,
                current=0.2,
                frequency=50.1,
                state=CtState.ENABLED,
                measurement_type=CtType.PRODUCTION,
                metering_status=CtMeterStatus.NORMAL,
                status_flags=[],
            ),
        },
        ctmeter_consumption_phases={
            PhaseNames.PHASE_1: EnvoyMeterData(
                eid="100000021",
                timestamp=1708006121,
                energy_delivered=212341,
                energy_received=223451,
                active_power=21,
                power_factor=0.22,
                voltage=112,
                current=0.3,
                frequency=50.2,
                state=CtState.ENABLED,
                measurement_type=CtType.NET_CONSUMPTION,
                metering_status=CtMeterStatus.NORMAL,
                status_flags=[],
            ),
            PhaseNames.PHASE_2: EnvoyMeterData(
                eid="100000022",
                timestamp=1708006122,
                energy_delivered=212342,
                energy_received=223452,
                active_power=31,
                power_factor=0.23,
                voltage=112,
                current=0.3,
                frequency=50.2,
                state=CtState.ENABLED,
                measurement_type=CtType.NET_CONSUMPTION,
                metering_status=CtMeterStatus.NORMAL,
                status_flags=[],
            ),
            PhaseNames.PHASE_3: EnvoyMeterData(
                eid="100000023",
                timestamp=1708006123,
                energy_delivered=212343,
                energy_received=223453,
                active_power=51,
                power_factor=0.24,
                voltage=112,
                current=0.3,
                frequency=50.2,
                state=CtState.ENABLED,
                measurement_type=CtType.NET_CONSUMPTION,
                metering_status=CtMeterStatus.NORMAL,
                status_flags=[],
            ),
        },
        ctmeter_storage_phases={
            PhaseNames.PHASE_1: EnvoyMeterData(
                eid="100000031",
                timestamp=1708006121,
                energy_delivered=312341,
                energy_received=323451,
                active_power=22,
                power_factor=0.32,
                voltage=113,
                current=0.4,
                frequency=50.3,
                state=CtState.ENABLED,
                measurement_type=CtType.STORAGE,
                metering_status=CtMeterStatus.NORMAL,
                status_flags=[],
            ),
            PhaseNames.PHASE_2: EnvoyMeterData(
                eid="100000032",
                timestamp=1708006122,
                energy_delivered=312342,
                energy_received=323452,
                active_power=33,
                power_factor=0.23,
                voltage=112,
                current=0.3,
                frequency=50.2,
                state=CtState.ENABLED,
                measurement_type=CtType.STORAGE,
                metering_status=CtMeterStatus.NORMAL,
                status_flags=[],
            ),
            PhaseNames.PHASE_3: EnvoyMeterData(
                eid="100000033",
                timestamp=1708006123,
                energy_delivered=312343,
                energy_received=323453,
                active_power=53,
                power_factor=0.24,
                voltage=112,
                current=0.3,
                frequency=50.2,
                state=CtState.ENABLED,
                measurement_type=CtType.STORAGE,
                metering_status=CtMeterStatus.NORMAL,
                status_flags=[],
            ),
        },
        inverters={
            "1": EnvoyInverter(
                serial_number="1",
                last_report_date=1,
                last_report_watts=1,
                max_report_watts=1,
            )
        },
        raw={"varies_by": "firmware_version"},
    )
    mock_envoy.update = AsyncMock(return_value=mock_envoy.data)

    response = Mock()
    response.status_code = 200
    response.text = "Testing request \nreplies."
    response.headers = {"Hello": "World"}
    mock_envoy.request = AsyncMock(return_value=response)

    return mock_envoy


@pytest.fixture(name="setup_enphase_envoy")
async def setup_enphase_envoy_fixture(
    hass: HomeAssistant,
    config: dict[str, str],
    mock_envoy: Mock,
) -> AsyncGenerator[None]:
    """Define a fixture to set up Enphase Envoy."""
>>>>>>> 984bbf88
    with (
        patch(
            "homeassistant.components.enphase_envoy.config_flow.Envoy",
            return_value=mock_envoy,
        ),
        patch(
            "homeassistant.components.enphase_envoy.Envoy",
            return_value=mock_envoy,
        ),
    ):
        # load the fixture
        _load_fixture(mock_envoy, request.param)

        # set the mock for the methods
        mock_envoy.serial_number = serial_number
        mock_envoy.authenticate = mock_authenticate
        mock_envoy.go_off_grid = mock_go_off_grid
        mock_envoy.go_on_grid = mock_go_on_grid
        mock_envoy.open_dry_contact = mock_open_dry_contact
        mock_envoy.close_dry_contact = mock_close_dry_contact
        mock_envoy.disable_charge_from_grid = mock_disable_charge_from_grid
        mock_envoy.enable_charge_from_grid = mock_enable_charge_from_grid
        mock_envoy.update_dry_contact = mock_update_dry_contact
        mock_envoy.set_reserve_soc = mock_set_reserve_soc
        mock_envoy.set_storage_mode = mock_set_storage_mode
        mock_envoy.setup = mock_setup
        mock_envoy.auth = mock_auth
        mock_envoy.update = AsyncMock(return_value=mock_envoy.data)
        yield mock_envoy


def _load_fixture(mock_envoy: Envoy, fixture_name: str) -> None:
    """Load envoy model from fixture."""

    json_fixture = load_json_object_fixture(f"{fixture_name}.json", DOMAIN)

    mock_envoy.firmware = json_fixture["firmware"]
    mock_envoy.part_number = json_fixture["part_number"]
    mock_envoy.envoy_model = json_fixture["envoy_model"]
    mock_envoy.supported_features = SupportedFeatures(
        json_fixture["supported_features"]
    )
    mock_envoy.phase_mode = json_fixture["phase_mode"]
    mock_envoy.phase_count = json_fixture["phase_count"]
    mock_envoy.active_phase_count = json_fixture["active_phase_count"]
    mock_envoy.ct_meter_count = json_fixture["ct_meter_count"]
    mock_envoy.consumption_meter_type = json_fixture["consumption_meter_type"]
    mock_envoy.production_meter_type = json_fixture["production_meter_type"]
    mock_envoy.storage_meter_type = json_fixture["storage_meter_type"]

    mock_envoy.data = EnvoyData()
    _load_json_2_production_data(mock_envoy.data, json_fixture)
    _load_json_2_meter_data(mock_envoy.data, json_fixture)
    _load_json_2_inverter_data(mock_envoy.data, json_fixture)
    _load_json_2_encharge_enpower_data(mock_envoy.data, json_fixture)
    _load_json_2_raw_data(mock_envoy.data, json_fixture)


def _load_json_2_production_data(mocked_data: EnvoyData, json_fixture) -> None:
    """Fill envoy production data from fixture."""
    if item := json_fixture["data"].get("system_consumption"):
        mocked_data.system_consumption = EnvoySystemConsumption(**item)
    if item := json_fixture["data"].get("system_production"):
        mocked_data.system_production = EnvoySystemProduction(**item)
    if item := json_fixture["data"].get("system_consumption_phases"):
        mocked_data.system_consumption_phases = {}
        for sub_item, item_data in item.items():
            mocked_data.system_consumption_phases[sub_item] = EnvoySystemConsumption(
                **item_data
            )
    if item := json_fixture["data"].get("system_production_phases"):
        mocked_data.system_production_phases = {}
        for sub_item, item_data in item.items():
            mocked_data.system_production_phases[sub_item] = EnvoySystemProduction(
                **item_data
            )


def _load_json_2_meter_data(mocked_data: EnvoyData, json_fixture) -> None:
    """Fill envoy meter data from fixture."""
    if item := json_fixture["data"].get("ctmeter_production"):
        mocked_data.ctmeter_production = EnvoyMeterData(**item)
    if item := json_fixture["data"].get("ctmeter_consumption"):
        mocked_data.ctmeter_consumption = EnvoyMeterData(**item)
    if item := json_fixture["data"].get("ctmeter_storage"):
        mocked_data.ctmeter_storage = EnvoyMeterData(**item)
    if item := json_fixture["data"].get("ctmeter_production_phases"):
        mocked_data.ctmeter_production_phases = {}
        for sub_item, item_data in item.items():
            mocked_data.ctmeter_production_phases[sub_item] = EnvoyMeterData(
                **item_data
            )
    if item := json_fixture["data"].get("ctmeter_consumption_phases"):
        mocked_data.ctmeter_consumption_phases = {}
        for sub_item, item_data in item.items():
            mocked_data.ctmeter_consumption_phases[sub_item] = EnvoyMeterData(
                **item_data
            )
    if item := json_fixture["data"].get("ctmeter_storage_phases"):
        mocked_data.ctmeter_storage_phases = {}
        for sub_item, item_data in item.items():
            mocked_data.ctmeter_storage_phases[sub_item] = EnvoyMeterData(**item_data)


def _load_json_2_inverter_data(mocked_data: EnvoyData, json_fixture) -> None:
    """Fill envoy inverter data from fixture."""
    if item := json_fixture["data"].get("inverters"):
        mocked_data.inverters = {}
        for sub_item, item_data in item.items():
            mocked_data.inverters[sub_item] = EnvoyInverter(**item_data)


def _load_json_2_encharge_enpower_data(mocked_data: EnvoyData, json_fixture) -> None:
    """Fill envoy encharge/enpower data from fixture."""
    if item := json_fixture["data"].get("encharge_inventory"):
        mocked_data.encharge_inventory = {}
        for sub_item, item_data in item.items():
            mocked_data.encharge_inventory[sub_item] = EnvoyEncharge(**item_data)
    if item := json_fixture["data"].get("enpower"):
        mocked_data.enpower = EnvoyEnpower(**item)
    if item := json_fixture["data"].get("encharge_aggregate"):
        mocked_data.encharge_aggregate = EnvoyEnchargeAggregate(**item)
    if item := json_fixture["data"].get("encharge_power"):
        mocked_data.encharge_power = {}
        for sub_item, item_data in item.items():
            mocked_data.encharge_power[sub_item] = EnvoyEnchargePower(**item_data)
    if item := json_fixture["data"].get("tariff"):
        mocked_data.tariff = EnvoyTariff(**item)
        mocked_data.tariff.storage_settings = EnvoyStorageSettings(
            **item["storage_settings"]
        )
    if item := json_fixture["data"].get("dry_contact_status"):
        mocked_data.dry_contact_status = {}
        for sub_item, item_data in item.items():
            mocked_data.dry_contact_status[sub_item] = EnvoyDryContactStatus(
                **item_data
            )
    if item := json_fixture["data"].get("dry_contact_settings"):
        mocked_data.dry_contact_settings = {}
        for sub_item, item_data in item.items():
            mocked_data.dry_contact_settings[sub_item] = EnvoyDryContactSettings(
                **item_data
            )


def _load_json_2_raw_data(mocked_data: EnvoyData, json_fixture) -> None:
    """Fill envoy raw data from fixture."""
    if item := json_fixture["data"].get("raw"):
        mocked_data.raw = item


@pytest.fixture(name="setup_enphase_envoy")
async def setup_enphase_envoy_fixture(hass: HomeAssistant, config, mock_envoy):
    """Define a fixture to set up Enphase Envoy."""
    assert await async_setup_component(hass, DOMAIN, config)


@pytest.fixture(name="mock_authenticate")
def mock_authenticate() -> AsyncMock:
    """Define a mocked Envoy.authenticate fixture."""
    return AsyncMock()


@pytest.fixture(name="mock_auth")
def mock_auth(serial_number: str) -> EnvoyTokenAuth:
    """Define a mocked EnvoyAuth fixture."""
    token = jwt.encode(
        payload={"name": "envoy", "exp": 1907837780}, key="secret", algorithm="HS256"
    )
    return EnvoyTokenAuth("127.0.0.1", token=token, envoy_serial=serial_number)


@pytest.fixture(name="mock_setup")
def mock_setup() -> AsyncMock:
    """Define a mocked Envoy.setup fixture."""
    return AsyncMock()


@pytest.fixture(name="serial_number")
def serial_number_fixture() -> str:
    """Define a serial number fixture."""
    return "1234"


@pytest.fixture(name="mock_go_on_grid")
def go_on_grid_fixture():
    """Define a go_on_grid fixture."""
    return AsyncMock(return_value="[]")


@pytest.fixture(name="mock_go_off_grid")
def go_off_grid_fixture():
    """Define a go_off_grid fixture."""
    return AsyncMock(return_value="[]")


@pytest.fixture(name="mock_update_dry_contact")
def update_dry_contact_fixture():
    """Define a update_dry_contact fixture."""
    return AsyncMock(return_value="[]")


@pytest.fixture(name="mock_open_dry_contact")
def open_dry_contact_fixture():
    """Define a gopen dry contact fixture."""
    return AsyncMock(return_value="[]")


@pytest.fixture(name="mock_close_dry_contact")
def close_dry_contact_fixture():
    """Define a close dry contact fixture."""
    return AsyncMock(return_value="[]")


@pytest.fixture(name="mock_enable_charge_from_grid")
def enable_charge_from_grid_fixture():
    """Define a enable charge from grid fixture."""
    return AsyncMock(return_value="[]")


@pytest.fixture(name="mock_disable_charge_from_grid")
def disable_charge_from_grid_fixture():
    """Define a disable charge from grid fixture."""
    return AsyncMock(return_value="[]")


@pytest.fixture(name="mock_set_storage_mode")
def set_storage_mode_fixture():
    """Define a update_dry_contact fixture."""
    return AsyncMock(return_value="[]")


@pytest.fixture(name="mock_set_reserve_soc")
def set_reserve_soc_fixture():
    """Define a update_dry_contact fixture."""
    return AsyncMock(return_value="[]")


@pytest.fixture(name="entity_registry")
def get_entity_registry(hass: HomeAssistant):
    """Load entity registry."""
    return er.async_get(hass)<|MERGE_RESOLUTION|>--- conflicted
+++ resolved
@@ -60,7 +60,6 @@
 
 
 @pytest.fixture(name="mock_envoy")
-<<<<<<< HEAD
 async def mock_envoy_fixture(
     serial_number,
     mock_authenticate,
@@ -79,308 +78,6 @@
 ) -> Generator[AsyncMock, None, None]:
     """Define a mocked Envoy fixture."""
     mock_envoy = Mock(spec=Envoy)
-=======
-def mock_envoy_fixture(
-    serial_number: str,
-    mock_authenticate: AsyncMock,
-    mock_setup: AsyncMock,
-    mock_auth: EnvoyTokenAuth,
-) -> Mock:
-    """Define a mocked Envoy fixture."""
-    mock_envoy = Mock(spec=Envoy)
-    mock_envoy.serial_number = serial_number
-    mock_envoy.firmware = "7.1.2"
-    mock_envoy.part_number = "123456789"
-    mock_envoy.envoy_model = "Envoy, phases: 3, phase mode: three, net-consumption CT, production CT, storage CT"
-    mock_envoy.authenticate = mock_authenticate
-    mock_envoy.setup = mock_setup
-    mock_envoy.auth = mock_auth
-    mock_envoy.supported_features = SupportedFeatures(
-        SupportedFeatures.INVERTERS
-        | SupportedFeatures.PRODUCTION
-        | SupportedFeatures.PRODUCTION
-        | SupportedFeatures.METERING
-        | SupportedFeatures.THREEPHASE
-        | SupportedFeatures.CTMETERS
-    )
-    mock_envoy.phase_mode = EnvoyPhaseMode.THREE
-    mock_envoy.phase_count = 3
-    mock_envoy.active_phase_count = 3
-    mock_envoy.ct_meter_count = 3
-    mock_envoy.consumption_meter_type = CtType.NET_CONSUMPTION
-    mock_envoy.production_meter_type = CtType.PRODUCTION
-    mock_envoy.storage_meter_type = CtType.STORAGE
-    mock_envoy.data = EnvoyData(
-        system_consumption=EnvoySystemConsumption(
-            watt_hours_last_7_days=1234,
-            watt_hours_lifetime=1234,
-            watt_hours_today=1234,
-            watts_now=1234,
-        ),
-        system_production=EnvoySystemProduction(
-            watt_hours_last_7_days=1234,
-            watt_hours_lifetime=1234,
-            watt_hours_today=1234,
-            watts_now=1234,
-        ),
-        system_consumption_phases={
-            PhaseNames.PHASE_1: EnvoySystemConsumption(
-                watt_hours_last_7_days=1321,
-                watt_hours_lifetime=1322,
-                watt_hours_today=1323,
-                watts_now=1324,
-            ),
-            PhaseNames.PHASE_2: EnvoySystemConsumption(
-                watt_hours_last_7_days=2321,
-                watt_hours_lifetime=2322,
-                watt_hours_today=2323,
-                watts_now=2324,
-            ),
-            PhaseNames.PHASE_3: EnvoySystemConsumption(
-                watt_hours_last_7_days=3321,
-                watt_hours_lifetime=3322,
-                watt_hours_today=3323,
-                watts_now=3324,
-            ),
-        },
-        system_production_phases={
-            PhaseNames.PHASE_1: EnvoySystemProduction(
-                watt_hours_last_7_days=1231,
-                watt_hours_lifetime=1232,
-                watt_hours_today=1233,
-                watts_now=1234,
-            ),
-            PhaseNames.PHASE_2: EnvoySystemProduction(
-                watt_hours_last_7_days=2231,
-                watt_hours_lifetime=2232,
-                watt_hours_today=2233,
-                watts_now=2234,
-            ),
-            PhaseNames.PHASE_3: EnvoySystemProduction(
-                watt_hours_last_7_days=3231,
-                watt_hours_lifetime=3232,
-                watt_hours_today=3233,
-                watts_now=3234,
-            ),
-        },
-        ctmeter_production=EnvoyMeterData(
-            eid="100000010",
-            timestamp=1708006110,
-            energy_delivered=11234,
-            energy_received=12345,
-            active_power=100,
-            power_factor=0.11,
-            voltage=111,
-            current=0.2,
-            frequency=50.1,
-            state=CtState.ENABLED,
-            measurement_type=CtType.PRODUCTION,
-            metering_status=CtMeterStatus.NORMAL,
-            status_flags=[
-                CtStatusFlags.PODUCTION_IMBALANCE,
-                CtStatusFlags.POWER_ON_UNUSED_PHASE,
-            ],
-        ),
-        ctmeter_consumption=EnvoyMeterData(
-            eid="100000020",
-            timestamp=1708006120,
-            energy_delivered=21234,
-            energy_received=22345,
-            active_power=101,
-            power_factor=0.21,
-            voltage=112,
-            current=0.3,
-            frequency=50.2,
-            state=CtState.ENABLED,
-            measurement_type=CtType.NET_CONSUMPTION,
-            metering_status=CtMeterStatus.NORMAL,
-            status_flags=[],
-        ),
-        ctmeter_storage=EnvoyMeterData(
-            eid="100000030",
-            timestamp=1708006120,
-            energy_delivered=31234,
-            energy_received=32345,
-            active_power=103,
-            power_factor=0.23,
-            voltage=113,
-            current=0.4,
-            frequency=50.3,
-            state=CtState.ENABLED,
-            measurement_type=CtType.STORAGE,
-            metering_status=CtMeterStatus.NORMAL,
-            status_flags=[],
-        ),
-        ctmeter_production_phases={
-            PhaseNames.PHASE_1: EnvoyMeterData(
-                eid="100000011",
-                timestamp=1708006111,
-                energy_delivered=112341,
-                energy_received=123451,
-                active_power=20,
-                power_factor=0.12,
-                voltage=111,
-                current=0.2,
-                frequency=50.1,
-                state=CtState.ENABLED,
-                measurement_type=CtType.PRODUCTION,
-                metering_status=CtMeterStatus.NORMAL,
-                status_flags=[CtStatusFlags.PODUCTION_IMBALANCE],
-            ),
-            PhaseNames.PHASE_2: EnvoyMeterData(
-                eid="100000012",
-                timestamp=1708006112,
-                energy_delivered=112342,
-                energy_received=123452,
-                active_power=30,
-                power_factor=0.13,
-                voltage=111,
-                current=0.2,
-                frequency=50.1,
-                state=CtState.ENABLED,
-                measurement_type=CtType.PRODUCTION,
-                metering_status=CtMeterStatus.NORMAL,
-                status_flags=[CtStatusFlags.POWER_ON_UNUSED_PHASE],
-            ),
-            PhaseNames.PHASE_3: EnvoyMeterData(
-                eid="100000013",
-                timestamp=1708006113,
-                energy_delivered=112343,
-                energy_received=123453,
-                active_power=50,
-                power_factor=0.14,
-                voltage=111,
-                current=0.2,
-                frequency=50.1,
-                state=CtState.ENABLED,
-                measurement_type=CtType.PRODUCTION,
-                metering_status=CtMeterStatus.NORMAL,
-                status_flags=[],
-            ),
-        },
-        ctmeter_consumption_phases={
-            PhaseNames.PHASE_1: EnvoyMeterData(
-                eid="100000021",
-                timestamp=1708006121,
-                energy_delivered=212341,
-                energy_received=223451,
-                active_power=21,
-                power_factor=0.22,
-                voltage=112,
-                current=0.3,
-                frequency=50.2,
-                state=CtState.ENABLED,
-                measurement_type=CtType.NET_CONSUMPTION,
-                metering_status=CtMeterStatus.NORMAL,
-                status_flags=[],
-            ),
-            PhaseNames.PHASE_2: EnvoyMeterData(
-                eid="100000022",
-                timestamp=1708006122,
-                energy_delivered=212342,
-                energy_received=223452,
-                active_power=31,
-                power_factor=0.23,
-                voltage=112,
-                current=0.3,
-                frequency=50.2,
-                state=CtState.ENABLED,
-                measurement_type=CtType.NET_CONSUMPTION,
-                metering_status=CtMeterStatus.NORMAL,
-                status_flags=[],
-            ),
-            PhaseNames.PHASE_3: EnvoyMeterData(
-                eid="100000023",
-                timestamp=1708006123,
-                energy_delivered=212343,
-                energy_received=223453,
-                active_power=51,
-                power_factor=0.24,
-                voltage=112,
-                current=0.3,
-                frequency=50.2,
-                state=CtState.ENABLED,
-                measurement_type=CtType.NET_CONSUMPTION,
-                metering_status=CtMeterStatus.NORMAL,
-                status_flags=[],
-            ),
-        },
-        ctmeter_storage_phases={
-            PhaseNames.PHASE_1: EnvoyMeterData(
-                eid="100000031",
-                timestamp=1708006121,
-                energy_delivered=312341,
-                energy_received=323451,
-                active_power=22,
-                power_factor=0.32,
-                voltage=113,
-                current=0.4,
-                frequency=50.3,
-                state=CtState.ENABLED,
-                measurement_type=CtType.STORAGE,
-                metering_status=CtMeterStatus.NORMAL,
-                status_flags=[],
-            ),
-            PhaseNames.PHASE_2: EnvoyMeterData(
-                eid="100000032",
-                timestamp=1708006122,
-                energy_delivered=312342,
-                energy_received=323452,
-                active_power=33,
-                power_factor=0.23,
-                voltage=112,
-                current=0.3,
-                frequency=50.2,
-                state=CtState.ENABLED,
-                measurement_type=CtType.STORAGE,
-                metering_status=CtMeterStatus.NORMAL,
-                status_flags=[],
-            ),
-            PhaseNames.PHASE_3: EnvoyMeterData(
-                eid="100000033",
-                timestamp=1708006123,
-                energy_delivered=312343,
-                energy_received=323453,
-                active_power=53,
-                power_factor=0.24,
-                voltage=112,
-                current=0.3,
-                frequency=50.2,
-                state=CtState.ENABLED,
-                measurement_type=CtType.STORAGE,
-                metering_status=CtMeterStatus.NORMAL,
-                status_flags=[],
-            ),
-        },
-        inverters={
-            "1": EnvoyInverter(
-                serial_number="1",
-                last_report_date=1,
-                last_report_watts=1,
-                max_report_watts=1,
-            )
-        },
-        raw={"varies_by": "firmware_version"},
-    )
-    mock_envoy.update = AsyncMock(return_value=mock_envoy.data)
-
-    response = Mock()
-    response.status_code = 200
-    response.text = "Testing request \nreplies."
-    response.headers = {"Hello": "World"}
-    mock_envoy.request = AsyncMock(return_value=response)
-
-    return mock_envoy
-
-
-@pytest.fixture(name="setup_enphase_envoy")
-async def setup_enphase_envoy_fixture(
-    hass: HomeAssistant,
-    config: dict[str, str],
-    mock_envoy: Mock,
-) -> AsyncGenerator[None]:
-    """Define a fixture to set up Enphase Envoy."""
->>>>>>> 984bbf88
     with (
         patch(
             "homeassistant.components.enphase_envoy.config_flow.Envoy",
