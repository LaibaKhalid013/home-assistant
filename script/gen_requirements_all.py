--- conflicted
+++ resolved
@@ -68,13 +68,8 @@
     'hbmqtt',
     'hdate',
     'holidays',
-<<<<<<< HEAD
     'ais-dom-frontend',
-    'homekit',
-=======
-    'home-assistant-frontend',
     'homekit[IP]',
->>>>>>> 937eba3d
     'homematicip',
     'influxdb',
     'jsonpath',
