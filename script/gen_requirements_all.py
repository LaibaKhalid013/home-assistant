--- conflicted
+++ resolved
@@ -54,11 +54,8 @@
     "aioswitcher",
     "aiounifi",
     "aiowwlln",
-<<<<<<< HEAD
     "airly",
-=======
     "ambiclimate",
->>>>>>> 41c9ed5d
     "androidtv",
     "apns2",
     "aprslib",
