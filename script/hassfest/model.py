--- conflicted
+++ resolved
@@ -225,15 +225,4 @@
             self.add_error("model", f"Manifest contains invalid JSON: {err}")
             return
 
-<<<<<<< HEAD
-        self.manifest = manifest
-=======
-        self.manifest = manifest
-
-    def import_pkg(self, platform: str | None = None) -> ModuleType:
-        """Import the Python file."""
-        pkg = f"homeassistant.components.{self.domain}"
-        if platform is not None:
-            pkg += f".{platform}"
-        return importlib.import_module(pkg)
->>>>>>> 1826795d
+        self.manifest = manifest