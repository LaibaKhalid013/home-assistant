"""Generate mypy config."""
from __future__ import annotations

import configparser
import io
import os
from pathlib import Path
from typing import Final

from .model import Config, Integration

# Modules which have type hints which known to be broken.
# If you are an author of component listed here, please fix these errors and
# remove your component from this list to enable type checks.
# Do your best to not add anything new here.
IGNORED_MODULES: Final[list[str]] = [
    "homeassistant.components.adguard.*",
<<<<<<< HEAD
    "homeassistant.components.alexa.*",
=======
    "homeassistant.components.aemet.*",
>>>>>>> a2a48404
    "homeassistant.components.almond.*",
    "homeassistant.components.amcrest.*",
    "homeassistant.components.analytics.*",
    "homeassistant.components.asuswrt.*",
    "homeassistant.components.atag.*",
    "homeassistant.components.awair.*",
    "homeassistant.components.azure_event_hub.*",
    "homeassistant.components.blueprint.*",
    "homeassistant.components.bmw_connected_drive.*",
    "homeassistant.components.cert_expiry.*",
    "homeassistant.components.climacell.*",
    "homeassistant.components.cloud.*",
    "homeassistant.components.config.*",
    "homeassistant.components.conversation.*",
    "homeassistant.components.deconz.*",
    "homeassistant.components.demo.*",
    "homeassistant.components.denonavr.*",
    "homeassistant.components.dhcp.*",
    "homeassistant.components.directv.*",
    "homeassistant.components.doorbird.*",
    "homeassistant.components.elkm1.*",
    "homeassistant.components.enphase_envoy.*",
    "homeassistant.components.entur_public_transport.*",
    "homeassistant.components.evohome.*",
    "homeassistant.components.fireservicerota.*",
    "homeassistant.components.firmata.*",
    "homeassistant.components.flo.*",
    "homeassistant.components.fortios.*",
    "homeassistant.components.foscam.*",
    "homeassistant.components.freebox.*",
    "homeassistant.components.geniushub.*",
    "homeassistant.components.glances.*",
    "homeassistant.components.google_assistant.*",
    "homeassistant.components.google_maps.*",
    "homeassistant.components.google_pubsub.*",
    "homeassistant.components.gpmdp.*",
    "homeassistant.components.gree.*",
    "homeassistant.components.growatt_server.*",
    "homeassistant.components.gtfs.*",
    "homeassistant.components.habitica.*",
    "homeassistant.components.harmony.*",
    "homeassistant.components.hassio.*",
    "homeassistant.components.here_travel_time.*",
    "homeassistant.components.hisense_aehw4a1.*",
    "homeassistant.components.home_connect.*",
    "homeassistant.components.home_plus_control.*",
    "homeassistant.components.homekit.*",
    "homeassistant.components.homekit_controller.*",
    "homeassistant.components.homematicip_cloud.*",
    "homeassistant.components.honeywell.*",
    "homeassistant.components.humidifier.*",
    "homeassistant.components.iaqualink.*",
    "homeassistant.components.icloud.*",
    "homeassistant.components.image.*",
    "homeassistant.components.incomfort.*",
    "homeassistant.components.influxdb.*",
    "homeassistant.components.input_datetime.*",
    "homeassistant.components.input_number.*",
    "homeassistant.components.ipp.*",
    "homeassistant.components.isy994.*",
    "homeassistant.components.izone.*",
    "homeassistant.components.kaiterra.*",
    "homeassistant.components.keenetic_ndms2.*",
    "homeassistant.components.kodi.*",
    "homeassistant.components.konnected.*",
    "homeassistant.components.kostal_plenticore.*",
    "homeassistant.components.kulersky.*",
    "homeassistant.components.lifx.*",
    "homeassistant.components.litejet.*",
    "homeassistant.components.litterrobot.*",
    "homeassistant.components.lovelace.*",
    "homeassistant.components.luftdaten.*",
    "homeassistant.components.lutron_caseta.*",
    "homeassistant.components.lyric.*",
    "homeassistant.components.media_source.*",
    "homeassistant.components.melcloud.*",
    "homeassistant.components.meteo_france.*",
    "homeassistant.components.metoffice.*",
    "homeassistant.components.minecraft_server.*",
    "homeassistant.components.mobile_app.*",
    "homeassistant.components.motion_blinds.*",
    "homeassistant.components.mullvad.*",
    "homeassistant.components.ness_alarm.*",
    "homeassistant.components.nest.legacy.*",
    "homeassistant.components.netio.*",
    "homeassistant.components.nightscout.*",
    "homeassistant.components.nilu.*",
    "homeassistant.components.nmap_tracker.*",
    "homeassistant.components.nsw_fuel_station.*",
    "homeassistant.components.nuki.*",
    "homeassistant.components.nws.*",
    "homeassistant.components.nzbget.*",
    "homeassistant.components.omnilogic.*",
    "homeassistant.components.onboarding.*",
    "homeassistant.components.ondilo_ico.*",
    "homeassistant.components.onvif.*",
    "homeassistant.components.ovo_energy.*",
    "homeassistant.components.ozw.*",
    "homeassistant.components.panasonic_viera.*",
    "homeassistant.components.philips_js.*",
    "homeassistant.components.ping.*",
    "homeassistant.components.pioneer.*",
    "homeassistant.components.plaato.*",
    "homeassistant.components.plex.*",
    "homeassistant.components.plugwise.*",
    "homeassistant.components.plum_lightpad.*",
    "homeassistant.components.point.*",
    "homeassistant.components.profiler.*",
    "homeassistant.components.proxmoxve.*",
    "homeassistant.components.rachio.*",
    "homeassistant.components.ring.*",
    "homeassistant.components.rpi_power.*",
    "homeassistant.components.ruckus_unleashed.*",
    "homeassistant.components.sabnzbd.*",
    "homeassistant.components.screenlogic.*",
    "homeassistant.components.search.*",
    "homeassistant.components.sense.*",
    "homeassistant.components.sesame.*",
    "homeassistant.components.sharkiq.*",
    "homeassistant.components.sma.*",
    "homeassistant.components.smartthings.*",
    "homeassistant.components.smarttub.*",
    "homeassistant.components.smarty.*",
    "homeassistant.components.solaredge.*",
    "homeassistant.components.somfy.*",
    "homeassistant.components.somfy_mylink.*",
    "homeassistant.components.sonarr.*",
    "homeassistant.components.sonos.*",
    "homeassistant.components.spotify.*",
    "homeassistant.components.stt.*",
    "homeassistant.components.surepetcare.*",
    "homeassistant.components.switchbot.*",
    "homeassistant.components.synology_srm.*",
    "homeassistant.components.system_health.*",
    "homeassistant.components.system_log.*",
    "homeassistant.components.tado.*",
    "homeassistant.components.telegram_bot.*",
    "homeassistant.components.template.*",
    "homeassistant.components.tesla.*",
    "homeassistant.components.timer.*",
    "homeassistant.components.todoist.*",
    "homeassistant.components.toon.*",
    "homeassistant.components.tplink.*",
    "homeassistant.components.tradfri.*",
    "homeassistant.components.tuya.*",
    "homeassistant.components.unifi.*",
    "homeassistant.components.upnp.*",
    "homeassistant.components.velbus.*",
    "homeassistant.components.vera.*",
    "homeassistant.components.verisure.*",
    "homeassistant.components.vizio.*",
    "homeassistant.components.volumio.*",
    "homeassistant.components.wemo.*",
    "homeassistant.components.wink.*",
    "homeassistant.components.withings.*",
    "homeassistant.components.xbox.*",
    "homeassistant.components.xiaomi_aqara.*",
    "homeassistant.components.xiaomi_miio.*",
    "homeassistant.components.yeelight.*",
    "homeassistant.components.zha.*",
    "homeassistant.components.zwave.*",
]

HEADER: Final = """
# Automatically generated by hassfest.
#
# To update, run python3 -m script.hassfest

""".lstrip()

GENERAL_SETTINGS: Final[dict[str, str]] = {
    "python_version": "3.8",
    "show_error_codes": "true",
    "follow_imports": "silent",
    # Enable some checks globally.
    "ignore_missing_imports": "true",
    "strict_equality": "true",
    "warn_incomplete_stub": "true",
    "warn_redundant_casts": "true",
    "warn_unused_configs": "true",
    "warn_unused_ignores": "true",
}

# This is basically the list of checks which is enabled for "strict=true".
# But "strict=true" is applied globally, so we need to list all checks manually.
STRICT_SETTINGS: Final[list[str]] = [
    "check_untyped_defs",
    "disallow_incomplete_defs",
    "disallow_subclassing_any",
    "disallow_untyped_calls",
    "disallow_untyped_decorators",
    "disallow_untyped_defs",
    "no_implicit_optional",
    "warn_return_any",
    "warn_unreachable",
    # TODO: turn these on, address issues
    # "disallow_any_generics",
    # "no_implicit_reexport",
]


def generate_and_validate(config: Config) -> str:
    """Validate and generate mypy config."""

    config_path = config.root / ".strict-typing"

    with config_path.open() as fp:
        lines = fp.readlines()

    # Filter empty and commented lines.
    strict_modules: list[str] = [
        line.strip()
        for line in lines
        if line.strip() != "" and not line.startswith("#")
    ]

    ignored_modules_set: set[str] = set(IGNORED_MODULES)
    for module in strict_modules:
        if (
            not module.startswith("homeassistant.components.")
            and module != "homeassistant.components"
        ):
            config.add_error(
                "mypy_config", f"Only components should be added: {module}"
            )
        if module in ignored_modules_set:
            config.add_error(
                "mypy_config", f"Module '{module}' is in ignored list in mypy_config.py"
            )

    # Validate that all modules exist.
    all_modules = strict_modules + IGNORED_MODULES
    for module in all_modules:
        if module.endswith(".*"):
            module_path = Path(module[:-2].replace(".", os.path.sep))
            if not module_path.is_dir():
                config.add_error("mypy_config", f"Module '{module} is not a folder")
        else:
            module = module.replace(".", os.path.sep)
            module_path = Path(f"{module}.py")
            if module_path.is_file():
                continue
            module_path = Path(module) / "__init__.py"
            if not module_path.is_file():
                config.add_error("mypy_config", f"Module '{module} doesn't exist")

    # Don't generate mypy.ini if there're errors found because it will likely crash.
    if any(err.plugin == "mypy_config" for err in config.errors):
        return ""

    mypy_config = configparser.ConfigParser()

    general_section = "mypy"
    mypy_config.add_section(general_section)
    for key, value in GENERAL_SETTINGS.items():
        mypy_config.set(general_section, key, value)
    for key in STRICT_SETTINGS:
        mypy_config.set(general_section, key, "true")

    # By default strict checks are disabled for components.
    components_section = "mypy-homeassistant.components.*"
    mypy_config.add_section(components_section)
    for key in STRICT_SETTINGS:
        mypy_config.set(components_section, key, "false")

    for strict_module in strict_modules:
        strict_section = f"mypy-{strict_module}"
        mypy_config.add_section(strict_section)
        for key in STRICT_SETTINGS:
            mypy_config.set(strict_section, key, "true")

    # Disable strict checks for tests
    tests_section = "mypy-tests.*"
    mypy_config.add_section(tests_section)
    for key in STRICT_SETTINGS:
        mypy_config.set(tests_section, key, "false")

    for ignored_module in IGNORED_MODULES:
        ignored_section = f"mypy-{ignored_module}"
        mypy_config.add_section(ignored_section)
        mypy_config.set(ignored_section, "ignore_errors", "true")

    with io.StringIO() as fp:
        mypy_config.write(fp)
        fp.seek(0)
        return HEADER + fp.read().strip()


def validate(integrations: dict[str, Integration], config: Config) -> None:
    """Validate mypy config."""
    config_path = config.root / "mypy.ini"
    config.cache["mypy_config"] = content = generate_and_validate(config)

    if any(err.plugin == "mypy_config" for err in config.errors):
        return

    with open(str(config_path)) as fp:
        if fp.read().strip() != content:
            config.add_error(
                "mypy_config",
                "File mypy.ini is not up to date. Run python3 -m script.hassfest",
                fixable=True,
            )


def generate(integrations: dict[str, Integration], config: Config) -> None:
    """Generate mypy config."""
    config_path = config.root / "mypy.ini"
    with open(str(config_path), "w") as fp:
        fp.write(f"{config.cache['mypy_config']}\n")<|MERGE_RESOLUTION|>--- conflicted
+++ resolved
@@ -15,11 +15,6 @@
 # Do your best to not add anything new here.
 IGNORED_MODULES: Final[list[str]] = [
     "homeassistant.components.adguard.*",
-<<<<<<< HEAD
-    "homeassistant.components.alexa.*",
-=======
-    "homeassistant.components.aemet.*",
->>>>>>> a2a48404
     "homeassistant.components.almond.*",
     "homeassistant.components.amcrest.*",
     "homeassistant.components.analytics.*",
