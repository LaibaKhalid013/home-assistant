--- conflicted
+++ resolved
@@ -67,11 +67,6 @@
     "homeassistant.components.plum_lightpad.*",
     "homeassistant.components.point.*",
     "homeassistant.components.profiler.*",
-<<<<<<< HEAD
-    "homeassistant.components.rachio.*",
-=======
-    "homeassistant.components.ring.*",
->>>>>>> ca6dd09f
     "homeassistant.components.ruckus_unleashed.*",
     "homeassistant.components.screenlogic.*",
     "homeassistant.components.search.*",
