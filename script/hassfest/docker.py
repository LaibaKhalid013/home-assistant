"""Generate and validate the dockerfile."""

<<<<<<< HEAD
=======
from dataclasses import dataclass
>>>>>>> 60b0f0dc
from pathlib import Path

from homeassistant import core
from homeassistant.const import Platform
from homeassistant.util import executor, thread
from script.gen_requirements_all import gather_recursive_requirements

from .model import Config, Integration
from .requirements import PACKAGE_REGEX, PIP_VERSION_RANGE_SEPARATOR

DOCKERFILE_TEMPLATE = r"""# Automatically generated by hassfest.
#
# To update, run python3 -m script.hassfest -p docker
ARG BUILD_FROM
FROM ${{BUILD_FROM}}

# Synchronize with homeassistant/core.py:async_stop
ENV \
    S6_SERVICES_GRACETIME={timeout} \
    UV_SYSTEM_PYTHON=true

ARG QEMU_CPU

# Install uv
RUN pip3 install uv=={uv}

WORKDIR /usr/src

## Setup Home Assistant Core dependencies
COPY requirements.txt homeassistant/
COPY homeassistant/package_constraints.txt homeassistant/homeassistant/
RUN \
    uv pip install \
        --no-build \
        -r homeassistant/requirements.txt

COPY requirements_all.txt home_assistant_frontend-* home_assistant_intents-* homeassistant/
RUN \
    if ls homeassistant/home_assistant_*.whl 1> /dev/null 2>&1; then \
        uv pip install homeassistant/home_assistant_*.whl; \
    fi \
    && if [ "${{BUILD_ARCH}}" = "i386" ]; then \
        linux32 uv pip install \
            --no-build \
            -r homeassistant/requirements_all.txt; \
    else \
        uv pip install \
            --no-build \
            -r homeassistant/requirements_all.txt; \
    fi

## Setup Home Assistant Core
COPY . homeassistant/
RUN \
    uv pip install \
        -e ./homeassistant \
    && python3 -m compileall \
        homeassistant/homeassistant

# Home Assistant S6-Overlay
COPY rootfs /

WORKDIR /config
"""

_HASSFEST_TEMPLATE = r"""# Automatically generated by hassfest.
#
# To update, run python3 -m script.hassfest -p docker
FROM python:alpine

ENV \
    UV_SYSTEM_PYTHON=true \
    UV_EXTRA_INDEX_URL="https://wheels.home-assistant.io/musllinux-index/"

SHELL ["/bin/sh", "-o", "pipefail", "-c"]
ENTRYPOINT ["/usr/src/homeassistant/script/hassfest/docker/entrypoint.sh"]
WORKDIR "/github/workspace"

COPY . /usr/src/homeassistant

<<<<<<< HEAD
def _get_uv_version() -> str:
    with Path("requirements_test.txt").open() as fp:
=======
# Uv is only needed during build
RUN --mount=from=ghcr.io/astral-sh/uv:{uv},source=/uv,target=/bin/uv \
    # Required for PyTurboJPEG
    apk add --no-cache libturbojpeg \
    && uv pip install \
        --no-build \
        --no-cache \
        -c /usr/src/homeassistant/homeassistant/package_constraints.txt \
        -r /usr/src/homeassistant/requirements.txt \
        stdlib-list==0.10.0 pipdeptree=={pipdeptree} tqdm=={tqdm} ruff=={ruff} \
        {required_components_packages}

LABEL "name"="hassfest"
LABEL "maintainer"="Home Assistant <hello@home-assistant.io>"

LABEL "com.github.actions.name"="hassfest"
LABEL "com.github.actions.description"="Run hassfest to validate standalone integration repositories"
LABEL "com.github.actions.icon"="terminal"
LABEL "com.github.actions.color"="gray-dark"
"""


def _get_package_versions(file: str, packages: set[str]) -> dict[str, str]:
    package_versions: dict[str, str] = {}
    with open(file, encoding="UTF-8") as fp:
>>>>>>> 60b0f0dc
        for _, line in enumerate(fp):
            if package_versions.keys() == packages:
                return package_versions

            if match := PACKAGE_REGEX.match(line):
                pkg, sep, version = match.groups()

                if pkg not in packages:
                    continue

                if sep != "==" or not version:
                    raise RuntimeError(
                        f'Requirement {pkg} need to be pinned "{pkg}==<version>".'
                    )

                for part in version.split(";", 1)[0].split(","):
                    version_part = PIP_VERSION_RANGE_SEPARATOR.match(part)
                    if version_part:
                        package_versions[pkg] = version_part.group(2)
                        break

    if package_versions.keys() == packages:
        return package_versions

    raise RuntimeError("At least one package was not found in the requirements file.")


@dataclass
class File:
    """File."""

    content: str
    path: Path


def _generate_hassfest_dockerimage(
    config: Config, timeout: int, package_versions: dict[str, str]
) -> File:
    packages = set()
    already_checked_domains = set()
    for platform in Platform:
        packages.update(
            gather_recursive_requirements(platform.value, already_checked_domains)
        )

    return File(
        _HASSFEST_TEMPLATE.format(
            timeout=timeout,
            required_components_packages=" ".join(sorted(packages)),
            **package_versions,
        ),
        config.root / "script/hassfest/docker/Dockerfile",
    )


def _generate_files(config: Config) -> list[File]:
    timeout = (
        core.STOPPING_STAGE_SHUTDOWN_TIMEOUT
        + core.STOP_STAGE_SHUTDOWN_TIMEOUT
        + core.FINAL_WRITE_STAGE_SHUTDOWN_TIMEOUT
        + core.CLOSE_STAGE_SHUTDOWN_TIMEOUT
        + executor.EXECUTOR_SHUTDOWN_TIMEOUT
        + thread.THREADING_SHUTDOWN_TIMEOUT
        + 10
    ) * 1000

    package_versions = _get_package_versions(
        "requirements_test.txt", {"pipdeptree", "tqdm", "uv"}
    )
    package_versions |= _get_package_versions(
        "requirements_test_pre_commit.txt", {"ruff"}
    )

    return [
        File(
            DOCKERFILE_TEMPLATE.format(timeout=timeout, **package_versions),
            config.root / "Dockerfile",
        ),
        _generate_hassfest_dockerimage(config, timeout, package_versions),
    ]


def validate(integrations: dict[str, Integration], config: Config) -> None:
    """Validate dockerfile."""
    docker_files = _generate_files(config)
    config.cache["docker"] = docker_files

    for file in docker_files:
        if file.content != file.path.read_text():
            config.add_error(
                "docker",
                f"File {file.path} is not up to date. Run python3 -m script.hassfest",
                fixable=True,
            )


def generate(integrations: dict[str, Integration], config: Config) -> None:
    """Generate dockerfile."""
    for file in _generate_files(config):
        file.path.write_text(file.content)<|MERGE_RESOLUTION|>--- conflicted
+++ resolved
@@ -1,9 +1,6 @@
 """Generate and validate the dockerfile."""
 
-<<<<<<< HEAD
-=======
 from dataclasses import dataclass
->>>>>>> 60b0f0dc
 from pathlib import Path
 
 from homeassistant import core
@@ -84,10 +81,6 @@
 
 COPY . /usr/src/homeassistant
 
-<<<<<<< HEAD
-def _get_uv_version() -> str:
-    with Path("requirements_test.txt").open() as fp:
-=======
 # Uv is only needed during build
 RUN --mount=from=ghcr.io/astral-sh/uv:{uv},source=/uv,target=/bin/uv \
     # Required for PyTurboJPEG
@@ -113,7 +106,6 @@
 def _get_package_versions(file: str, packages: set[str]) -> dict[str, str]:
     package_versions: dict[str, str] = {}
     with open(file, encoding="UTF-8") as fp:
->>>>>>> 60b0f0dc
         for _, line in enumerate(fp):
             if package_versions.keys() == packages:
                 return package_versions
