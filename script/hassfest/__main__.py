--- conflicted
+++ resolved
@@ -9,6 +9,7 @@
     config_flow,
     coverage,
     dependencies,
+    json,
     manifest,
     services,
     ssdp,
@@ -18,10 +19,7 @@
 from .model import Config, Integration
 
 INTEGRATION_PLUGINS = [
-<<<<<<< HEAD
-=======
     json,
->>>>>>> dbd1ca45
     codeowners,
     config_flow,
     dependencies,
