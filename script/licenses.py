--- conflicted
+++ resolved
@@ -186,13 +186,6 @@
     "asterisk_mbox": AwesomeVersion(
         "0.5.0"
     ),  # No license, integration is deprecated and scheduled for removal in 2024.9.0
-<<<<<<< HEAD
-    "chacha20poly1305-reuseable": AwesomeVersion("0.12.1"),  # has 2 licenses
-=======
-    "concord232": AwesomeVersion(
-        "0.15"
-    ),  # No license https://github.com/JasonCarter80/concord232/issues/19
->>>>>>> 74f04a1e
     "mficlient": AwesomeVersion(
         "0.3.0"
     ),  # No license https://github.com/kk7ds/mficlient/issues/4
