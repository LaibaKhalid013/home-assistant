#!/bin/bash
# Setups the repository.

# Stop on errors
set -e

cd "$(dirname "$0")/.."

mkdir -p config

python3 -m venv venv
source venv/bin/activate

script/bootstrap

pre-commit install
<<<<<<< HEAD
pip3.7 install -e .
=======
pip install -e . --constraint homeassistant/package_constraints.txt

hass --script ensure_config -c config

echo "
logger:
  default: info
  logs:
    homeassistant.components.cloud: debug
" >> config/configuration.yaml
>>>>>>> c9380d49
<|MERGE_RESOLUTION|>--- conflicted
+++ resolved
@@ -14,9 +14,6 @@
 script/bootstrap
 
 pre-commit install
-<<<<<<< HEAD
-pip3.7 install -e .
-=======
 pip install -e . --constraint homeassistant/package_constraints.txt
 
 hass --script ensure_config -c config
@@ -26,5 +23,4 @@
   default: info
   logs:
     homeassistant.components.cloud: debug
-" >> config/configuration.yaml
->>>>>>> c9380d49
+" >> config/configuration.yaml