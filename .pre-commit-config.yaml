#
repos:
  - repo: https://github.com/asottile/pyupgrade
    rev: v2.3.0
    hooks:
      - id: pyupgrade
        args: [--py37-plus]
  - repo: https://github.com/psf/black
    rev: 19.10b0
    hooks:
      - id: black
        args:
          - --safe
          - --quiet
        files: ^((homeassistant|script|tests)/.+)?[^/]+\.py$
<<<<<<< HEAD
  # - repo: https://github.com/codespell-project/codespell
  #   rev: v1.16.0
  #   hooks:
  #     - id: codespell
  #       args:
  #         - --ignore-words-list=hass,alot,datas,dof,dur,farenheit,hist,iff,ines,ist,lightsensor,mut,nd,pres,referer,ser,serie,te,technik,ue,uint,visability,wan,wanna,withing
  #         - --skip="./.*,*.csv,*.json"
  #         - --quiet-level=2
  #       exclude_types: [csv, json]
  # - repo: https://gitlab.com/pycqa/flake8
  #   rev: 3.8.1
  #   hooks:
  #     - id: flake8
  #       additional_dependencies:
  #         - flake8-docstrings==1.5.0
  #         - pydocstyle==5.0.2
  #       files: ^(homeassistant|script|tests)/.+\.py$
=======
  - repo: https://github.com/codespell-project/codespell
    rev: v1.16.0
    hooks:
      - id: codespell
        args:
          - --ignore-words-list=hass,alot,datas,dof,dur,farenheit,hist,iff,ines,ist,lightsensor,mut,nd,pres,referer,ser,serie,te,technik,ue,uint,visability,wan,wanna,withing
          - --skip="./.*,*.csv,*.json"
          - --quiet-level=2
        exclude_types: [csv, json]
  - repo: https://gitlab.com/pycqa/flake8
    rev: 3.8.3
    hooks:
      - id: flake8
        additional_dependencies:
          - flake8-docstrings==1.5.0
          - pydocstyle==5.0.2
        files: ^(homeassistant|script|tests)/.+\.py$
>>>>>>> c9380d49
  - repo: https://github.com/PyCQA/bandit
    rev: 1.6.2
    hooks:
      - id: bandit
        args:
          - --quiet
          - --format=custom
          - --configfile=tests/bandit.yaml
        files: ^(homeassistant|script|tests)/.+\.py$
  - repo: https://github.com/pre-commit/mirrors-isort
    rev: v4.3.21
    hooks:
      - id: isort
  - repo: https://github.com/pre-commit/pre-commit-hooks
    rev: v2.4.0
    hooks:
      - id: check-executables-have-shebangs
        stages: [manual]
      - id: check-json
      - id: no-commit-to-branch
        args:
          - --branch=dev
          - --branch=master
          - --branch=rc
  # - repo: https://github.com/adrienverge/yamllint.git
  #   rev: v1.23.0
  #   hooks:
  #     - id: yamllint
  - repo: https://github.com/prettier/prettier
    rev: 2.0.4
    hooks:
      - id: prettier
        stages: [manual]
  # - repo: local
  #   hooks:
      # Run mypy through our wrapper script in order to get the possible
      # pyenv and/or virtualenv activated; it may not have been e.g. if
      # committing from a GUI tool that was not launched from an activated
      # shell.
      # - id: mypy
      #   name: mypy
      #   entry: script/run-in-env.sh mypy
      #   language: script
      #   types: [python]
      #   require_serial: true
      #   files: ^homeassistant/.+\.py$
      # - id: gen_requirements_all
      #   name: gen_requirements_all
      #   entry: script/run-in-env.sh python3 -m script.gen_requirements_all
      #   pass_filenames: false
      #   language: script
      #   types: [text]
      #   files: ^(homeassistant/.+/manifest\.json|\.pre-commit-config\.yaml)$
      # - id: hassfest
      #   name: hassfest
      #   entry: script/run-in-env.sh python3 -m script.hassfest
      #   pass_filenames: false
      #   language: script
      #   types: [json]
      #   files: ^homeassistant/.+/(manifest|strings)\.json$<|MERGE_RESOLUTION|>--- conflicted
+++ resolved
@@ -13,7 +13,6 @@
           - --safe
           - --quiet
         files: ^((homeassistant|script|tests)/.+)?[^/]+\.py$
-<<<<<<< HEAD
   # - repo: https://github.com/codespell-project/codespell
   #   rev: v1.16.0
   #   hooks:
@@ -24,32 +23,13 @@
   #         - --quiet-level=2
   #       exclude_types: [csv, json]
   # - repo: https://gitlab.com/pycqa/flake8
-  #   rev: 3.8.1
+  #   rev: 3.8.3
   #   hooks:
   #     - id: flake8
   #       additional_dependencies:
   #         - flake8-docstrings==1.5.0
   #         - pydocstyle==5.0.2
   #       files: ^(homeassistant|script|tests)/.+\.py$
-=======
-  - repo: https://github.com/codespell-project/codespell
-    rev: v1.16.0
-    hooks:
-      - id: codespell
-        args:
-          - --ignore-words-list=hass,alot,datas,dof,dur,farenheit,hist,iff,ines,ist,lightsensor,mut,nd,pres,referer,ser,serie,te,technik,ue,uint,visability,wan,wanna,withing
-          - --skip="./.*,*.csv,*.json"
-          - --quiet-level=2
-        exclude_types: [csv, json]
-  - repo: https://gitlab.com/pycqa/flake8
-    rev: 3.8.3
-    hooks:
-      - id: flake8
-        additional_dependencies:
-          - flake8-docstrings==1.5.0
-          - pydocstyle==5.0.2
-        files: ^(homeassistant|script|tests)/.+\.py$
->>>>>>> c9380d49
   - repo: https://github.com/PyCQA/bandit
     rev: 1.6.2
     hooks:
