--- conflicted
+++ resolved
@@ -83,11 +83,7 @@
         pass_filenames: false
         language: script
         types: [text]
-<<<<<<< HEAD
         files: ^(homeassistant/.+/(icons|manifest|strings)\.json|homeassistant/brands/.*\.json|homeassistant/.+/services\.yaml|script/hassfest/(?!metadata|mypy_config).+\.py|requirements.+\.txt)$
-=======
-        files: ^(homeassistant/.+/(icons|manifest|strings)\.json|homeassistant/brands/.*\.json|homeassistant/.+/services\.yaml|script/hassfest/(?!metadata|mypy_config).+\.py|requirements\.txt)$
->>>>>>> 7d61cb1e
       - id: hassfest-metadata
         name: hassfest-metadata
         entry: script/run-in-env.sh python3 -m script.hassfest -p metadata
