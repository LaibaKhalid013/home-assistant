[run]
source = homeassistant

omit =
    homeassistant/__main__.py
    homeassistant/scripts/*.py
    homeassistant/helpers/typing.py

    # omit pieces of code that rely on external devices being present
    homeassistant/components/apcupsd.py
    homeassistant/components/*/apcupsd.py

    homeassistant/components/arduino.py
    homeassistant/components/*/arduino.py

    homeassistant/components/bloomsky.py
    homeassistant/components/*/bloomsky.py

    homeassistant/components/digital_ocean.py
    homeassistant/components/*/digital_ocean.py

    homeassistant/components/dweet.py
    homeassistant/components/*/dweet.py

    homeassistant/components/ecobee.py
    homeassistant/components/*/ecobee.py

    homeassistant/components/envisalink.py
    homeassistant/components/*/envisalink.py

    homeassistant/components/insteon_hub.py
    homeassistant/components/*/insteon_hub.py

    homeassistant/components/ios.py
    homeassistant/components/*/ios.py

    homeassistant/components/isy994.py
    homeassistant/components/*/isy994.py

    homeassistant/components/modbus.py
    homeassistant/components/*/modbus.py

    homeassistant/components/mysensors.py
    homeassistant/components/*/mysensors.py

    homeassistant/components/nest.py
    homeassistant/components/*/nest.py

    homeassistant/components/octoprint.py
    homeassistant/components/*/octoprint.py

    homeassistant/components/qwikswitch.py
    homeassistant/components/*/qwikswitch.py

    homeassistant/components/rfxtrx.py
    homeassistant/components/*/rfxtrx.py

    homeassistant/components/rpi_gpio.py
    homeassistant/components/*/rpi_gpio.py

    homeassistant/components/scsgate.py
    homeassistant/components/*/scsgate.py

    homeassistant/components/tellduslive.py
    homeassistant/components/*/tellduslive.py

    homeassistant/components/tellstick.py
    homeassistant/components/*/tellstick.py

    homeassistant/components/*/thinkingcleaner.py

    homeassistant/components/vera.py
    homeassistant/components/*/vera.py

    homeassistant/components/verisure.py
    homeassistant/components/*/verisure.py

    homeassistant/components/*/webostv.py

    homeassistant/components/wemo.py
    homeassistant/components/*/wemo.py

    homeassistant/components/wink.py
    homeassistant/components/*/wink.py

    homeassistant/components/zigbee.py
    homeassistant/components/*/zigbee.py

    homeassistant/components/zwave/*
    homeassistant/components/*/zwave.py

    homeassistant/components/enocean.py
    homeassistant/components/*/enocean.py

    homeassistant/components/netatmo.py
    homeassistant/components/*/netatmo.py

    homeassistant/components/homematic.py
    homeassistant/components/*/homematic.py

    homeassistant/components/switch/pilight.py

    homeassistant/components/knx.py
    homeassistant/components/*/knx.py

    homeassistant/components/ffmpeg.py
    homeassistant/components/*/ffmpeg.py

    homeassistant/components/zoneminder.py
    homeassistant/components/*/zoneminder.py

    homeassistant/components/mochad.py
    homeassistant/components/*/mochad.py

    homeassistant/components/alarm_control_panel/alarmdotcom.py
    homeassistant/components/alarm_control_panel/concord232.py
    homeassistant/components/alarm_control_panel/nx584.py
    homeassistant/components/alarm_control_panel/simplisafe.py
    homeassistant/components/binary_sensor/arest.py
    homeassistant/components/binary_sensor/concord232.py
    homeassistant/components/binary_sensor/rest.py
    homeassistant/components/browser.py
    homeassistant/components/camera/bloomsky.py
    homeassistant/components/camera/foscam.py
    homeassistant/components/camera/mjpeg.py
    homeassistant/components/camera/rpi_camera.py
    homeassistant/components/camera/synology.py
    homeassistant/components/climate/eq3btsmart.py
    homeassistant/components/climate/heatmiser.py
    homeassistant/components/climate/homematic.py
    homeassistant/components/climate/knx.py
    homeassistant/components/climate/proliphix.py
    homeassistant/components/climate/radiotherm.py
    homeassistant/components/cover/homematic.py
    homeassistant/components/cover/rpi_gpio.py
    homeassistant/components/cover/scsgate.py
    homeassistant/components/cover/wink.py
    homeassistant/components/device_tracker/actiontec.py
    homeassistant/components/device_tracker/aruba.py
    homeassistant/components/device_tracker/asuswrt.py
    homeassistant/components/device_tracker/bbox.py
    homeassistant/components/device_tracker/bluetooth_le_tracker.py
    homeassistant/components/device_tracker/bluetooth_tracker.py
    homeassistant/components/device_tracker/bt_home_hub_5.py
    homeassistant/components/device_tracker/fritz.py
    homeassistant/components/device_tracker/icloud.py
    homeassistant/components/device_tracker/luci.py
    homeassistant/components/device_tracker/netgear.py
    homeassistant/components/device_tracker/nmap_tracker.py
    homeassistant/components/device_tracker/snmp.py
    homeassistant/components/device_tracker/thomson.py
    homeassistant/components/device_tracker/tomato.py
    homeassistant/components/device_tracker/tplink.py
    homeassistant/components/device_tracker/ubus.py
    homeassistant/components/device_tracker/volvooncall.py
    homeassistant/components/discovery.py
    homeassistant/components/downloader.py
    homeassistant/components/emoncms_history.py
    homeassistant/components/fan/mqtt.py
    homeassistant/components/feedreader.py
    homeassistant/components/foursquare.py
    homeassistant/components/hdmi_cec.py
    homeassistant/components/ifttt.py
    homeassistant/components/joaoapps_join.py
    homeassistant/components/keyboard.py
    homeassistant/components/keyboard_remote.py
    homeassistant/components/light/blinksticklight.py
    homeassistant/components/light/flux_led.py
    homeassistant/components/light/hue.py
    homeassistant/components/light/hyperion.py
    homeassistant/components/light/lifx.py
    homeassistant/components/light/limitlessled.py
    homeassistant/components/light/osramlightify.py
    homeassistant/components/light/x10.py
    homeassistant/components/lirc.py
    homeassistant/components/media_player/braviatv.py
    homeassistant/components/media_player/cast.py
    homeassistant/components/media_player/cmus.py
    homeassistant/components/media_player/denon.py
    homeassistant/components/media_player/directv.py
    homeassistant/components/media_player/firetv.py
    homeassistant/components/media_player/gpmdp.py
    homeassistant/components/media_player/itunes.py
    homeassistant/components/media_player/kodi.py
    homeassistant/components/media_player/lg_netcast.py
    homeassistant/components/media_player/mpchc.py
    homeassistant/components/media_player/mpd.py
    homeassistant/components/media_player/onkyo.py
    homeassistant/components/media_player/panasonic_viera.py
    homeassistant/components/media_player/pandora.py
    homeassistant/components/media_player/pioneer.py
    homeassistant/components/media_player/plex.py
    homeassistant/components/media_player/roku.py
    homeassistant/components/media_player/russound_rnet.py
    homeassistant/components/media_player/samsungtv.py
    homeassistant/components/media_player/snapcast.py
    homeassistant/components/media_player/sonos.py
    homeassistant/components/media_player/squeezebox.py
    homeassistant/components/media_player/yamaha.py
    homeassistant/components/notify/aws_lambda.py
    homeassistant/components/notify/aws_sns.py
    homeassistant/components/notify/aws_sqs.py
    homeassistant/components/notify/free_mobile.py
    homeassistant/components/notify/gntp.py
    homeassistant/components/notify/group.py
    homeassistant/components/notify/instapush.py
    homeassistant/components/notify/joaoapps_join.py
    homeassistant/components/notify/kodi.py
    homeassistant/components/notify/llamalab_automate.py
    homeassistant/components/notify/matrix.py
    homeassistant/components/notify/message_bird.py
    homeassistant/components/notify/nfandroidtv.py
    homeassistant/components/notify/nma.py
    homeassistant/components/notify/pushbullet.py
    homeassistant/components/notify/pushetta.py
    homeassistant/components/notify/pushover.py
    homeassistant/components/notify/rest.py
    homeassistant/components/notify/sendgrid.py
    homeassistant/components/notify/simplepush.py
    homeassistant/components/notify/slack.py
    homeassistant/components/notify/smtp.py
    homeassistant/components/notify/syslog.py
    homeassistant/components/notify/telegram.py
    homeassistant/components/notify/telstra.py
    homeassistant/components/notify/twilio_sms.py
    homeassistant/components/notify/twitter.py
    homeassistant/components/notify/xmpp.py
    homeassistant/components/nuimo_controller.py
    homeassistant/components/openalpr.py
    homeassistant/components/scene/hunterdouglas_powerview.py
    homeassistant/components/sensor/arest.py
    homeassistant/components/sensor/arwn.py
    homeassistant/components/sensor/bbox.py
    homeassistant/components/sensor/bitcoin.py
    homeassistant/components/sensor/bom.py
    homeassistant/components/sensor/coinmarketcap.py
    homeassistant/components/sensor/cpuspeed.py
    homeassistant/components/sensor/currencylayer.py
    homeassistant/components/sensor/darksky.py
    homeassistant/components/sensor/deutsche_bahn.py
    homeassistant/components/sensor/dht.py
    homeassistant/components/sensor/dte_energy_bridge.py
    homeassistant/components/sensor/efergy.py
    homeassistant/components/sensor/eliqonline.py
    homeassistant/components/sensor/emoncms.py
    homeassistant/components/sensor/fastdotcom.py
    homeassistant/components/sensor/fitbit.py
    homeassistant/components/sensor/fixer.py
    homeassistant/components/sensor/fritzbox_callmonitor.py
    homeassistant/components/sensor/glances.py
    homeassistant/components/sensor/google_travel_time.py
    homeassistant/components/sensor/gpsd.py
    homeassistant/components/sensor/gtfs.py
    homeassistant/components/sensor/haveibeenpwned.py
    homeassistant/components/sensor/hp_ilo.py
    homeassistant/components/sensor/imap.py
    homeassistant/components/sensor/imap_email_content.py
    homeassistant/components/sensor/influxdb.py
    homeassistant/components/sensor/lastfm.py
    homeassistant/components/sensor/linux_battery.py
    homeassistant/components/sensor/loopenergy.py
    homeassistant/components/sensor/mhz19.py
    homeassistant/components/sensor/miflora.py
    homeassistant/components/sensor/mqtt_room.py
    homeassistant/components/sensor/neurio_energy.py
    homeassistant/components/sensor/nzbget.py
    homeassistant/components/sensor/ohmconnect.py
    homeassistant/components/sensor/onewire.py
    homeassistant/components/sensor/openexchangerates.py
    homeassistant/components/sensor/openweathermap.py
    homeassistant/components/sensor/pi_hole.py
    homeassistant/components/sensor/plex.py
    homeassistant/components/sensor/rest.py
    homeassistant/components/sensor/sabnzbd.py
    homeassistant/components/sensor/scrape.py
    homeassistant/components/sensor/serial_pm.py
    homeassistant/components/sensor/snmp.py
    homeassistant/components/sensor/speedtest.py
    homeassistant/components/sensor/steam_online.py
    homeassistant/components/sensor/supervisord.py
    homeassistant/components/sensor/swiss_hydrological_data.py
    homeassistant/components/sensor/swiss_public_transport.py
    homeassistant/components/sensor/systemmonitor.py
    homeassistant/components/sensor/ted5000.py
    homeassistant/components/sensor/temper.py
    homeassistant/components/sensor/time_date.py
    homeassistant/components/sensor/torque.py
    homeassistant/components/sensor/transmission.py
    homeassistant/components/sensor/twitch.py
    homeassistant/components/sensor/uber.py
    homeassistant/components/sensor/vasttrafik.py
    homeassistant/components/sensor/xbox_live.py
    homeassistant/components/sensor/yweather.py
    homeassistant/components/switch/acer_projector.py
    homeassistant/components/switch/anel_pwrctrl.py
    homeassistant/components/switch/arest.py
    homeassistant/components/switch/dlink.py
    homeassistant/components/switch/edimax.py
    homeassistant/components/switch/hikvisioncam.py
    homeassistant/components/switch/mystrom.py
    homeassistant/components/switch/neato.py
    homeassistant/components/switch/netio.py
    homeassistant/components/switch/orvibo.py
    homeassistant/components/switch/pulseaudio_loopback.py
    homeassistant/components/switch/rest.py
    homeassistant/components/switch/rpi_rf.py
    homeassistant/components/switch/tplink.py
    homeassistant/components/switch/transmission.py
    homeassistant/components/switch/wake_on_lan.py
<<<<<<< HEAD
    homeassistant/components/thermostat/eq3btsmart.py
    homeassistant/components/thermostat/heatmiser.py
    homeassistant/components/thermostat/homematic.py
    homeassistant/components/thermostat/proliphix.py
    homeassistant/components/thermostat/radiotherm.py
    homeassistant/components/thingspeak.py
=======
>>>>>>> 235e1a08
    homeassistant/components/upnp.py
    homeassistant/components/weather/openweathermap.py
    homeassistant/components/zeroconf.py


[report]
# Regexes for lines to exclude from consideration
exclude_lines =
    # Have to re-enable the standard pragma
    pragma: no cover

    # Don't complain about missing debug-only code:
    def __repr__

    # Don't complain if tests don't hit defensive assertion code:
    raise AssertionError
    raise NotImplementedError<|MERGE_RESOLUTION|>--- conflicted
+++ resolved
@@ -307,15 +307,7 @@
     homeassistant/components/switch/tplink.py
     homeassistant/components/switch/transmission.py
     homeassistant/components/switch/wake_on_lan.py
-<<<<<<< HEAD
-    homeassistant/components/thermostat/eq3btsmart.py
-    homeassistant/components/thermostat/heatmiser.py
-    homeassistant/components/thermostat/homematic.py
-    homeassistant/components/thermostat/proliphix.py
-    homeassistant/components/thermostat/radiotherm.py
     homeassistant/components/thingspeak.py
-=======
->>>>>>> 235e1a08
     homeassistant/components/upnp.py
     homeassistant/components/weather/openweathermap.py
     homeassistant/components/zeroconf.py
