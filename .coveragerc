--- conflicted
+++ resolved
@@ -41,13 +41,11 @@
     homeassistant/components/mysensors.py
     homeassistant/components/*/mysensors.py
 
-<<<<<<< HEAD
     homeassistant/components/nest.py
     homeassistant/components/*/nest.py
-=======
+
     homeassistant/components/rpi_gpio.py
     homeassistant/components/*/rpi_gpio.py
->>>>>>> 4185c0e8
 
     homeassistant/components/binary_sensor/arest.py
     homeassistant/components/binary_sensor/rest.py
