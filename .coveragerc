--- conflicted
+++ resolved
@@ -257,14 +257,10 @@
     homeassistant/components/neato.py
     homeassistant/components/*/neato.py
 
-<<<<<<< HEAD
     homeassistant/components/nissan_leaf.py
     homeassistant/components/*/nissan_leaf.py
 
     homeassistant/components/nest.py
-=======
-    homeassistant/components/nest/__init__.py
->>>>>>> e4259fdb
     homeassistant/components/*/nest.py
 
     homeassistant/components/netatmo.py
