--- conflicted
+++ resolved
@@ -320,12 +320,8 @@
     homeassistant/components/sensor/waqi.py
     homeassistant/components/sensor/xbox_live.py
     homeassistant/components/sensor/yweather.py
-<<<<<<< HEAD
     homeassistant/components/sensor/zamg.py
-=======
-    homeassistant/components/sensor/waqi.py
->>>>>>> 7e9bf0df
-    homeassistant/components/sensor/zabbix_triggers.py
+    homeassistant/components/sensor/zabbix.py
     homeassistant/components/switch/acer_projector.py
     homeassistant/components/switch/anel_pwrctrl.py
     homeassistant/components/switch/arest.py
