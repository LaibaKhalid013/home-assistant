--- conflicted
+++ resolved
@@ -277,11 +277,8 @@
     homeassistant/components/sensor/haveibeenpwned.py
     homeassistant/components/sensor/hddtemp.py
     homeassistant/components/sensor/hp_ilo.py
-<<<<<<< HEAD
+    homeassistant/components/sensor/hydroquebec.py
     homeassistant/components/sensor/iss.py
-=======
-    homeassistant/components/sensor/hydroquebec.py
->>>>>>> 9a160548
     homeassistant/components/sensor/imap.py
     homeassistant/components/sensor/imap_email_content.py
     homeassistant/components/sensor/influxdb.py
