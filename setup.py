--- conflicted
+++ resolved
@@ -42,12 +42,8 @@
     "bcrypt==3.1.7",
     "certifi>=2021.5.30",
     "ciso8601==2.2.0",
-<<<<<<< HEAD
-    "httpx==0.19.0",
+    "httpx==0.20.0",
     "ifaddr==0.1.7",
-=======
-    "httpx==0.20.0",
->>>>>>> a38d337b
     "jinja2==3.0.3",
     "PyJWT==2.1.0",
     # PyJWT has loose dependency. We want the latest one.
