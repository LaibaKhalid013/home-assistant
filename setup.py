#!/usr/bin/env python3
"""AIS dom setup script."""
from datetime import datetime as dt

from setuptools import find_packages, setup

import homeassistant.const as hass_const

PROJECT_NAME = "AIS dom"
PROJECT_PACKAGE_NAME = "ais-dom"
PROJECT_LICENSE = "Apache License 2.0"
PROJECT_AUTHOR = "AI-Speaker team"
PROJECT_COPYRIGHT = f" 2016-{dt.now().year}, {PROJECT_AUTHOR}"
PROJECT_URL = "https://www.ai-speaker.com"
PROJECT_EMAIL = "info@ai-speaker.com"

PROJECT_GITHUB_USERNAME = "sviete"
PROJECT_GITHUB_REPOSITORY = "AIS-home-assistant"

PYPI_URL = f"https://pypi.python.org/pypi/{PROJECT_PACKAGE_NAME}"
GITHUB_PATH = f"{PROJECT_GITHUB_USERNAME}/{PROJECT_GITHUB_REPOSITORY}"
GITHUB_URL = f"https://github.com/{GITHUB_PATH}"

DOWNLOAD_URL = f"{GITHUB_URL}/archive/{hass_const.__version__}.zip"
PROJECT_URLS = {
    "Bug Reports": f"{GITHUB_URL}/issues",
    "Dev Docs": "https://developers.home-assistant.io/",
    "Discord": "https://discordapp.com/invite/c5DvZ4e",
    "Forum": "https://community.home-assistant.io/",
}

PACKAGES = find_packages(exclude=["tests", "tests.*"])

REQUIRES = [
    "aiohttp==3.8.1",
    "astral==2.2",
    "async_timeout==4.0.0",
    "attrs==21.2.0",
    "atomicwrites==1.4.0",
    "awesomeversion==21.11.0",
    'backports.zoneinfo;python_version<"3.9"',
    "bcrypt==3.1.7",
    "certifi>=2021.5.30",
    "ciso8601==2.2.0",
    "httpx==0.21.0",
    "ifaddr==0.1.7",
    "jinja2==3.0.3",
    "PyJWT==2.1.0",
    # PyJWT has loose dependency. We want the latest one.
<<<<<<< HEAD
    "cryptography==3.4.8",
    "pip>=8.0.3",
=======
    "cryptography==35.0.0",
    "pip>=8.0.3,<20.3",
>>>>>>> 215d0ac6
    "python-slugify==4.0.1",
    "pyyaml==6.0",
    "requests==2.26.0",
    "voluptuous==0.12.2",
    "voluptuous-serialize==2.4.0",
    "ais-dom-frontend==20211117.0",
    "yarl==1.6.3",
    # AIS
    "aisapi==0.1.0",
    "tzdata",
]

MIN_PY_VERSION = ".".join(map(str, hass_const.REQUIRED_PYTHON_VER))

setup(
    name=PROJECT_PACKAGE_NAME,
    version=hass_const.__version__,
    url=PROJECT_URL,
    download_url=DOWNLOAD_URL,
    project_urls=PROJECT_URLS,
    author=PROJECT_AUTHOR,
    author_email=PROJECT_EMAIL,
    packages=PACKAGES,
    include_package_data=True,
    zip_safe=False,
    install_requires=REQUIRES,
    python_requires=f">={MIN_PY_VERSION}",
    test_suite="tests",
    entry_points={"console_scripts": ["hass = homeassistant.__main__:main"]},
)<|MERGE_RESOLUTION|>--- conflicted
+++ resolved
@@ -47,13 +47,8 @@
     "jinja2==3.0.3",
     "PyJWT==2.1.0",
     # PyJWT has loose dependency. We want the latest one.
-<<<<<<< HEAD
-    "cryptography==3.4.8",
+    "cryptography==35.0.0",
     "pip>=8.0.3",
-=======
-    "cryptography==35.0.0",
-    "pip>=8.0.3,<20.3",
->>>>>>> 215d0ac6
     "python-slugify==4.0.1",
     "pyyaml==6.0",
     "requests==2.26.0",
