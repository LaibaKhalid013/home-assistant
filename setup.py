#!/usr/bin/env python3
"""AIS dom setup script."""
from datetime import datetime as dt

from setuptools import find_packages, setup

import homeassistant.const as hass_const

PROJECT_NAME = "AIS dom"
PROJECT_PACKAGE_NAME = "ais-dom"
PROJECT_LICENSE = "Apache License 2.0"
PROJECT_AUTHOR = "AI-Speaker team"
PROJECT_COPYRIGHT = f" 2016-{dt.now().year}, {PROJECT_AUTHOR}"
PROJECT_URL = "https://www.ai-speaker.com"
PROJECT_EMAIL = "info@ai-speaker.com"

PROJECT_GITHUB_USERNAME = "sviete"
PROJECT_GITHUB_REPOSITORY = "AIS-home-assistant"

PYPI_URL = f"https://pypi.python.org/pypi/{PROJECT_PACKAGE_NAME}"
GITHUB_PATH = f"{PROJECT_GITHUB_USERNAME}/{PROJECT_GITHUB_REPOSITORY}"
GITHUB_URL = f"https://github.com/{GITHUB_PATH}"

DOWNLOAD_URL = f"{GITHUB_URL}/archive/{hass_const.__version__}.zip"
PROJECT_URLS = {
    "Bug Reports": f"{GITHUB_URL}/issues",
    "Dev Docs": "https://developers.home-assistant.io/",
    "Discord": "https://discordapp.com/invite/c5DvZ4e",
    "Forum": "https://community.home-assistant.io/",
}

PACKAGES = find_packages(exclude=["tests", "tests.*"])

REQUIRES = [
    "aiohttp==3.7.4.post0",
    "astral==2.2",
    "async_timeout==3.0.1",
    "attrs==21.2.0",
    "awesomeversion==21.8.1",
    'backports.zoneinfo;python_version<"3.9"',
    "bcrypt==3.1.7",
    "certifi>=2021.5.30",
    "ciso8601==2.2.0",
    "httpx==0.19.0",
    "jinja2==3.0.1",
    "PyJWT==2.1.0",
    # PyJWT has loose dependency. We want the latest one.
    "cryptography==3.4.8",
    "pip>=8.0.3",
    "python-slugify==4.0.1",
    "pyyaml==5.4.1",
    "requests==2.26.0",
    "voluptuous==0.12.2",
    "voluptuous-serialize==2.4.0",
<<<<<<< HEAD
    "ais-dom-frontend==20211002.0",
=======
    "ais-dom-frontend==20211002.1",
>>>>>>> 5aa2bc3e
    "yarl==1.6.3",
    # AIS
    "aisapi==0.1.0",
    "tzdata",
]

MIN_PY_VERSION = ".".join(map(str, hass_const.REQUIRED_PYTHON_VER))

setup(
    name=PROJECT_PACKAGE_NAME,
    version=hass_const.__version__,
    url=PROJECT_URL,
    download_url=DOWNLOAD_URL,
    project_urls=PROJECT_URLS,
    author=PROJECT_AUTHOR,
    author_email=PROJECT_EMAIL,
    packages=PACKAGES,
    include_package_data=True,
    zip_safe=False,
    install_requires=REQUIRES,
    python_requires=f">={MIN_PY_VERSION}",
    test_suite="tests",
    entry_points={"console_scripts": ["hass = homeassistant.__main__:main"]},
)<|MERGE_RESOLUTION|>--- conflicted
+++ resolved
@@ -52,11 +52,7 @@
     "requests==2.26.0",
     "voluptuous==0.12.2",
     "voluptuous-serialize==2.4.0",
-<<<<<<< HEAD
-    "ais-dom-frontend==20211002.0",
-=======
     "ais-dom-frontend==20211002.1",
->>>>>>> 5aa2bc3e
     "yarl==1.6.3",
     # AIS
     "aisapi==0.1.0",
