# Dockerfile for development
# Based on the production Dockerfile, but with development additions.
# Keep this file as close as possible to the production Dockerfile, so the environments match.

FROM python:3.6
MAINTAINER Paulus Schoutsen <Paulus@PaulusSchoutsen.nl>

# Uncomment any of the following lines to disable the installation.
#ENV INSTALL_TELLSTICK no
#ENV INSTALL_OPENALPR no
#ENV INSTALL_FFMPEG no
#ENV INSTALL_LIBCEC no
#ENV INSTALL_PHANTOMJS no
#ENV INSTALL_COAP no
#ENV INSTALL_SSOCR no

VOLUME /config

RUN mkdir -p /usr/src/app
WORKDIR /usr/src/app

# Copy build scripts
COPY virtualization/Docker/ virtualization/Docker/
RUN virtualization/Docker/setup_docker_prereqs

# Install hass component dependencies
COPY requirements_all.txt requirements_all.txt

# Uninstall enum34 because some depenndecies install it but breaks Python 3.4+.
# See PR #8103 for more info.
RUN pip3 install --no-cache-dir -r requirements_all.txt && \
<<<<<<< HEAD
    pip3 install --no-cache-dir mysqlclient psycopg2 cchardet && \
    pip3 uninstall -y enum34
=======
    pip3 install --no-cache-dir mysqlclient psycopg2 uvloop cchardet
>>>>>>> 6e178517

# BEGIN: Development additions

# Install nodejs
RUN curl -sL https://deb.nodesource.com/setup_7.x | bash - && \
    apt-get install -y nodejs

# Install tox
RUN pip3 install --no-cache-dir tox

# Copy over everything required to run tox
COPY requirements_test_all.txt setup.cfg setup.py tox.ini ./
COPY homeassistant/const.py homeassistant/const.py

# Prefetch dependencies for tox
RUN tox -e py36 --notest

# END: Development additions

# Copy source
COPY . .

CMD [ "python", "-m", "homeassistant", "--config", "/config" ]<|MERGE_RESOLUTION|>--- conflicted
+++ resolved
@@ -29,12 +29,7 @@
 # Uninstall enum34 because some depenndecies install it but breaks Python 3.4+.
 # See PR #8103 for more info.
 RUN pip3 install --no-cache-dir -r requirements_all.txt && \
-<<<<<<< HEAD
-    pip3 install --no-cache-dir mysqlclient psycopg2 cchardet && \
-    pip3 uninstall -y enum34
-=======
-    pip3 install --no-cache-dir mysqlclient psycopg2 uvloop cchardet
->>>>>>> 6e178517
+    pip3 install --no-cache-dir mysqlclient psycopg2 cchardet
 
 # BEGIN: Development additions
 
