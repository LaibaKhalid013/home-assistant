name: Stale

# yamllint disable-line rule:truthy
on:
  schedule:
    - cron: "0 * * * *"
  workflow_dispatch:

jobs:
  stale:
    runs-on: ubuntu-latest
    steps:
      # The 90 day stale policy
      # Used for:
      # - Issues & PRs
      # - No PRs marked as no-stale
      # - No issues marked as no-stale or help-wanted
      - name: 90 days stale issues & PRs policy
<<<<<<< HEAD
        uses: actions/stale@v3.0.16
=======
        uses: actions/stale@v3.0.17
>>>>>>> cdf7372f
        with:
          repo-token: ${{ secrets.GITHUB_TOKEN }}
          days-before-stale: 90
          days-before-close: 7
          operations-per-run: 150
          remove-stale-when-updated: true
          stale-issue-label: "stale"
          exempt-issue-labels: "no-stale,help-wanted"
          stale-issue-message: >
            There hasn't been any activity on this issue recently. Due to the
            high number of incoming GitHub notifications, we have to clean some
            of the old issues, as many of them have already been resolved with
            the latest updates.

            Please make sure to update to the latest Home Assistant version and
            check if that solves the issue. Let us know if that works for you by
            adding a comment 👍

            This issue has now been marked as stale and will be closed if no
            further activity occurs. Thank you for your contributions.

          stale-pr-label: "stale"
          exempt-pr-labels: "no-stale"
          stale-pr-message: >
            There hasn't been any activity on this pull request recently. This
            pull request has been automatically marked as stale because of that
            and will be closed if no further activity occurs within 7 days.

            Thank you for your contributions.

      # The 30 day stale policy for PRS
      # Used for:
      # - PRs
      # - No PRs marked as no-stale or new-integrations
      # - No issues (-1)
      - name: 30 days stale PRs policy
<<<<<<< HEAD
        uses: actions/stale@v3.0.16
=======
        uses: actions/stale@v3.0.17
>>>>>>> cdf7372f
        with:
          repo-token: ${{ secrets.GITHUB_TOKEN }}
          days-before-stale: 30
          days-before-close: 7
          days-before-issue-close: -1
          operations-per-run: 50
          remove-stale-when-updated: true
          stale-pr-label: "stale"
          # Exempt new integrations, these often take more time.
          # They will automatically be handled by the 90 day version above.
          exempt-pr-labels: "no-stale,new-integration"
          stale-pr-message: >
            There hasn't been any activity on this pull request recently. This
            pull request has been automatically marked as stale because of that
            and will be closed if no further activity occurs within 7 days.

            Thank you for your contributions.

      # The 30 day stale policy for issues
      # Used for:
      # - Issues that are pending more information (incomplete issues)
      # - No Issues marked as no-stale or help-wanted
      # - No PRs (-1)
      - name: Needs more information stale issues policy
<<<<<<< HEAD
        uses: actions/stale@v3.0.16
=======
        uses: actions/stale@v3.0.17
>>>>>>> cdf7372f
        with:
          repo-token: ${{ secrets.GITHUB_TOKEN }}
          only-labels: "needs-more-information"
          days-before-stale: 14
          days-before-close: 7
          days-before-pr-close: -1
          operations-per-run: 50
          remove-stale-when-updated: true
          stale-issue-label: "stale"
          exempt-issue-labels: "no-stale,help-wanted"
          stale-issue-message: >
            There hasn't been any activity on this issue recently. Due to the
            high number of incoming GitHub notifications, we have to clean some
            of the old issues, as many of them have already been resolved with
            the latest updates.

            Please make sure to update to the latest Home Assistant version and
            check if that solves the issue. Let us know if that works for you by
            adding a comment 👍

            This issue has now been marked as stale and will be closed if no
            further activity occurs. Thank you for your contributions.<|MERGE_RESOLUTION|>--- conflicted
+++ resolved
@@ -16,11 +16,7 @@
       # - No PRs marked as no-stale
       # - No issues marked as no-stale or help-wanted
       - name: 90 days stale issues & PRs policy
-<<<<<<< HEAD
-        uses: actions/stale@v3.0.16
-=======
         uses: actions/stale@v3.0.17
->>>>>>> cdf7372f
         with:
           repo-token: ${{ secrets.GITHUB_TOKEN }}
           days-before-stale: 90
@@ -57,11 +53,7 @@
       # - No PRs marked as no-stale or new-integrations
       # - No issues (-1)
       - name: 30 days stale PRs policy
-<<<<<<< HEAD
-        uses: actions/stale@v3.0.16
-=======
         uses: actions/stale@v3.0.17
->>>>>>> cdf7372f
         with:
           repo-token: ${{ secrets.GITHUB_TOKEN }}
           days-before-stale: 30
@@ -86,11 +78,7 @@
       # - No Issues marked as no-stale or help-wanted
       # - No PRs (-1)
       - name: Needs more information stale issues policy
-<<<<<<< HEAD
-        uses: actions/stale@v3.0.16
-=======
         uses: actions/stale@v3.0.17
->>>>>>> cdf7372f
         with:
           repo-token: ${{ secrets.GITHUB_TOKEN }}
           only-labels: "needs-more-information"
