name: CI
run-name: "${{ github.event_name == 'workflow_dispatch' && format('CI: {0}', github.ref_name) || '' }}"

# yamllint disable-line rule:truthy
on:
  push:
    branches:
      - dev
      - rc
      - master
  pull_request: ~
  workflow_dispatch:
    inputs:
      full:
        description: "Full run (regardless of changes)"
        default: false
        type: boolean
      lint-only:
        description: "Skip pytest"
        default: false
        type: boolean
      skip-coverage:
        description: "Skip coverage"
        default: false
        type: boolean
      pylint-only:
        description: "Only run pylint"
        default: false
        type: boolean
      mypy-only:
        description: "Only run mypy"
        default: false
        type: boolean

env:
  CACHE_VERSION: 5
  UV_CACHE_VERSION: 1
  MYPY_CACHE_VERSION: 8
  HA_SHORT_VERSION: "2024.4"
  DEFAULT_PYTHON: "3.12"
  ALL_PYTHON_VERSIONS: "['3.12']"
  # 10.3 is the oldest supported version
  # - 10.3.32 is the version currently shipped with Synology (as of 17 Feb 2022)
  # 10.6 is the current long-term-support
  # - 10.6.10 is the version currently shipped with the Add-on (as of 31 Jan 2023)
  # 10.10 is the latest short-term-support
  # - 10.10.3 is the latest (as of 6 Feb 2023)
  # 10.11 is the latest long-term-support
  # - 10.11.2 is the version currently shipped with Synology (as of 11 Oct 2023)
  # mysql 8.0.32 does not always behave the same as MariaDB
  # and some queries that work on MariaDB do not work on MySQL
  MARIADB_VERSIONS: "['mariadb:10.3.32','mariadb:10.6.10','mariadb:10.10.3','mariadb:10.11.2','mysql:8.0.32']"
  # 12 is the oldest supported version
  # - 12.14 is the latest (as of 9 Feb 2023)
  # 15 is the latest version
  # - 15.2 is the latest (as of 9 Feb 2023)
  POSTGRESQL_VERSIONS: "['postgres:12.14','postgres:15.2']"
  PRE_COMMIT_CACHE: ~/.cache/pre-commit
  UV_CACHE_DIR: /tmp/uv-cache
  SQLALCHEMY_WARN_20: 1
  PYTHONASYNCIODEBUG: 1
  HASS_CI: 1

concurrency:
  group: ${{ github.workflow }}-${{ github.event.pull_request.number || github.ref }}
  cancel-in-progress: true

jobs:
  info:
    name: Collect information & changes data
    outputs:
      # In case of issues with the partial run, use the following line instead:
      # test_full_suite: 'true'
      core: ${{ steps.core.outputs.changes }}
      integrations_glob: ${{ steps.info.outputs.integrations_glob }}
      integrations: ${{ steps.integrations.outputs.changes }}
      pre-commit_cache_key: ${{ steps.generate_pre-commit_cache_key.outputs.key }}
      python_cache_key: ${{ steps.generate_python_cache_key.outputs.key }}
      requirements: ${{ steps.core.outputs.requirements }}
      mariadb_groups: ${{ steps.info.outputs.mariadb_groups }}
      postgresql_groups: ${{ steps.info.outputs.postgresql_groups }}
      python_versions: ${{ steps.info.outputs.python_versions }}
      test_full_suite: ${{ steps.info.outputs.test_full_suite }}
      test_group_count: ${{ steps.info.outputs.test_group_count }}
      test_groups: ${{ steps.info.outputs.test_groups }}
      tests_glob: ${{ steps.info.outputs.tests_glob }}
      tests: ${{ steps.info.outputs.tests }}
      skip_coverage: ${{ steps.info.outputs.skip_coverage }}
    runs-on: ubuntu-22.04
    steps:
      - name: Check out code from GitHub
        uses: actions/checkout@v4.1.2
      - name: Generate partial Python venv restore key
        id: generate_python_cache_key
        run: >-
          echo "key=venv-${{ env.CACHE_VERSION }}-${{
            hashFiles('requirements_test.txt') }}-${{
            hashFiles('requirements_all.txt') }}-${{
            hashFiles('homeassistant/package_constraints.txt') }}" >> $GITHUB_OUTPUT
      - name: Generate partial pre-commit restore key
        id: generate_pre-commit_cache_key
        run: >-
          echo "key=pre-commit-${{ env.CACHE_VERSION }}-${{
            hashFiles('.pre-commit-config.yaml') }}"  >> $GITHUB_OUTPUT
      - name: Filter for core changes
        uses: dorny/paths-filter@v3.0.2
        id: core
        with:
          filters: .core_files.yaml
      - name: Create a list of integrations to filter for changes
        run: |
          integrations=$(ls -Ad ./homeassistant/components/[!_]*  | xargs -n 1 basename)
          touch .integration_paths.yaml
          for integration in $integrations; do
            echo "${integration}: [homeassistant/components/${integration}/**, tests/components/${integration}/**]" \
              >> .integration_paths.yaml;
          done
          echo "Result:"
          cat .integration_paths.yaml
      - name: Filter for integration changes
        uses: dorny/paths-filter@v3.0.2
        id: integrations
        with:
          filters: .integration_paths.yaml
      - name: Collect additional information
        id: info
        run: |
          # Defaults
          integrations_glob=""
          mariadb_groups=${MARIADB_VERSIONS}
          postgresql_groups=${POSTGRESQL_VERSIONS}
          test_full_suite="true"
          test_groups="[1, 2, 3, 4, 5, 6, 7, 8, 9, 10]"
          test_group_count=10
          tests="[]"
          tests_glob=""
          skip_coverage=""

          if [[ "${{ steps.integrations.outputs.changes }}" != "[]" ]];
          then
            # Create a file glob for the integrations
            integrations_glob=$(echo '${{ steps.integrations.outputs.changes }}' | jq -cSr '. | join(",")')
            [[ "${integrations_glob}" == *","* ]] && integrations_glob="{${integrations_glob}}"

            # Create list of testable integrations
            possible_integrations=$(echo '${{ steps.integrations.outputs.changes }}' | jq -cSr '.[]')
            tests=$(
              for integration in ${possible_integrations};
              do
                if [[ -d "tests/components/${integration}" ]]; then
                  echo -n "\"${integration}\",";
                fi;
              done
            )

            [[ ! -z "${tests}" ]] && tests="${tests::-1}"
            tests="[${tests}]"
            test_groups="${tests}"
            # Test group count should be 1, we don't split partial tests
            test_group_count=1

            # Create a file glob for the integrations tests
            tests_glob=$(echo "${tests}" | jq -cSr '. | join(",")')
            [[ "${tests_glob}" == *","* ]] && tests_glob="{${tests_glob}}"

            mariadb_groups="[]"
            postgresql_groups="[]"
            test_full_suite="false"
          fi

          # We need to run the full suite on certain branches.
          # Or, in case core files are touched, for the full suite as well.
          if [[ "${{ github.ref }}" == "refs/heads/dev" ]] \
            || [[ "${{ github.ref }}" == "refs/heads/master" ]] \
            || [[ "${{ github.ref }}" == "refs/heads/rc" ]] \
            || [[ "${{ steps.core.outputs.any }}" == "true" ]] \
            || [[ "${{ github.event.inputs.full }}" == "true" ]] \
            || [[ "${{ contains(github.event.pull_request.labels.*.name, 'ci-full-run') }}" == "true" ]];
          then
            mariadb_groups=${MARIADB_VERSIONS}
            postgresql_groups=${POSTGRESQL_VERSIONS}
            test_groups="[1, 2, 3, 4, 5, 6, 7, 8, 9, 10]"
            test_group_count=10
            test_full_suite="true"
          fi

          if [[ "${{ github.event.inputs.skip-coverage }}" == "true" ]] \
            || [[ "${{ contains(github.event.pull_request.labels.*.name, 'ci-skip-coverage') }}" == "true" ]];
          then
            skip_coverage="true"
          fi

          # Output & sent to GitHub Actions
          echo "mariadb_groups: ${mariadb_groups}"
          echo "mariadb_groups=${mariadb_groups}" >> $GITHUB_OUTPUT
          echo "postgresql_groups: ${postgresql_groups}"
          echo "postgresql_groups=${postgresql_groups}" >> $GITHUB_OUTPUT
          echo "python_versions: ${ALL_PYTHON_VERSIONS}"
          echo "python_versions=${ALL_PYTHON_VERSIONS}" >> $GITHUB_OUTPUT
          echo "test_full_suite: ${test_full_suite}"
          echo "test_full_suite=${test_full_suite}" >> $GITHUB_OUTPUT
          echo "integrations_glob: ${integrations_glob}"
          echo "integrations_glob=${integrations_glob}" >> $GITHUB_OUTPUT
          echo "test_group_count: ${test_group_count}"
          echo "test_group_count=${test_group_count}" >> $GITHUB_OUTPUT
          echo "test_groups: ${test_groups}"
          echo "test_groups=${test_groups}" >> $GITHUB_OUTPUT
          echo "tests: ${tests}"
          echo "tests=${tests}" >> $GITHUB_OUTPUT
          echo "tests_glob: ${tests_glob}"
          echo "tests_glob=${tests_glob}" >> $GITHUB_OUTPUT
          echo "skip_coverage: ${skip_coverage}"
          echo "skip_coverage=${skip_coverage}" >> $GITHUB_OUTPUT

  pre-commit:
    name: Prepare pre-commit base
    runs-on: ubuntu-22.04
    if: |
      github.event.inputs.pylint-only != 'true'
      && github.event.inputs.mypy-only != 'true'
    needs:
      - info
    steps:
      - name: Check out code from GitHub
        uses: actions/checkout@v4.1.2
      - name: Set up Python ${{ env.DEFAULT_PYTHON }}
        id: python
        uses: actions/setup-python@v5.0.0
        with:
          python-version: ${{ env.DEFAULT_PYTHON }}
          check-latest: true
      - name: Restore base Python virtual environment
        id: cache-venv
        uses: actions/cache@v4.0.1
        with:
          path: venv
          key: >-
            ${{ runner.os }}-${{ steps.python.outputs.python-version }}-venv-${{
              needs.info.outputs.pre-commit_cache_key }}
      - name: Create Python virtual environment
        if: steps.cache-venv.outputs.cache-hit != 'true'
        run: |
          python -m venv venv
          . venv/bin/activate
          python --version
          pip install "$(cat requirements_test.txt | grep '^uv')"
          uv pip install "$(cat requirements_test.txt | grep pre-commit)"
      - name: Restore pre-commit environment from cache
        id: cache-precommit
        uses: actions/cache@v4.0.1
        with:
          path: ${{ env.PRE_COMMIT_CACHE }}
          lookup-only: true
          key: >-
            ${{ runner.os }}-${{ steps.python.outputs.python-version }}-${{
              needs.info.outputs.pre-commit_cache_key }}
      - name: Install pre-commit dependencies
        if: steps.cache-precommit.outputs.cache-hit != 'true'
        run: |
          . venv/bin/activate
          pre-commit install-hooks

  lint-ruff-format:
    name: Check ruff-format
    runs-on: ubuntu-22.04
    needs:
      - info
      - pre-commit
    steps:
      - name: Check out code from GitHub
        uses: actions/checkout@v4.1.2
      - name: Set up Python ${{ env.DEFAULT_PYTHON }}
        uses: actions/setup-python@v5.0.0
        id: python
        with:
          python-version: ${{ env.DEFAULT_PYTHON }}
          check-latest: true
      - name: Restore base Python virtual environment
        id: cache-venv
        uses: actions/cache/restore@v4.0.1
        with:
          path: venv
          fail-on-cache-miss: true
          key: >-
            ${{ runner.os }}-${{ steps.python.outputs.python-version }}-venv-${{
              needs.info.outputs.pre-commit_cache_key }}
      - name: Restore pre-commit environment from cache
        id: cache-precommit
        uses: actions/cache/restore@v4.0.1
        with:
          path: ${{ env.PRE_COMMIT_CACHE }}
          fail-on-cache-miss: true
          key: >-
            ${{ runner.os }}-${{ steps.python.outputs.python-version }}-${{
              needs.info.outputs.pre-commit_cache_key }}
      - name: Run ruff-format
        run: |
          . venv/bin/activate
          pre-commit run --hook-stage manual ruff-format --all-files --show-diff-on-failure
        env:
          RUFF_OUTPUT_FORMAT: github

  lint-ruff:
    name: Check ruff
    runs-on: ubuntu-22.04
    needs:
      - info
      - pre-commit
    steps:
      - name: Check out code from GitHub
        uses: actions/checkout@v4.1.2
      - name: Set up Python ${{ env.DEFAULT_PYTHON }}
        uses: actions/setup-python@v5.0.0
        id: python
        with:
          python-version: ${{ env.DEFAULT_PYTHON }}
          check-latest: true
      - name: Restore base Python virtual environment
        id: cache-venv
        uses: actions/cache/restore@v4.0.1
        with:
          path: venv
          fail-on-cache-miss: true
          key: >-
            ${{ runner.os }}-${{ steps.python.outputs.python-version }}-venv-${{
              needs.info.outputs.pre-commit_cache_key }}
      - name: Restore pre-commit environment from cache
        id: cache-precommit
        uses: actions/cache/restore@v4.0.1
        with:
          path: ${{ env.PRE_COMMIT_CACHE }}
          fail-on-cache-miss: true
          key: >-
            ${{ runner.os }}-${{ steps.python.outputs.python-version }}-${{
              needs.info.outputs.pre-commit_cache_key }}
      - name: Run ruff
        run: |
          . venv/bin/activate
          pre-commit run --hook-stage manual ruff --all-files --show-diff-on-failure
        env:
          RUFF_OUTPUT_FORMAT: github
  lint-other:
    name: Check other linters
    runs-on: ubuntu-22.04
    needs:
      - info
      - pre-commit
    steps:
      - name: Check out code from GitHub
        uses: actions/checkout@v4.1.2
      - name: Set up Python ${{ env.DEFAULT_PYTHON }}
        uses: actions/setup-python@v5.0.0
        id: python
        with:
          python-version: ${{ env.DEFAULT_PYTHON }}
          check-latest: true
      - name: Restore base Python virtual environment
        id: cache-venv
        uses: actions/cache/restore@v4.0.1
        with:
          path: venv
          fail-on-cache-miss: true
          key: >-
            ${{ runner.os }}-${{ steps.python.outputs.python-version }}-venv-${{
              needs.info.outputs.pre-commit_cache_key }}
      - name: Restore pre-commit environment from cache
        id: cache-precommit
        uses: actions/cache/restore@v4.0.1
        with:
          path: ${{ env.PRE_COMMIT_CACHE }}
          fail-on-cache-miss: true
          key: >-
            ${{ runner.os }}-${{ steps.python.outputs.python-version }}-${{
              needs.info.outputs.pre-commit_cache_key }}

      - name: Register yamllint problem matcher
        run: |
          echo "::add-matcher::.github/workflows/matchers/yamllint.json"
      - name: Run yamllint
        run: |
          . venv/bin/activate
          pre-commit run --hook-stage manual yamllint --all-files --show-diff-on-failure

      - name: Register check-json problem matcher
        run: |
          echo "::add-matcher::.github/workflows/matchers/check-json.json"
      - name: Run check-json
        run: |
          . venv/bin/activate
          pre-commit run --hook-stage manual check-json --all-files

      - name: Run prettier (fully)
        if: needs.info.outputs.test_full_suite == 'true'
        run: |
          . venv/bin/activate
          pre-commit run --hook-stage manual prettier --all-files

      - name: Run prettier (partially)
        if: needs.info.outputs.test_full_suite == 'false'
        shell: bash
        run: |
          . venv/bin/activate
          shopt -s globstar
          pre-commit run --hook-stage manual prettier --files {homeassistant,tests}/components/${{ needs.info.outputs.integrations_glob }}/{*,**/*}

      - name: Register check executables problem matcher
        run: |
          echo "::add-matcher::.github/workflows/matchers/check-executables-have-shebangs.json"
      - name: Run executables check
        run: |
          . venv/bin/activate
          pre-commit run --hook-stage manual check-executables-have-shebangs --all-files

      - name: Register codespell problem matcher
        run: |
          echo "::add-matcher::.github/workflows/matchers/codespell.json"
      - name: Run codespell
        run: |
          . venv/bin/activate
          pre-commit run --show-diff-on-failure --hook-stage manual codespell --all-files

      - name: Register hadolint problem matcher
        run: |
          echo "::add-matcher::.github/workflows/matchers/hadolint.json"
      - name: Check Dockerfile
        uses: docker://hadolint/hadolint:v1.18.2
        with:
          args: hadolint Dockerfile
      - name: Check Dockerfile.dev
        uses: docker://hadolint/hadolint:v1.18.2
        with:
          args: hadolint Dockerfile.dev

  base:
    name: Prepare dependencies
    runs-on: ubuntu-22.04
    needs: info
    timeout-minutes: 60
    strategy:
      matrix:
        python-version: ${{ fromJSON(needs.info.outputs.python_versions) }}
    steps:
      - name: Check out code from GitHub
        uses: actions/checkout@v4.1.2
      - name: Set up Python ${{ matrix.python-version }}
        id: python
        uses: actions/setup-python@v5.0.0
        with:
          python-version: ${{ matrix.python-version }}
          check-latest: true
      - name: Generate partial uv restore key
        id: generate-uv-key
        run: >-
          echo "key=uv-${{ env.UV_CACHE_VERSION }}-${{
            env.HA_SHORT_VERSION }}-$(date -u '+%Y-%m-%dT%H:%M:%s')" >> $GITHUB_OUTPUT
      - name: Restore base Python virtual environment
        id: cache-venv
        uses: actions/cache@v4.0.1
        with:
          path: venv
          lookup-only: true
          key: >-
            ${{ runner.os }}-${{ steps.python.outputs.python-version }}-${{
            needs.info.outputs.python_cache_key }}
      - name: Restore uv wheel cache
        if: steps.cache-venv.outputs.cache-hit != 'true'
        uses: actions/cache@v4.0.1
        with:
          path: ${{ env.UV_CACHE_DIR }}
          key: >-
            ${{ runner.os }}-${{ steps.python.outputs.python-version }}-${{
            steps.generate-uv-key.outputs.key }}
          restore-keys: |
            ${{ runner.os }}-${{ steps.python.outputs.python-version }}-uv-${{ env.UV_CACHE_VERSION }}-${{ env.HA_SHORT_VERSION }}-
      - name: Install additional OS dependencies
        if: steps.cache-venv.outputs.cache-hit != 'true'
        run: |
          sudo apt-get update
          sudo apt-get -y install \
            bluez \
            ffmpeg \
            libavcodec-dev \
            libavdevice-dev \
            libavfilter-dev \
            libavformat-dev \
            libavutil-dev \
            libswresample-dev \
            libswscale-dev \
            libudev-dev
      - name: Create Python virtual environment
        if: steps.cache-venv.outputs.cache-hit != 'true'
        run: |
          python -m venv venv
          . venv/bin/activate
          python --version
          pip install "$(cat requirements_test.txt | grep '^uv')"
          uv pip install -U "pip>=21.3.1" setuptools wheel
          uv pip install -r requirements_all.txt
          uv pip install -r requirements_test.txt
          uv pip install -e . --config-settings editable_mode=compat

  hassfest:
    name: Check hassfest
    runs-on: ubuntu-22.04
    if: |
      github.event.inputs.pylint-only != 'true'
      && github.event.inputs.mypy-only != 'true'
    needs:
      - info
      - base
    steps:
      - name: Check out code from GitHub
        uses: actions/checkout@v4.1.2
      - name: Set up Python ${{ env.DEFAULT_PYTHON }}
        id: python
        uses: actions/setup-python@v5.0.0
        with:
          python-version: ${{ env.DEFAULT_PYTHON }}
          check-latest: true
      - name: Restore full Python ${{ env.DEFAULT_PYTHON }} virtual environment
        id: cache-venv
        uses: actions/cache/restore@v4.0.1
        with:
          path: venv
          fail-on-cache-miss: true
          key: >-
            ${{ runner.os }}-${{ steps.python.outputs.python-version }}-${{
            needs.info.outputs.python_cache_key }}
      - name: Run hassfest
        run: |
          . venv/bin/activate
          python -m script.hassfest --requirements --action validate

  gen-requirements-all:
    name: Check all requirements
    runs-on: ubuntu-22.04
    if: |
      github.event.inputs.pylint-only != 'true'
      && github.event.inputs.mypy-only != 'true'
    needs:
      - info
      - base
    steps:
      - name: Check out code from GitHub
        uses: actions/checkout@v4.1.2
      - name: Set up Python ${{ env.DEFAULT_PYTHON }}
        id: python
        uses: actions/setup-python@v5.0.0
        with:
          python-version: ${{ env.DEFAULT_PYTHON }}
          check-latest: true
      - name: Restore base Python virtual environment
        id: cache-venv
        uses: actions/cache/restore@v4.0.1
        with:
          path: venv
          fail-on-cache-miss: true
          key: >-
            ${{ runner.os }}-${{ steps.python.outputs.python-version }}-${{
            needs.info.outputs.python_cache_key }}
      - name: Run gen_requirements_all.py
        run: |
          . venv/bin/activate
          python -m script.gen_requirements_all validate

  pylint:
    name: Check pylint
    runs-on: ubuntu-22.04
    timeout-minutes: 20
    if: |
      github.event.inputs.mypy-only != 'true'
      || github.event.inputs.pylint-only == 'true'
    needs:
      - info
      - base
    steps:
      - name: Check out code from GitHub
        uses: actions/checkout@v4.1.2
      - name: Set up Python ${{ env.DEFAULT_PYTHON }}
        id: python
        uses: actions/setup-python@v5.0.0
        with:
          python-version: ${{ env.DEFAULT_PYTHON }}
          check-latest: true
      - name: Restore full Python ${{ env.DEFAULT_PYTHON }} virtual environment
        id: cache-venv
        uses: actions/cache/restore@v4.0.1
        with:
          path: venv
          fail-on-cache-miss: true
          key: >-
            ${{ runner.os }}-${{ steps.python.outputs.python-version }}-${{
            needs.info.outputs.python_cache_key }}
      - name: Register pylint problem matcher
        run: |
          echo "::add-matcher::.github/workflows/matchers/pylint.json"
      - name: Run pylint (fully)
        if: needs.info.outputs.test_full_suite == 'true'
        run: |
          . venv/bin/activate
          python --version
          pylint --ignore-missing-annotations=y --ignore-wrong-coordinator-module=y homeassistant
      - name: Run pylint (partially)
        if: needs.info.outputs.test_full_suite == 'false'
        shell: bash
        run: |
          . venv/bin/activate
          python --version
          pylint --ignore-missing-annotations=y --ignore-wrong-coordinator-module=y homeassistant/components/${{ needs.info.outputs.integrations_glob }}

  mypy:
    name: Check mypy
    runs-on: ubuntu-22.04
    if: |
      github.event.inputs.pylint-only != 'true'
      || github.event.inputs.mypy-only == 'true'
    needs:
      - info
      - base
    steps:
      - name: Check out code from GitHub
        uses: actions/checkout@v4.1.2
      - name: Set up Python ${{ env.DEFAULT_PYTHON }}
        id: python
        uses: actions/setup-python@v5.0.0
        with:
          python-version: ${{ env.DEFAULT_PYTHON }}
          check-latest: true
      - name: Generate partial mypy restore key
        id: generate-mypy-key
        run: |
          mypy_version=$(cat requirements_test.txt | grep mypy | cut -d '=' -f 3)
          echo "version=$mypy_version" >> $GITHUB_OUTPUT
          echo "key=mypy-${{ env.MYPY_CACHE_VERSION }}-$mypy_version-${{
            env.HA_SHORT_VERSION }}-$(date -u '+%Y-%m-%dT%H:%M:%s')" >> $GITHUB_OUTPUT
      - name: Restore full Python ${{ env.DEFAULT_PYTHON }} virtual environment
        id: cache-venv
        uses: actions/cache/restore@v4.0.1
        with:
          path: venv
          fail-on-cache-miss: true
          key: >-
            ${{ runner.os }}-${{ steps.python.outputs.python-version }}-${{
            needs.info.outputs.python_cache_key }}
      - name: Restore mypy cache
        uses: actions/cache@v4.0.1
        with:
          path: .mypy_cache
          key: >-
            ${{ runner.os }}-${{ steps.python.outputs.python-version }}-${{
            steps.generate-mypy-key.outputs.key }}
          restore-keys: |
            ${{ runner.os }}-${{ steps.python.outputs.python-version }}-mypy-${{
            env.MYPY_CACHE_VERSION }}-${{ steps.generate-mypy-key.outputs.version }}-${{
            env.HA_SHORT_VERSION }}-
      - name: Register mypy problem matcher
        run: |
          echo "::add-matcher::.github/workflows/matchers/mypy.json"
      - name: Run mypy (fully)
        if: needs.info.outputs.test_full_suite == 'true'
        run: |
          . venv/bin/activate
          python --version
          mypy homeassistant pylint
      - name: Run mypy (partially)
        if: needs.info.outputs.test_full_suite == 'false'
        shell: bash
        run: |
          . venv/bin/activate
          python --version
          mypy homeassistant/components/${{ needs.info.outputs.integrations_glob }}

  pytest:
    runs-on: ubuntu-22.04
    if: |
      (github.event_name != 'push' || github.event.repository.full_name == 'home-assistant/core')
      && github.event.inputs.lint-only != 'true'
      && github.event.inputs.pylint-only != 'true'
      && github.event.inputs.mypy-only != 'true'
      && (needs.info.outputs.test_full_suite == 'true' || needs.info.outputs.tests_glob)
    needs:
      - info
      - base
      - gen-requirements-all
      - hassfest
      - lint-other
      - lint-ruff
      - mypy
    strategy:
      fail-fast: false
      matrix:
        group: ${{ fromJson(needs.info.outputs.test_groups) }}
        python-version: ${{ fromJson(needs.info.outputs.python_versions) }}
    name: >-
      Run tests Python ${{ matrix.python-version }} (${{ matrix.group }})
    steps:
      - name: Install additional OS dependencies
        run: |
          sudo apt-get update
          sudo apt-get -y install \
            bluez \
            ffmpeg
      - name: Check out code from GitHub
        uses: actions/checkout@v4.1.2
      - name: Set up Python ${{ matrix.python-version }}
        id: python
        uses: actions/setup-python@v5.0.0
        with:
          python-version: ${{ matrix.python-version }}
          check-latest: true
      - name: Restore full Python ${{ matrix.python-version }} virtual environment
        id: cache-venv
        uses: actions/cache/restore@v4.0.1
        with:
          path: venv
          fail-on-cache-miss: true
          key: ${{ runner.os }}-${{ steps.python.outputs.python-version }}-${{
            needs.info.outputs.python_cache_key }}
      - name: Register Python problem matcher
        run: |
          echo "::add-matcher::.github/workflows/matchers/python.json"
<<<<<<< HEAD
      - name: Install Pytest Annotation plugin
        run: |
          . venv/bin/activate
          # Ideally this should be part of our dependencies
          # However this plugin is fairly new and doesn't run correctly
          # on a non-GitHub environment.
          pip install "$(cat requirements_test.txt | grep '^uv')"
          uv pip install pytest-github-actions-annotate-failures==0.1.3
=======
>>>>>>> f73f9391
      - name: Register pytest slow test problem matcher
        run: |
          echo "::add-matcher::.github/workflows/matchers/pytest-slow.json"
      - name: Compile English translations
        run: |
          . venv/bin/activate
          python3 -m script.translations develop --all
      - name: Run pytest (fully)
        if: needs.info.outputs.test_full_suite == 'true'
        timeout-minutes: 60
        id: pytest-full
        env:
          PYTHONDONTWRITEBYTECODE: 1
        run: |
          . venv/bin/activate
          python --version
          set -o pipefail
          cov_params=()
          if [[ "${{ needs.info.outputs.skip_coverage }}" != "true" ]]; then
            cov_params+=(--cov="homeassistant")
            cov_params+=(--cov-report=xml)
          fi

          python3 -b -X dev -m pytest \
            -qq \
            --timeout=9 \
            --durations=10 \
            -n auto \
            --dist=loadfile \
            --test-group-count ${{ needs.info.outputs.test_group_count }} \
            --test-group=${{ matrix.group }} \
            ${cov_params[@]} \
            -o console_output_style=count \
            -p no:sugar \
            tests \
              2>&1 | tee pytest-${{ matrix.python-version }}-${{ matrix.group }}.txt
      - name: Run pytest (partially)
        if: needs.info.outputs.test_full_suite == 'false'
        timeout-minutes: 10
        id: pytest-partial
        shell: bash
        env:
          PYTHONDONTWRITEBYTECODE: 1
        run: |
          . venv/bin/activate
          python --version
          set -o pipefail

          if [[ ! -f "tests/components/${{ matrix.group }}/__init__.py" ]]; then
            echo "::error:: missing file tests/components/${{ matrix.group }}/__init__.py"
            exit 1
          fi

          cov_params=()
          if [[ "${{ needs.info.outputs.skip_coverage }}" != "true" ]]; then
            cov_params+=(--cov="homeassistant.components.${{ matrix.group }}")
            cov_params+=(--cov-report=xml)
            cov_params+=(--cov-report=term-missing)
          fi

          python3 -b -X dev -m pytest \
            -qq \
            --timeout=9 \
            -n auto \
            ${cov_params[@]} \
            -o console_output_style=count \
            --durations=0 \
            --durations-min=1 \
            -p no:sugar \
            tests/components/${{ matrix.group }} \
              2>&1 | tee pytest-${{ matrix.python-version }}-${{ matrix.group }}.txt
      - name: Upload pytest output
        if: success() || failure() && (steps.pytest-full.conclusion == 'failure' || steps.pytest-partial.conclusion == 'failure')
        uses: actions/upload-artifact@v4.3.1
        with:
          name: pytest-${{ github.run_number }}-${{ matrix.python-version }}-${{ matrix.group }}
          path: pytest-*.txt
          overwrite: true
      - name: Upload coverage artifact
        if: needs.info.outputs.skip_coverage != 'true'
        uses: actions/upload-artifact@v4.3.1
        with:
          name: coverage-${{ matrix.python-version }}-${{ matrix.group }}
          path: coverage.xml
          overwrite: true
      - name: Check dirty
        run: |
          ./script/check_dirty

  pytest-mariadb:
    runs-on: ubuntu-22.04
    services:
      mariadb:
        image: ${{ matrix.mariadb-group }}
        ports:
          - 3306:3306
        env:
          MYSQL_ROOT_PASSWORD: password
        options: --health-cmd="mysqladmin ping -uroot -ppassword" --health-interval=5s --health-timeout=2s --health-retries=3
    if: |
      (github.event_name != 'push' || github.event.repository.full_name == 'home-assistant/core')
      && github.event.inputs.lint-only != 'true'
      && github.event.inputs.pylint-only != 'true'
      && github.event.inputs.mypy-only != 'true'
      && needs.info.outputs.mariadb_groups != '[]'
    needs:
      - info
      - base
      - gen-requirements-all
      - hassfest
      - lint-other
      - lint-ruff
      - mypy
    strategy:
      fail-fast: false
      matrix:
        python-version: ${{ fromJson(needs.info.outputs.python_versions) }}
        mariadb-group: ${{ fromJson(needs.info.outputs.mariadb_groups) }}
    name: >-
      Run ${{ matrix.mariadb-group }} tests Python ${{ matrix.python-version }}
    steps:
      - name: Install additional OS dependencies
        run: |
          sudo apt-get update
          sudo apt-get -y install \
            bluez \
            ffmpeg \
            libmariadb-dev-compat
      - name: Check out code from GitHub
        uses: actions/checkout@v4.1.2
      - name: Set up Python ${{ matrix.python-version }}
        id: python
        uses: actions/setup-python@v5.0.0
        with:
          python-version: ${{ matrix.python-version }}
          check-latest: true
      - name: Restore full Python ${{ matrix.python-version }} virtual environment
        id: cache-venv
        uses: actions/cache/restore@v4.0.1
        with:
          path: venv
          fail-on-cache-miss: true
          key: ${{ runner.os }}-${{ steps.python.outputs.python-version }}-${{
            needs.info.outputs.python_cache_key }}
      - name: Register Python problem matcher
        run: |
          echo "::add-matcher::.github/workflows/matchers/python.json"
<<<<<<< HEAD
      - name: Install Pytest Annotation plugin
        run: |
          . venv/bin/activate
          # Ideally this should be part of our dependencies
          # However this plugin is fairly new and doesn't run correctly
          # on a non-GitHub environment.
          pip install "$(cat requirements_test.txt | grep '^uv')"
          uv pip install pytest-github-actions-annotate-failures==0.1.3
=======
>>>>>>> f73f9391
      - name: Register pytest slow test problem matcher
        run: |
          echo "::add-matcher::.github/workflows/matchers/pytest-slow.json"
      - name: Install SQL Python libraries
        run: |
          . venv/bin/activate
          uv pip install mysqlclient sqlalchemy_utils
      - name: Compile English translations
        run: |
          . venv/bin/activate
          python3 -m script.translations develop --all
      - name: Run pytest (partially)
        timeout-minutes: 20
        id: pytest-partial
        shell: bash
        env:
          PYTHONDONTWRITEBYTECODE: 1
        run: |
          . venv/bin/activate
          python --version
          set -o pipefail
          mariadb=$(echo "${{ matrix.mariadb-group }}" | sed "s/:/-/g")
          echo "mariadb=${mariadb}" >> $GITHUB_OUTPUT
          cov_params=()
          if [[ "${{ needs.info.outputs.skip_coverage }}" != "true" ]]; then
            cov_params+=(--cov="homeassistant.components.recorder")
            cov_params+=(--cov-report=xml)
            cov_params+=(--cov-report=term-missing)
          fi

          python3 -b -X dev -m pytest \
            -qq \
            --timeout=20 \
            -n 1 \
            ${cov_params[@]} \
            -o console_output_style=count \
            --durations=10 \
            -p no:sugar \
            --dburl=mysql://root:password@127.0.0.1/homeassistant-test \
            tests/components/history \
            tests/components/logbook \
            tests/components/recorder \
            tests/components/sensor \
              2>&1 | tee pytest-${{ matrix.python-version }}-${mariadb}.txt
      - name: Upload pytest output
        if: success() || failure() && steps.pytest-partial.conclusion == 'failure'
        uses: actions/upload-artifact@v4.3.1
        with:
          name: pytest-${{ github.run_number }}-${{ matrix.python-version }}-${{
            steps.pytest-partial.outputs.mariadb }}
          path: pytest-*.txt
          overwrite: true
      - name: Upload coverage artifact
        if: needs.info.outputs.skip_coverage != 'true'
        uses: actions/upload-artifact@v4.3.1
        with:
          name: coverage-${{ matrix.python-version }}-${{
            steps.pytest-partial.outputs.mariadb }}
          path: coverage.xml
          overwrite: true
      - name: Check dirty
        run: |
          ./script/check_dirty

  pytest-postgres:
    runs-on: ubuntu-22.04
    services:
      postgres:
        image: ${{ matrix.postgresql-group }}
        ports:
          - 5432:5432
        env:
          POSTGRES_PASSWORD: password
        options: --health-cmd="pg_isready -hlocalhost -Upostgres" --health-interval=5s --health-timeout=2s --health-retries=3
    if: |
      (github.event_name != 'push' || github.event.repository.full_name == 'home-assistant/core')
      && github.event.inputs.lint-only != 'true'
      && github.event.inputs.pylint-only != 'true'
      && github.event.inputs.mypy-only != 'true'
      && needs.info.outputs.postgresql_groups != '[]'
    needs:
      - info
      - base
      - gen-requirements-all
      - hassfest
      - lint-other
      - lint-ruff
      - mypy
    strategy:
      fail-fast: false
      matrix:
        python-version: ${{ fromJson(needs.info.outputs.python_versions) }}
        postgresql-group: ${{ fromJson(needs.info.outputs.postgresql_groups) }}
    name: >-
      Run ${{ matrix.postgresql-group }} tests Python ${{ matrix.python-version }}
    steps:
      - name: Install additional OS dependencies
        run: |
          sudo apt-get update
          sudo apt-get -y install \
            bluez \
            ffmpeg \
            postgresql-server-dev-14
      - name: Check out code from GitHub
        uses: actions/checkout@v4.1.2
      - name: Set up Python ${{ matrix.python-version }}
        id: python
        uses: actions/setup-python@v5.0.0
        with:
          python-version: ${{ matrix.python-version }}
          check-latest: true
      - name: Restore full Python ${{ matrix.python-version }} virtual environment
        id: cache-venv
        uses: actions/cache/restore@v4.0.1
        with:
          path: venv
          fail-on-cache-miss: true
          key: ${{ runner.os }}-${{ steps.python.outputs.python-version }}-${{
            needs.info.outputs.python_cache_key }}
      - name: Register Python problem matcher
        run: |
          echo "::add-matcher::.github/workflows/matchers/python.json"
<<<<<<< HEAD
      - name: Install Pytest Annotation plugin
        run: |
          . venv/bin/activate
          # Ideally this should be part of our dependencies
          # However this plugin is fairly new and doesn't run correctly
          # on a non-GitHub environment.
          pip install "$(cat requirements_test.txt | grep '^uv')"
          uv pip install pytest-github-actions-annotate-failures==0.1.3
=======
>>>>>>> f73f9391
      - name: Register pytest slow test problem matcher
        run: |
          echo "::add-matcher::.github/workflows/matchers/pytest-slow.json"
      - name: Install SQL Python libraries
        run: |
          . venv/bin/activate
          uv pip install psycopg2 sqlalchemy_utils
      - name: Compile English translations
        run: |
          . venv/bin/activate
          python3 -m script.translations develop --all
      - name: Run pytest (partially)
        timeout-minutes: 20
        id: pytest-partial
        shell: bash
        env:
          PYTHONDONTWRITEBYTECODE: 1
        run: |
          . venv/bin/activate
          python --version
          set -o pipefail
          postgresql=$(echo "${{ matrix.postgresql-group }}" | sed "s/:/-/g")
          echo "postgresql=${postgresql}" >> $GITHUB_OUTPUT
          cov_params=()
          if [[ "${{ needs.info.outputs.skip_coverage }}" != "true" ]]; then
            cov_params+=(--cov="homeassistant.components.recorder")
            cov_params+=(--cov-report=xml)
            cov_params+=(--cov-report=term-missing)
          fi

          python3 -b -X dev -m pytest \
            -qq \
            --timeout=9 \
            -n 1 \
            ${cov_params[@]} \
            -o console_output_style=count \
            --durations=0 \
            --durations-min=10 \
            -p no:sugar \
            --dburl=postgresql://postgres:password@127.0.0.1/homeassistant-test \
            tests/components/history \
            tests/components/logbook \
            tests/components/recorder \
            tests/components/sensor \
              2>&1 | tee pytest-${{ matrix.python-version }}-${postgresql}.txt
      - name: Upload pytest output
        if: success() || failure() && steps.pytest-partial.conclusion == 'failure'
        uses: actions/upload-artifact@v4.3.1
        with:
          name: pytest-${{ github.run_number }}-${{ matrix.python-version }}-${{
            steps.pytest-partial.outputs.postgresql }}
          path: pytest-*.txt
          overwrite: true
      - name: Upload coverage artifact
        if: needs.info.outputs.skip_coverage != 'true'
        uses: actions/upload-artifact@v4.3.1
        with:
          name: coverage-${{ matrix.python-version }}-${{
            steps.pytest-partial.outputs.postgresql }}
          path: coverage.xml
          overwrite: true
      - name: Check dirty
        run: |
          ./script/check_dirty

  coverage:
    name: Upload test coverage to Codecov
    if: needs.info.outputs.skip_coverage != 'true'
    runs-on: ubuntu-22.04
    needs:
      - info
      - pytest
    timeout-minutes: 10
    steps:
      - name: Check out code from GitHub
        uses: actions/checkout@v4.1.2
      - name: Download all coverage artifacts
        uses: actions/download-artifact@v4.1.4
        with:
          pattern: coverage-*
      - name: Upload coverage to Codecov (full coverage)
        if: needs.info.outputs.test_full_suite == 'true'
        uses: Wandalen/wretry.action@v1.4.10
        with:
          action: codecov/codecov-action@v3.1.3
          with: |
            fail_ci_if_error: true
            flags: full-suite
            token: ${{ env.CODECOV_TOKEN }}
          attempt_limit: 5
          attempt_delay: 30000
      - name: Upload coverage to Codecov (partial coverage)
        if: needs.info.outputs.test_full_suite == 'false'
        uses: Wandalen/wretry.action@v1.4.10
        with:
          action: codecov/codecov-action@v3.1.3
          with: |
            fail_ci_if_error: true
            token: ${{ env.CODECOV_TOKEN }}
          attempt_limit: 5
          attempt_delay: 30000<|MERGE_RESOLUTION|>--- conflicted
+++ resolved
@@ -719,17 +719,6 @@
       - name: Register Python problem matcher
         run: |
           echo "::add-matcher::.github/workflows/matchers/python.json"
-<<<<<<< HEAD
-      - name: Install Pytest Annotation plugin
-        run: |
-          . venv/bin/activate
-          # Ideally this should be part of our dependencies
-          # However this plugin is fairly new and doesn't run correctly
-          # on a non-GitHub environment.
-          pip install "$(cat requirements_test.txt | grep '^uv')"
-          uv pip install pytest-github-actions-annotate-failures==0.1.3
-=======
->>>>>>> f73f9391
       - name: Register pytest slow test problem matcher
         run: |
           echo "::add-matcher::.github/workflows/matchers/pytest-slow.json"
@@ -877,17 +866,6 @@
       - name: Register Python problem matcher
         run: |
           echo "::add-matcher::.github/workflows/matchers/python.json"
-<<<<<<< HEAD
-      - name: Install Pytest Annotation plugin
-        run: |
-          . venv/bin/activate
-          # Ideally this should be part of our dependencies
-          # However this plugin is fairly new and doesn't run correctly
-          # on a non-GitHub environment.
-          pip install "$(cat requirements_test.txt | grep '^uv')"
-          uv pip install pytest-github-actions-annotate-failures==0.1.3
-=======
->>>>>>> f73f9391
       - name: Register pytest slow test problem matcher
         run: |
           echo "::add-matcher::.github/workflows/matchers/pytest-slow.json"
@@ -1010,17 +988,6 @@
       - name: Register Python problem matcher
         run: |
           echo "::add-matcher::.github/workflows/matchers/python.json"
-<<<<<<< HEAD
-      - name: Install Pytest Annotation plugin
-        run: |
-          . venv/bin/activate
-          # Ideally this should be part of our dependencies
-          # However this plugin is fairly new and doesn't run correctly
-          # on a non-GitHub environment.
-          pip install "$(cat requirements_test.txt | grep '^uv')"
-          uv pip install pytest-github-actions-annotate-failures==0.1.3
-=======
->>>>>>> f73f9391
       - name: Register pytest slow test problem matcher
         run: |
           echo "::add-matcher::.github/workflows/matchers/pytest-slow.json"
