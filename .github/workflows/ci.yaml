name: CI
run-name: "${{ github.event_name == 'workflow_dispatch' && format('CI: {0}', github.ref_name) || '' }}"

# yamllint disable-line rule:truthy
on:
  push:
    branches:
      - dev
      - rc
      - master
  pull_request: ~
  workflow_dispatch:
    inputs:
      full:
        description: "Full run (regardless of changes)"
        default: false
        type: boolean
      lint-only:
        description: "Skip pytest"
        default: false
        type: boolean
      skip-coverage:
        description: "Skip coverage"
        default: false
        type: boolean
      pylint-only:
        description: "Only run pylint"
        default: false
        type: boolean
      mypy-only:
        description: "Only run mypy"
        default: false
        type: boolean

env:
  CACHE_VERSION: 5
<<<<<<< HEAD
  UV_CACHE_VERSION: 1
  MYPY_CACHE_VERSION: 7
=======
  PIP_CACHE_VERSION: 4
  MYPY_CACHE_VERSION: 8
>>>>>>> d7e7dc96
  HA_SHORT_VERSION: "2024.4"
  DEFAULT_PYTHON: "3.11"
  ALL_PYTHON_VERSIONS: "['3.11', '3.12']"
  # 10.3 is the oldest supported version
  # - 10.3.32 is the version currently shipped with Synology (as of 17 Feb 2022)
  # 10.6 is the current long-term-support
  # - 10.6.10 is the version currently shipped with the Add-on (as of 31 Jan 2023)
  # 10.10 is the latest short-term-support
  # - 10.10.3 is the latest (as of 6 Feb 2023)
  # 10.11 is the latest long-term-support
  # - 10.11.2 is the version currently shipped with Synology (as of 11 Oct 2023)
  # mysql 8.0.32 does not always behave the same as MariaDB
  # and some queries that work on MariaDB do not work on MySQL
  MARIADB_VERSIONS: "['mariadb:10.3.32','mariadb:10.6.10','mariadb:10.10.3','mariadb:10.11.2','mysql:8.0.32']"
  # 12 is the oldest supported version
  # - 12.14 is the latest (as of 9 Feb 2023)
  # 15 is the latest version
  # - 15.2 is the latest (as of 9 Feb 2023)
  POSTGRESQL_VERSIONS: "['postgres:12.14','postgres:15.2']"
  PRE_COMMIT_CACHE: ~/.cache/pre-commit
  UV_CACHE: /tmp/uv-cache
  SQLALCHEMY_WARN_20: 1
  PYTHONASYNCIODEBUG: 1
  HASS_CI: 1

concurrency:
  group: ${{ github.workflow }}-${{ github.event.pull_request.number || github.ref }}
  cancel-in-progress: true

jobs:
  info:
    name: Collect information & changes data
    outputs:
      # In case of issues with the partial run, use the following line instead:
      # test_full_suite: 'true'
      core: ${{ steps.core.outputs.changes }}
      integrations_glob: ${{ steps.info.outputs.integrations_glob }}
      integrations: ${{ steps.integrations.outputs.changes }}
      pre-commit_cache_key: ${{ steps.generate_pre-commit_cache_key.outputs.key }}
      python_cache_key: ${{ steps.generate_python_cache_key.outputs.key }}
      requirements: ${{ steps.core.outputs.requirements }}
      mariadb_groups: ${{ steps.info.outputs.mariadb_groups }}
      postgresql_groups: ${{ steps.info.outputs.postgresql_groups }}
      python_versions: ${{ steps.info.outputs.python_versions }}
      test_full_suite: ${{ steps.info.outputs.test_full_suite }}
      test_group_count: ${{ steps.info.outputs.test_group_count }}
      test_groups: ${{ steps.info.outputs.test_groups }}
      tests_glob: ${{ steps.info.outputs.tests_glob }}
      tests: ${{ steps.info.outputs.tests }}
      skip_coverage: ${{ steps.info.outputs.skip_coverage }}
    runs-on: ubuntu-22.04
    steps:
      - name: Check out code from GitHub
        uses: actions/checkout@v4.1.1
      - name: Generate partial Python venv restore key
        id: generate_python_cache_key
        run: >-
          echo "key=venv-${{ env.CACHE_VERSION }}-${{
            hashFiles('requirements_test.txt') }}-${{
            hashFiles('requirements_all.txt') }}-${{
            hashFiles('homeassistant/package_constraints.txt') }}" >> $GITHUB_OUTPUT
      - name: Generate partial pre-commit restore key
        id: generate_pre-commit_cache_key
        run: >-
          echo "key=pre-commit-${{ env.CACHE_VERSION }}-${{
            hashFiles('.pre-commit-config.yaml') }}"  >> $GITHUB_OUTPUT
      - name: Filter for core changes
        uses: dorny/paths-filter@v3.0.2
        id: core
        with:
          filters: .core_files.yaml
      - name: Create a list of integrations to filter for changes
        run: |
          integrations=$(ls -Ad ./homeassistant/components/[!_]*  | xargs -n 1 basename)
          touch .integration_paths.yaml
          for integration in $integrations; do
            echo "${integration}: [homeassistant/components/${integration}/**, tests/components/${integration}/**]" \
              >> .integration_paths.yaml;
          done
          echo "Result:"
          cat .integration_paths.yaml
      - name: Filter for integration changes
        uses: dorny/paths-filter@v3.0.2
        id: integrations
        with:
          filters: .integration_paths.yaml
      - name: Collect additional information
        id: info
        run: |
          # Defaults
          integrations_glob=""
          mariadb_groups=${MARIADB_VERSIONS}
          postgresql_groups=${POSTGRESQL_VERSIONS}
          test_full_suite="true"
          test_groups="[1, 2, 3, 4, 5, 6, 7, 8, 9, 10]"
          test_group_count=10
          tests="[]"
          tests_glob=""
          skip_coverage=""

          if [[ "${{ steps.integrations.outputs.changes }}" != "[]" ]];
          then
            # Create a file glob for the integrations
            integrations_glob=$(echo '${{ steps.integrations.outputs.changes }}' | jq -cSr '. | join(",")')
            [[ "${integrations_glob}" == *","* ]] && integrations_glob="{${integrations_glob}}"

            # Create list of testable integrations
            possible_integrations=$(echo '${{ steps.integrations.outputs.changes }}' | jq -cSr '.[]')
            tests=$(
              for integration in ${possible_integrations};
              do
                if [[ -d "tests/components/${integration}" ]]; then
                  echo -n "\"${integration}\",";
                fi;
              done
            )

            [[ ! -z "${tests}" ]] && tests="${tests::-1}"
            tests="[${tests}]"
            test_groups="${tests}"
            # Test group count should be 1, we don't split partial tests
            test_group_count=1

            # Create a file glob for the integrations tests
            tests_glob=$(echo "${tests}" | jq -cSr '. | join(",")')
            [[ "${tests_glob}" == *","* ]] && tests_glob="{${tests_glob}}"

            mariadb_groups="[]"
            postgresql_groups="[]"
            test_full_suite="false"
          fi

          # We need to run the full suite on certain branches.
          # Or, in case core files are touched, for the full suite as well.
          if [[ "${{ github.ref }}" == "refs/heads/dev" ]] \
            || [[ "${{ github.ref }}" == "refs/heads/master" ]] \
            || [[ "${{ github.ref }}" == "refs/heads/rc" ]] \
            || [[ "${{ steps.core.outputs.any }}" == "true" ]] \
            || [[ "${{ github.event.inputs.full }}" == "true" ]] \
            || [[ "${{ contains(github.event.pull_request.labels.*.name, 'ci-full-run') }}" == "true" ]];
          then
            mariadb_groups=${MARIADB_VERSIONS}
            postgresql_groups=${POSTGRESQL_VERSIONS}
            test_groups="[1, 2, 3, 4, 5, 6, 7, 8, 9, 10]"
            test_group_count=10
            test_full_suite="true"
          fi

          if [[ "${{ github.event.inputs.skip-coverage }}" == "true" ]] \
            || [[ "${{ contains(github.event.pull_request.labels.*.name, 'ci-skip-coverage') }}" == "true" ]];
          then
            skip_coverage="true"
          fi

          # Output & sent to GitHub Actions
          echo "mariadb_groups: ${mariadb_groups}"
          echo "mariadb_groups=${mariadb_groups}" >> $GITHUB_OUTPUT
          echo "postgresql_groups: ${postgresql_groups}"
          echo "postgresql_groups=${postgresql_groups}" >> $GITHUB_OUTPUT
          echo "python_versions: ${ALL_PYTHON_VERSIONS}"
          echo "python_versions=${ALL_PYTHON_VERSIONS}" >> $GITHUB_OUTPUT
          echo "test_full_suite: ${test_full_suite}"
          echo "test_full_suite=${test_full_suite}" >> $GITHUB_OUTPUT
          echo "integrations_glob: ${integrations_glob}"
          echo "integrations_glob=${integrations_glob}" >> $GITHUB_OUTPUT
          echo "test_group_count: ${test_group_count}"
          echo "test_group_count=${test_group_count}" >> $GITHUB_OUTPUT
          echo "test_groups: ${test_groups}"
          echo "test_groups=${test_groups}" >> $GITHUB_OUTPUT
          echo "tests: ${tests}"
          echo "tests=${tests}" >> $GITHUB_OUTPUT
          echo "tests_glob: ${tests_glob}"
          echo "tests_glob=${tests_glob}" >> $GITHUB_OUTPUT
          echo "skip_coverage: ${skip_coverage}"
          echo "skip_coverage=${skip_coverage}" >> $GITHUB_OUTPUT

  pre-commit:
    name: Prepare pre-commit base
    runs-on: ubuntu-22.04
    if: |
      github.event.inputs.pylint-only != 'true'
      && github.event.inputs.mypy-only != 'true'
    needs:
      - info
    steps:
      - name: Check out code from GitHub
        uses: actions/checkout@v4.1.1
      - name: Set up Python ${{ env.DEFAULT_PYTHON }}
        id: python
        uses: actions/setup-python@v5.0.0
        with:
          python-version: ${{ env.DEFAULT_PYTHON }}
          check-latest: true
      - name: Restore base Python virtual environment
        id: cache-venv
        uses: actions/cache@v4.0.1
        with:
          path: venv
          key: >-
            ${{ runner.os }}-${{ steps.python.outputs.python-version }}-venv-${{
              needs.info.outputs.pre-commit_cache_key }}
      - name: Create Python virtual environment
        if: steps.cache-venv.outputs.cache-hit != 'true'
        run: |
          python -m venv venv
          . venv/bin/activate
          python --version
          pip install "$(cat requirements_test.txt | grep uv)"
          uv pip install "$(cat requirements_test.txt | grep pre-commit)"
      - name: Restore pre-commit environment from cache
        id: cache-precommit
        uses: actions/cache@v4.0.1
        with:
          path: ${{ env.PRE_COMMIT_CACHE }}
          lookup-only: true
          key: >-
            ${{ runner.os }}-${{ steps.python.outputs.python-version }}-${{
              needs.info.outputs.pre-commit_cache_key }}
      - name: Install pre-commit dependencies
        if: steps.cache-precommit.outputs.cache-hit != 'true'
        run: |
          . venv/bin/activate
          pre-commit install-hooks

  lint-ruff-format:
    name: Check ruff-format
    runs-on: ubuntu-22.04
    needs:
      - info
      - pre-commit
    steps:
      - name: Check out code from GitHub
        uses: actions/checkout@v4.1.1
      - name: Set up Python ${{ env.DEFAULT_PYTHON }}
        uses: actions/setup-python@v5.0.0
        id: python
        with:
          python-version: ${{ env.DEFAULT_PYTHON }}
          check-latest: true
      - name: Restore base Python virtual environment
        id: cache-venv
        uses: actions/cache/restore@v4.0.1
        with:
          path: venv
          fail-on-cache-miss: true
          key: >-
            ${{ runner.os }}-${{ steps.python.outputs.python-version }}-venv-${{
              needs.info.outputs.pre-commit_cache_key }}
      - name: Restore pre-commit environment from cache
        id: cache-precommit
        uses: actions/cache/restore@v4.0.1
        with:
          path: ${{ env.PRE_COMMIT_CACHE }}
          fail-on-cache-miss: true
          key: >-
            ${{ runner.os }}-${{ steps.python.outputs.python-version }}-${{
              needs.info.outputs.pre-commit_cache_key }}
      - name: Run ruff-format
        run: |
          . venv/bin/activate
          pre-commit run --hook-stage manual ruff-format --all-files --show-diff-on-failure
        env:
          RUFF_OUTPUT_FORMAT: github

  lint-ruff:
    name: Check ruff
    runs-on: ubuntu-22.04
    needs:
      - info
      - pre-commit
    steps:
      - name: Check out code from GitHub
        uses: actions/checkout@v4.1.1
      - name: Set up Python ${{ env.DEFAULT_PYTHON }}
        uses: actions/setup-python@v5.0.0
        id: python
        with:
          python-version: ${{ env.DEFAULT_PYTHON }}
          check-latest: true
      - name: Restore base Python virtual environment
        id: cache-venv
        uses: actions/cache/restore@v4.0.1
        with:
          path: venv
          fail-on-cache-miss: true
          key: >-
            ${{ runner.os }}-${{ steps.python.outputs.python-version }}-venv-${{
              needs.info.outputs.pre-commit_cache_key }}
      - name: Restore pre-commit environment from cache
        id: cache-precommit
        uses: actions/cache/restore@v4.0.1
        with:
          path: ${{ env.PRE_COMMIT_CACHE }}
          fail-on-cache-miss: true
          key: >-
            ${{ runner.os }}-${{ steps.python.outputs.python-version }}-${{
              needs.info.outputs.pre-commit_cache_key }}
      - name: Run ruff
        run: |
          . venv/bin/activate
          pre-commit run --hook-stage manual ruff --all-files --show-diff-on-failure
        env:
          RUFF_OUTPUT_FORMAT: github
  lint-other:
    name: Check other linters
    runs-on: ubuntu-22.04
    needs:
      - info
      - pre-commit
    steps:
      - name: Check out code from GitHub
        uses: actions/checkout@v4.1.1
      - name: Set up Python ${{ env.DEFAULT_PYTHON }}
        uses: actions/setup-python@v5.0.0
        id: python
        with:
          python-version: ${{ env.DEFAULT_PYTHON }}
          check-latest: true
      - name: Restore base Python virtual environment
        id: cache-venv
        uses: actions/cache/restore@v4.0.1
        with:
          path: venv
          fail-on-cache-miss: true
          key: >-
            ${{ runner.os }}-${{ steps.python.outputs.python-version }}-venv-${{
              needs.info.outputs.pre-commit_cache_key }}
      - name: Restore pre-commit environment from cache
        id: cache-precommit
        uses: actions/cache/restore@v4.0.1
        with:
          path: ${{ env.PRE_COMMIT_CACHE }}
          fail-on-cache-miss: true
          key: >-
            ${{ runner.os }}-${{ steps.python.outputs.python-version }}-${{
              needs.info.outputs.pre-commit_cache_key }}

      - name: Register yamllint problem matcher
        run: |
          echo "::add-matcher::.github/workflows/matchers/yamllint.json"
      - name: Run yamllint
        run: |
          . venv/bin/activate
          pre-commit run --hook-stage manual yamllint --all-files --show-diff-on-failure

      - name: Register check-json problem matcher
        run: |
          echo "::add-matcher::.github/workflows/matchers/check-json.json"
      - name: Run check-json
        run: |
          . venv/bin/activate
          pre-commit run --hook-stage manual check-json --all-files

      - name: Run prettier (fully)
        if: needs.info.outputs.test_full_suite == 'true'
        run: |
          . venv/bin/activate
          pre-commit run --hook-stage manual prettier --all-files

      - name: Run prettier (partially)
        if: needs.info.outputs.test_full_suite == 'false'
        shell: bash
        run: |
          . venv/bin/activate
          shopt -s globstar
          pre-commit run --hook-stage manual prettier --files {homeassistant,tests}/components/${{ needs.info.outputs.integrations_glob }}/{*,**/*}

      - name: Register check executables problem matcher
        run: |
          echo "::add-matcher::.github/workflows/matchers/check-executables-have-shebangs.json"
      - name: Run executables check
        run: |
          . venv/bin/activate
          pre-commit run --hook-stage manual check-executables-have-shebangs --all-files

      - name: Register codespell problem matcher
        run: |
          echo "::add-matcher::.github/workflows/matchers/codespell.json"
      - name: Run codespell
        run: |
          . venv/bin/activate
          pre-commit run --show-diff-on-failure --hook-stage manual codespell --all-files

      - name: Register hadolint problem matcher
        run: |
          echo "::add-matcher::.github/workflows/matchers/hadolint.json"
      - name: Check Dockerfile
        uses: docker://hadolint/hadolint:v1.18.2
        with:
          args: hadolint Dockerfile
      - name: Check Dockerfile.dev
        uses: docker://hadolint/hadolint:v1.18.2
        with:
          args: hadolint Dockerfile.dev

  base:
    name: Prepare dependencies
    runs-on: ubuntu-22.04
    needs: info
    timeout-minutes: 60
    strategy:
      matrix:
        python-version: ${{ fromJSON(needs.info.outputs.python_versions) }}
    steps:
      - name: Check out code from GitHub
        uses: actions/checkout@v4.1.1
      - name: Set up Python ${{ matrix.python-version }}
        id: python
        uses: actions/setup-python@v5.0.0
        with:
          python-version: ${{ matrix.python-version }}
          check-latest: true
      - name: Generate partial uv restore key
        id: generate-uv-key
        run: >-
          echo "key=uv-${{ env.UV_CACHE_VERSION }}-${{
            env.HA_SHORT_VERSION }}-$(date -u '+%Y-%m-%dT%H:%M:%s')" >> $GITHUB_OUTPUT
      - name: Restore base Python virtual environment
        id: cache-venv
        uses: actions/cache@v4.0.1
        with:
          path: venv
          lookup-only: true
          key: >-
            ${{ runner.os }}-${{ steps.python.outputs.python-version }}-${{
            needs.info.outputs.python_cache_key }}
      - name: Restore uv wheel cache
        if: steps.cache-venv.outputs.cache-hit != 'true'
        uses: actions/cache@v4.0.1
        with:
          path: ${{ env.UV_CACHE }}
          key: >-
            ${{ runner.os }}-${{ steps.python.outputs.python-version }}-${{
            steps.generate-uv-key.outputs.key }}
          restore-keys: |
            ${{ runner.os }}-${{ steps.python.outputs.python-version }}-uv-${{ env.UV_CACHE_VERSION }}-${{ env.HA_SHORT_VERSION }}-
      - name: Install additional OS dependencies
        if: steps.cache-venv.outputs.cache-hit != 'true'
        run: |
          sudo apt-get update
          sudo apt-get -y install \
            bluez \
            ffmpeg \
            libavcodec-dev \
            libavdevice-dev \
            libavfilter-dev \
            libavformat-dev \
            libavutil-dev \
            libswresample-dev \
            libswscale-dev \
            libudev-dev
      - name: Create Python virtual environment
        if: steps.cache-venv.outputs.cache-hit != 'true'
        run: |
          python -m venv venv
          . venv/bin/activate
          python --version
          pip install "$(cat requirements_test.txt | grep uv)"
          UV_CACHE_DIR=$UV_CACHE uv pip install -U "pip>=21.3.1" setuptools wheel
          UV_CACHE_DIR=$UV_CACHE uv pip install -r requirements_all.txt
          UV_CACHE_DIR=$UV_CACHE uv pip install -r requirements_test.txt
          UV_CACHE_DIR=$UV_CACHE uv pip install -e . --config-settings editable_mode=compat

  hassfest:
    name: Check hassfest
    runs-on: ubuntu-22.04
    if: |
      github.event.inputs.pylint-only != 'true'
      && github.event.inputs.mypy-only != 'true'
    needs:
      - info
      - base
    steps:
      - name: Check out code from GitHub
        uses: actions/checkout@v4.1.1
      - name: Set up Python ${{ env.DEFAULT_PYTHON }}
        id: python
        uses: actions/setup-python@v5.0.0
        with:
          python-version: ${{ env.DEFAULT_PYTHON }}
          check-latest: true
      - name: Restore full Python ${{ env.DEFAULT_PYTHON }} virtual environment
        id: cache-venv
        uses: actions/cache/restore@v4.0.1
        with:
          path: venv
          fail-on-cache-miss: true
          key: >-
            ${{ runner.os }}-${{ steps.python.outputs.python-version }}-${{
            needs.info.outputs.python_cache_key }}
      - name: Run hassfest
        run: |
          . venv/bin/activate
          python -m script.hassfest --requirements --action validate

  gen-requirements-all:
    name: Check all requirements
    runs-on: ubuntu-22.04
    if: |
      github.event.inputs.pylint-only != 'true'
      && github.event.inputs.mypy-only != 'true'
    needs:
      - info
      - base
    steps:
      - name: Check out code from GitHub
        uses: actions/checkout@v4.1.1
      - name: Set up Python ${{ env.DEFAULT_PYTHON }}
        id: python
        uses: actions/setup-python@v5.0.0
        with:
          python-version: ${{ env.DEFAULT_PYTHON }}
          check-latest: true
      - name: Restore base Python virtual environment
        id: cache-venv
        uses: actions/cache/restore@v4.0.1
        with:
          path: venv
          fail-on-cache-miss: true
          key: >-
            ${{ runner.os }}-${{ steps.python.outputs.python-version }}-${{
            needs.info.outputs.python_cache_key }}
      - name: Run gen_requirements_all.py
        run: |
          . venv/bin/activate
          python -m script.gen_requirements_all validate

  pylint:
    name: Check pylint
    runs-on: ubuntu-22.04
    timeout-minutes: 20
    if: |
      github.event.inputs.mypy-only != 'true'
      || github.event.inputs.pylint-only == 'true'
    needs:
      - info
      - base
    steps:
      - name: Check out code from GitHub
        uses: actions/checkout@v4.1.1
      - name: Set up Python ${{ env.DEFAULT_PYTHON }}
        id: python
        uses: actions/setup-python@v5.0.0
        with:
          python-version: ${{ env.DEFAULT_PYTHON }}
          check-latest: true
      - name: Restore full Python ${{ env.DEFAULT_PYTHON }} virtual environment
        id: cache-venv
        uses: actions/cache/restore@v4.0.1
        with:
          path: venv
          fail-on-cache-miss: true
          key: >-
            ${{ runner.os }}-${{ steps.python.outputs.python-version }}-${{
            needs.info.outputs.python_cache_key }}
      - name: Register pylint problem matcher
        run: |
          echo "::add-matcher::.github/workflows/matchers/pylint.json"
      - name: Run pylint (fully)
        if: needs.info.outputs.test_full_suite == 'true'
        run: |
          . venv/bin/activate
          python --version
          pylint --ignore-missing-annotations=y --ignore-wrong-coordinator-module=y homeassistant
      - name: Run pylint (partially)
        if: needs.info.outputs.test_full_suite == 'false'
        shell: bash
        run: |
          . venv/bin/activate
          python --version
          pylint --ignore-missing-annotations=y --ignore-wrong-coordinator-module=y homeassistant/components/${{ needs.info.outputs.integrations_glob }}

  mypy:
    name: Check mypy
    runs-on: ubuntu-22.04
    if: |
      github.event.inputs.pylint-only != 'true'
      || github.event.inputs.mypy-only == 'true'
    needs:
      - info
      - base
    steps:
      - name: Check out code from GitHub
        uses: actions/checkout@v4.1.1
      - name: Set up Python ${{ env.DEFAULT_PYTHON }}
        id: python
        uses: actions/setup-python@v5.0.0
        with:
          python-version: ${{ env.DEFAULT_PYTHON }}
          check-latest: true
      - name: Generate partial mypy restore key
        id: generate-mypy-key
        run: |
          mypy_version=$(cat requirements_test.txt | grep mypy | cut -d '=' -f 3)
          echo "version=$mypy_version" >> $GITHUB_OUTPUT
          echo "key=mypy-${{ env.MYPY_CACHE_VERSION }}-$mypy_version-${{
            env.HA_SHORT_VERSION }}-$(date -u '+%Y-%m-%dT%H:%M:%s')" >> $GITHUB_OUTPUT
      - name: Restore full Python ${{ env.DEFAULT_PYTHON }} virtual environment
        id: cache-venv
        uses: actions/cache/restore@v4.0.1
        with:
          path: venv
          fail-on-cache-miss: true
          key: >-
            ${{ runner.os }}-${{ steps.python.outputs.python-version }}-${{
            needs.info.outputs.python_cache_key }}
      - name: Restore mypy cache
        uses: actions/cache@v4.0.1
        with:
          path: .mypy_cache
          key: >-
            ${{ runner.os }}-${{ steps.python.outputs.python-version }}-${{
            steps.generate-mypy-key.outputs.key }}
          restore-keys: |
            ${{ runner.os }}-${{ steps.python.outputs.python-version }}-mypy-${{
            env.MYPY_CACHE_VERSION }}-${{ steps.generate-mypy-key.outputs.version }}-${{
            env.HA_SHORT_VERSION }}-
      - name: Register mypy problem matcher
        run: |
          echo "::add-matcher::.github/workflows/matchers/mypy.json"
      - name: Run mypy (fully)
        if: needs.info.outputs.test_full_suite == 'true'
        run: |
          . venv/bin/activate
          python --version
          mypy homeassistant pylint
      - name: Run mypy (partially)
        if: needs.info.outputs.test_full_suite == 'false'
        shell: bash
        run: |
          . venv/bin/activate
          python --version
          mypy homeassistant/components/${{ needs.info.outputs.integrations_glob }}

  pytest:
    runs-on: ubuntu-22.04
    if: |
      (github.event_name != 'push' || github.event.repository.full_name == 'home-assistant/core')
      && github.event.inputs.lint-only != 'true'
      && github.event.inputs.pylint-only != 'true'
      && github.event.inputs.mypy-only != 'true'
      && (needs.info.outputs.test_full_suite == 'true' || needs.info.outputs.tests_glob)
    needs:
      - info
      - base
      - gen-requirements-all
      - hassfest
      - lint-other
      - lint-ruff
      - mypy
    strategy:
      fail-fast: false
      matrix:
        group: ${{ fromJson(needs.info.outputs.test_groups) }}
        python-version: ${{ fromJson(needs.info.outputs.python_versions) }}
    name: >-
      Run tests Python ${{ matrix.python-version }} (${{ matrix.group }})
    steps:
      - name: Install additional OS dependencies
        run: |
          sudo apt-get update
          sudo apt-get -y install \
            bluez \
            ffmpeg
      - name: Check out code from GitHub
        uses: actions/checkout@v4.1.1
      - name: Set up Python ${{ matrix.python-version }}
        id: python
        uses: actions/setup-python@v5.0.0
        with:
          python-version: ${{ matrix.python-version }}
          check-latest: true
      - name: Restore full Python ${{ matrix.python-version }} virtual environment
        id: cache-venv
        uses: actions/cache/restore@v4.0.1
        with:
          path: venv
          fail-on-cache-miss: true
          key: ${{ runner.os }}-${{ steps.python.outputs.python-version }}-${{
            needs.info.outputs.python_cache_key }}
      - name: Register Python problem matcher
        run: |
          echo "::add-matcher::.github/workflows/matchers/python.json"
      - name: Install Pytest Annotation plugin
        run: |
          . venv/bin/activate
          # Ideally this should be part of our dependencies
          # However this plugin is fairly new and doesn't run correctly
          # on a non-GitHub environment.
          pip install "$(cat requirements_test.txt | grep uv)"
          UV_CACHE_DIR=$UV_CACHE uv pip install pytest-github-actions-annotate-failures==0.1.3
      - name: Register pytest slow test problem matcher
        run: |
          echo "::add-matcher::.github/workflows/matchers/pytest-slow.json"
      - name: Compile English translations
        run: |
          . venv/bin/activate
          python3 -m script.translations develop --all
      - name: Run pytest (fully)
        if: needs.info.outputs.test_full_suite == 'true'
        timeout-minutes: 60
        id: pytest-full
        env:
          PYTHONDONTWRITEBYTECODE: 1
        run: |
          . venv/bin/activate
          python --version
          set -o pipefail
          cov_params=()
          if [[ "${{ needs.info.outputs.skip_coverage }}" != "true" ]]; then
            cov_params+=(--cov="homeassistant")
            cov_params+=(--cov-report=xml)
          fi

          python3 -b -X dev -m pytest \
            -qq \
            --timeout=9 \
            --durations=10 \
            -n auto \
            --dist=loadfile \
            --test-group-count ${{ needs.info.outputs.test_group_count }} \
            --test-group=${{ matrix.group }} \
            ${cov_params[@]} \
            -o console_output_style=count \
            -p no:sugar \
            tests \
              2>&1 | tee pytest-${{ matrix.python-version }}-${{ matrix.group }}.txt
      - name: Run pytest (partially)
        if: needs.info.outputs.test_full_suite == 'false'
        timeout-minutes: 10
        id: pytest-partial
        shell: bash
        env:
          PYTHONDONTWRITEBYTECODE: 1
        run: |
          . venv/bin/activate
          python --version
          set -o pipefail

          if [[ ! -f "tests/components/${{ matrix.group }}/__init__.py" ]]; then
            echo "::error:: missing file tests/components/${{ matrix.group }}/__init__.py"
            exit 1
          fi

          cov_params=()
          if [[ "${{ needs.info.outputs.skip_coverage }}" != "true" ]]; then
            cov_params+=(--cov="homeassistant.components.${{ matrix.group }}")
            cov_params+=(--cov-report=xml)
            cov_params+=(--cov-report=term-missing)
          fi

          python3 -b -X dev -m pytest \
            -qq \
            --timeout=9 \
            -n auto \
            ${cov_params[@]} \
            -o console_output_style=count \
            --durations=0 \
            --durations-min=1 \
            -p no:sugar \
            tests/components/${{ matrix.group }} \
              2>&1 | tee pytest-${{ matrix.python-version }}-${{ matrix.group }}.txt
      - name: Upload pytest output
        if: success() || failure() && (steps.pytest-full.conclusion == 'failure' || steps.pytest-partial.conclusion == 'failure')
        uses: actions/upload-artifact@v3.1.2
        with:
          name: pytest-${{ github.run_number }}
          path: pytest-*.txt
      - name: Upload coverage artifact
        if: needs.info.outputs.skip_coverage != 'true'
        uses: actions/upload-artifact@v4.3.1
        with:
          name: coverage-${{ matrix.python-version }}-${{ matrix.group }}
          path: coverage.xml
          overwrite: true
      - name: Check dirty
        run: |
          ./script/check_dirty

  pytest-mariadb:
    runs-on: ubuntu-22.04
    services:
      mariadb:
        image: ${{ matrix.mariadb-group }}
        ports:
          - 3306:3306
        env:
          MYSQL_ROOT_PASSWORD: password
        options: --health-cmd="mysqladmin ping -uroot -ppassword" --health-interval=5s --health-timeout=2s --health-retries=3
    if: |
      (github.event_name != 'push' || github.event.repository.full_name == 'home-assistant/core')
      && github.event.inputs.lint-only != 'true'
      && github.event.inputs.pylint-only != 'true'
      && github.event.inputs.mypy-only != 'true'
      && needs.info.outputs.mariadb_groups != '[]'
    needs:
      - info
      - base
      - gen-requirements-all
      - hassfest
      - lint-other
      - lint-ruff
      - mypy
    strategy:
      fail-fast: false
      matrix:
        python-version: ${{ fromJson(needs.info.outputs.python_versions) }}
        mariadb-group: ${{ fromJson(needs.info.outputs.mariadb_groups) }}
    name: >-
      Run ${{ matrix.mariadb-group }} tests Python ${{ matrix.python-version }}
    steps:
      - name: Install additional OS dependencies
        run: |
          sudo apt-get update
          sudo apt-get -y install \
            bluez \
            ffmpeg \
            libmariadb-dev-compat
      - name: Check out code from GitHub
        uses: actions/checkout@v4.1.1
      - name: Set up Python ${{ matrix.python-version }}
        id: python
        uses: actions/setup-python@v5.0.0
        with:
          python-version: ${{ matrix.python-version }}
          check-latest: true
      - name: Restore full Python ${{ matrix.python-version }} virtual environment
        id: cache-venv
        uses: actions/cache/restore@v4.0.1
        with:
          path: venv
          fail-on-cache-miss: true
          key: ${{ runner.os }}-${{ steps.python.outputs.python-version }}-${{
            needs.info.outputs.python_cache_key }}
      - name: Register Python problem matcher
        run: |
          echo "::add-matcher::.github/workflows/matchers/python.json"
      - name: Install Pytest Annotation plugin
        run: |
          . venv/bin/activate
          # Ideally this should be part of our dependencies
          # However this plugin is fairly new and doesn't run correctly
          # on a non-GitHub environment.
          pip install "$(cat requirements_test.txt | grep uv)"
          UV_CACHE_DIR=$UV_CACHE uv pip install pytest-github-actions-annotate-failures==0.1.3
      - name: Register pytest slow test problem matcher
        run: |
          echo "::add-matcher::.github/workflows/matchers/pytest-slow.json"
      - name: Install SQL Python libraries
        run: |
          . venv/bin/activate
          UV_CACHE_DIR=$UV_CACHE uv pip install mysqlclient sqlalchemy_utils
      - name: Compile English translations
        run: |
          . venv/bin/activate
          python3 -m script.translations develop --all
      - name: Run pytest (partially)
        timeout-minutes: 20
        id: pytest-partial
        shell: bash
        env:
          PYTHONDONTWRITEBYTECODE: 1
        run: |
          . venv/bin/activate
          python --version
          set -o pipefail
          mariadb=$(echo "${{ matrix.mariadb-group }}" | sed "s/:/-/g")
          echo "mariadb=${mariadb}" >> $GITHUB_OUTPUT
          cov_params=()
          if [[ "${{ needs.info.outputs.skip_coverage }}" != "true" ]]; then
            cov_params+=(--cov="homeassistant.components.recorder")
            cov_params+=(--cov-report=xml)
            cov_params+=(--cov-report=term-missing)
          fi

          python3 -b -X dev -m pytest \
            -qq \
            --timeout=20 \
            -n 1 \
            ${cov_params[@]} \
            -o console_output_style=count \
            --durations=10 \
            -p no:sugar \
            --dburl=mysql://root:password@127.0.0.1/homeassistant-test \
            tests/components/history \
            tests/components/logbook \
            tests/components/recorder \
            tests/components/sensor \
              2>&1 | tee pytest-${{ matrix.python-version }}-${mariadb}.txt
      - name: Upload pytest output
        if: success() || failure() && steps.pytest-partial.conclusion == 'failure'
        uses: actions/upload-artifact@v3.1.2
        with:
          name: pytest-${{ github.run_number }}
          path: pytest-*.txt
      - name: Upload coverage artifact
        if: needs.info.outputs.skip_coverage != 'true'
        uses: actions/upload-artifact@v4.3.1
        with:
          name: coverage-${{ matrix.python-version }}-${{
            steps.pytest-partial.outputs.mariadb }}
          path: coverage.xml
          overwrite: true
      - name: Check dirty
        run: |
          ./script/check_dirty

  pytest-postgres:
    runs-on: ubuntu-22.04
    services:
      postgres:
        image: ${{ matrix.postgresql-group }}
        ports:
          - 5432:5432
        env:
          POSTGRES_PASSWORD: password
        options: --health-cmd="pg_isready -hlocalhost -Upostgres" --health-interval=5s --health-timeout=2s --health-retries=3
    if: |
      (github.event_name != 'push' || github.event.repository.full_name == 'home-assistant/core')
      && github.event.inputs.lint-only != 'true'
      && github.event.inputs.pylint-only != 'true'
      && github.event.inputs.mypy-only != 'true'
      && needs.info.outputs.postgresql_groups != '[]'
    needs:
      - info
      - base
      - gen-requirements-all
      - hassfest
      - lint-other
      - lint-ruff
      - mypy
    strategy:
      fail-fast: false
      matrix:
        python-version: ${{ fromJson(needs.info.outputs.python_versions) }}
        postgresql-group: ${{ fromJson(needs.info.outputs.postgresql_groups) }}
    name: >-
      Run ${{ matrix.postgresql-group }} tests Python ${{ matrix.python-version }}
    steps:
      - name: Install additional OS dependencies
        run: |
          sudo apt-get update
          sudo apt-get -y install \
            bluez \
            ffmpeg \
            postgresql-server-dev-14
      - name: Check out code from GitHub
        uses: actions/checkout@v4.1.1
      - name: Set up Python ${{ matrix.python-version }}
        id: python
        uses: actions/setup-python@v5.0.0
        with:
          python-version: ${{ matrix.python-version }}
          check-latest: true
      - name: Restore full Python ${{ matrix.python-version }} virtual environment
        id: cache-venv
        uses: actions/cache/restore@v4.0.1
        with:
          path: venv
          fail-on-cache-miss: true
          key: ${{ runner.os }}-${{ steps.python.outputs.python-version }}-${{
            needs.info.outputs.python_cache_key }}
      - name: Register Python problem matcher
        run: |
          echo "::add-matcher::.github/workflows/matchers/python.json"
      - name: Install Pytest Annotation plugin
        run: |
          . venv/bin/activate
          # Ideally this should be part of our dependencies
          # However this plugin is fairly new and doesn't run correctly
          # on a non-GitHub environment.
          pip install "$(cat requirements_test.txt | grep uv)"
          UV_CACHE_DIR=$UV_CACHE uv pip install pytest-github-actions-annotate-failures==0.1.3
      - name: Register pytest slow test problem matcher
        run: |
          echo "::add-matcher::.github/workflows/matchers/pytest-slow.json"
      - name: Install SQL Python libraries
        run: |
          . venv/bin/activate
          UV_CACHE_DIR=$UV_CACHE uv pip install psycopg2 sqlalchemy_utils
      - name: Compile English translations
        run: |
          . venv/bin/activate
          python3 -m script.translations develop --all
      - name: Run pytest (partially)
        timeout-minutes: 20
        id: pytest-partial
        shell: bash
        env:
          PYTHONDONTWRITEBYTECODE: 1
        run: |
          . venv/bin/activate
          python --version
          set -o pipefail
          postgresql=$(echo "${{ matrix.postgresql-group }}" | sed "s/:/-/g")
          echo "postgresql=${postgresql}" >> $GITHUB_OUTPUT
          cov_params=()
          if [[ "${{ needs.info.outputs.skip_coverage }}" != "true" ]]; then
            cov_params+=(--cov="homeassistant.components.recorder")
            cov_params+=(--cov-report=xml)
            cov_params+=(--cov-report=term-missing)
          fi

          python3 -b -X dev -m pytest \
            -qq \
            --timeout=9 \
            -n 1 \
            ${cov_params[@]} \
            -o console_output_style=count \
            --durations=0 \
            --durations-min=10 \
            -p no:sugar \
            --dburl=postgresql://postgres:password@127.0.0.1/homeassistant-test \
            tests/components/history \
            tests/components/logbook \
            tests/components/recorder \
            tests/components/sensor \
              2>&1 | tee pytest-${{ matrix.python-version }}-${postgresql}.txt
      - name: Upload pytest output
        if: success() || failure() && steps.pytest-partial.conclusion == 'failure'
        uses: actions/upload-artifact@v3.1.2
        with:
          name: pytest-${{ github.run_number }}
          path: pytest-*.txt
      - name: Upload coverage artifact
        if: needs.info.outputs.skip_coverage != 'true'
        uses: actions/upload-artifact@v4.3.1
        with:
          name: coverage-${{ matrix.python-version }}-${{
            steps.pytest-partial.outputs.postgresql }}
          path: coverage.xml
          overwrite: true
      - name: Check dirty
        run: |
          ./script/check_dirty

  coverage:
    name: Upload test coverage to Codecov
    if: needs.info.outputs.skip_coverage != 'true'
    runs-on: ubuntu-22.04
    needs:
      - info
      - pytest
    timeout-minutes: 10
    steps:
      - name: Check out code from GitHub
        uses: actions/checkout@v4.1.1
      - name: Download all coverage artifacts
        uses: actions/download-artifact@v4.1.4
        with:
          pattern: coverage-*
      - name: Upload coverage to Codecov (full coverage)
        if: needs.info.outputs.test_full_suite == 'true'
        uses: Wandalen/wretry.action@v1.4.7
        with:
          action: codecov/codecov-action@v3.1.3
          with: |
            fail_ci_if_error: true
            flags: full-suite
            token: ${{ env.CODECOV_TOKEN }}
          attempt_limit: 5
          attempt_delay: 30000
      - name: Upload coverage to Codecov (partial coverage)
        if: needs.info.outputs.test_full_suite == 'false'
        uses: Wandalen/wretry.action@v1.4.7
        with:
          action: codecov/codecov-action@v3.1.3
          with: |
            fail_ci_if_error: true
            token: ${{ env.CODECOV_TOKEN }}
          attempt_limit: 5
          attempt_delay: 30000<|MERGE_RESOLUTION|>--- conflicted
+++ resolved
@@ -34,13 +34,8 @@
 
 env:
   CACHE_VERSION: 5
-<<<<<<< HEAD
   UV_CACHE_VERSION: 1
-  MYPY_CACHE_VERSION: 7
-=======
-  PIP_CACHE_VERSION: 4
   MYPY_CACHE_VERSION: 8
->>>>>>> d7e7dc96
   HA_SHORT_VERSION: "2024.4"
   DEFAULT_PYTHON: "3.11"
   ALL_PYTHON_VERSIONS: "['3.11', '3.12']"
