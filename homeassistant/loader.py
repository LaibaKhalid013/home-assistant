"""
The methods for loading Home Assistant integrations.

This module has quite some complex parts. I have tried to add as much
documentation as possible to keep it understandable.
"""
import asyncio
import functools as ft
import importlib
import json
import logging
import pathlib
import sys
from types import ModuleType
from typing import (
    TYPE_CHECKING,
    Any,
    Callable,
    Dict,
    List,
    Optional,
    Set,
    TypeVar,
    Union,
    cast,
)

# Typing imports that create a circular dependency
if TYPE_CHECKING:
    from homeassistant.core import HomeAssistant

CALLABLE_T = TypeVar("CALLABLE_T", bound=Callable)  # pylint: disable=invalid-name

_LOGGER = logging.getLogger(__name__)

DATA_COMPONENTS = "components"
DATA_INTEGRATIONS = "integrations"
DATA_CUSTOM_COMPONENTS = "custom_components"
PACKAGE_CUSTOM_COMPONENTS = "custom_components"
PACKAGE_BUILTIN = "homeassistant.components"
CUSTOM_WARNING = (
    "You are using a custom integration for %s which has not "
    "been tested by Home Assistant. This component might "
    "cause stability problems, be sure to disable it if you "
    "experience issues with Home Assistant."
)
_UNDEF = object()


def manifest_from_legacy_module(domain: str, module: ModuleType) -> Dict:
    """Generate a manifest from a legacy module."""
    return {
        "domain": domain,
        "name": domain,
        "documentation": None,
        "requirements": getattr(module, "REQUIREMENTS", []),
        "dependencies": getattr(module, "DEPENDENCIES", []),
        "codeowners": [],
    }


async def _async_get_custom_components(
    hass: "HomeAssistant",
) -> Dict[str, "Integration"]:
    """Return list of custom integrations."""
    if hass.config.safe_mode:
        return {}

    try:
        import custom_components  # pylint: disable=import-outside-toplevel
    except ImportError:
        return {}

    def get_sub_directories(paths: List[str]) -> List[pathlib.Path]:
        """Return all sub directories in a set of paths."""
        return [
            entry
            for path in paths
            for entry in pathlib.Path(path).iterdir()
            if entry.is_dir()
        ]

    dirs = await hass.async_add_executor_job(
        get_sub_directories, custom_components.__path__
    )

    integrations = await asyncio.gather(
        *(
            hass.async_add_executor_job(
                Integration.resolve_from_root, hass, custom_components, comp.name
            )
            for comp in dirs
        )
    )

    return {
        integration.domain: integration
        for integration in integrations
        if integration is not None
    }


async def async_get_custom_components(
    hass: "HomeAssistant",
) -> Dict[str, "Integration"]:
    """Return cached list of custom integrations."""
    reg_or_evt = hass.data.get(DATA_CUSTOM_COMPONENTS)

    if reg_or_evt is None:
        evt = hass.data[DATA_CUSTOM_COMPONENTS] = asyncio.Event()

        reg = await _async_get_custom_components(hass)

        hass.data[DATA_CUSTOM_COMPONENTS] = reg
        evt.set()
        return reg

    if isinstance(reg_or_evt, asyncio.Event):
        await reg_or_evt.wait()
        return cast(Dict[str, "Integration"], hass.data.get(DATA_CUSTOM_COMPONENTS))

    return cast(Dict[str, "Integration"], reg_or_evt)


async def async_get_config_flows(hass: "HomeAssistant") -> Set[str]:
    """Return cached list of config flows."""
    # pylint: disable=import-outside-toplevel
    from homeassistant.generated.config_flows import FLOWS

    flows: Set[str] = set()
    flows.update(FLOWS)

    integrations = await async_get_custom_components(hass)
    flows.update(
        [
            integration.domain
            for integration in integrations.values()
            if integration.config_flow
        ]
    )

    return flows


class Integration:
    """An integration in Home Assistant."""

    @classmethod
    def resolve_from_root(
        cls, hass: "HomeAssistant", root_module: ModuleType, domain: str
    ) -> "Optional[Integration]":
        """Resolve an integration from a root module."""
        for base in root_module.__path__:  # type: ignore
            manifest_path = pathlib.Path(base) / domain / "manifest.json"

            if not manifest_path.is_file():
                continue

            try:
                manifest = json.loads(manifest_path.read_text())
            except ValueError as err:
                _LOGGER.error(
                    "Error parsing manifest.json file at %s: %s", manifest_path, err
                )
                continue

            return cls(
                hass, f"{root_module.__name__}.{domain}", manifest_path.parent, manifest
            )

        return None

    @classmethod
    def resolve_legacy(
        cls, hass: "HomeAssistant", domain: str
    ) -> "Optional[Integration]":
        """Resolve legacy component.

        Will create a stub manifest.
        """
        comp = _load_file(hass, domain, _lookup_path(hass))

        if comp is None:
            return None

        return cls(
            hass,
            comp.__name__,
            pathlib.Path(comp.__file__).parent,
            manifest_from_legacy_module(domain, comp),
        )

    def __init__(
        self,
        hass: "HomeAssistant",
        pkg_path: str,
        file_path: pathlib.Path,
        manifest: Dict[str, Any],
    ):
        """Initialize an integration."""
        self.hass = hass
        self.pkg_path = pkg_path
        self.file_path = file_path
        self._all_dependencies_resolved: Optional[bool] = None
        self.all_dependencies: Set[str] = set()
        self.manifest = manifest
        manifest["is_built_in"] = self.is_built_in

        if self.dependencies:
            self._all_dependencies_resolved: Optional[bool] = None
            self._all_dependencies: Optional[Set[str]] = None
        else:
            self._all_dependencies_resolved = True
            self._all_dependencies = set()

        _LOGGER.info("Loaded %s from %s", self.domain, pkg_path)

    @property
    def name(self) -> str:
        """Return name."""
        return cast(str, self.manifest["name"])

    @property
    def domain(self) -> str:
        """Return domain."""
        return cast(str, self.manifest["domain"])

    @property
    def dependencies(self) -> List[str]:
        """Return dependencies."""
        return cast(List[str], self.manifest.get("dependencies", []))

    @property
    def after_dependencies(self) -> List[str]:
        """Return after_dependencies."""
        return cast(List[str], self.manifest.get("after_dependencies", []))

    @property
    def requirements(self) -> List[str]:
        """Return requirements."""
        return cast(List[str], self.manifest.get("requirements", []))

    @property
    def config_flow(self) -> bool:
        """Return config_flow."""
        return cast(bool, self.manifest.get("config_flow", False))

    @property
    def documentation(self) -> Optional[str]:
        """Return documentation."""
        return cast(str, self.manifest.get("documentation"))

    @property
    def issue_tracker(self) -> Optional[str]:
        """Return issue tracker link."""
        return cast(str, self.manifest.get("issue_tracker"))

    @property
    def quality_scale(self) -> Optional[str]:
        """Return Integration Quality Scale."""
        return cast(str, self.manifest.get("quality_scale"))

    @property
    def is_built_in(self) -> bool:
        """Test if package is a built-in integration."""
        return self.pkg_path.startswith(PACKAGE_BUILTIN)

    @property
<<<<<<< HEAD
=======
    def all_dependencies(self) -> Set[str]:
        """Return all dependencies including sub-dependencies."""
        if self._all_dependencies is None:
            raise RuntimeError("Dependencies not resolved!")

        return self._all_dependencies

    @property
>>>>>>> f162b1ee
    def all_dependencies_resolved(self) -> bool:
        """Return if all dependencies have been resolved."""
        return self._all_dependencies_resolved is not None

    async def resolve_dependencies(self) -> bool:
        """Resolve all dependencies."""
        if self._all_dependencies_resolved is not None:
            return self._all_dependencies_resolved

        try:
<<<<<<< HEAD
            self.all_dependencies = await _async_component_dependencies(
                self.hass, self.domain, set(), set()
            )
            self._all_dependencies_resolved = True
        except IntegrationNotFound as err:
            _LOGGER.error(
                "Unable to resolve dependenceis for %s:  we are unable to resolve (sub)dependency %s",
=======
            dependencies = await _async_component_dependencies(
                self.hass, self, set(), set()
            )
            dependencies.discard(self.domain)
            self._all_dependencies = dependencies
            self._all_dependencies_resolved = True
        except IntegrationNotFound as err:
            _LOGGER.error(
                "Unable to resolve dependencies for %s:  we are unable to resolve (sub)dependency %s",
>>>>>>> f162b1ee
                self.domain,
                err.domain,
            )
            self._all_dependencies_resolved = False
        except CircularDependency as err:
            _LOGGER.error(
<<<<<<< HEAD
                "Unable to resolve dependenceis for %s:  it contains a circular dependency: %s -> %s",
=======
                "Unable to resolve dependencies for %s:  it contains a circular dependency: %s -> %s",
>>>>>>> f162b1ee
                self.domain,
                err.from_domain,
                err.to_domain,
            )
            self._all_dependencies_resolved = False

        return self._all_dependencies_resolved

    def get_component(self) -> ModuleType:
        """Return the component."""
        cache = self.hass.data.setdefault(DATA_COMPONENTS, {})
        if self.domain not in cache:
            cache[self.domain] = importlib.import_module(self.pkg_path)
        return cache[self.domain]  # type: ignore

    def get_platform(self, platform_name: str) -> ModuleType:
        """Return a platform for an integration."""
        cache = self.hass.data.setdefault(DATA_COMPONENTS, {})
        full_name = f"{self.domain}.{platform_name}"
        if full_name not in cache:
            cache[full_name] = importlib.import_module(
                f"{self.pkg_path}.{platform_name}"
            )
        return cache[full_name]  # type: ignore

    def __repr__(self) -> str:
        """Text representation of class."""
        return f"<Integration {self.domain}: {self.pkg_path}>"


async def async_get_integration(hass: "HomeAssistant", domain: str) -> Integration:
    """Get an integration."""
    cache = hass.data.get(DATA_INTEGRATIONS)
    if cache is None:
        if not _async_mount_config_dir(hass):
            raise IntegrationNotFound(domain)
        cache = hass.data[DATA_INTEGRATIONS] = {}

    int_or_evt: Union[Integration, asyncio.Event, None] = cache.get(domain, _UNDEF)

    if isinstance(int_or_evt, asyncio.Event):
        await int_or_evt.wait()
        int_or_evt = cache.get(domain, _UNDEF)

        # When we have waited and it's _UNDEF, it doesn't exist
        # We don't cache that it doesn't exist, or else people can't fix it
        # and then restart, because their config will never be valid.
        if int_or_evt is _UNDEF:
            raise IntegrationNotFound(domain)

    if int_or_evt is not _UNDEF:
        return cast(Integration, int_or_evt)

    event = cache[domain] = asyncio.Event()

    # Instead of using resolve_from_root we use the cache of custom
    # components to find the integration.
    integration = (await async_get_custom_components(hass)).get(domain)
    if integration is not None:
        _LOGGER.warning(CUSTOM_WARNING, domain)
        cache[domain] = integration
        event.set()
        return integration

    from homeassistant import components  # pylint: disable=import-outside-toplevel

    integration = await hass.async_add_executor_job(
        Integration.resolve_from_root, hass, components, domain
    )

    if integration is not None:
        cache[domain] = integration
        event.set()
        return integration

    integration = Integration.resolve_legacy(hass, domain)
    if integration is not None:
        cache[domain] = integration
    else:
        # Remove event from cache.
        cache.pop(domain)

    event.set()

    if not integration:
        raise IntegrationNotFound(domain)

    return integration


class LoaderError(Exception):
    """Loader base error."""


class IntegrationNotFound(LoaderError):
    """Raised when a component is not found."""

    def __init__(self, domain: str) -> None:
        """Initialize a component not found error."""
        super().__init__(f"Integration '{domain}' not found.")
        self.domain = domain


class CircularDependency(LoaderError):
    """Raised when a circular dependency is found when resolving components."""

    def __init__(self, from_domain: str, to_domain: str) -> None:
        """Initialize circular dependency error."""
        super().__init__(f"Circular dependency detected: {from_domain} -> {to_domain}.")
        self.from_domain = from_domain
        self.to_domain = to_domain


def _load_file(
    hass: "HomeAssistant", comp_or_platform: str, base_paths: List[str]
) -> Optional[ModuleType]:
    """Try to load specified file.

    Looks in config dir first, then built-in components.
    Only returns it if also found to be valid.
    Async friendly.
    """
    try:
        return hass.data[DATA_COMPONENTS][comp_or_platform]  # type: ignore
    except KeyError:
        pass

    cache = hass.data.get(DATA_COMPONENTS)
    if cache is None:
        if not _async_mount_config_dir(hass):
            return None
        cache = hass.data[DATA_COMPONENTS] = {}

    for path in (f"{base}.{comp_or_platform}" for base in base_paths):
        try:
            module = importlib.import_module(path)

            # In Python 3 you can import files from directories that do not
            # contain the file __init__.py. A directory is a valid module if
            # it contains a file with the .py extension. In this case Python
            # will succeed in importing the directory as a module and call it
            # a namespace. We do not care about namespaces.
            # This prevents that when only
            # custom_components/switch/some_platform.py exists,
            # the import custom_components.switch would succeed.
            # __file__ was unset for namespaces before Python 3.7
            if getattr(module, "__file__", None) is None:
                continue

            cache[comp_or_platform] = module

            if module.__name__.startswith(PACKAGE_CUSTOM_COMPONENTS):
                _LOGGER.warning(CUSTOM_WARNING, comp_or_platform)

            return module

        except ImportError as err:
            # This error happens if for example custom_components/switch
            # exists and we try to load switch.demo.
            # Ignore errors for custom_components, custom_components.switch
            # and custom_components.switch.demo.
            white_listed_errors = []
            parts = []
            for part in path.split("."):
                parts.append(part)
                white_listed_errors.append(f"No module named '{'.'.join(parts)}'")

            if str(err) not in white_listed_errors:
                _LOGGER.exception(
                    ("Error loading %s. Make sure all dependencies are installed"), path
                )

    return None


class ModuleWrapper:
    """Class to wrap a Python module and auto fill in hass argument."""

    def __init__(self, hass: "HomeAssistant", module: ModuleType) -> None:
        """Initialize the module wrapper."""
        self._hass = hass
        self._module = module

    def __getattr__(self, attr: str) -> Any:
        """Fetch an attribute."""
        value = getattr(self._module, attr)

        if hasattr(value, "__bind_hass"):
            value = ft.partial(value, self._hass)

        setattr(self, attr, value)
        return value


class Components:
    """Helper to load components."""

    def __init__(self, hass: "HomeAssistant") -> None:
        """Initialize the Components class."""
        self._hass = hass

    def __getattr__(self, comp_name: str) -> ModuleWrapper:
        """Fetch a component."""
        # Test integration cache
        integration = self._hass.data.get(DATA_INTEGRATIONS, {}).get(comp_name)

        if isinstance(integration, Integration):
            component: Optional[ModuleType] = integration.get_component()
        else:
            # Fallback to importing old-school
            component = _load_file(self._hass, comp_name, _lookup_path(self._hass))

        if component is None:
            raise ImportError(f"Unable to load {comp_name}")

        wrapped = ModuleWrapper(self._hass, component)
        setattr(self, comp_name, wrapped)
        return wrapped


class Helpers:
    """Helper to load helpers."""

    def __init__(self, hass: "HomeAssistant") -> None:
        """Initialize the Helpers class."""
        self._hass = hass

    def __getattr__(self, helper_name: str) -> ModuleWrapper:
        """Fetch a helper."""
        helper = importlib.import_module(f"homeassistant.helpers.{helper_name}")
        wrapped = ModuleWrapper(self._hass, helper)
        setattr(self, helper_name, wrapped)
        return wrapped


def bind_hass(func: CALLABLE_T) -> CALLABLE_T:
    """Decorate function to indicate that first argument is hass."""
    setattr(func, "__bind_hass", True)
    return func


async def _async_component_dependencies(
    hass: "HomeAssistant", integration: Integration, loaded: Set[str], loading: Set[str]
) -> Set[str]:
    """Recursive function to get component dependencies.

    Async friendly.
    """
    domain = integration.domain
    loading.add(domain)

    for dependency_domain in integration.dependencies:
        # Check not already loaded
        if dependency_domain in loaded:
            continue

        # If we are already loading it, we have a circular dependency.
        if dependency_domain in loading:
            raise CircularDependency(domain, dependency_domain)

        loaded.add(dependency_domain)

        dep_integration = await async_get_integration(hass, dependency_domain)

        # If this integration is already fully resolved, use that info
        if dep_integration.all_dependencies_resolved:
            loaded.update(dep_integration.all_dependencies)
            continue

        dep_loaded = await _async_component_dependencies(
            hass, dep_integration, loaded, loading
        )

        loaded.update(dep_loaded)

    loaded.add(domain)
    loading.remove(domain)

    return loaded


def _async_mount_config_dir(hass: "HomeAssistant") -> bool:
    """Mount config dir in order to load custom_component.

    Async friendly but not a coroutine.
    """
    if hass.config.config_dir is None:
        _LOGGER.error("Can't load integrations - configuration directory is not set")
        return False
    if hass.config.config_dir not in sys.path:
        sys.path.insert(0, hass.config.config_dir)
    return True


def _lookup_path(hass: "HomeAssistant") -> List[str]:
    """Return the lookup paths for legacy lookups."""
    if hass.config.safe_mode:
        return [PACKAGE_BUILTIN]
    return [PACKAGE_CUSTOM_COMPONENTS, PACKAGE_BUILTIN]<|MERGE_RESOLUTION|>--- conflicted
+++ resolved
@@ -201,8 +201,6 @@
         self.hass = hass
         self.pkg_path = pkg_path
         self.file_path = file_path
-        self._all_dependencies_resolved: Optional[bool] = None
-        self.all_dependencies: Set[str] = set()
         self.manifest = manifest
         manifest["is_built_in"] = self.is_built_in
 
@@ -266,8 +264,6 @@
         return self.pkg_path.startswith(PACKAGE_BUILTIN)
 
     @property
-<<<<<<< HEAD
-=======
     def all_dependencies(self) -> Set[str]:
         """Return all dependencies including sub-dependencies."""
         if self._all_dependencies is None:
@@ -276,7 +272,6 @@
         return self._all_dependencies
 
     @property
->>>>>>> f162b1ee
     def all_dependencies_resolved(self) -> bool:
         """Return if all dependencies have been resolved."""
         return self._all_dependencies_resolved is not None
@@ -287,15 +282,6 @@
             return self._all_dependencies_resolved
 
         try:
-<<<<<<< HEAD
-            self.all_dependencies = await _async_component_dependencies(
-                self.hass, self.domain, set(), set()
-            )
-            self._all_dependencies_resolved = True
-        except IntegrationNotFound as err:
-            _LOGGER.error(
-                "Unable to resolve dependenceis for %s:  we are unable to resolve (sub)dependency %s",
-=======
             dependencies = await _async_component_dependencies(
                 self.hass, self, set(), set()
             )
@@ -305,18 +291,13 @@
         except IntegrationNotFound as err:
             _LOGGER.error(
                 "Unable to resolve dependencies for %s:  we are unable to resolve (sub)dependency %s",
->>>>>>> f162b1ee
                 self.domain,
                 err.domain,
             )
             self._all_dependencies_resolved = False
         except CircularDependency as err:
             _LOGGER.error(
-<<<<<<< HEAD
-                "Unable to resolve dependenceis for %s:  it contains a circular dependency: %s -> %s",
-=======
                 "Unable to resolve dependencies for %s:  it contains a circular dependency: %s -> %s",
->>>>>>> f162b1ee
                 self.domain,
                 err.from_domain,
                 err.to_domain,
