"""Automatically generated by hassfest.

To update, run python3 -m script.hassfest
"""

# fmt: off

DHCP = [
    {
        "domain": "august",
        "hostname": "connect",
        "macaddress": "D86162*"
    },
    {
        "domain": "august",
        "hostname": "connect",
        "macaddress": "B8B7F1*"
    },
    {
        "domain": "august",
        "hostname": "august*",
        "macaddress": "E076D0*"
    },
    {
        "domain": "axis",
        "hostname": "axis-00408c*",
        "macaddress": "00408C*"
    },
    {
        "domain": "axis",
        "hostname": "axis-accc8e*",
        "macaddress": "ACCC8E*"
    },
    {
        "domain": "axis",
        "hostname": "axis-b8a44f*",
        "macaddress": "B8A44F*"
    },
    {
        "domain": "blink",
        "hostname": "blink*",
        "macaddress": "B85F98*"
    },
    {
        "domain": "broadlink",
        "macaddress": "34EA34*"
    },
    {
        "domain": "broadlink",
        "macaddress": "24DFA7*"
    },
    {
        "domain": "broadlink",
        "macaddress": "A043B0*"
    },
    {
        "domain": "broadlink",
        "macaddress": "B4430D*"
    },
    {
        "domain": "emonitor",
        "hostname": "emonitor*",
        "macaddress": "0090C2*"
    },
    {
        "domain": "flume",
        "hostname": "flume-gw-*"
    },
    {
        "domain": "goalzero",
        "hostname": "yeti*"
    },
    {
        "domain": "gogogate2",
        "hostname": "ismartgate*"
    },
    {
        "domain": "guardian",
        "hostname": "gvc*",
        "macaddress": "30AEA4*"
    },
    {
        "domain": "guardian",
        "hostname": "guardian*",
        "macaddress": "30AEA4*"
    },
    {
        "domain": "hunterdouglas_powerview",
        "hostname": "hunter*",
        "macaddress": "002674*"
    },
    {
        "domain": "isy994",
        "hostname": "isy*",
        "macaddress": "0021B9*"
    },
    {
        "domain": "lyric",
        "hostname": "lyric-*",
        "macaddress": "48A2E6*"
    },
    {
        "domain": "lyric",
        "hostname": "lyric-*",
        "macaddress": "B82CA0*"
    },
    {
        "domain": "lyric",
        "hostname": "lyric-*",
        "macaddress": "00D02D*"
    },
    {
        "domain": "myq",
        "macaddress": "645299*"
    },
    {
        "domain": "nest",
        "macaddress": "18B430*"
    },
    {
        "domain": "nexia",
        "hostname": "xl857-*",
        "macaddress": "000231*"
    },
    {
        "domain": "nuheat",
        "hostname": "nuheat",
        "macaddress": "002338*"
    },
    {
        "domain": "nuki",
        "hostname": "nuki_bridge_*"
    },
    {
        "domain": "overkiz",
        "hostname": "gateway*",
        "macaddress": "F8811A*"
    },
    {
        "domain": "powerwall",
        "hostname": "1118431-*",
        "macaddress": "88DA1A*"
    },
    {
        "domain": "powerwall",
        "hostname": "1118431-*",
        "macaddress": "000145*"
    },
    {
        "domain": "rachio",
        "hostname": "rachio-*",
        "macaddress": "009D6B*"
    },
    {
        "domain": "rachio",
        "hostname": "rachio-*",
        "macaddress": "F0038C*"
    },
    {
        "domain": "rachio",
        "hostname": "rachio-*",
        "macaddress": "74C63B*"
    },
    {
        "domain": "ring",
        "hostname": "ring*",
        "macaddress": "0CAE7D*"
    },
    {
        "domain": "roomba",
        "hostname": "irobot-*",
        "macaddress": "501479*"
    },
    {
        "domain": "roomba",
        "hostname": "roomba-*",
        "macaddress": "80A589*"
    },
    {
        "domain": "samsungtv",
        "hostname": "tizen*"
    },
    {
        "domain": "samsungtv",
        "macaddress": "8CC8CD*"
    },
    {
        "domain": "samsungtv",
        "macaddress": "606BBD*"
    },
    {
        "domain": "samsungtv",
        "macaddress": "F47B5E*"
    },
    {
<<<<<<< HEAD
=======
        "domain": "samsungtv",
        "macaddress": "4844F7*"
    },
    {
>>>>>>> b1311988
        "domain": "screenlogic",
        "hostname": "pentair: *",
        "macaddress": "00C033*"
    },
    {
        "domain": "sense",
        "hostname": "sense-*",
        "macaddress": "009D6B*"
    },
    {
        "domain": "sense",
        "hostname": "sense-*",
        "macaddress": "DCEFCA*"
    },
    {
        "domain": "smartthings",
        "hostname": "st*",
        "macaddress": "24FD5B*"
    },
    {
        "domain": "smartthings",
        "hostname": "smartthings*",
        "macaddress": "24FD5B*"
    },
    {
        "domain": "smartthings",
        "hostname": "hub*",
        "macaddress": "24FD5B*"
    },
    {
        "domain": "smartthings",
        "hostname": "hub*",
        "macaddress": "D052A8*"
    },
    {
        "domain": "smartthings",
        "hostname": "hub*",
        "macaddress": "286D97*"
    },
    {
        "domain": "solaredge",
        "hostname": "target",
        "macaddress": "002702*"
    },
    {
        "domain": "somfy_mylink",
        "hostname": "somfy_*",
        "macaddress": "B8B7F1*"
    },
    {
        "domain": "squeezebox",
        "hostname": "squeezebox*",
        "macaddress": "000420*"
    },
    {
        "domain": "tado",
        "hostname": "tado*"
    },
    {
        "domain": "tesla",
        "hostname": "tesla_*",
        "macaddress": "4CFCAA*"
    },
    {
        "domain": "tesla",
        "hostname": "tesla_*",
        "macaddress": "044EAF*"
    },
    {
        "domain": "tesla",
        "hostname": "tesla_*",
        "macaddress": "98ED5C*"
    },
    {
        "domain": "toon",
        "hostname": "eneco-*",
        "macaddress": "74C63B*"
    },
    {
        "domain": "tplink",
        "hostname": "hs*",
        "macaddress": "1C3BF3*"
    },
    {
        "domain": "tplink",
        "hostname": "hs*",
        "macaddress": "50C7BF*"
    },
    {
        "domain": "tplink",
        "hostname": "hs*",
        "macaddress": "68FF7B*"
    },
    {
        "domain": "tplink",
        "hostname": "hs*",
        "macaddress": "98DAC4*"
    },
    {
        "domain": "tplink",
        "hostname": "hs*",
        "macaddress": "B09575*"
    },
    {
        "domain": "tplink",
        "hostname": "k[lp]*",
        "macaddress": "1C3BF3*"
    },
    {
        "domain": "tplink",
        "hostname": "k[lp]*",
        "macaddress": "50C7BF*"
    },
    {
        "domain": "tplink",
        "hostname": "k[lp]*",
        "macaddress": "68FF7B*"
    },
    {
        "domain": "tplink",
        "hostname": "k[lp]*",
        "macaddress": "98DAC4*"
    },
    {
        "domain": "tplink",
        "hostname": "k[lp]*",
        "macaddress": "B09575*"
    },
    {
        "domain": "tplink",
        "hostname": "lb*",
        "macaddress": "1C3BF3*"
    },
    {
        "domain": "tplink",
        "hostname": "lb*",
        "macaddress": "50C7BF*"
    },
    {
        "domain": "tplink",
        "hostname": "lb*",
        "macaddress": "68FF7B*"
    },
    {
        "domain": "tplink",
        "hostname": "lb*",
        "macaddress": "98DAC4*"
    },
    {
        "domain": "tplink",
        "hostname": "lb*",
        "macaddress": "B09575*"
    },
    {
        "domain": "tuya",
        "macaddress": "508A06*"
    },
    {
        "domain": "tuya",
        "macaddress": "7CF666*"
    },
    {
        "domain": "tuya",
        "macaddress": "10D561*"
    },
    {
        "domain": "tuya",
        "macaddress": "D4A651*"
    },
    {
        "domain": "tuya",
        "macaddress": "68572D*"
    },
    {
        "domain": "tuya",
        "macaddress": "1869D8*"
    },
    {
        "domain": "verisure",
        "macaddress": "0023C1*"
    },
    {
        "domain": "yeelight",
        "hostname": "yeelink-*"
    }
]<|MERGE_RESOLUTION|>--- conflicted
+++ resolved
@@ -193,13 +193,10 @@
         "macaddress": "F47B5E*"
     },
     {
-<<<<<<< HEAD
-=======
         "domain": "samsungtv",
         "macaddress": "4844F7*"
     },
     {
->>>>>>> b1311988
         "domain": "screenlogic",
         "hostname": "pentair: *",
         "macaddress": "00C033*"
