--- conflicted
+++ resolved
@@ -187,11 +187,8 @@
         "kraken",
         "kulersky",
         "launch_library",
-<<<<<<< HEAD
+        "laundrify",
         "lidarr",
-=======
-        "laundrify",
->>>>>>> d9732ec7
         "life360",
         "lifx",
         "litejet",
