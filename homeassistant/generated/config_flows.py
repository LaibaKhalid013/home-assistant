"""Automatically generated by hassfest.

To update, run python3 -m script.hassfest
"""


FLOWS = [
<<<<<<< HEAD
    "ais_dom_device",
    "ais_drives_service",
    "ais_host",
    "ais_spotify_service",
    "ais_wifi_service",
=======
    "adguard",
>>>>>>> 5598f05d
    "ambiclimate",
    "ambient_station",
    "axis",
    "cast",
    "daikin",
    "deconz",
    "dialogflow",
    "emulated_roku",
    "esphome",
    "geofency",
    "gpslogger",
    "hangouts",
    "heos",
    "homekit_controller",
    "homematicip_cloud",
    "hue",
    "ifttt",
    "ios",
    "ipma",
    "iqvia",
    "life360",
    "lifx",
    "locative",
    "logi_circle",
    "luftdaten",
    "mailgun",
    "met",
    "mobile_app",
    "mqtt",
    "nest",
    "openuv",
    "owntracks",
    "plaato",
    "point",
    "ps4",
    "rainmachine",
    "simplisafe",
    "smartthings",
    "smhi",
    "somfy",
    "sonos",
    "tellduslive",
    "toon",
    "tplink",
    "tradfri",
    "twilio",
    "unifi",
    "upnp",
    "wemo",
    "zha",
    "zone",
    "zwave"
]<|MERGE_RESOLUTION|>--- conflicted
+++ resolved
@@ -5,15 +5,12 @@
 
 
 FLOWS = [
-<<<<<<< HEAD
     "ais_dom_device",
     "ais_drives_service",
     "ais_host",
     "ais_spotify_service",
     "ais_wifi_service",
-=======
     "adguard",
->>>>>>> 5598f05d
     "ambiclimate",
     "ambient_station",
     "axis",
