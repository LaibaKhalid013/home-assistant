--- conflicted
+++ resolved
@@ -80,14 +80,10 @@
     },
     {
         "domain": "xiaomi_ble",
-<<<<<<< HEAD
-        "service_uuid": "0000fe95-0000-1000-8000-00805f9b34fb"
+        "service_data_uuid": "0000fe95-0000-1000-8000-00805f9b34fb"
     },
     {
         "domain": "yalexs_ble",
         "manufacturer_id": 465
-=======
-        "service_data_uuid": "0000fe95-0000-1000-8000-00805f9b34fb"
->>>>>>> 56098775
     }
 ]