--- conflicted
+++ resolved
@@ -2857,19 +2857,17 @@
       "config_flow": true,
       "iot_class": "local_polling"
     },
-<<<<<<< HEAD
     "iotmeter": {
       "name": "IoTMeter",
       "integration_type": "hub",
       "config_flow": true,
       "iot_class": "local_polling"
-=======
+    },
     "iotty": {
       "name": "iotty",
       "integration_type": "device",
       "config_flow": true,
       "iot_class": "cloud_polling"
->>>>>>> a90d41d9
     },
     "iperf3": {
       "name": "Iperf3",
