--- conflicted
+++ resolved
@@ -6854,18 +6854,16 @@
       "config_flow": true,
       "iot_class": "local_polling"
     },
-<<<<<<< HEAD
     "webrtc": {
       "name": "WebRTC",
       "integration_type": "hub",
       "config_flow": true
-=======
+    },
     "weheat": {
       "name": "Weheat",
       "integration_type": "hub",
       "config_flow": true,
       "iot_class": "cloud_polling"
->>>>>>> c4b870bf
     },
     "wemo": {
       "name": "Belkin WeMo",
