"""Typing Helpers for Home Assistant."""

from __future__ import annotations

from collections.abc import Callable
from functools import lru_cache

from homeassistant.const import (
    CONCENTRATION_PARTS_PER_BILLION,
    CONCENTRATION_PARTS_PER_MILLION,
    PERCENTAGE,
    UNIT_NOT_RECOGNIZED_TEMPLATE,
<<<<<<< HEAD
    UnitOfArea,
=======
    UnitOfConductivity,
>>>>>>> 7aed35b3
    UnitOfDataRate,
    UnitOfElectricCurrent,
    UnitOfElectricPotential,
    UnitOfEnergy,
    UnitOfInformation,
    UnitOfLength,
    UnitOfMass,
    UnitOfPower,
    UnitOfPressure,
    UnitOfSpeed,
    UnitOfTemperature,
    UnitOfTime,
    UnitOfVolume,
    UnitOfVolumeFlowRate,
    UnitOfVolumetricFlux,
)
from homeassistant.exceptions import HomeAssistantError

# Area constants to square meters
_CM2_TO_M2 = 1e-4  # 1 cm² = 0.0001 m²
_MM2_TO_M2 = 1e-6  # 1 mm² = 0.000001 m²
_KM2_TO_M2 = 1e6  # 1 km² = 1,000,000 m²
_IN2_TO_M2 = 0.00064516  # 1 in² = 0.00064516 m²
_FT2_TO_M2 = 0.092903  # 1 ft² = 0.092903 m²
_YD2_TO_M2 = 0.836127  # 1 yd² = 0.836127 m²
_MI2_TO_M2 = 2.59e6  # 1 mi² = 2,590,000 m²
_ACRE_TO_M2 = 4046.86  # 1 acre = 4,046.86 m²
_HECTARE_TO_M2 = 10000  # 1 hectare = 10,000 m²

# Distance conversion constants
_MM_TO_M = 0.001  # 1 mm = 0.001 m
_CM_TO_M = 0.01  # 1 cm = 0.01 m
_KM_TO_M = 1000  # 1 km = 1000 m

_IN_TO_M = 0.0254  # 1 inch = 0.0254 m
_FOOT_TO_M = _IN_TO_M * 12  # 12 inches = 1 foot (0.3048 m)
_YARD_TO_M = _FOOT_TO_M * 3  # 3 feet = 1 yard (0.9144 m)
_MILE_TO_M = _YARD_TO_M * 1760  # 1760 yard = 1 mile (1609.344 m)

_NAUTICAL_MILE_TO_M = 1852  # 1 nautical mile = 1852 m

# Duration conversion constants
_MIN_TO_SEC = 60  # 1 min = 60 seconds
_HRS_TO_MINUTES = 60  # 1 hr = 60 minutes
_HRS_TO_SECS = _HRS_TO_MINUTES * _MIN_TO_SEC  # 1 hr = 60 minutes = 3600 seconds
_DAYS_TO_SECS = 24 * _HRS_TO_SECS  # 1 day = 24 hours = 86400 seconds

# Mass conversion constants
_POUND_TO_G = 453.59237
_OUNCE_TO_G = _POUND_TO_G / 16  # 16 ounces to a pound
_STONE_TO_G = _POUND_TO_G * 14  # 14 pounds to a stone

# Pressure conversion constants
_STANDARD_GRAVITY = 9.80665
_MERCURY_DENSITY = 13.5951

# Volume conversion constants
_L_TO_CUBIC_METER = 0.001  # 1 L = 0.001 m³
_ML_TO_CUBIC_METER = 0.001 * _L_TO_CUBIC_METER  # 1 mL = 0.001 L
_GALLON_TO_CUBIC_METER = 231 * pow(_IN_TO_M, 3)  # US gallon is 231 cubic inches
_FLUID_OUNCE_TO_CUBIC_METER = _GALLON_TO_CUBIC_METER / 128  # 128 fl. oz. in a US gallon
_CUBIC_FOOT_TO_CUBIC_METER = pow(_FOOT_TO_M, 3)


class BaseUnitConverter:
    """Define the format of a conversion utility."""

    UNIT_CLASS: str
    NORMALIZED_UNIT: str | None
    VALID_UNITS: set[str | None]

    _UNIT_CONVERSION: dict[str | None, float]

    @classmethod
    def convert(cls, value: float, from_unit: str | None, to_unit: str | None) -> float:
        """Convert one unit of measurement to another."""
        return cls.converter_factory(from_unit, to_unit)(value)

    @classmethod
    @lru_cache
    def converter_factory(
        cls, from_unit: str | None, to_unit: str | None
    ) -> Callable[[float], float]:
        """Return a function to convert one unit of measurement to another."""
        if from_unit == to_unit:
            return lambda value: value
        from_ratio, to_ratio = cls._get_from_to_ratio(from_unit, to_unit)
        return lambda val: (val / from_ratio) * to_ratio

    @classmethod
    def _get_from_to_ratio(
        cls, from_unit: str | None, to_unit: str | None
    ) -> tuple[float, float]:
        """Get unit ratio between units of measurement."""
        unit_conversion = cls._UNIT_CONVERSION
        try:
            return unit_conversion[from_unit], unit_conversion[to_unit]
        except KeyError as err:
            raise HomeAssistantError(
                UNIT_NOT_RECOGNIZED_TEMPLATE.format(err.args[0], cls.UNIT_CLASS)
            ) from err

    @classmethod
    @lru_cache
    def converter_factory_allow_none(
        cls, from_unit: str | None, to_unit: str | None
    ) -> Callable[[float | None], float | None]:
        """Return a function to convert one unit of measurement to another which allows None."""
        if from_unit == to_unit:
            return lambda value: value
        from_ratio, to_ratio = cls._get_from_to_ratio(from_unit, to_unit)
        return lambda val: None if val is None else (val / from_ratio) * to_ratio

    @classmethod
    @lru_cache
    def get_unit_ratio(cls, from_unit: str | None, to_unit: str | None) -> float:
        """Get unit ratio between units of measurement."""
        from_ratio, to_ratio = cls._get_from_to_ratio(from_unit, to_unit)
        return from_ratio / to_ratio


class DataRateConverter(BaseUnitConverter):
    """Utility to convert data rate values."""

    UNIT_CLASS = "data_rate"
    NORMALIZED_UNIT = UnitOfDataRate.BITS_PER_SECOND
    # Units in terms of bits
    _UNIT_CONVERSION: dict[str | None, float] = {
        UnitOfDataRate.BITS_PER_SECOND: 1,
        UnitOfDataRate.KILOBITS_PER_SECOND: 1 / 1e3,
        UnitOfDataRate.MEGABITS_PER_SECOND: 1 / 1e6,
        UnitOfDataRate.GIGABITS_PER_SECOND: 1 / 1e9,
        UnitOfDataRate.BYTES_PER_SECOND: 1 / 8,
        UnitOfDataRate.KILOBYTES_PER_SECOND: 1 / 8e3,
        UnitOfDataRate.MEGABYTES_PER_SECOND: 1 / 8e6,
        UnitOfDataRate.GIGABYTES_PER_SECOND: 1 / 8e9,
        UnitOfDataRate.KIBIBYTES_PER_SECOND: 1 / 2**13,
        UnitOfDataRate.MEBIBYTES_PER_SECOND: 1 / 2**23,
        UnitOfDataRate.GIBIBYTES_PER_SECOND: 1 / 2**33,
    }
    VALID_UNITS = set(UnitOfDataRate)


class AreaConverter(BaseUnitConverter):
    """Utility to convert area values."""

    UNIT_CLASS = "area"
    NORMALIZED_UNIT = UnitOfArea.SQUARE_METERS
    _UNIT_CONVERSION: dict[str | None, float] = {
        UnitOfArea.SQUARE_METERS: 1,
        UnitOfArea.SQUARE_CENTIMETERS: 1 / _CM2_TO_M2,
        UnitOfArea.SQUARE_MILLIMETERS: 1 / _MM2_TO_M2,
        UnitOfArea.SQUARE_KILOMETERS: 1 / _KM2_TO_M2,
        UnitOfArea.SQUARE_INCHES: 1 / _IN2_TO_M2,
        UnitOfArea.SQUARE_FEET: 1 / _FT2_TO_M2,
        UnitOfArea.SQUARE_YARDS: 1 / _YD2_TO_M2,
        UnitOfArea.SQUARE_MILES: 1 / _MI2_TO_M2,
        UnitOfArea.ACRES: 1 / _ACRE_TO_M2,
        UnitOfArea.HECTARES: 1 / _HECTARE_TO_M2,
    }
    VALID_UNITS = {
        UnitOfArea.SQUARE_METERS,
        UnitOfArea.SQUARE_CENTIMETERS,
        UnitOfArea.SQUARE_MILLIMETERS,
        UnitOfArea.SQUARE_KILOMETERS,
        UnitOfArea.SQUARE_INCHES,
        UnitOfArea.SQUARE_FEET,
        UnitOfArea.SQUARE_YARDS,
        UnitOfArea.SQUARE_MILES,
        UnitOfArea.ACRES,
        UnitOfArea.HECTARES,
    }


class DistanceConverter(BaseUnitConverter):
    """Utility to convert distance values."""

    UNIT_CLASS = "distance"
    NORMALIZED_UNIT = UnitOfLength.METERS
    _UNIT_CONVERSION: dict[str | None, float] = {
        UnitOfLength.METERS: 1,
        UnitOfLength.MILLIMETERS: 1 / _MM_TO_M,
        UnitOfLength.CENTIMETERS: 1 / _CM_TO_M,
        UnitOfLength.KILOMETERS: 1 / _KM_TO_M,
        UnitOfLength.INCHES: 1 / _IN_TO_M,
        UnitOfLength.FEET: 1 / _FOOT_TO_M,
        UnitOfLength.YARDS: 1 / _YARD_TO_M,
        UnitOfLength.MILES: 1 / _MILE_TO_M,
    }
    VALID_UNITS = {
        UnitOfLength.KILOMETERS,
        UnitOfLength.MILES,
        UnitOfLength.FEET,
        UnitOfLength.METERS,
        UnitOfLength.CENTIMETERS,
        UnitOfLength.MILLIMETERS,
        UnitOfLength.INCHES,
        UnitOfLength.YARDS,
    }


class ConductivityConverter(BaseUnitConverter):
    """Utility to convert electric current values."""

    UNIT_CLASS = "conductivity"
    NORMALIZED_UNIT = UnitOfConductivity.MICROSIEMENS
    _UNIT_CONVERSION: dict[str | None, float] = {
        UnitOfConductivity.MICROSIEMENS: 1,
        UnitOfConductivity.MILLISIEMENS: 1e-3,
        UnitOfConductivity.SIEMENS: 1e-6,
    }
    VALID_UNITS = set(UnitOfConductivity)


class ElectricCurrentConverter(BaseUnitConverter):
    """Utility to convert electric current values."""

    UNIT_CLASS = "electric_current"
    NORMALIZED_UNIT = UnitOfElectricCurrent.AMPERE
    _UNIT_CONVERSION: dict[str | None, float] = {
        UnitOfElectricCurrent.AMPERE: 1,
        UnitOfElectricCurrent.MILLIAMPERE: 1e3,
    }
    VALID_UNITS = set(UnitOfElectricCurrent)


class ElectricPotentialConverter(BaseUnitConverter):
    """Utility to convert electric potential values."""

    UNIT_CLASS = "voltage"
    NORMALIZED_UNIT = UnitOfElectricPotential.VOLT
    _UNIT_CONVERSION: dict[str | None, float] = {
        UnitOfElectricPotential.VOLT: 1,
        UnitOfElectricPotential.MILLIVOLT: 1e3,
    }
    VALID_UNITS = {
        UnitOfElectricPotential.VOLT,
        UnitOfElectricPotential.MILLIVOLT,
    }


class EnergyConverter(BaseUnitConverter):
    """Utility to convert energy values."""

    UNIT_CLASS = "energy"
    NORMALIZED_UNIT = UnitOfEnergy.KILO_WATT_HOUR
    _UNIT_CONVERSION: dict[str | None, float] = {
        UnitOfEnergy.WATT_HOUR: 1 * 1000,
        UnitOfEnergy.KILO_WATT_HOUR: 1,
        UnitOfEnergy.MEGA_WATT_HOUR: 1 / 1000,
        UnitOfEnergy.MEGA_JOULE: 3.6,
        UnitOfEnergy.GIGA_JOULE: 3.6 / 1000,
    }
    VALID_UNITS = {
        UnitOfEnergy.WATT_HOUR,
        UnitOfEnergy.KILO_WATT_HOUR,
        UnitOfEnergy.MEGA_WATT_HOUR,
        UnitOfEnergy.MEGA_JOULE,
        UnitOfEnergy.GIGA_JOULE,
    }


class InformationConverter(BaseUnitConverter):
    """Utility to convert information values."""

    UNIT_CLASS = "information"
    NORMALIZED_UNIT = UnitOfInformation.BITS
    # Units in terms of bits
    _UNIT_CONVERSION: dict[str | None, float] = {
        UnitOfInformation.BITS: 1,
        UnitOfInformation.KILOBITS: 1 / 1e3,
        UnitOfInformation.MEGABITS: 1 / 1e6,
        UnitOfInformation.GIGABITS: 1 / 1e9,
        UnitOfInformation.BYTES: 1 / 8,
        UnitOfInformation.KILOBYTES: 1 / 8e3,
        UnitOfInformation.MEGABYTES: 1 / 8e6,
        UnitOfInformation.GIGABYTES: 1 / 8e9,
        UnitOfInformation.TERABYTES: 1 / 8e12,
        UnitOfInformation.PETABYTES: 1 / 8e15,
        UnitOfInformation.EXABYTES: 1 / 8e18,
        UnitOfInformation.ZETTABYTES: 1 / 8e21,
        UnitOfInformation.YOTTABYTES: 1 / 8e24,
        UnitOfInformation.KIBIBYTES: 1 / 2**13,
        UnitOfInformation.MEBIBYTES: 1 / 2**23,
        UnitOfInformation.GIBIBYTES: 1 / 2**33,
        UnitOfInformation.TEBIBYTES: 1 / 2**43,
        UnitOfInformation.PEBIBYTES: 1 / 2**53,
        UnitOfInformation.EXBIBYTES: 1 / 2**63,
        UnitOfInformation.ZEBIBYTES: 1 / 2**73,
        UnitOfInformation.YOBIBYTES: 1 / 2**83,
    }
    VALID_UNITS = set(UnitOfInformation)


class MassConverter(BaseUnitConverter):
    """Utility to convert mass values."""

    UNIT_CLASS = "mass"
    NORMALIZED_UNIT = UnitOfMass.GRAMS
    _UNIT_CONVERSION: dict[str | None, float] = {
        UnitOfMass.MICROGRAMS: 1 * 1000 * 1000,
        UnitOfMass.MILLIGRAMS: 1 * 1000,
        UnitOfMass.GRAMS: 1,
        UnitOfMass.KILOGRAMS: 1 / 1000,
        UnitOfMass.OUNCES: 1 / _OUNCE_TO_G,
        UnitOfMass.POUNDS: 1 / _POUND_TO_G,
        UnitOfMass.STONES: 1 / _STONE_TO_G,
    }
    VALID_UNITS = {
        UnitOfMass.GRAMS,
        UnitOfMass.KILOGRAMS,
        UnitOfMass.MILLIGRAMS,
        UnitOfMass.MICROGRAMS,
        UnitOfMass.OUNCES,
        UnitOfMass.POUNDS,
        UnitOfMass.STONES,
    }


class PowerConverter(BaseUnitConverter):
    """Utility to convert power values."""

    UNIT_CLASS = "power"
    NORMALIZED_UNIT = UnitOfPower.WATT
    _UNIT_CONVERSION: dict[str | None, float] = {
        UnitOfPower.WATT: 1,
        UnitOfPower.KILO_WATT: 1 / 1000,
    }
    VALID_UNITS = {
        UnitOfPower.WATT,
        UnitOfPower.KILO_WATT,
    }


class PressureConverter(BaseUnitConverter):
    """Utility to convert pressure values."""

    UNIT_CLASS = "pressure"
    NORMALIZED_UNIT = UnitOfPressure.PA
    _UNIT_CONVERSION: dict[str | None, float] = {
        UnitOfPressure.PA: 1,
        UnitOfPressure.HPA: 1 / 100,
        UnitOfPressure.KPA: 1 / 1000,
        UnitOfPressure.BAR: 1 / 100000,
        UnitOfPressure.CBAR: 1 / 1000,
        UnitOfPressure.MBAR: 1 / 100,
        UnitOfPressure.INHG: 1
        / (_IN_TO_M * 1000 * _STANDARD_GRAVITY * _MERCURY_DENSITY),
        UnitOfPressure.PSI: 1 / 6894.757,
        UnitOfPressure.MMHG: 1
        / (_MM_TO_M * 1000 * _STANDARD_GRAVITY * _MERCURY_DENSITY),
    }
    VALID_UNITS = {
        UnitOfPressure.PA,
        UnitOfPressure.HPA,
        UnitOfPressure.KPA,
        UnitOfPressure.BAR,
        UnitOfPressure.CBAR,
        UnitOfPressure.MBAR,
        UnitOfPressure.INHG,
        UnitOfPressure.PSI,
        UnitOfPressure.MMHG,
    }


class SpeedConverter(BaseUnitConverter):
    """Utility to convert speed values."""

    UNIT_CLASS = "speed"
    NORMALIZED_UNIT = UnitOfSpeed.METERS_PER_SECOND
    _UNIT_CONVERSION: dict[str | None, float] = {
        UnitOfVolumetricFlux.INCHES_PER_DAY: _DAYS_TO_SECS / _IN_TO_M,
        UnitOfVolumetricFlux.INCHES_PER_HOUR: _HRS_TO_SECS / _IN_TO_M,
        UnitOfVolumetricFlux.MILLIMETERS_PER_DAY: _DAYS_TO_SECS / _MM_TO_M,
        UnitOfVolumetricFlux.MILLIMETERS_PER_HOUR: _HRS_TO_SECS / _MM_TO_M,
        UnitOfSpeed.FEET_PER_SECOND: 1 / _FOOT_TO_M,
        UnitOfSpeed.KILOMETERS_PER_HOUR: _HRS_TO_SECS / _KM_TO_M,
        UnitOfSpeed.KNOTS: _HRS_TO_SECS / _NAUTICAL_MILE_TO_M,
        UnitOfSpeed.METERS_PER_SECOND: 1,
        UnitOfSpeed.MILES_PER_HOUR: _HRS_TO_SECS / _MILE_TO_M,
        UnitOfSpeed.BEAUFORT: 1,
    }
    VALID_UNITS = {
        UnitOfVolumetricFlux.INCHES_PER_DAY,
        UnitOfVolumetricFlux.INCHES_PER_HOUR,
        UnitOfVolumetricFlux.MILLIMETERS_PER_DAY,
        UnitOfVolumetricFlux.MILLIMETERS_PER_HOUR,
        UnitOfSpeed.FEET_PER_SECOND,
        UnitOfSpeed.KILOMETERS_PER_HOUR,
        UnitOfSpeed.KNOTS,
        UnitOfSpeed.METERS_PER_SECOND,
        UnitOfSpeed.MILES_PER_HOUR,
        UnitOfSpeed.BEAUFORT,
    }

    @classmethod
    @lru_cache
    def converter_factory(
        cls, from_unit: str | None, to_unit: str | None
    ) -> Callable[[float], float]:
        """Return a function to convert a speed from one unit to another."""
        if from_unit == to_unit:
            # Return a function that does nothing. This is not
            # in _converter_factory because we do not want to wrap
            # it with the None check in converter_factory_allow_none.
            return lambda value: value

        return cls._converter_factory(from_unit, to_unit)

    @classmethod
    @lru_cache
    def converter_factory_allow_none(
        cls, from_unit: str | None, to_unit: str | None
    ) -> Callable[[float | None], float | None]:
        """Return a function to convert a speed from one unit to another which allows None."""
        if from_unit == to_unit:
            # Return a function that does nothing. This is not
            # in _converter_factory because we do not want to wrap
            # it with the None check in this case.
            return lambda value: value

        convert = cls._converter_factory(from_unit, to_unit)
        return lambda value: None if value is None else convert(value)

    @classmethod
    def _converter_factory(
        cls, from_unit: str | None, to_unit: str | None
    ) -> Callable[[float], float]:
        """Convert a speed from one unit to another, eg. 14m/s will return 7Bft."""
        # We cannot use the implementation from BaseUnitConverter here because the
        # Beaufort scale is not a constant value to divide or multiply with.
        if (
            from_unit not in SpeedConverter.VALID_UNITS
            or to_unit not in SpeedConverter.VALID_UNITS
        ):
            raise HomeAssistantError(
                UNIT_NOT_RECOGNIZED_TEMPLATE.format(to_unit, cls.UNIT_CLASS)
            )

        if from_unit == UnitOfSpeed.BEAUFORT:
            to_ratio = cls._UNIT_CONVERSION[to_unit]
            return lambda val: cls._beaufort_to_ms(val) * to_ratio
        if to_unit == UnitOfSpeed.BEAUFORT:
            from_ratio = cls._UNIT_CONVERSION[from_unit]
            return lambda val: cls._ms_to_beaufort(val / from_ratio)

        from_ratio, to_ratio = cls._get_from_to_ratio(from_unit, to_unit)
        return lambda val: (val / from_ratio) * to_ratio

    @classmethod
    def _ms_to_beaufort(cls, ms: float) -> float:
        """Convert a speed in m/s to Beaufort."""
        return float(round(((ms / 0.836) ** 2) ** (1 / 3)))

    @classmethod
    def _beaufort_to_ms(cls, beaufort: float) -> float:
        """Convert a speed in Beaufort to m/s."""
        return float(0.836 * beaufort ** (3 / 2))


class TemperatureConverter(BaseUnitConverter):
    """Utility to convert temperature values."""

    UNIT_CLASS = "temperature"
    NORMALIZED_UNIT = UnitOfTemperature.CELSIUS
    VALID_UNITS = {
        UnitOfTemperature.CELSIUS,
        UnitOfTemperature.FAHRENHEIT,
        UnitOfTemperature.KELVIN,
    }
    _UNIT_CONVERSION = {
        UnitOfTemperature.CELSIUS: 1.0,
        UnitOfTemperature.FAHRENHEIT: 1.8,
        UnitOfTemperature.KELVIN: 1.0,
    }

    @classmethod
    @lru_cache
    def converter_factory(
        cls, from_unit: str | None, to_unit: str | None
    ) -> Callable[[float], float]:
        """Return a function to convert a temperature from one unit to another."""
        if from_unit == to_unit:
            # Return a function that does nothing. This is not
            # in _converter_factory because we do not want to wrap
            # it with the None check in converter_factory_allow_none.
            return lambda value: value

        return cls._converter_factory(from_unit, to_unit)

    @classmethod
    @lru_cache
    def converter_factory_allow_none(
        cls, from_unit: str | None, to_unit: str | None
    ) -> Callable[[float | None], float | None]:
        """Return a function to convert a temperature from one unit to another which allows None."""
        if from_unit == to_unit:
            # Return a function that does nothing. This is not
            # in _converter_factory because we do not want to wrap
            # it with the None check in this case.
            return lambda value: value
        convert = cls._converter_factory(from_unit, to_unit)
        return lambda value: None if value is None else convert(value)

    @classmethod
    def _converter_factory(
        cls, from_unit: str | None, to_unit: str | None
    ) -> Callable[[float], float]:
        """Convert a temperature from one unit to another.

        eg. 10°C will return 50°F

        For converting an interval between two temperatures, please use
        `convert_interval` instead.
        """
        # We cannot use the implementation from BaseUnitConverter here because the
        # temperature units do not use the same floor: 0°C, 0°F and 0K do not align
        if from_unit == UnitOfTemperature.CELSIUS:
            if to_unit == UnitOfTemperature.FAHRENHEIT:
                return cls._celsius_to_fahrenheit
            if to_unit == UnitOfTemperature.KELVIN:
                return cls._celsius_to_kelvin
            raise HomeAssistantError(
                UNIT_NOT_RECOGNIZED_TEMPLATE.format(to_unit, cls.UNIT_CLASS)
            )

        if from_unit == UnitOfTemperature.FAHRENHEIT:
            if to_unit == UnitOfTemperature.CELSIUS:
                return cls._fahrenheit_to_celsius
            if to_unit == UnitOfTemperature.KELVIN:
                return cls._fahrenheit_to_kelvin
            raise HomeAssistantError(
                UNIT_NOT_RECOGNIZED_TEMPLATE.format(to_unit, cls.UNIT_CLASS)
            )

        if from_unit == UnitOfTemperature.KELVIN:
            if to_unit == UnitOfTemperature.CELSIUS:
                return cls._kelvin_to_celsius
            if to_unit == UnitOfTemperature.FAHRENHEIT:
                return cls._kelvin_to_fahrenheit
            raise HomeAssistantError(
                UNIT_NOT_RECOGNIZED_TEMPLATE.format(to_unit, cls.UNIT_CLASS)
            )
        raise HomeAssistantError(
            UNIT_NOT_RECOGNIZED_TEMPLATE.format(from_unit, cls.UNIT_CLASS)
        )

    @classmethod
    def convert_interval(cls, interval: float, from_unit: str, to_unit: str) -> float:
        """Convert a temperature interval from one unit to another.

        eg. a 10°C interval (10°C to 20°C) will return a 18°F (50°F to 68°F) interval

        For converting a temperature value, please use `convert` as this method
        skips floor adjustment.
        """
        # We use BaseUnitConverter implementation here because we are only interested
        # in the ratio between the units.
        return super().converter_factory(from_unit, to_unit)(interval)

    @classmethod
    def _kelvin_to_fahrenheit(cls, kelvin: float) -> float:
        """Convert a temperature in Kelvin to Fahrenheit."""
        return (kelvin - 273.15) * 1.8 + 32.0

    @classmethod
    def _fahrenheit_to_kelvin(cls, fahrenheit: float) -> float:
        """Convert a temperature in Fahrenheit to Kelvin."""
        return 273.15 + ((fahrenheit - 32.0) / 1.8)

    @classmethod
    def _fahrenheit_to_celsius(cls, fahrenheit: float) -> float:
        """Convert a temperature in Fahrenheit to Celsius."""
        return (fahrenheit - 32.0) / 1.8

    @classmethod
    def _kelvin_to_celsius(cls, kelvin: float) -> float:
        """Convert a temperature in Kelvin to Celsius."""
        return kelvin - 273.15

    @classmethod
    def _celsius_to_fahrenheit(cls, celsius: float) -> float:
        """Convert a temperature in Celsius to Fahrenheit."""
        return celsius * 1.8 + 32.0

    @classmethod
    def _celsius_to_kelvin(cls, celsius: float) -> float:
        """Convert a temperature in Celsius to Kelvin."""
        return celsius + 273.15


class UnitlessRatioConverter(BaseUnitConverter):
    """Utility to convert unitless ratios."""

    UNIT_CLASS = "unitless"
    NORMALIZED_UNIT = None
    _UNIT_CONVERSION: dict[str | None, float] = {
        None: 1,
        CONCENTRATION_PARTS_PER_BILLION: 1000000000,
        CONCENTRATION_PARTS_PER_MILLION: 1000000,
        PERCENTAGE: 100,
    }
    VALID_UNITS = {
        None,
        PERCENTAGE,
    }


class VolumeConverter(BaseUnitConverter):
    """Utility to convert volume values."""

    UNIT_CLASS = "volume"
    NORMALIZED_UNIT = UnitOfVolume.CUBIC_METERS
    # Units in terms of m³
    _UNIT_CONVERSION: dict[str | None, float] = {
        UnitOfVolume.LITERS: 1 / _L_TO_CUBIC_METER,
        UnitOfVolume.MILLILITERS: 1 / _ML_TO_CUBIC_METER,
        UnitOfVolume.GALLONS: 1 / _GALLON_TO_CUBIC_METER,
        UnitOfVolume.FLUID_OUNCES: 1 / _FLUID_OUNCE_TO_CUBIC_METER,
        UnitOfVolume.CUBIC_METERS: 1,
        UnitOfVolume.CUBIC_FEET: 1 / _CUBIC_FOOT_TO_CUBIC_METER,
        UnitOfVolume.CENTUM_CUBIC_FEET: 1 / (100 * _CUBIC_FOOT_TO_CUBIC_METER),
    }
    VALID_UNITS = {
        UnitOfVolume.LITERS,
        UnitOfVolume.MILLILITERS,
        UnitOfVolume.GALLONS,
        UnitOfVolume.FLUID_OUNCES,
        UnitOfVolume.CUBIC_METERS,
        UnitOfVolume.CUBIC_FEET,
        UnitOfVolume.CENTUM_CUBIC_FEET,
    }


class VolumeFlowRateConverter(BaseUnitConverter):
    """Utility to convert volume values."""

    UNIT_CLASS = "volume_flow_rate"
    NORMALIZED_UNIT = UnitOfVolumeFlowRate.CUBIC_METERS_PER_HOUR
    # Units in terms of m³/h
    _UNIT_CONVERSION: dict[str | None, float] = {
        UnitOfVolumeFlowRate.CUBIC_METERS_PER_HOUR: 1,
        UnitOfVolumeFlowRate.CUBIC_FEET_PER_MINUTE: 1
        / (_HRS_TO_MINUTES * _CUBIC_FOOT_TO_CUBIC_METER),
        UnitOfVolumeFlowRate.LITERS_PER_MINUTE: 1
        / (_HRS_TO_MINUTES * _L_TO_CUBIC_METER),
        UnitOfVolumeFlowRate.GALLONS_PER_MINUTE: 1
        / (_HRS_TO_MINUTES * _GALLON_TO_CUBIC_METER),
    }
    VALID_UNITS = {
        UnitOfVolumeFlowRate.CUBIC_FEET_PER_MINUTE,
        UnitOfVolumeFlowRate.CUBIC_METERS_PER_HOUR,
        UnitOfVolumeFlowRate.LITERS_PER_MINUTE,
        UnitOfVolumeFlowRate.GALLONS_PER_MINUTE,
    }


class DurationConverter(BaseUnitConverter):
    """Utility to convert duration values."""

    UNIT_CLASS = "duration"
    NORMALIZED_UNIT = UnitOfTime.SECONDS
    _UNIT_CONVERSION: dict[str | None, float] = {
        UnitOfTime.MICROSECONDS: 1000000,
        UnitOfTime.MILLISECONDS: 1000,
        UnitOfTime.SECONDS: 1,
        UnitOfTime.MINUTES: 1 / _MIN_TO_SEC,
        UnitOfTime.HOURS: 1 / _HRS_TO_SECS,
        UnitOfTime.DAYS: 1 / _DAYS_TO_SECS,
        UnitOfTime.WEEKS: 1 / (7 * _DAYS_TO_SECS),
    }
    VALID_UNITS = {
        UnitOfTime.MICROSECONDS,
        UnitOfTime.MILLISECONDS,
        UnitOfTime.SECONDS,
        UnitOfTime.MINUTES,
        UnitOfTime.HOURS,
        UnitOfTime.DAYS,
        UnitOfTime.WEEKS,
    }<|MERGE_RESOLUTION|>--- conflicted
+++ resolved
@@ -10,11 +10,8 @@
     CONCENTRATION_PARTS_PER_MILLION,
     PERCENTAGE,
     UNIT_NOT_RECOGNIZED_TEMPLATE,
-<<<<<<< HEAD
     UnitOfArea,
-=======
     UnitOfConductivity,
->>>>>>> 7aed35b3
     UnitOfDataRate,
     UnitOfElectricCurrent,
     UnitOfElectricPotential,
