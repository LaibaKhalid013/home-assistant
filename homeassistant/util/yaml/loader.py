"""Custom loader."""
from __future__ import annotations

from collections import OrderedDict
import fnmatch
import logging
import os
from pathlib import Path
from typing import Any, Dict, Iterator, List, TextIO, TypeVar, Union, overload

import yaml

from homeassistant.exceptions import HomeAssistantError

from .const import SECRET_YAML
from .objects import Input, NodeListClass, NodeStrClass

# mypy: allow-untyped-calls, no-warn-return-any

JSON_TYPE = Union[List, Dict, str]  # pylint: disable=invalid-name
DICT_T = TypeVar("DICT_T", bound=Dict)  # pylint: disable=invalid-name

_LOGGER = logging.getLogger(__name__)

<<<<<<< HEAD
=======

class Secrets:
    """Store secrets while loading YAML."""
>>>>>>> 3ae94601

    def __init__(self, config_dir: Path):
        """Initialize secrets."""
        self.config_dir = config_dir
        self._cache: dict[Path, dict[str, str]] = {}

    def get(self, requester_path: str, secret: str) -> str:
        """Return the value of a secret."""
        current_path = Path(requester_path)

        secret_dir = current_path
        while True:
            secret_dir = secret_dir.parent

            try:
                secret_dir.relative_to(self.config_dir)
            except ValueError:
                # We went above the config dir
                break

            secrets = self._load_secret_yaml(secret_dir)

            if secret in secrets:
                _LOGGER.debug(
                    "Secret %s retrieved from secrets.yaml in folder %s",
                    secret,
                    secret_dir,
                )
                return secrets[secret]

        raise HomeAssistantError(f"Secret {secret} not defined")

    def _load_secret_yaml(self, secret_dir: Path) -> dict[str, str]:
        """Load the secrets yaml from path."""
        secret_path = secret_dir / SECRET_YAML

        if secret_path in self._cache:
            return self._cache[secret_path]

        _LOGGER.debug("Loading %s", secret_path)
        try:
            secrets = load_yaml(str(secret_path))

            if not isinstance(secrets, dict):
                raise HomeAssistantError("Secrets is not a dictionary")

            if "logger" in secrets:
                logger = str(secrets["logger"]).lower()
                if logger == "debug":
                    _LOGGER.setLevel(logging.DEBUG)
                else:
                    _LOGGER.error(
                        "Error in secrets.yaml: 'logger: debug' expected, but 'logger: %s' found",
                        logger,
                    )
                del secrets["logger"]
        except FileNotFoundError:
            secrets = {}

        self._cache[secret_path] = secrets

        return secrets


class SafeLineLoader(yaml.SafeLoader):
    """Loader class that keeps track of line numbers."""

    def __init__(self, stream: Any, secrets: Secrets | None = None) -> None:
        """Initialize a safe line loader."""
        super().__init__(stream)
        self.secrets = secrets

    def compose_node(self, parent: yaml.nodes.Node, index: int) -> yaml.nodes.Node:
        """Annotate a node with the first line it was seen."""
        last_line: int = self.line
        node: yaml.nodes.Node = super().compose_node(parent, index)
        node.__line__ = last_line + 1  # type: ignore
        return node


def load_yaml(fname: str, secrets: Secrets | None = None) -> JSON_TYPE:
    """Load a YAML file."""
    try:
        with open(fname, encoding="utf-8") as conf_file:
            return parse_yaml(conf_file, secrets)
    except UnicodeDecodeError as exc:
        _LOGGER.error("Unable to read file %s: %s", fname, exc)
        raise HomeAssistantError(exc) from exc


def parse_yaml(content: str | TextIO, secrets: Secrets | None = None) -> JSON_TYPE:
    """Load a YAML file."""
    try:
        # If configuration file is empty YAML returns None
        # We convert that to an empty dict
        return (
            yaml.load(content, Loader=lambda stream: SafeLineLoader(stream, secrets))
            or OrderedDict()
        )
    except yaml.YAMLError as exc:
        _LOGGER.error(str(exc))
        raise HomeAssistantError(exc) from exc


@overload
def _add_reference(
    obj: list | NodeListClass, loader: SafeLineLoader, node: yaml.nodes.Node
) -> NodeListClass:
    ...


@overload
def _add_reference(
    obj: str | NodeStrClass, loader: SafeLineLoader, node: yaml.nodes.Node
) -> NodeStrClass:
    ...


@overload
def _add_reference(
    obj: DICT_T, loader: SafeLineLoader, node: yaml.nodes.Node
) -> DICT_T:
    ...


def _add_reference(obj, loader: SafeLineLoader, node: yaml.nodes.Node):  # type: ignore
    """Add file reference information to an object."""
    if isinstance(obj, list):
        obj = NodeListClass(obj)
    if isinstance(obj, str):
        obj = NodeStrClass(obj)
    setattr(obj, "__config_file__", loader.name)
    setattr(obj, "__line__", node.start_mark.line)
    return obj


def _include_yaml(loader: SafeLineLoader, node: yaml.nodes.Node) -> JSON_TYPE:
    """Load another YAML file and embeds it using the !include tag.

    Example:
        device_tracker: !include device_tracker.yaml

    """
    fname = os.path.join(os.path.dirname(loader.name), node.value)
    try:
        return _add_reference(load_yaml(fname, loader.secrets), loader, node)
    except FileNotFoundError as exc:
        raise HomeAssistantError(
            f"{node.start_mark}: Unable to read file {fname}."
        ) from exc


def _is_file_valid(name: str) -> bool:
    """Decide if a file is valid."""
    return not name.startswith(".")


def _find_files(directory: str, pattern: str) -> Iterator[str]:
    """Recursively load files in a directory."""
    for root, dirs, files in os.walk(directory, topdown=True):
        dirs[:] = [d for d in dirs if _is_file_valid(d)]
        for basename in sorted(files):
            if _is_file_valid(basename) and fnmatch.fnmatch(basename, pattern):
                filename = os.path.join(root, basename)
                yield filename


def _include_dir_named_yaml(
    loader: SafeLineLoader, node: yaml.nodes.Node
) -> OrderedDict:
    """Load multiple files from directory as a dictionary."""
    mapping: OrderedDict = OrderedDict()
    loc = os.path.join(os.path.dirname(loader.name), node.value)
    for fname in _find_files(loc, "*.yaml"):
        filename = os.path.splitext(os.path.basename(fname))[0]
        if os.path.basename(fname) == SECRET_YAML:
            continue
        mapping[filename] = load_yaml(fname, loader.secrets)
    return _add_reference(mapping, loader, node)


def _include_dir_merge_named_yaml(
    loader: SafeLineLoader, node: yaml.nodes.Node
) -> OrderedDict:
    """Load multiple files from directory as a merged dictionary."""
    mapping: OrderedDict = OrderedDict()
    loc = os.path.join(os.path.dirname(loader.name), node.value)
    for fname in _find_files(loc, "*.yaml"):
        if os.path.basename(fname) == SECRET_YAML:
            continue
        loaded_yaml = load_yaml(fname, loader.secrets)
        if isinstance(loaded_yaml, dict):
            mapping.update(loaded_yaml)
    return _add_reference(mapping, loader, node)


def _include_dir_list_yaml(
    loader: SafeLineLoader, node: yaml.nodes.Node
) -> list[JSON_TYPE]:
    """Load multiple files from directory as a list."""
    loc = os.path.join(os.path.dirname(loader.name), node.value)
    return [
        load_yaml(f, loader.secrets)
        for f in _find_files(loc, "*.yaml")
        if os.path.basename(f) != SECRET_YAML
    ]


def _include_dir_merge_list_yaml(
    loader: SafeLineLoader, node: yaml.nodes.Node
) -> JSON_TYPE:
    """Load multiple files from directory as a merged list."""
    loc: str = os.path.join(os.path.dirname(loader.name), node.value)
    merged_list: list[JSON_TYPE] = []
    for fname in _find_files(loc, "*.yaml"):
        if os.path.basename(fname) == SECRET_YAML:
            continue
        loaded_yaml = load_yaml(fname, loader.secrets)
        if isinstance(loaded_yaml, list):
            merged_list.extend(loaded_yaml)
    return _add_reference(merged_list, loader, node)


def _ordered_dict(loader: SafeLineLoader, node: yaml.nodes.MappingNode) -> OrderedDict:
    """Load YAML mappings into an ordered dictionary to preserve key order."""
    loader.flatten_mapping(node)
    nodes = loader.construct_pairs(node)

    seen: dict = {}
    for (key, _), (child_node, _) in zip(nodes, node.value):
        line = child_node.start_mark.line

        try:
            hash(key)
        except TypeError as exc:
            fname = getattr(loader.stream, "name", "")
            raise yaml.MarkedYAMLError(
                context=f'invalid key: "{key}"',
                context_mark=yaml.Mark(fname, 0, line, -1, None, None),
            ) from exc

        if key in seen:
            fname = getattr(loader.stream, "name", "")
            _LOGGER.warning(
                'YAML file %s contains duplicate key "%s". Check lines %d and %d',
                fname,
                key,
                seen[key],
                line,
            )
        seen[key] = line

    return _add_reference(OrderedDict(nodes), loader, node)


def _construct_seq(loader: SafeLineLoader, node: yaml.nodes.Node) -> JSON_TYPE:
    """Add line number and file name to Load YAML sequence."""
    (obj,) = loader.construct_yaml_seq(node)
    return _add_reference(obj, loader, node)


def _env_var_yaml(loader: SafeLineLoader, node: yaml.nodes.Node) -> str:
    """Load environment variables and embed it into the configuration YAML."""
    args = node.value.split()

    # Check for a default value
    if len(args) > 1:
        return os.getenv(args[0], " ".join(args[1:]))
    if args[0] in os.environ:
        return os.environ[args[0]]
    _LOGGER.error("Environment variable %s not defined", node.value)
    raise HomeAssistantError(node.value)


def secret_yaml(loader: SafeLineLoader, node: yaml.nodes.Node) -> JSON_TYPE:
    """Load secrets and embed it into the configuration YAML."""
<<<<<<< HEAD
    if os.path.basename(loader.name) == SECRET_YAML:
        _LOGGER.error("secrets.yaml: attempt to load secret from within secrets file")
        raise HomeAssistantError(
            "secrets.yaml: attempt to load secret from within secrets file"
        )
    secret_path = os.path.dirname(loader.name)
    while True:
        secrets = _load_secret_yaml(secret_path)

        if node.value in secrets:
            _LOGGER.debug(
                "Secret %s retrieved from secrets.yaml in folder %s",
                node.value,
                secret_path,
            )
            return secrets[node.value]

        if secret_path == os.path.dirname(sys.path[0]):
            break  # sys.path[0] set to config/deps folder by bootstrap

        secret_path = os.path.dirname(secret_path)
        if not os.path.exists(secret_path) or len(secret_path) < 5:
            break  # Somehow we got past the .homeassistant config folder

    raise HomeAssistantError(f"Secret {node.value} not defined")
=======
    if loader.secrets is None:
        raise HomeAssistantError("Secrets not supported in this YAML file")

    return loader.secrets.get(loader.name, node.value)
>>>>>>> 3ae94601


SafeLineLoader.add_constructor("!include", _include_yaml)
SafeLineLoader.add_constructor(
    yaml.resolver.BaseResolver.DEFAULT_MAPPING_TAG, _ordered_dict
)
SafeLineLoader.add_constructor(
    yaml.resolver.BaseResolver.DEFAULT_SEQUENCE_TAG, _construct_seq
)
SafeLineLoader.add_constructor("!env_var", _env_var_yaml)
SafeLineLoader.add_constructor("!secret", secret_yaml)
SafeLineLoader.add_constructor("!include_dir_list", _include_dir_list_yaml)
SafeLineLoader.add_constructor("!include_dir_merge_list", _include_dir_merge_list_yaml)
SafeLineLoader.add_constructor("!include_dir_named", _include_dir_named_yaml)
SafeLineLoader.add_constructor(
    "!include_dir_merge_named", _include_dir_merge_named_yaml
)
SafeLineLoader.add_constructor("!input", Input.from_node)<|MERGE_RESOLUTION|>--- conflicted
+++ resolved
@@ -22,12 +22,9 @@
 
 _LOGGER = logging.getLogger(__name__)
 
-<<<<<<< HEAD
-=======
 
 class Secrets:
     """Store secrets while loading YAML."""
->>>>>>> 3ae94601
 
     def __init__(self, config_dir: Path):
         """Initialize secrets."""
@@ -304,38 +301,10 @@
 
 def secret_yaml(loader: SafeLineLoader, node: yaml.nodes.Node) -> JSON_TYPE:
     """Load secrets and embed it into the configuration YAML."""
-<<<<<<< HEAD
-    if os.path.basename(loader.name) == SECRET_YAML:
-        _LOGGER.error("secrets.yaml: attempt to load secret from within secrets file")
-        raise HomeAssistantError(
-            "secrets.yaml: attempt to load secret from within secrets file"
-        )
-    secret_path = os.path.dirname(loader.name)
-    while True:
-        secrets = _load_secret_yaml(secret_path)
-
-        if node.value in secrets:
-            _LOGGER.debug(
-                "Secret %s retrieved from secrets.yaml in folder %s",
-                node.value,
-                secret_path,
-            )
-            return secrets[node.value]
-
-        if secret_path == os.path.dirname(sys.path[0]):
-            break  # sys.path[0] set to config/deps folder by bootstrap
-
-        secret_path = os.path.dirname(secret_path)
-        if not os.path.exists(secret_path) or len(secret_path) < 5:
-            break  # Somehow we got past the .homeassistant config folder
-
-    raise HomeAssistantError(f"Secret {node.value} not defined")
-=======
     if loader.secrets is None:
         raise HomeAssistantError("Secrets not supported in this YAML file")
 
     return loader.secrets.get(loader.name, node.value)
->>>>>>> 3ae94601
 
 
 SafeLineLoader.add_constructor("!include", _include_yaml)
