--- conflicted
+++ resolved
@@ -27,17 +27,6 @@
     VOLUME,
     VOLUME_GALLONS,
     VOLUME_LITERS,
-<<<<<<< HEAD
-    UnitLengthT,
-    UnitMassT,
-    UnitPressureT,
-    UnitSpeedT,
-    UnitT,
-    UnitTemperatureT,
-    UnitTypeT,
-    UnitVolumeT,
-=======
->>>>>>> f28d8fae
 )
 from homeassistant.util import (
     distance as distance_util,
@@ -57,13 +46,9 @@
 
 VOLUME_UNITS = volume_util.VALID_UNITS
 
-<<<<<<< HEAD
 SPEED_UNITS = speed_util.VALID_UNITS
 
-TEMPERATURE_UNITS: tuple[UnitTemperatureT, ...] = (TEMP_FAHRENHEIT, TEMP_CELSIUS)
-=======
 TEMPERATURE_UNITS: tuple[str, ...] = (TEMP_FAHRENHEIT, TEMP_CELSIUS)
->>>>>>> f28d8fae
 
 
 def is_valid_unit(unit: str, unit_type: str) -> bool:
@@ -92,20 +77,12 @@
     def __init__(
         self,
         name: str,
-<<<<<<< HEAD
-        temperature: UnitTemperatureT,
-        length: UnitLengthT,
-        speed: UnitSpeedT,
-        volume: UnitVolumeT,
-        mass: UnitMassT,
-        pressure: UnitPressureT,
-=======
         temperature: str,
         length: str,
+        speed: str,
         volume: str,
         mass: str,
         pressure: str,
->>>>>>> f28d8fae
     ) -> None:
         """Initialize the unit system object."""
         errors: str = ", ".join(
@@ -164,8 +141,7 @@
             pressure, from_unit, self.pressure_unit
         )
 
-<<<<<<< HEAD
-    def speed(self, speed: float | None, from_unit: UnitSpeedT) -> float:
+    def speed(self, speed: float | None, from_unit: str) -> float:
         """Convert the given speed to this unit system."""
         if not isinstance(speed, Number):
             raise TypeError(f"{speed!s} is not a numeric value.")
@@ -173,10 +149,7 @@
         # type ignore: https://github.com/python/mypy/issues/7207
         return speed_util.convert(speed, from_unit, self.speed_unit)  # type: ignore
 
-    def volume(self, volume: float | None, from_unit: UnitVolumeT) -> float:
-=======
     def volume(self, volume: float | None, from_unit: str) -> float:
->>>>>>> f28d8fae
         """Convert the given volume to this unit system."""
         if not isinstance(volume, Number):
             raise TypeError(f"{volume!s} is not a numeric value.")
