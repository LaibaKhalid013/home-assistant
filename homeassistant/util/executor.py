"""Executor util helpers."""
from __future__ import annotations

from concurrent.futures import ThreadPoolExecutor
import contextlib
import logging
import sys
from threading import Thread
import time
import traceback
from typing import Any

from .thread import async_raise

_LOGGER = logging.getLogger(__name__)

MAX_LOG_ATTEMPTS = 2

_JOIN_ATTEMPTS = 10

EXECUTOR_SHUTDOWN_TIMEOUT = 10


def _log_thread_running_at_shutdown(name: str, ident: int) -> None:
    """Log the stack of a thread that was still running at shutdown."""
    frames = sys._current_frames()  # pylint: disable=protected-access
    stack = frames.get(ident)
    formatted_stack = traceback.format_stack(stack)
    _LOGGER.warning(
        "Thread[%s] is still running at shutdown: %s",
        name,
        "".join(formatted_stack).strip(),
    )


def join_or_interrupt_threads(
    threads: set[Thread], timeout: float, log: bool
) -> set[Thread]:
    """Attempt to join or interrupt a set of threads."""
    joined = set()
    timeout_per_thread = timeout / len(threads)

    for thread in threads:
        thread.join(timeout=timeout_per_thread)

        if not thread.is_alive() or thread.ident is None:
            joined.add(thread)
            continue

        if log:
            _log_thread_running_at_shutdown(thread.name, thread.ident)

        with contextlib.suppress(SystemError):
            # SystemError at this stage is usually a race condition
            # where the thread happens to die right before we force
            # it to raise the exception
            async_raise(thread.ident, SystemExit)

    return joined


class InterruptibleThreadPoolExecutor(ThreadPoolExecutor):
    """A ThreadPoolExecutor instance that will not deadlock on shutdown."""

<<<<<<< HEAD
    def submit(self, fn, /, *args, **kwargs):  # type: ignore
        """Log submit."""
        _LOGGER.debug(
            "Calling executor with function: %s, args: %s, kwargs: %s", fn, args, kwargs
        )
        return super().submit(fn, *args, **kwargs)

    def shutdown(self, *args, **kwargs) -> None:  # type: ignore
        """Shutdown backport from cpython 3.9 with interrupt support added."""
        with self._shutdown_lock:
            self._shutdown = True
            # Drain all work items from the queue, and then cancel their
            # associated futures.
            while True:
                try:
                    work_item = self._work_queue.get_nowait()
                except queue.Empty:
                    break
                if work_item is not None:
                    work_item.future.cancel()
            # Send a wake-up to prevent threads calling
            # _work_queue.get(block=True) from permanently blocking.
            self._work_queue.put(None)  # type: ignore[arg-type]

        # The above code is backported from python 3.9
        #
        # For maintainability join_threads_or_timeout is
        # a separate function since it is not a backport from
        # cpython itself
        #
=======
    def shutdown(self, *args: Any, **kwargs: Any) -> None:
        """Shutdown with interrupt support added."""
        super().shutdown(wait=False, cancel_futures=True)
>>>>>>> 9633f8ea
        self.join_threads_or_timeout()

    def join_threads_or_timeout(self) -> None:
        """Join threads or timeout."""
        remaining_threads = set(self._threads)
        start_time = time.monotonic()
        timeout_remaining: float = EXECUTOR_SHUTDOWN_TIMEOUT
        attempt = 0

        while True:
            if not remaining_threads:
                return

            attempt += 1

            remaining_threads -= join_or_interrupt_threads(
                remaining_threads,
                timeout_remaining / _JOIN_ATTEMPTS,
                attempt <= MAX_LOG_ATTEMPTS,
            )

            timeout_remaining = EXECUTOR_SHUTDOWN_TIMEOUT - (
                time.monotonic() - start_time
            )
            if timeout_remaining <= 0:
                return<|MERGE_RESOLUTION|>--- conflicted
+++ resolved
@@ -62,7 +62,6 @@
 class InterruptibleThreadPoolExecutor(ThreadPoolExecutor):
     """A ThreadPoolExecutor instance that will not deadlock on shutdown."""
 
-<<<<<<< HEAD
     def submit(self, fn, /, *args, **kwargs):  # type: ignore
         """Log submit."""
         _LOGGER.debug(
@@ -70,34 +69,9 @@
         )
         return super().submit(fn, *args, **kwargs)
 
-    def shutdown(self, *args, **kwargs) -> None:  # type: ignore
-        """Shutdown backport from cpython 3.9 with interrupt support added."""
-        with self._shutdown_lock:
-            self._shutdown = True
-            # Drain all work items from the queue, and then cancel their
-            # associated futures.
-            while True:
-                try:
-                    work_item = self._work_queue.get_nowait()
-                except queue.Empty:
-                    break
-                if work_item is not None:
-                    work_item.future.cancel()
-            # Send a wake-up to prevent threads calling
-            # _work_queue.get(block=True) from permanently blocking.
-            self._work_queue.put(None)  # type: ignore[arg-type]
-
-        # The above code is backported from python 3.9
-        #
-        # For maintainability join_threads_or_timeout is
-        # a separate function since it is not a backport from
-        # cpython itself
-        #
-=======
     def shutdown(self, *args: Any, **kwargs: Any) -> None:
         """Shutdown with interrupt support added."""
         super().shutdown(wait=False, cancel_futures=True)
->>>>>>> 9633f8ea
         self.join_threads_or_timeout()
 
     def join_threads_or_timeout(self) -> None:
