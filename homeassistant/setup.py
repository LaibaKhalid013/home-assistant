"""All methods needed to bootstrap a Home Assistant instance."""
from __future__ import annotations

import asyncio
import contextlib
import logging.handlers
from timeit import default_timer as timer
from types import ModuleType
from typing import Awaitable, Callable, Generator, Iterable

from homeassistant import config as conf_util, core, loader, requirements
from homeassistant.config import async_notify_setup_error
from homeassistant.const import EVENT_COMPONENT_LOADED, PLATFORM_FORMAT
from homeassistant.exceptions import HomeAssistantError
from homeassistant.helpers.typing import ConfigType
from homeassistant.util import dt as dt_util

_LOGGER = logging.getLogger(__name__)

ATTR_COMPONENT = "component"

BASE_PLATFORMS = {
    "alarm_control_panel",
    "binary_sensor",
    "climate",
    "cover",
    "device_tracker",
    "fan",
    "humidifier",
    "image_processing",
    "light",
    "lock",
    "media_player",
    "remote",
    "scene",
    "sensor",
    "switch",
    "vacuum",
    "water_heater",
}

DATA_SETUP_DONE = "setup_done"
DATA_SETUP_STARTED = "setup_started"
DATA_SETUP_TIME = "setup_time"

DATA_SETUP = "setup_tasks"
DATA_DEPS_REQS = "deps_reqs_processed"

SLOW_SETUP_WARNING = 10
SLOW_SETUP_MAX_WAIT = 300


@core.callback
def async_set_domains_to_be_loaded(hass: core.HomeAssistant, domains: set[str]) -> None:
    """Set domains that are going to be loaded from the config.

    This will allow us to properly handle after_dependencies.
    """
    hass.data[DATA_SETUP_DONE] = {domain: asyncio.Event() for domain in domains}


def setup_component(hass: core.HomeAssistant, domain: str, config: ConfigType) -> bool:
    """Set up a component and all its dependencies."""
    return asyncio.run_coroutine_threadsafe(
        async_setup_component(hass, domain, config), hass.loop
    ).result()


async def async_setup_component(
    hass: core.HomeAssistant, domain: str, config: ConfigType
) -> bool:
    """Set up a component and all its dependencies.

    This method is a coroutine.
    """
    if domain in hass.config.components:
        return True

    setup_tasks = hass.data.setdefault(DATA_SETUP, {})

    if domain in setup_tasks:
        return await setup_tasks[domain]  # type: ignore

    task = setup_tasks[domain] = hass.async_create_task(
        _async_setup_component(hass, domain, config)
    )

    try:
        return await task  # type: ignore
    finally:
        if domain in hass.data.get(DATA_SETUP_DONE, {}):
            hass.data[DATA_SETUP_DONE].pop(domain).set()


async def _async_process_dependencies(
    hass: core.HomeAssistant, config: ConfigType, integration: loader.Integration
) -> bool:
    """Ensure all dependencies are set up."""
    dependencies_tasks = {
        dep: hass.loop.create_task(async_setup_component(hass, dep, config))
        for dep in integration.dependencies
        if dep not in hass.config.components
    }

    after_dependencies_tasks = {}
    to_be_loaded = hass.data.get(DATA_SETUP_DONE, {})
    for dep in integration.after_dependencies:
        if (
            dep not in dependencies_tasks
            and dep in to_be_loaded
            and dep not in hass.config.components
        ):
            after_dependencies_tasks[dep] = hass.loop.create_task(
                to_be_loaded[dep].wait()
            )

    if not dependencies_tasks and not after_dependencies_tasks:
        return True

    if dependencies_tasks:
        _LOGGER.debug(
            "Dependency %s will wait for dependencies %s",
            integration.domain,
            list(dependencies_tasks),
        )
    if after_dependencies_tasks:
        _LOGGER.debug(
            "Dependency %s will wait for after dependencies %s",
            integration.domain,
            list(after_dependencies_tasks),
        )

    async with hass.timeout.async_freeze(integration.domain):
        results = await asyncio.gather(
            *dependencies_tasks.values(), *after_dependencies_tasks.values()
        )

    failed = [
        domain for idx, domain in enumerate(dependencies_tasks) if not results[idx]
    ]

    if failed:
        _LOGGER.error(
            "Unable to set up dependencies of %s. Setup failed for dependencies: %s",
            integration.domain,
            ", ".join(failed),
        )

        return False
    return True


async def _async_setup_component(
    hass: core.HomeAssistant, domain: str, config: ConfigType
) -> bool:
    """Set up a component for Home Assistant.

    This method is a coroutine.
    """

    def log_error(msg: str, link: str | None = None) -> None:
        """Log helper."""
        _LOGGER.error("Setup failed for %s: %s", domain, msg)
        async_notify_setup_error(hass, domain, link)

    try:
        integration = await loader.async_get_integration(hass, domain)
    except loader.IntegrationNotFound:
        log_error("Integration not found.")
        return False

    if integration.disabled:
        log_error(f"dependency is disabled - {integration.disabled}")
        return False

    # Validate all dependencies exist and there are no circular dependencies
    if not await integration.resolve_dependencies():
        return False

    # Process requirements as soon as possible, so we can import the component
    # without requiring imports to be in functions.
    try:
        await async_process_deps_reqs(hass, config, integration)
    except HomeAssistantError as err:
        log_error(str(err), integration.documentation)
        return False

    # Some integrations fail on import because they call functions incorrectly.
    # So we do it before validating config to catch these errors.
    try:
        component = integration.get_component()
    except ImportError as err:
        log_error(f"Unable to import component: {err}", integration.documentation)
        return False
    except Exception:  # pylint: disable=broad-except
        _LOGGER.exception("Setup failed for %s: unknown error", domain)
        return False

    processed_config = await conf_util.async_process_component_config(
        hass, config, integration
    )

    if processed_config is None:
        log_error("Invalid config.", integration.documentation)
        return False

    start = timer()
    _LOGGER.info("Setting up %s", domain)
    with async_start_setup(hass, [domain]):
        if hasattr(component, "PLATFORM_SCHEMA"):
            # Entity components have their own warning
            warn_task = None
        else:
            warn_task = hass.loop.call_later(
                SLOW_SETUP_WARNING,
                _LOGGER.warning,
                "Setup of %s is taking over %s seconds.",
                domain,
                SLOW_SETUP_WARNING,
            )

        try:
            if hasattr(component, "async_setup"):
                task = component.async_setup(hass, processed_config)  # type: ignore
            elif hasattr(component, "setup"):
                # This should not be replaced with hass.async_add_executor_job because
                # we don't want to track this task in case it blocks startup.
                task = hass.loop.run_in_executor(
                    None, component.setup, hass, processed_config  # type: ignore
                )
            else:
                log_error("No setup function defined.")
                return False

            async with hass.timeout.async_timeout(SLOW_SETUP_MAX_WAIT, domain):
                result = await task
        except asyncio.TimeoutError:
            _LOGGER.error(
                "Setup of %s is taking longer than %s seconds."
                " Startup will proceed without waiting any longer",
                domain,
                SLOW_SETUP_MAX_WAIT,
            )
            return False
        except Exception:  # pylint: disable=broad-except
            _LOGGER.exception("Error during setup of component %s", domain)
            async_notify_setup_error(hass, domain, integration.documentation)
            return False
        finally:
            end = timer()
            if warn_task:
                warn_task.cancel()
        _LOGGER.info("Setup of domain %s took %.1f seconds", domain, end - start)

        if result is False:
            log_error("Integration failed to initialize.")
            return False
        if result is not True:
            log_error(
                f"Integration {domain!r} did not return boolean if setup was "
                "successful. Disabling component."
            )
            return False

        # Flush out async_setup calling create_task. Fragile but covered by test.
        await asyncio.sleep(0)
        await hass.config_entries.flow.async_wait_init_flow_finish(domain)

        await asyncio.gather(
            *[
                entry.async_setup(hass, integration=integration)
                for entry in hass.config_entries.async_entries(domain)
            ]
        )

        hass.config.components.add(domain)

    # Cleanup
    if domain in hass.data[DATA_SETUP]:
        hass.data[DATA_SETUP].pop(domain)

    hass.bus.async_fire(EVENT_COMPONENT_LOADED, {ATTR_COMPONENT: domain})

    return True


async def async_prepare_setup_platform(
    hass: core.HomeAssistant, hass_config: ConfigType, domain: str, platform_name: str
) -> ModuleType | None:
    """Load a platform and makes sure dependencies are setup.

    This method is a coroutine.
    """
    platform_path = PLATFORM_FORMAT.format(domain=domain, platform=platform_name)

    def log_error(msg: str) -> None:
        """Log helper."""
        _LOGGER.error("Unable to prepare setup for platform %s: %s", platform_path, msg)
        async_notify_setup_error(hass, platform_path)

    try:
        integration = await loader.async_get_integration(hass, platform_name)
    except loader.IntegrationNotFound:
        log_error("Integration not found")
        return None

    # Process deps and reqs as soon as possible, so that requirements are
    # available when we import the platform.
    try:
        await async_process_deps_reqs(hass, hass_config, integration)
    except HomeAssistantError as err:
        log_error(str(err))
        return None

    try:
        platform = integration.get_platform(domain)
    except ImportError as exc:
        log_error(f"Platform not found ({exc}).")
        return None

    # Already loaded
    if platform_path in hass.config.components:
        return platform

    # Platforms cannot exist on their own, they are part of their integration.
    # If the integration is not set up yet, and can be set up, set it up.
    if integration.domain not in hass.config.components:
        try:
            component = integration.get_component()
        except ImportError as exc:
            log_error(f"Unable to import the component ({exc}).")
            return None

        if hasattr(component, "setup") or hasattr(component, "async_setup"):
            if not await async_setup_component(hass, integration.domain, hass_config):
                log_error("Unable to set up component.")
                return None

    return platform


async def async_process_deps_reqs(
    hass: core.HomeAssistant, config: ConfigType, integration: loader.Integration
) -> None:
    """Process all dependencies and requirements for a module.

    Module is a Python module of either a component or platform.
    """
    processed = hass.data.get(DATA_DEPS_REQS)

    if processed is None:
        processed = hass.data[DATA_DEPS_REQS] = set()
    elif integration.domain in processed:
        return

    if not await _async_process_dependencies(hass, config, integration):
        raise HomeAssistantError("Could not set up all dependencies.")

    if not hass.config.skip_pip and integration.requirements:
        async with hass.timeout.async_freeze(integration.domain):
            await requirements.async_get_integration_with_requirements(
                hass, integration.domain
            )

    processed.add(integration.domain)


@core.callback
def async_when_setup(
    hass: core.HomeAssistant,
    component: str,
    when_setup_cb: Callable[[core.HomeAssistant, str], Awaitable[None]],
) -> None:
    """Call a method when a component is setup."""

    async def when_setup() -> None:
        """Call the callback."""
        try:
            await when_setup_cb(hass, component)
        except Exception:  # pylint: disable=broad-except
            _LOGGER.exception("Error handling when_setup callback for %s", component)

    # Running it in a new task so that it always runs after
    if component in hass.config.components:
        hass.async_create_task(when_setup())
        return

    unsub = None

    async def loaded_event(event: core.Event) -> None:
        """Call the callback."""
        if event.data[ATTR_COMPONENT] != component:
            return

        unsub()  # type: ignore
        await when_setup()

    unsub = hass.bus.async_listen(EVENT_COMPONENT_LOADED, loaded_event)


<<<<<<< HEAD
@core.callback
def async_get_loaded_integrations(hass: core.HomeAssistant) -> set:
    """Return the complete list of loaded integrations."""
    integrations = set()
    for component in hass.config.components:
        if "." not in component:
            integrations.add(component)
            continue
        domain, platform = component.split(".", 1)
        if domain in BASE_PLATFORMS:
            integrations.add(platform)
    return integrations
=======
@contextlib.contextmanager
def async_start_setup(hass: core.HomeAssistant, components: Iterable) -> Generator:
    """Keep track of when setup starts and finishes."""
    hass.data.setdefault(DATA_SETUP_STARTED, {})

    started = dt_util.utcnow()
    for domain in components:
        hass.data[DATA_SETUP_STARTED][domain] = started

    yield

    if domain in hass.data[DATA_SETUP_STARTED]:
        del hass.data[DATA_SETUP_STARTED][domain]

    hass.data.setdefault(DATA_SETUP_TIME, {})
    time_taken = dt_util.utcnow() - started
    for domain in components:
        hass.data[DATA_SETUP_TIME][domain] = time_taken
>>>>>>> dea1bdca
<|MERGE_RESOLUTION|>--- conflicted
+++ resolved
@@ -398,7 +398,6 @@
     unsub = hass.bus.async_listen(EVENT_COMPONENT_LOADED, loaded_event)
 
 
-<<<<<<< HEAD
 @core.callback
 def async_get_loaded_integrations(hass: core.HomeAssistant) -> set:
     """Return the complete list of loaded integrations."""
@@ -411,7 +410,8 @@
         if domain in BASE_PLATFORMS:
             integrations.add(platform)
     return integrations
-=======
+
+
 @contextlib.contextmanager
 def async_start_setup(hass: core.HomeAssistant, components: Iterable) -> Generator:
     """Keep track of when setup starts and finishes."""
@@ -429,5 +429,4 @@
     hass.data.setdefault(DATA_SETUP_TIME, {})
     time_taken = dt_util.utcnow() - started
     for domain in components:
-        hass.data[DATA_SETUP_TIME][domain] = time_taken
->>>>>>> dea1bdca
+        hass.data[DATA_SETUP_TIME][domain] = time_taken