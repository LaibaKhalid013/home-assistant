--- conflicted
+++ resolved
@@ -1229,11 +1229,7 @@
         """
         entry_id = entry.entry_id
         self._unindex_entry(entry_id)
-<<<<<<< HEAD
         object.__setattr__(entry, "unique_id", new_unique_id)
-=======
-        entry.unique_id = new_unique_id
->>>>>>> 206aaac7
         self._index_entry(entry)
 
     def get_entries_for_domain(self, domain: str) -> list[ConfigEntry]:
