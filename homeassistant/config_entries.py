--- conflicted
+++ resolved
@@ -137,11 +137,8 @@
 FLOWS = [
     'cast',
     'deconz',
-<<<<<<< HEAD
+    'dialogflow',
     'emulated_roku',
-=======
-    'dialogflow',
->>>>>>> 5337d0b4
     'hangouts',
     'homematicip_cloud',
     'hue',
