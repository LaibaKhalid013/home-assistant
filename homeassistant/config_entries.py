--- conflicted
+++ resolved
@@ -963,13 +963,9 @@
 
     @callback
     def _abort_if_unique_id_configured(
-<<<<<<< HEAD
-        self, updates: Optional[Dict[Any, Any]] = None, reload_on_update: bool = True
-=======
         self,
         updates: dict[Any, Any] | None = None,
         reload_on_update: bool = True,
->>>>>>> 75908f38
     ) -> None:
         """Abort if the unique ID is already configured."""
         if self.unique_id is None:
