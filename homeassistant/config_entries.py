--- conflicted
+++ resolved
@@ -27,10 +27,6 @@
 from . import data_entry_flow, loader
 from .components import persistent_notification
 from .const import EVENT_HOMEASSISTANT_STARTED, EVENT_HOMEASSISTANT_STOP, Platform
-<<<<<<< HEAD
-from .core import CALLBACK_TYPE, CoreState, Event, HassJob, HomeAssistant, callback
-from .data_entry_flow import FlowResult, FlowResultType
-=======
 from .core import (
     CALLBACK_TYPE,
     DOMAIN as HA_DOMAIN,
@@ -40,8 +36,7 @@
     HomeAssistant,
     callback,
 )
-from .data_entry_flow import FLOW_NOT_COMPLETE_STEPS, FlowResult
->>>>>>> 6ccf7dea
+from .data_entry_flow import FLOW_NOT_COMPLETE_STEPS, FlowResult, FlowResultType
 from .exceptions import (
     ConfigEntryAuthFailed,
     ConfigEntryError,
@@ -964,7 +959,6 @@
 )
 
 
-<<<<<<< HEAD
 class ConfigFlowResultType(FlowResultType):
     """Types result dict for config entry."""
 
@@ -979,14 +973,11 @@
     minor_version: int
 
 
-class ConfigEntriesFlowManager(data_entry_flow.FlowManager[ConfigFlowResult]):
-=======
 class FlowCancelledError(Exception):
     """Error to indicate that a flow has been cancelled."""
 
 
-class ConfigEntriesFlowManager(data_entry_flow.FlowManager):
->>>>>>> 6ccf7dea
+class ConfigEntriesFlowManager(data_entry_flow.FlowManager[ConfigFlowResult]):
     """Manage all the config entry flows that are in progress."""
 
     _flow_result = ConfigFlowResult
