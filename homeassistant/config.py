"""Module to help with parsing and generating configuration files."""
from __future__ import annotations

from collections import OrderedDict
from collections.abc import Callable, Sequence
from contextlib import suppress
import logging
import os
from pathlib import Path
import re
import shutil
from types import ModuleType
from typing import Any
from urllib.parse import urlparse

from awesomeversion import AwesomeVersion
import voluptuous as vol
from voluptuous.humanize import humanize_error

from . import auth
from .auth import mfa_modules as auth_mfa_modules, providers as auth_providers
from .const import (
    ATTR_ASSUMED_STATE,
    ATTR_FRIENDLY_NAME,
    ATTR_HIDDEN,
    CONF_ALLOWLIST_EXTERNAL_DIRS,
    CONF_ALLOWLIST_EXTERNAL_URLS,
    CONF_AUTH_MFA_MODULES,
    CONF_AUTH_PROVIDERS,
    CONF_COUNTRY,
    CONF_CURRENCY,
    CONF_CUSTOMIZE,
    CONF_CUSTOMIZE_DOMAIN,
    CONF_CUSTOMIZE_GLOB,
    CONF_ELEVATION,
    CONF_EXTERNAL_URL,
    CONF_ID,
    CONF_INTERNAL_URL,
    CONF_LANGUAGE,
    CONF_LATITUDE,
    CONF_LEGACY_TEMPLATES,
    CONF_LONGITUDE,
    CONF_MEDIA_DIRS,
    CONF_NAME,
    CONF_PACKAGES,
    CONF_PRELOAD_TRANSLATIONS,
    CONF_TEMPERATURE_UNIT,
    CONF_TIME_ZONE,
    CONF_TYPE,
    CONF_UNIT_SYSTEM,
<<<<<<< HEAD
    CONF_UNIT_SYSTEM_IMPERIAL,
    EVENT_HOMEASSISTANT_STARTED,
=======
>>>>>>> 80c357c0
    LEGACY_CONF_WHITELIST_EXTERNAL_DIRS,
    __version__,
)
from .core import DOMAIN as CONF_CORE, ConfigSource, Event, HomeAssistant, callback
from .exceptions import HomeAssistantError
from .generated.currencies import HISTORIC_CURRENCIES
from .helpers import (
    config_per_platform,
    config_validation as cv,
    extract_domain_configs,
    issue_registry as ir,
)
from .helpers.entity_values import EntityValues
from .helpers.translation import load_translations_to_cache
from .helpers.typing import ConfigType
from .loader import Integration, IntegrationNotFound
from .requirements import RequirementsNotFound, async_get_integration_with_requirements
from .util.package import is_docker_env
from .util.unit_system import get_unit_system, validate_unit_system
from .util.yaml import SECRET_YAML, Secrets, load_yaml

_LOGGER = logging.getLogger(__name__)

DATA_PERSISTENT_ERRORS = "bootstrap_persistent_errors"
RE_YAML_ERROR = re.compile(r"homeassistant\.util\.yaml")
RE_ASCII = re.compile(r"\033\[[^m]*m")
YAML_CONFIG_FILE = "configuration.yaml"
VERSION_FILE = ".HA_VERSION"
CONFIG_DIR_NAME = ".homeassistant"
DATA_CUSTOMIZE = "hass_customize"

AUTOMATION_CONFIG_PATH = "automations.yaml"
SCRIPT_CONFIG_PATH = "scripts.yaml"
SCENE_CONFIG_PATH = "scenes.yaml"

LOAD_EXCEPTIONS = (ImportError, FileNotFoundError)
INTEGRATION_LOAD_EXCEPTIONS = (
    IntegrationNotFound,
    RequirementsNotFound,
    *LOAD_EXCEPTIONS,
)

DEFAULT_CONFIG = f"""
# Loads default set of integrations. Do not remove.
default_config:

# Load frontend themes from the themes folder
frontend:
  themes: !include_dir_merge_named themes

# Text to speech
tts:
  - platform: google_translate

automation: !include {AUTOMATION_CONFIG_PATH}
script: !include {SCRIPT_CONFIG_PATH}
scene: !include {SCENE_CONFIG_PATH}
"""
DEFAULT_SECRETS = """
# Use this file to store secrets like usernames and passwords.
# Learn more at https://www.home-assistant.io/docs/configuration/secrets/
some_password: welcome
"""
TTS_PRE_92 = """
tts:
  - platform: google
"""
TTS_92 = """
tts:
  - platform: google_translate
    service_name: google_say
"""


def _no_duplicate_auth_provider(
    configs: Sequence[dict[str, Any]]
) -> Sequence[dict[str, Any]]:
    """No duplicate auth provider config allowed in a list.

    Each type of auth provider can only have one config without optional id.
    Unique id is required if same type of auth provider used multiple times.
    """
    config_keys: set[tuple[str, str | None]] = set()
    for config in configs:
        key = (config[CONF_TYPE], config.get(CONF_ID))
        if key in config_keys:
            raise vol.Invalid(
                f"Duplicate auth provider {config[CONF_TYPE]} found. "
                "Please add unique IDs "
                "if you want to have the same auth provider twice"
            )
        config_keys.add(key)
    return configs


def _no_duplicate_auth_mfa_module(
    configs: Sequence[dict[str, Any]]
) -> Sequence[dict[str, Any]]:
    """No duplicate auth mfa module item allowed in a list.

    Each type of mfa module can only have one config without optional id.
    A global unique id is required if same type of mfa module used multiple
    times.
    Note: this is different than auth provider
    """
    config_keys: set[str] = set()
    for config in configs:
        key = config.get(CONF_ID, config[CONF_TYPE])
        if key in config_keys:
            raise vol.Invalid(
                f"Duplicate mfa module {config[CONF_TYPE]} found. "
                "Please add unique IDs "
                "if you want to have the same mfa module twice"
            )
        config_keys.add(key)
    return configs


def _filter_bad_internal_external_urls(conf: dict) -> dict:
    """Filter internal/external URL with a path."""
    for key in CONF_INTERNAL_URL, CONF_EXTERNAL_URL:
        if key in conf and urlparse(conf[key]).path not in ("", "/"):
            # We warn but do not fix, because if this was incorrectly configured,
            # adjusting this value might impact security.
            _LOGGER.warning(
                "Invalid %s set. It's not allowed to have a path (/bla)", key
            )

    return conf


PACKAGES_CONFIG_SCHEMA = cv.schema_with_slug_keys(  # Package names are slugs
    vol.Schema({cv.string: vol.Any(dict, list, None)})  # Component config
)

CUSTOMIZE_DICT_SCHEMA = vol.Schema(
    {
        vol.Optional(ATTR_FRIENDLY_NAME): cv.string,
        vol.Optional(ATTR_HIDDEN): cv.boolean,
        vol.Optional(ATTR_ASSUMED_STATE): cv.boolean,
    },
    extra=vol.ALLOW_EXTRA,
)

CUSTOMIZE_CONFIG_SCHEMA = vol.Schema(
    {
        vol.Optional(CONF_CUSTOMIZE, default={}): vol.Schema(
            {cv.entity_id: CUSTOMIZE_DICT_SCHEMA}
        ),
        vol.Optional(CONF_CUSTOMIZE_DOMAIN, default={}): vol.Schema(
            {cv.string: CUSTOMIZE_DICT_SCHEMA}
        ),
        vol.Optional(CONF_CUSTOMIZE_GLOB, default={}): vol.Schema(
            {cv.string: CUSTOMIZE_DICT_SCHEMA}
        ),
    }
)


def _raise_issue_if_historic_currency(hass: HomeAssistant, currency: str) -> None:
    if currency not in HISTORIC_CURRENCIES:
        ir.async_delete_issue(hass, "homeassistant", "historic_currency")
        return

    ir.async_create_issue(
        hass,
        "homeassistant",
        "historic_currency",
        is_fixable=False,
        learn_more_url="homeassistant://config/general",
        severity=ir.IssueSeverity.WARNING,
        translation_key="historic_currency",
        translation_placeholders={"currency": currency},
    )


def _raise_issue_if_no_country(hass: HomeAssistant, country: str | None) -> None:
    if country is not None:
        ir.async_delete_issue(hass, "homeassistant", "country_not_configured")
        return

    ir.async_create_issue(
        hass,
        "homeassistant",
        "country_not_configured",
        is_fixable=False,
        learn_more_url="homeassistant://config/general",
        severity=ir.IssueSeverity.WARNING,
        translation_key="country_not_configured",
    )


def _validate_currency(data: Any) -> Any:
    try:
        return cv.currency(data)
    except vol.InInvalid:
        with suppress(vol.InInvalid):
            currency = cv.historic_currency(data)
            return currency
        raise


CORE_CONFIG_SCHEMA = vol.All(
    CUSTOMIZE_CONFIG_SCHEMA.extend(
        {
            CONF_NAME: vol.Coerce(str),
            CONF_LATITUDE: cv.latitude,
            CONF_LONGITUDE: cv.longitude,
            CONF_ELEVATION: vol.Coerce(int),
            vol.Remove(CONF_TEMPERATURE_UNIT): cv.temperature_unit,
            CONF_UNIT_SYSTEM: validate_unit_system,
            CONF_TIME_ZONE: cv.time_zone,
            vol.Optional(CONF_INTERNAL_URL): cv.url,
            vol.Optional(CONF_EXTERNAL_URL): cv.url,
            vol.Optional(CONF_ALLOWLIST_EXTERNAL_DIRS): vol.All(
                cv.ensure_list, [vol.IsDir()]  # pylint: disable=no-value-for-parameter
            ),
            vol.Optional(CONF_PRELOAD_TRANSLATIONS): vol.All(
                cv.ensure_list, [cv.string]
            ),
            vol.Optional(LEGACY_CONF_WHITELIST_EXTERNAL_DIRS): vol.All(
                cv.ensure_list, [vol.IsDir()]  # pylint: disable=no-value-for-parameter
            ),
            vol.Optional(CONF_ALLOWLIST_EXTERNAL_URLS): vol.All(
                cv.ensure_list, [cv.url]
            ),
            vol.Optional(CONF_PACKAGES, default={}): PACKAGES_CONFIG_SCHEMA,
            vol.Optional(CONF_AUTH_PROVIDERS): vol.All(
                cv.ensure_list,
                [
                    auth_providers.AUTH_PROVIDER_SCHEMA.extend(
                        {
                            CONF_TYPE: vol.NotIn(
                                ["insecure_example"],
                                (
                                    "The insecure_example auth provider"
                                    " is for testing only."
                                ),
                            )
                        }
                    )
                ],
                _no_duplicate_auth_provider,
            ),
            vol.Optional(CONF_AUTH_MFA_MODULES): vol.All(
                cv.ensure_list,
                [
                    auth_mfa_modules.MULTI_FACTOR_AUTH_MODULE_SCHEMA.extend(
                        {
                            CONF_TYPE: vol.NotIn(
                                ["insecure_example"],
                                "The insecure_example mfa module is for testing only.",
                            )
                        }
                    )
                ],
                _no_duplicate_auth_mfa_module,
            ),
            # pylint: disable-next=no-value-for-parameter
            vol.Optional(CONF_MEDIA_DIRS): cv.schema_with_slug_keys(vol.IsDir()),
            vol.Optional(CONF_LEGACY_TEMPLATES): cv.boolean,
            vol.Optional(CONF_CURRENCY): _validate_currency,
            vol.Optional(CONF_COUNTRY): cv.country,
            vol.Optional(CONF_LANGUAGE): cv.language,
        }
    ),
    _filter_bad_internal_external_urls,
)


def get_default_config_dir() -> str:
    """Put together the default configuration directory based on the OS."""
    data_dir = os.path.expanduser("~")
    return os.path.join(data_dir, CONFIG_DIR_NAME)


async def async_ensure_config_exists(hass: HomeAssistant) -> bool:
    """Ensure a configuration file exists in given configuration directory.

    Creating a default one if needed.
    Return boolean if configuration dir is ready to go.
    """
    config_path = hass.config.path(YAML_CONFIG_FILE)

    if os.path.isfile(config_path):
        return True

    print(
        "Unable to find configuration. Creating default one in", hass.config.config_dir
    )
    return await async_create_default_config(hass)


async def async_create_default_config(hass: HomeAssistant) -> bool:
    """Create a default configuration file in given configuration directory.

    Return if creation was successful.
    """
    assert hass.config.config_dir
    return await hass.async_add_executor_job(
        _write_default_config, hass.config.config_dir
    )


def _write_default_config(config_dir: str) -> bool:
    """Write the default config."""
    config_path = os.path.join(config_dir, YAML_CONFIG_FILE)
    secret_path = os.path.join(config_dir, SECRET_YAML)
    version_path = os.path.join(config_dir, VERSION_FILE)
    automation_yaml_path = os.path.join(config_dir, AUTOMATION_CONFIG_PATH)
    script_yaml_path = os.path.join(config_dir, SCRIPT_CONFIG_PATH)
    scene_yaml_path = os.path.join(config_dir, SCENE_CONFIG_PATH)

    # Writing files with YAML does not create the most human readable results
    # So we're hard coding a YAML template.
    try:
        with open(config_path, "w", encoding="utf8") as config_file:
            config_file.write(DEFAULT_CONFIG)

        if not os.path.isfile(secret_path):
            with open(secret_path, "w", encoding="utf8") as secret_file:
                secret_file.write(DEFAULT_SECRETS)

        with open(version_path, "w", encoding="utf8") as version_file:
            version_file.write(__version__)

        if not os.path.isfile(automation_yaml_path):
            with open(automation_yaml_path, "w", encoding="utf8") as automation_file:
                automation_file.write("[]")

        if not os.path.isfile(script_yaml_path):
            with open(script_yaml_path, "w", encoding="utf8"):
                pass

        if not os.path.isfile(scene_yaml_path):
            with open(scene_yaml_path, "w", encoding="utf8"):
                pass

        return True

    except OSError:
        print("Unable to create default configuration file", config_path)
        return False


async def async_hass_config_yaml(hass: HomeAssistant) -> dict:
    """Load YAML from a Home Assistant configuration file.

    This function allow a component inside the asyncio loop to reload its
    configuration by itself. Include package merge.
    """
    if hass.config.config_dir is None:
        secrets = None
    else:
        secrets = Secrets(Path(hass.config.config_dir))

    # Not using async_add_executor_job because this is an internal method.
    config = await hass.loop.run_in_executor(
        None,
        load_yaml_config_file,
        hass.config.path(YAML_CONFIG_FILE),
        secrets,
    )
    core_config = config.get(CONF_CORE, {})
    await merge_packages_config(hass, config, core_config.get(CONF_PACKAGES, {}))
    return config


def load_yaml_config_file(
    config_path: str, secrets: Secrets | None = None
) -> dict[Any, Any]:
    """Parse a YAML configuration file.

    Raises FileNotFoundError or HomeAssistantError.

    This method needs to run in an executor.
    """
    conf_dict = load_yaml(config_path, secrets)

    if not isinstance(conf_dict, dict):
        msg = (
            f"The configuration file {os.path.basename(config_path)} "
            "does not contain a dictionary"
        )
        _LOGGER.error(msg)
        raise HomeAssistantError(msg)

    # Convert values to dictionaries if they are None
    for key, value in conf_dict.items():
        conf_dict[key] = value or {}
    return conf_dict


def process_ha_config_upgrade(hass: HomeAssistant) -> None:
    """Upgrade configuration if necessary.

    This method needs to run in an executor.
    """
    version_path = hass.config.path(VERSION_FILE)

    try:
        with open(version_path, encoding="utf8") as inp:
            conf_version = inp.readline().strip()
    except FileNotFoundError:
        # Last version to not have this file
        conf_version = "0.7.7"

    if conf_version == __version__:
        return

    _LOGGER.info(
        "Upgrading configuration directory from %s to %s", conf_version, __version__
    )

    version_obj = AwesomeVersion(conf_version)

    if version_obj < AwesomeVersion("0.50"):
        # 0.50 introduced persistent deps dir.
        lib_path = hass.config.path("deps")
        if os.path.isdir(lib_path):
            shutil.rmtree(lib_path)

    if version_obj < AwesomeVersion("0.92"):
        # 0.92 moved google/tts.py to google_translate/tts.py
        config_path = hass.config.path(YAML_CONFIG_FILE)

        with open(config_path, encoding="utf-8") as config_file:
            config_raw = config_file.read()

        if TTS_PRE_92 in config_raw:
            _LOGGER.info("Migrating google tts to google_translate tts")
            config_raw = config_raw.replace(TTS_PRE_92, TTS_92)
            try:
                with open(config_path, "w", encoding="utf-8") as config_file:
                    config_file.write(config_raw)
            except OSError:
                _LOGGER.exception("Migrating to google_translate tts failed")

    if version_obj < AwesomeVersion("0.94") and is_docker_env():
        # In 0.94 we no longer install packages inside the deps folder when
        # running inside a Docker container.
        lib_path = hass.config.path("deps")
        if os.path.isdir(lib_path):
            shutil.rmtree(lib_path)

    with open(version_path, "w", encoding="utf8") as outp:
        outp.write(__version__)


@callback
def async_log_exception(
    ex: Exception,
    domain: str,
    config: dict,
    hass: HomeAssistant,
    link: str | None = None,
) -> None:
    """Log an error for configuration validation.

    This method must be run in the event loop.
    """
    if hass is not None:
        async_notify_setup_error(hass, domain, link)
    message, is_friendly = _format_config_error(ex, domain, config, link)
    _LOGGER.error(message, exc_info=not is_friendly and ex)


@callback
def _format_config_error(
    ex: Exception, domain: str, config: dict, link: str | None = None
) -> tuple[str, bool]:
    """Generate log exception for configuration validation.

    This method must be run in the event loop.
    """
    is_friendly = False
    message = f"Invalid config for [{domain}]: "
    if isinstance(ex, vol.Invalid):
        if "extra keys not allowed" in ex.error_message:
            path = "->".join(str(m) for m in ex.path)
            message += (
                f"[{ex.path[-1]}] is an invalid option for [{domain}]. "
                f"Check: {domain}->{path}."
            )
        else:
            message += f"{humanize_error(config, ex)}."
        is_friendly = True
    else:
        message += str(ex) or repr(ex)

    try:
        domain_config = config.get(domain, config)
    except AttributeError:
        domain_config = config

    message += (
        f" (See {getattr(domain_config, '__config_file__', '?')}, "
        f"line {getattr(domain_config, '__line__', '?')}). "
    )

    if domain != CONF_CORE and link:
        message += f"Please check the docs at {link}"

    return message, is_friendly


async def async_process_ha_core_config(hass: HomeAssistant, config: dict) -> None:
    """Process the [homeassistant] section from the configuration.

    This method is a coroutine.
    """
    config = CORE_CONFIG_SCHEMA(config)

    # Only load auth during startup.
    if not hasattr(hass, "auth"):
        if (auth_conf := config.get(CONF_AUTH_PROVIDERS)) is None:
            auth_conf = [{"type": "homeassistant"}]

        mfa_conf = config.get(
            CONF_AUTH_MFA_MODULES,
            [{"type": "totp", "id": "totp", "name": "Authenticator app"}],
        )

        setattr(
            hass, "auth", await auth.auth_manager_from_config(hass, auth_conf, mfa_conf)
        )

    await hass.config.async_load()

    hac = hass.config

    if any(
        k in config
        for k in (
            CONF_LATITUDE,
            CONF_LONGITUDE,
            CONF_NAME,
            CONF_ELEVATION,
            CONF_TIME_ZONE,
            CONF_UNIT_SYSTEM,
            CONF_EXTERNAL_URL,
            CONF_INTERNAL_URL,
            CONF_CURRENCY,
            CONF_COUNTRY,
            CONF_LANGUAGE,
        )
    ):
        hac.config_source = ConfigSource.YAML

    for key, attr in (
        (CONF_LATITUDE, "latitude"),
        (CONF_LONGITUDE, "longitude"),
        (CONF_NAME, "location_name"),
        (CONF_ELEVATION, "elevation"),
        (CONF_INTERNAL_URL, "internal_url"),
        (CONF_EXTERNAL_URL, "external_url"),
        (CONF_MEDIA_DIRS, "media_dirs"),
        (CONF_LEGACY_TEMPLATES, "legacy_templates"),
        (CONF_CURRENCY, "currency"),
        (CONF_COUNTRY, "country"),
        (CONF_LANGUAGE, "language"),
    ):
        if key in config:
            setattr(hac, attr, config[key])

    _raise_issue_if_historic_currency(hass, hass.config.currency)
    _raise_issue_if_no_country(hass, hass.config.country)

    if CONF_TIME_ZONE in config:
        hac.set_time_zone(config[CONF_TIME_ZONE])

    if CONF_MEDIA_DIRS not in config:
        if is_docker_env():
            hac.media_dirs = {"local": "/media"}
        else:
            hac.media_dirs = {"local": hass.config.path("media")}

    # Init whitelist external dir
    hac.allowlist_external_dirs = {hass.config.path("www"), *hac.media_dirs.values()}
    if CONF_ALLOWLIST_EXTERNAL_DIRS in config:
        hac.allowlist_external_dirs.update(set(config[CONF_ALLOWLIST_EXTERNAL_DIRS]))

    elif LEGACY_CONF_WHITELIST_EXTERNAL_DIRS in config:
        _LOGGER.warning(
            "Key %s has been replaced with %s. Please update your config",
            LEGACY_CONF_WHITELIST_EXTERNAL_DIRS,
            CONF_ALLOWLIST_EXTERNAL_DIRS,
        )
        hac.allowlist_external_dirs.update(
            set(config[LEGACY_CONF_WHITELIST_EXTERNAL_DIRS])
        )

    # Init whitelist external URL list – make sure to add / to every URL that doesn't
    # already have it so that we can properly test "path ownership"
    if CONF_ALLOWLIST_EXTERNAL_URLS in config:
        hac.allowlist_external_urls.update(
            url if url.endswith("/") else f"{url}/"
            for url in config[CONF_ALLOWLIST_EXTERNAL_URLS]
        )

    # Customize
    cust_exact = dict(config[CONF_CUSTOMIZE])
    cust_domain = dict(config[CONF_CUSTOMIZE_DOMAIN])
    cust_glob = OrderedDict(config[CONF_CUSTOMIZE_GLOB])

    for name, pkg in config[CONF_PACKAGES].items():
        if (pkg_cust := pkg.get(CONF_CORE)) is None:
            continue

        try:
            pkg_cust = CUSTOMIZE_CONFIG_SCHEMA(pkg_cust)
        except vol.Invalid:
            _LOGGER.warning("Package %s contains invalid customize", name)
            continue

        cust_exact.update(pkg_cust[CONF_CUSTOMIZE])
        cust_domain.update(pkg_cust[CONF_CUSTOMIZE_DOMAIN])
        cust_glob.update(pkg_cust[CONF_CUSTOMIZE_GLOB])

    hass.data[DATA_CUSTOMIZE] = EntityValues(cust_exact, cust_domain, cust_glob)

    if CONF_UNIT_SYSTEM in config:
        hac.units = get_unit_system(config[CONF_UNIT_SYSTEM])

    if CONF_PRELOAD_TRANSLATIONS in config:
        languages = config[CONF_PRELOAD_TRANSLATIONS]
        _LOGGER.info("Languages to preload: %s", languages)

        async def load_translations(_event: Event) -> None:
            for language in languages:
                await load_translations_to_cache(hass, language)
                _LOGGER.info("Loading state translations for language: %s", language)

        hass.bus.async_listen_once(EVENT_HOMEASSISTANT_STARTED, load_translations)


def _log_pkg_error(package: str, component: str, config: dict, message: str) -> None:
    """Log an error while merging packages."""
    message = f"Package {package} setup failed. Integration {component} {message}"

    pack_config = config[CONF_CORE][CONF_PACKAGES].get(package, config)
    message += (
        f" (See {getattr(pack_config, '__config_file__', '?')}:"
        f"{getattr(pack_config, '__line__', '?')}). "
    )

    _LOGGER.error(message)


def _identify_config_schema(module: ModuleType) -> str | None:
    """Extract the schema and identify list or dict based."""
    if not isinstance(module.CONFIG_SCHEMA, vol.Schema):
        return None

    schema = module.CONFIG_SCHEMA.schema

    if isinstance(schema, vol.All):
        for subschema in schema.validators:
            if isinstance(subschema, dict):
                schema = subschema
                break
        else:
            return None

    try:
        key = next(k for k in schema if k == module.DOMAIN)
    except (TypeError, AttributeError, StopIteration):
        return None
    except Exception:  # pylint: disable=broad-except
        _LOGGER.exception("Unexpected error identifying config schema")
        return None

    if hasattr(key, "default") and not isinstance(
        key.default, vol.schema_builder.Undefined
    ):
        default_value = module.CONFIG_SCHEMA({module.DOMAIN: key.default()})[
            module.DOMAIN
        ]

        if isinstance(default_value, dict):
            return "dict"

        if isinstance(default_value, list):
            return "list"

        return None

    domain_schema = schema[key]

    t_schema = str(domain_schema)
    if t_schema.startswith("{") or "schema_with_slug_keys" in t_schema:
        return "dict"
    if t_schema.startswith(("[", "All(<function ensure_list")):
        return "list"
    return None


def _recursive_merge(conf: dict[str, Any], package: dict[str, Any]) -> bool | str:
    """Merge package into conf, recursively."""
    error: bool | str = False
    for key, pack_conf in package.items():
        if isinstance(pack_conf, dict):
            if not pack_conf:
                continue
            conf[key] = conf.get(key, OrderedDict())
            error = _recursive_merge(conf=conf[key], package=pack_conf)

        elif isinstance(pack_conf, list):
            conf[key] = cv.remove_falsy(
                cv.ensure_list(conf.get(key)) + cv.ensure_list(pack_conf)
            )

        else:
            if conf.get(key) is not None:
                return key
            conf[key] = pack_conf
    return error


async def merge_packages_config(
    hass: HomeAssistant,
    config: dict,
    packages: dict[str, Any],
    _log_pkg_error: Callable = _log_pkg_error,
) -> dict:
    """Merge packages into the top-level configuration. Mutate config."""
    PACKAGES_CONFIG_SCHEMA(packages)
    for pack_name, pack_conf in packages.items():
        for comp_name, comp_conf in pack_conf.items():
            if comp_name == CONF_CORE:
                continue
            # If component name is given with a trailing description, remove it
            # when looking for component
            domain = comp_name.partition(" ")[0]

            try:
                integration = await async_get_integration_with_requirements(
                    hass, domain
                )
                component = integration.get_component()
            except INTEGRATION_LOAD_EXCEPTIONS as ex:
                _log_pkg_error(pack_name, comp_name, config, str(ex))
                continue

            try:
                config_platform: ModuleType | None = integration.get_platform("config")
                # Test if config platform has a config validator
                if not hasattr(config_platform, "async_validate_config"):
                    config_platform = None
            except ImportError:
                config_platform = None

            merge_list = False

            # If integration has a custom config validator, it needs to provide a hint.
            if config_platform is not None:
                merge_list = config_platform.PACKAGE_MERGE_HINT == "list"

            if not merge_list:
                merge_list = hasattr(component, "PLATFORM_SCHEMA")

            if not merge_list and hasattr(component, "CONFIG_SCHEMA"):
                merge_list = _identify_config_schema(component) == "list"

            if merge_list:
                config[comp_name] = cv.remove_falsy(
                    cv.ensure_list(config.get(comp_name)) + cv.ensure_list(comp_conf)
                )
                continue

            if comp_conf is None:
                comp_conf = OrderedDict()

            if not isinstance(comp_conf, dict):
                _log_pkg_error(
                    pack_name, comp_name, config, "cannot be merged. Expected a dict."
                )
                continue

            if comp_name not in config or config[comp_name] is None:
                config[comp_name] = OrderedDict()

            if not isinstance(config[comp_name], dict):
                _log_pkg_error(
                    pack_name,
                    comp_name,
                    config,
                    "cannot be merged. Dict expected in main config.",
                )
                continue

            error = _recursive_merge(conf=config[comp_name], package=comp_conf)
            if error:
                _log_pkg_error(
                    pack_name, comp_name, config, f"has duplicate key '{error}'"
                )

    return config


async def async_process_component_config(  # noqa: C901
    hass: HomeAssistant, config: ConfigType, integration: Integration
) -> ConfigType | None:
    """Check component configuration and return processed configuration.

    Returns None on error.

    This method must be run in the event loop.
    """
    domain = integration.domain
    try:
        component = integration.get_component()
    except LOAD_EXCEPTIONS as ex:
        _LOGGER.error("Unable to import %s: %s", domain, ex)
        return None

    # Check if the integration has a custom config validator
    config_validator = None
    try:
        config_validator = integration.get_platform("config")
    except ImportError as err:
        # Filter out import error of the config platform.
        # If the config platform contains bad imports, make sure
        # that still fails.
        if err.name != f"{integration.pkg_path}.config":
            _LOGGER.error("Error importing config platform %s: %s", domain, err)
            return None

    if config_validator is not None and hasattr(
        config_validator, "async_validate_config"
    ):
        try:
            return await config_validator.async_validate_config(  # type: ignore[no-any-return]
                hass, config
            )
        except (vol.Invalid, HomeAssistantError) as ex:
            async_log_exception(ex, domain, config, hass, integration.documentation)
            return None
        except Exception:  # pylint: disable=broad-except
            _LOGGER.exception("Unknown error calling %s config validator", domain)
            return None

    # No custom config validator, proceed with schema validation
    if hasattr(component, "CONFIG_SCHEMA"):
        try:
            return component.CONFIG_SCHEMA(config)  # type: ignore[no-any-return]
        except vol.Invalid as ex:
            async_log_exception(ex, domain, config, hass, integration.documentation)
            return None
        except Exception:  # pylint: disable=broad-except
            _LOGGER.exception("Unknown error calling %s CONFIG_SCHEMA", domain)
            return None

    component_platform_schema = getattr(
        component, "PLATFORM_SCHEMA_BASE", getattr(component, "PLATFORM_SCHEMA", None)
    )

    if component_platform_schema is None:
        return config

    platforms = []
    for p_name, p_config in config_per_platform(config, domain):
        # Validate component specific platform schema
        try:
            p_validated = component_platform_schema(p_config)
        except vol.Invalid as ex:
            async_log_exception(ex, domain, p_config, hass, integration.documentation)
            continue
        except Exception:  # pylint: disable=broad-except
            _LOGGER.exception(
                (
                    "Unknown error validating %s platform config with %s component"
                    " platform schema"
                ),
                p_name,
                domain,
            )
            continue

        # Not all platform components follow same pattern for platforms
        # So if p_name is None we are not going to validate platform
        # (the automation component is one of them)
        if p_name is None:
            platforms.append(p_validated)
            continue

        try:
            p_integration = await async_get_integration_with_requirements(hass, p_name)
        except (RequirementsNotFound, IntegrationNotFound) as ex:
            _LOGGER.error("Platform error: %s - %s", domain, ex)
            continue

        try:
            platform = p_integration.get_platform(domain)
        except LOAD_EXCEPTIONS:
            _LOGGER.exception("Platform error: %s", domain)
            continue

        # Validate platform specific schema
        if hasattr(platform, "PLATFORM_SCHEMA"):
            try:
                p_validated = platform.PLATFORM_SCHEMA(p_config)
            except vol.Invalid as ex:
                async_log_exception(
                    ex,
                    f"{domain}.{p_name}",
                    p_config,
                    hass,
                    p_integration.documentation,
                )
                continue
            except Exception:  # pylint: disable=broad-except
                _LOGGER.exception(
                    (
                        "Unknown error validating config for %s platform for %s"
                        " component with PLATFORM_SCHEMA"
                    ),
                    p_name,
                    domain,
                )
                continue

        platforms.append(p_validated)

    # Create a copy of the configuration with all config for current
    # component removed and add validated config back in.
    config = config_without_domain(config, domain)
    config[domain] = platforms

    return config


@callback
def config_without_domain(config: ConfigType, domain: str) -> ConfigType:
    """Return a config with all configuration for a domain removed."""
    filter_keys = extract_domain_configs(config, domain)
    return {key: value for key, value in config.items() if key not in filter_keys}


async def async_check_ha_config_file(hass: HomeAssistant) -> str | None:
    """Check if Home Assistant configuration file is valid.

    This method is a coroutine.
    """
    # pylint: disable=import-outside-toplevel
    from .helpers import check_config

    res = await check_config.async_check_ha_config_file(hass)

    if not res.errors:
        return None
    return res.error_str


@callback
def async_notify_setup_error(
    hass: HomeAssistant, component: str, display_link: str | None = None
) -> None:
    """Print a persistent notification.

    This method must be run in the event loop.
    """
    # pylint: disable=import-outside-toplevel
    from .components import persistent_notification

    if (errors := hass.data.get(DATA_PERSISTENT_ERRORS)) is None:
        errors = hass.data[DATA_PERSISTENT_ERRORS] = {}

    errors[component] = errors.get(component) or display_link

    message = "The following integrations and platforms could not be set up:\n\n"

    for name, link in errors.items():
        show_logs = f"[Show logs](/config/logs?filter={name})"
        part = f"[{name}]({link})" if link else name
        message += f" - {part} ({show_logs})\n"

    message += "\nPlease check your config and [logs](/config/logs)."

    persistent_notification.async_create(
        hass, message, "Invalid config", "invalid_config"
    )<|MERGE_RESOLUTION|>--- conflicted
+++ resolved
@@ -48,11 +48,7 @@
     CONF_TIME_ZONE,
     CONF_TYPE,
     CONF_UNIT_SYSTEM,
-<<<<<<< HEAD
-    CONF_UNIT_SYSTEM_IMPERIAL,
     EVENT_HOMEASSISTANT_STARTED,
-=======
->>>>>>> 80c357c0
     LEGACY_CONF_WHITELIST_EXTERNAL_DIRS,
     __version__,
 )
