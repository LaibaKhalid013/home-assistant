--- conflicted
+++ resolved
@@ -28,9 +28,8 @@
 # hass.data key for logging information.
 DATA_LOGGING = 'logging'
 
-FIRST_INIT_COMPONENT = set((
-    'system_log', 'recorder', 'mqtt', 'mqtt_eventstream', 'logger',
-    'introduction', 'frontend', 'history'))
+FIRST_INIT_COMPONENT = {'system_log', 'recorder', 'mqtt', 'mqtt_eventstream',
+                        'logger', 'introduction', 'frontend', 'history'}
 
 
 def from_config_dict(config: Dict[str, Any],
@@ -214,14 +213,8 @@
     finally:
         clear_secret_cache()
 
-<<<<<<< HEAD
-    updated_hass = await async_from_config_dict(
-        config_dict, hass, enable_log=False, skip_pip=skip_pip)
-    return updated_hass
-=======
     return await async_from_config_dict(
         config_dict, hass, enable_log=False, skip_pip=skip_pip)
->>>>>>> 1ff329d9
 
 
 @core.callback
