--- conflicted
+++ resolved
@@ -14,16 +14,8 @@
 import yarl
 
 from homeassistant import config as conf_util, config_entries, core, loader
-<<<<<<< HEAD
-from homeassistant.const import (
-    EVENT_HOMEASSISTANT_STOP,
-    REQUIRED_NEXT_PYTHON_DATE,
-    REQUIRED_NEXT_PYTHON_VER,
-)
-=======
 from homeassistant.components import http
 from homeassistant.const import REQUIRED_NEXT_PYTHON_DATE, REQUIRED_NEXT_PYTHON_VER
->>>>>>> c7ec7e7c
 from homeassistant.exceptions import HomeAssistantError
 from homeassistant.helpers.typing import ConfigType
 from homeassistant.setup import (
@@ -119,8 +111,7 @@
             config_dict = await conf_util.async_hass_config_yaml(hass)
         except HomeAssistantError as err:
             _LOGGER.error(
-                "Failed to parse configuration.yaml: %s. Activating safe mode",
-                err,
+                "Failed to parse configuration.yaml: %s. Activating safe mode", err
             )
         else:
             if not is_virtual_env():
@@ -166,10 +157,7 @@
         http_conf = await (conf_util.async_ais_config_yaml(hass)) or {}
         # http_conf = (await http.async_get_last_config(hass)) or {}
 
-        await async_from_config_dict(
-            {"safe_mode": {}, "http": http_conf},
-            hass,
-        )
+        await async_from_config_dict({"safe_mode": {}, "http": http_conf}, hass)
 
     if runtime_config.open_ui:
         hass.add_job(open_hass_ui, hass)
@@ -432,8 +420,7 @@
 
         if remaining:
             _LOGGER.warning(
-                "Waiting on integrations to complete setup: %s",
-                ", ".join(remaining),
+                "Waiting on integrations to complete setup: %s", ", ".join(remaining)
             )
 
 
