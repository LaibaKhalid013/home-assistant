"""Support for RFXtrx binary sensors."""
import logging

import RFXtrx as rfxtrxmod

from homeassistant.components.binary_sensor import BinarySensorEntity
from homeassistant.const import (
    CONF_COMMAND_OFF,
    CONF_COMMAND_ON,
    CONF_DEVICE_CLASS,
    CONF_DEVICES,
)
from homeassistant.core import callback
from homeassistant.helpers import event as evt

from . import (
    CONF_AUTOMATIC_ADD,
    CONF_DATA_BITS,
    CONF_OFF_DELAY,
    SIGNAL_EVENT,
    RfxtrxEntity,
    find_possible_pt2262_device,
    get_device_id,
    get_pt2262_cmd,
    get_rfx_object,
)
<<<<<<< HEAD
from .const import (
    ATTR_EVENT,
    COMMAND_OFF_LIST,
    COMMAND_ON_LIST,
    DATA_RFXTRX_CONFIG,
    DEVICE_PACKET_TYPE_LIGHTING4,
)
=======
from .const import COMMAND_OFF_LIST, COMMAND_ON_LIST, DEVICE_PACKET_TYPE_LIGHTING4
>>>>>>> 908b7237

_LOGGER = logging.getLogger(__name__)


async def async_setup_entry(
    hass, config_entry, async_add_entities,
):
    """Set up platform."""
    sensors = []

    device_ids = set()
    pt2262_devices = []

    discovery_info = config_entry.data

    def supported(event):
        return isinstance(event, rfxtrxmod.ControlEvent)

    for packet_id, entity in discovery_info[CONF_DEVICES].items():
        event = get_rfx_object(packet_id)
        if event is None:
            _LOGGER.error("Invalid device: %s", packet_id)
            continue
        if not supported(event):
            continue

        device_id = get_device_id(event.device, data_bits=entity.get(CONF_DATA_BITS))
        if device_id in device_ids:
            continue
        device_ids.add(device_id)

        if event.device.packettype == DEVICE_PACKET_TYPE_LIGHTING4:
            find_possible_pt2262_device(pt2262_devices, event.device.id_string)
            pt2262_devices.append(event.device.id_string)

        device = RfxtrxBinarySensor(
            event.device,
            device_id,
            entity.get(CONF_DEVICE_CLASS),
            entity.get(CONF_OFF_DELAY),
            entity.get(CONF_DATA_BITS),
            entity.get(CONF_COMMAND_ON),
            entity.get(CONF_COMMAND_OFF),
        )
        sensors.append(device)

    async_add_entities(sensors)

    @callback
    def binary_sensor_update(event, device_id):
        """Call for control updates from the RFXtrx gateway."""
        if not supported(event):
            return

        if device_id in device_ids:
            return
        device_ids.add(device_id)

        _LOGGER.info(
            "Added binary sensor (Device ID: %s Class: %s Sub: %s Event: %s)",
            event.device.id_string.lower(),
            event.device.__class__.__name__,
            event.device.subtype,
            "".join(f"{x:02x}" for x in event.data),
        )
        sensor = RfxtrxBinarySensor(event.device, device_id, event=event)
        async_add_entities([sensor])

    # Subscribe to main RFXtrx events
    if discovery_info[CONF_AUTOMATIC_ADD]:
        hass.helpers.dispatcher.async_dispatcher_connect(
            SIGNAL_EVENT, binary_sensor_update
        )


class RfxtrxBinarySensor(RfxtrxEntity, BinarySensorEntity):
    """A representation of a RFXtrx binary sensor."""

    def __init__(
        self,
        device,
        device_id,
        device_class=None,
        off_delay=None,
        data_bits=None,
        cmd_on=None,
        cmd_off=None,
        event=None,
    ):
        """Initialize the RFXtrx sensor."""
        super().__init__(device, device_id, event=event)
        self._device_class = device_class
        self._data_bits = data_bits
        self._off_delay = off_delay
        self._state = None
        self._delay_listener = None
        self._cmd_on = cmd_on
        self._cmd_off = cmd_off

    async def async_added_to_hass(self):
        """Restore device state."""
        await super().async_added_to_hass()

        if self._event is None:
            old_state = await self.async_get_last_state()
            if old_state is not None:
                event = old_state.attributes.get(ATTR_EVENT)
                if event:
                    self._apply_event(get_rfx_object(event))

    @property
    def force_update(self) -> bool:
        """We should force updates. Repeated states have meaning."""
        return True

    @property
    def device_class(self):
        """Return the sensor class."""
        return self._device_class

    @property
    def is_on(self):
        """Return true if the sensor state is True."""
        return self._state

    def _apply_event_lighting4(self, event):
        """Apply event for a lighting 4 device."""
        if self._data_bits is not None:
            cmd = get_pt2262_cmd(event.device.id_string, self._data_bits)
            cmd = int(cmd, 16)
            if cmd == self._cmd_on:
                self._state = True
            elif cmd == self._cmd_off:
                self._state = False
        else:
            self._state = True

    def _apply_event_standard(self, event):
        if event.values["Command"] in COMMAND_ON_LIST:
            self._state = True
        elif event.values["Command"] in COMMAND_OFF_LIST:
            self._state = False

    def _apply_event(self, event):
        """Apply command from rfxtrx."""
        super()._apply_event(event)
        if event.device.packettype == DEVICE_PACKET_TYPE_LIGHTING4:
            self._apply_event_lighting4(event)
        else:
            self._apply_event_standard(event)

    @callback
    def _handle_event(self, event, device_id):
        """Check if event applies to me and update."""
        if device_id != self._device_id:
            return

        _LOGGER.debug(
            "Binary sensor update (Device ID: %s Class: %s Sub: %s)",
            event.device.id_string,
            event.device.__class__.__name__,
            event.device.subtype,
        )

        self._apply_event(event)

        self.async_write_ha_state()

        if self.is_on and self._off_delay is not None and self._delay_listener is None:

            @callback
            def off_delay_listener(now):
                """Switch device off after a delay."""
                self._delay_listener = None
                self._state = False
                self.async_write_ha_state()

            self._delay_listener = evt.async_call_later(
                self.hass, self._off_delay, off_delay_listener
            )<|MERGE_RESOLUTION|>--- conflicted
+++ resolved
@@ -24,17 +24,12 @@
     get_pt2262_cmd,
     get_rfx_object,
 )
-<<<<<<< HEAD
 from .const import (
     ATTR_EVENT,
     COMMAND_OFF_LIST,
     COMMAND_ON_LIST,
-    DATA_RFXTRX_CONFIG,
     DEVICE_PACKET_TYPE_LIGHTING4,
 )
-=======
-from .const import COMMAND_OFF_LIST, COMMAND_ON_LIST, DEVICE_PACKET_TYPE_LIGHTING4
->>>>>>> 908b7237
 
 _LOGGER = logging.getLogger(__name__)
 
