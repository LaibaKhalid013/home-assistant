--- conflicted
+++ resolved
@@ -15,14 +15,10 @@
     "Close (inline relay)",
 ]
 
-<<<<<<< HEAD
 ATTR_EVENT = "event"
 
 SERVICE_SEND = "send"
 
 DEVICE_PACKET_TYPE_LIGHTING4 = 0x13
-=======
-DEVICE_PACKET_TYPE_LIGHTING4 = 0x13
 
-EVENT_RFXTRX_EVENT = "rfxtrx_event"
->>>>>>> 34c25795
+EVENT_RFXTRX_EVENT = "rfxtrx_event"