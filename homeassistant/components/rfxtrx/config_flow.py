"""Config flow for RFXCOM RFXtrx integration."""
import copy
import logging
import os

import RFXtrx as rfxtrxmod
import serial
import serial.tools.list_ports
import voluptuous as vol

from homeassistant import config_entries, exceptions
from homeassistant.config_entries import ConfigEntry
from homeassistant.const import (
    CONF_COMMAND_OFF,
    CONF_COMMAND_ON,
    CONF_DEVICE,
    CONF_DEVICE_ID,
    CONF_DEVICES,
    CONF_HOST,
    CONF_PORT,
    CONF_TYPE,
)
from homeassistant.core import callback
from homeassistant.helpers import config_validation as cv
from homeassistant.helpers.device_registry import (
    async_entries_for_config_entry,
    async_get_registry as async_get_device_registry,
)
from homeassistant.helpers.entity_registry import (
    async_entries_for_device,
    async_get_registry as async_get_entity_registry,
)

from . import DOMAIN, get_device_id, get_rfx_object
from .binary_sensor import supported as binary_supported
from .const import (
    CONF_AUTOMATIC_ADD,
    CONF_DATA_BITS,
    CONF_DEBUG,
    CONF_FIRE_EVENT,
    CONF_OFF_DELAY,
    CONF_REMOVE_DEVICE,
    CONF_REPLACE_DEVICE,
    CONF_SIGNAL_REPETITIONS,
    DEVICE_PACKET_TYPE_LIGHTING4,
)
from .cover import supported as cover_supported
from .light import supported as light_supported
from .switch import supported as switch_supported

_LOGGER = logging.getLogger(__name__)

CONF_EVENT_CODE = "event_code"
CONF_MANUAL_PATH = "Enter Manually"


def none_or_int(value, base):
    """Check if strin is one otherwise convert to int."""
    if value is None:
        return None
    return int(value, base)


class OptionsFlow(config_entries.OptionsFlow):
    """Handle Rfxtrx options."""

    def __init__(self, config_entry: ConfigEntry) -> None:
        """Initialize rfxtrx options flow."""
        self._config_entry = config_entry
        self._global_options = None
        self._selected_device = None
        self._selected_device_entry_id = None
        self._selected_device_event_code = None
        self._selected_device_object = None
        self._device_entries = None
        self._device_registry = None

    async def async_step_init(self, user_input=None):
        """Manage the options."""
        return await self.async_step_prompt_options()

    async def async_step_prompt_options(self, user_input=None):
        """Prompt for options."""
        errors = {}

        if user_input is not None:
            self._global_options = {
                CONF_DEBUG: user_input[CONF_DEBUG],
                CONF_AUTOMATIC_ADD: user_input[CONF_AUTOMATIC_ADD],
            }
            if CONF_DEVICE in user_input:
                entry_id = user_input[CONF_DEVICE]
                device_data = self._get_device_data(entry_id)
                self._selected_device_entry_id = entry_id
                event_code = device_data[CONF_EVENT_CODE]
                self._selected_device_event_code = event_code
                self._selected_device = self._config_entry.data[CONF_DEVICES][
                    event_code
                ]
                self._selected_device_object = get_rfx_object(event_code)
                return await self.async_step_set_device_options()
            if CONF_REMOVE_DEVICE in user_input:
                remove_devices = user_input[CONF_REMOVE_DEVICE]
                devices = {}
                for entry_id in remove_devices:
                    device_data = self._get_device_data(entry_id)

                    event_code = device_data[CONF_EVENT_CODE]
                    device_id = device_data[CONF_DEVICE_ID]
                    self.hass.helpers.dispatcher.async_dispatcher_send(
                        f"{DOMAIN}_{CONF_REMOVE_DEVICE}_{device_id}"
                    )
                    self._device_registry.async_remove_device(entry_id)
                    devices[event_code] = None

                self.update_config_data(
                    global_options=self._global_options, devices=devices
                )

                return self.async_create_entry(title="", data={})
            if CONF_EVENT_CODE in user_input:
                self._selected_device_event_code = user_input[CONF_EVENT_CODE]
                self._selected_device = {}
                selected_device_object = get_rfx_object(
                    self._selected_device_event_code
                )
                if selected_device_object is None:
                    errors[CONF_EVENT_CODE] = "invalid_event_code"
<<<<<<< HEAD
                elif not self._can_add_device(selected_device_object):
                    errors[CONF_EVENT_CODE] = "already_configured_device"
=======
>>>>>>> f2129629
                else:
                    self._selected_device_object = selected_device_object
                    return await self.async_step_set_device_options()

            if not errors:
                self.update_config_data(global_options=self._global_options)

                return self.async_create_entry(title="", data={})

        device_registry = await async_get_device_registry(self.hass)
        device_entries = async_entries_for_config_entry(
            device_registry, self._config_entry.entry_id
        )
        self._device_registry = device_registry
        self._device_entries = device_entries

        devices = {
            entry.id: entry.name_by_user if entry.name_by_user else entry.name
            for entry in device_entries
        }

        options = {
            vol.Optional(CONF_DEBUG, default=self._config_entry.data[CONF_DEBUG]): bool,
            vol.Optional(
                CONF_AUTOMATIC_ADD,
                default=self._config_entry.data[CONF_AUTOMATIC_ADD],
            ): bool,
            vol.Optional(CONF_EVENT_CODE): str,
            vol.Optional(CONF_DEVICE): vol.In(devices),
            vol.Optional(CONF_REMOVE_DEVICE): cv.multi_select(devices),
        }

        return self.async_show_form(
            step_id="prompt_options", data_schema=vol.Schema(options), errors=errors
        )

    async def async_step_set_device_options(self, user_input=None):
        """Manage device options."""
        errors = {}

        if user_input is not None:
            device_id = get_device_id(
                self._selected_device_object.device,
                data_bits=user_input.get(CONF_DATA_BITS),
            )

            if CONF_REPLACE_DEVICE in user_input:
                await self._async_replace_device(user_input[CONF_REPLACE_DEVICE])

                devices = {self._selected_device_event_code: None}
                self.update_config_data(
                    global_options=self._global_options, devices=devices
                )

                return self.async_create_entry(title="", data={})

            try:
                command_on = none_or_int(user_input.get(CONF_COMMAND_ON), 16)
            except ValueError:
                errors[CONF_COMMAND_ON] = "invalid_input_2262_on"

            try:
                command_off = none_or_int(user_input.get(CONF_COMMAND_OFF), 16)
            except ValueError:
                errors[CONF_COMMAND_OFF] = "invalid_input_2262_off"

            try:
                off_delay = none_or_int(user_input.get(CONF_OFF_DELAY), 10)
            except ValueError:
                errors[CONF_OFF_DELAY] = "invalid_input_off_delay"

            if not errors:
                devices = {}
                device = {
                    CONF_DEVICE_ID: device_id,
                    CONF_FIRE_EVENT: user_input.get(CONF_FIRE_EVENT, False),
                    CONF_SIGNAL_REPETITIONS: user_input.get(CONF_SIGNAL_REPETITIONS, 1),
                }

                devices[self._selected_device_event_code] = device

                if off_delay:
                    device[CONF_OFF_DELAY] = off_delay
                if user_input.get(CONF_DATA_BITS):
                    device[CONF_DATA_BITS] = user_input[CONF_DATA_BITS]
                if command_on:
                    device[CONF_COMMAND_ON] = command_on
                if command_off:
                    device[CONF_COMMAND_OFF] = command_off

                self.update_config_data(
                    global_options=self._global_options, devices=devices
                )

                return self.async_create_entry(title="", data={})

        device_data = self._selected_device

        data_schema = {
            vol.Optional(
                CONF_FIRE_EVENT, default=device_data.get(CONF_FIRE_EVENT, False)
            ): bool,
        }

        if binary_supported(self._selected_device_object):
            if device_data.get(CONF_OFF_DELAY):
                off_delay_schema = {
                    vol.Optional(
                        CONF_OFF_DELAY,
                        description={"suggested_value": device_data[CONF_OFF_DELAY]},
                    ): str,
                }
            else:
                off_delay_schema = {
                    vol.Optional(CONF_OFF_DELAY): str,
                }
            data_schema.update(off_delay_schema)

        if (
            binary_supported(self._selected_device_object)
            or cover_supported(self._selected_device_object)
            or light_supported(self._selected_device_object)
            or switch_supported(self._selected_device_object)
        ):
            data_schema.update(
                {
                    vol.Optional(
                        CONF_SIGNAL_REPETITIONS,
                        default=device_data.get(CONF_SIGNAL_REPETITIONS, 1),
                    ): int,
                }
            )

        if (
            self._selected_device_object.device.packettype
            == DEVICE_PACKET_TYPE_LIGHTING4
        ):
            data_schema.update(
                {
                    vol.Optional(
                        CONF_DATA_BITS, default=device_data.get(CONF_DATA_BITS, 0)
                    ): int,
                    vol.Optional(
                        CONF_COMMAND_ON,
                        default=hex(device_data.get(CONF_COMMAND_ON, 0)),
                    ): str,
                    vol.Optional(
                        CONF_COMMAND_OFF,
                        default=hex(device_data.get(CONF_COMMAND_OFF, 0)),
                    ): str,
                }
            )

        devices = {
            entry.id: entry.name_by_user if entry.name_by_user else entry.name
            for entry in self._device_entries
            if self._can_replace_device(entry.id)
        }

        if devices:
            data_schema.update(
                {
                    vol.Optional(CONF_REPLACE_DEVICE): vol.In(devices),
                }
            )

        return self.async_show_form(
            step_id="set_device_options",
            data_schema=vol.Schema(data_schema),
            errors=errors,
        )

    async def _async_replace_device(self, replace_device):
        """Migrate properties of a device into another."""
        device_registry = self._device_registry
        old_device = self._selected_device_entry_id
        old_entry = device_registry.async_get(old_device)
        device_registry.async_update_device(
            replace_device,
            area_id=old_entry.area_id,
            name_by_user=old_entry.name_by_user,
        )

        old_device_data = self._get_device_data(old_device)
        new_device_data = self._get_device_data(replace_device)

        old_device_id = "_".join(x for x in old_device_data[CONF_DEVICE_ID])
        new_device_id = "_".join(x for x in new_device_data[CONF_DEVICE_ID])

        entity_registry = await async_get_entity_registry(self.hass)
        entity_entries = async_entries_for_device(entity_registry, old_device)
        entity_migration_map = {}
        for entry in entity_entries:
            unique_id = entry.unique_id
            new_unique_id = unique_id.replace(old_device_id, new_device_id)

            new_entity_id = entity_registry.async_get_entity_id(
                entry.domain, entry.platform, new_unique_id
            )

            if new_entity_id is not None:
                entity_migration_map[new_entity_id] = entry

        for entry in entity_migration_map.values():
            entity_registry.async_remove(entry.entity_id)

        for entity_id, entry in entity_migration_map.items():
            entity_registry.async_update_entity(
                entity_id,
                new_entity_id=entry.entity_id,
                name=entry.name,
                icon=entry.icon,
            )

        device_registry.async_remove_device(old_device)

<<<<<<< HEAD
    def _can_add_device(self, new_rfx_obj):
        """Check if device does not already exist."""
        new_device_id = get_device_id(new_rfx_obj.device)
        for packet_id, entity_info in self._config_entry.data[CONF_DEVICES].items():
            rfx_obj = get_rfx_object(packet_id)
            device_id = get_device_id(rfx_obj.device, entity_info.get(CONF_DATA_BITS))
            if new_device_id == device_id:
                return False

        return True

=======
>>>>>>> f2129629
    def _can_replace_device(self, entry_id):
        """Check if device can be replaced with selected device."""
        device_data = self._get_device_data(entry_id)
        event_code = device_data[CONF_EVENT_CODE]
        rfx_obj = get_rfx_object(event_code)
        if (
            rfx_obj.device.packettype == self._selected_device_object.device.packettype
            and rfx_obj.device.subtype == self._selected_device_object.device.subtype
            and self._selected_device_event_code != event_code
        ):
            return True

        return False

    def _get_device_data(self, entry_id):
        """Get event code based on device identifier."""
        event_code = None
        device_id = None
        entry = self._device_registry.async_get(entry_id)
        device_id = next(iter(entry.identifiers))[1:]
        for packet_id, entity_info in self._config_entry.data[CONF_DEVICES].items():
            if tuple(entity_info.get(CONF_DEVICE_ID)) == device_id:
                event_code = packet_id
                break

        data = {CONF_EVENT_CODE: event_code, CONF_DEVICE_ID: device_id}

        return data

    @callback
    def update_config_data(self, global_options=None, devices=None):
        """Update data in ConfigEntry."""
        entry_data = self._config_entry.data.copy()
        entry_data[CONF_DEVICES] = copy.deepcopy(self._config_entry.data[CONF_DEVICES])
        if global_options:
            entry_data.update(global_options)
        if devices:
            for event_code, options in devices.items():
                if options is None:
                    entry_data[CONF_DEVICES].pop(event_code)
                else:
                    entry_data[CONF_DEVICES][event_code] = options
        self.hass.config_entries.async_update_entry(self._config_entry, data=entry_data)
        self.hass.async_create_task(
            self.hass.config_entries.async_reload(self._config_entry.entry_id)
        )


class ConfigFlow(config_entries.ConfigFlow, domain=DOMAIN):
    """Handle a config flow for RFXCOM RFXtrx."""

    VERSION = 1
    CONNECTION_CLASS = config_entries.CONN_CLASS_LOCAL_PUSH

    async def async_step_user(self, user_input=None):
        """Step when user initializes a integration."""
        await self.async_set_unique_id(DOMAIN)
        self._abort_if_unique_id_configured()

        errors = {}
        if user_input is not None:
            user_selection = user_input[CONF_TYPE]
            if user_selection == "Serial":
                return await self.async_step_setup_serial()

            return await self.async_step_setup_network()

        list_of_types = ["Serial", "Network"]

        schema = vol.Schema({vol.Required(CONF_TYPE): vol.In(list_of_types)})
        return self.async_show_form(step_id="user", data_schema=schema, errors=errors)

    async def async_step_setup_network(self, user_input=None):
        """Step when setting up network configuration."""
        errors = {}

        if user_input is not None:
            host = user_input[CONF_HOST]
            port = user_input[CONF_PORT]

            try:
                data = await self.async_validate_rfx(host=host, port=port)
            except CannotConnect:
                errors["base"] = "cannot_connect"

            if not errors:
                return self.async_create_entry(title="RFXTRX", data=data)

        schema = vol.Schema(
            {vol.Required(CONF_HOST): str, vol.Required(CONF_PORT): int}
        )
        return self.async_show_form(
            step_id="setup_network",
            data_schema=schema,
            errors=errors,
        )

    async def async_step_setup_serial(self, user_input=None):
        """Step when setting up serial configuration."""
        errors = {}

        if user_input is not None:
            user_selection = user_input[CONF_DEVICE]
            if user_selection == CONF_MANUAL_PATH:
                return await self.async_step_setup_serial_manual_path()

            dev_path = await self.hass.async_add_executor_job(
                get_serial_by_id, user_selection
            )

            try:
                data = await self.async_validate_rfx(device=dev_path)
            except CannotConnect:
                errors["base"] = "cannot_connect"

            if not errors:
                return self.async_create_entry(title="RFXTRX", data=data)

        ports = await self.hass.async_add_executor_job(serial.tools.list_ports.comports)
        list_of_ports = {}
        for port in ports:
            list_of_ports[
                port.device
            ] = f"{port}, s/n: {port.serial_number or 'n/a'}" + (
                f" - {port.manufacturer}" if port.manufacturer else ""
            )
        list_of_ports[CONF_MANUAL_PATH] = CONF_MANUAL_PATH

        schema = vol.Schema({vol.Required(CONF_DEVICE): vol.In(list_of_ports)})
        return self.async_show_form(
            step_id="setup_serial",
            data_schema=schema,
            errors=errors,
        )

    async def async_step_setup_serial_manual_path(self, user_input=None):
        """Select path manually."""
        errors = {}

        if user_input is not None:
            device = user_input[CONF_DEVICE]
            try:
                data = await self.async_validate_rfx(device=device)
            except CannotConnect:
                errors["base"] = "cannot_connect"

            if not errors:
                return self.async_create_entry(title="RFXTRX", data=data)

        schema = vol.Schema({vol.Required(CONF_DEVICE): str})
        return self.async_show_form(
            step_id="setup_serial_manual_path",
            data_schema=schema,
            errors=errors,
        )

    async def async_step_import(self, import_config=None):
        """Handle the initial step."""
        entry = await self.async_set_unique_id(DOMAIN)
        if entry:
            if CONF_DEVICES not in entry.data:
                # In version 0.113, devices key was not written to config entry. Update the entry with import data
                self._abort_if_unique_id_configured(import_config)
            else:
                self._abort_if_unique_id_configured()

        host = import_config[CONF_HOST]
        port = import_config[CONF_PORT]
        device = import_config[CONF_DEVICE]

        try:
            if host is not None:
                await self.async_validate_rfx(host=host, port=port)
            else:
                await self.async_validate_rfx(device=device)
        except CannotConnect:
            return self.async_abort(reason="cannot_connect")

        return self.async_create_entry(title="RFXTRX", data=import_config)

    async def async_validate_rfx(self, host=None, port=None, device=None):
        """Create data for rfxtrx entry."""
        success = await self.hass.async_add_executor_job(
            _test_transport, host, port, device
        )
        if not success:
            raise CannotConnect

        data = {
            CONF_HOST: host,
            CONF_PORT: port,
            CONF_DEVICE: device,
            CONF_AUTOMATIC_ADD: False,
            CONF_DEBUG: False,
            CONF_DEVICES: {},
        }
        return data

    @staticmethod
    @callback
    def async_get_options_flow(config_entry: ConfigEntry) -> OptionsFlow:
        """Get the options flow for this handler."""
        return OptionsFlow(config_entry)


def _test_transport(host, port, device):
    """Construct a rfx object based on config."""
    if port is not None:
        try:
            conn = rfxtrxmod.PyNetworkTransport((host, port))
        except OSError:
            return False

        conn.close()
    else:
        try:
            conn = rfxtrxmod.PySerialTransport(device)
        except serial.serialutil.SerialException:
            return False

        if conn.serial is None:
            return False

        conn.close()

    return True


def get_serial_by_id(dev_path: str) -> str:
    """Return a /dev/serial/by-id match for given device if available."""
    by_id = "/dev/serial/by-id"
    if not os.path.isdir(by_id):
        return dev_path

    for path in (entry.path for entry in os.scandir(by_id) if entry.is_symlink()):
        if os.path.realpath(path) == dev_path:
            return path
    return dev_path


class CannotConnect(exceptions.HomeAssistantError):
    """Error to indicate we cannot connect."""<|MERGE_RESOLUTION|>--- conflicted
+++ resolved
@@ -126,11 +126,8 @@
                 )
                 if selected_device_object is None:
                     errors[CONF_EVENT_CODE] = "invalid_event_code"
-<<<<<<< HEAD
                 elif not self._can_add_device(selected_device_object):
                     errors[CONF_EVENT_CODE] = "already_configured_device"
-=======
->>>>>>> f2129629
                 else:
                     self._selected_device_object = selected_device_object
                     return await self.async_step_set_device_options()
@@ -347,7 +344,6 @@
 
         device_registry.async_remove_device(old_device)
 
-<<<<<<< HEAD
     def _can_add_device(self, new_rfx_obj):
         """Check if device does not already exist."""
         new_device_id = get_device_id(new_rfx_obj.device)
@@ -358,9 +354,7 @@
                 return False
 
         return True
-
-=======
->>>>>>> f2129629
+      
     def _can_replace_device(self, entry_id):
         """Check if device can be replaced with selected device."""
         device_data = self._get_device_data(entry_id)
