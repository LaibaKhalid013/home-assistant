--- conflicted
+++ resolved
@@ -34,12 +34,8 @@
     CLUSTER_HANDLER_INOVELLI,
     CLUSTER_HANDLER_OCCUPANCY,
     CLUSTER_HANDLER_ON_OFF,
-<<<<<<< HEAD
     CLUSTER_HANDLER_THERMOSTAT,
-    QUIRK_METADATA,
-=======
     ENTITY_METADATA,
->>>>>>> 71a0a7fe
     SIGNAL_ADD_ENTITIES,
     SIGNAL_ATTR_UPDATED,
     Strobe,
