--- conflicted
+++ resolved
@@ -6,11 +6,9 @@
 import logging
 from typing import TYPE_CHECKING, Any, Self
 
-<<<<<<< HEAD
 from zhaquirks.quirk_ids import DANFOSS_ALLY_THERMOSTAT
-=======
+
 from zigpy.zcl.clusters.hvac import Thermostat
->>>>>>> 3bd11626
 
 from homeassistant.components.number import NumberEntity, NumberMode
 from homeassistant.config_entries import ConfigEntry
@@ -976,13 +974,6 @@
     _attr_icon: str = ICONS[0]
 
 
-<<<<<<< HEAD
-# pylint: disable-next=hass-invalid-inheritance # needs fixing
-class ZCLTemperatureEntity(ZHANumberConfigurationEntity):
-    """Common Entity Class for ZCL Temperature input."""
-
-    _attr_native_unit_of_measurement: str = "°C"
-=======
 @CONFIG_DIAGNOSTIC_MATCH(
     cluster_handler_names=CLUSTER_HANDLER_OCCUPANCY, models={"SNZB-06P"}
 )
@@ -1006,7 +997,6 @@
     """Common entity class for ZCL temperature input."""
 
     _attr_native_unit_of_measurement: str = UnitOfTemperature.CELSIUS
->>>>>>> 3bd11626
     _attr_mode: NumberMode = NumberMode.BOX
     _attr_native_step: float = 0.01
     _attr_multiplier: float = 0.01
@@ -1014,35 +1004,20 @@
 
 # pylint: disable-next=hass-invalid-inheritance # needs fixing
 class ZCLHeatSetpointLimitEntity(ZCLTemperatureEntity):
-<<<<<<< HEAD
-    """Min or Max Heat Setpoint setting on thermostats."""
-=======
     """Min or max heat setpoint setting on thermostats."""
->>>>>>> 3bd11626
 
     _attr_icon: str = "mdi:thermostat"
     _attr_native_step: float = 0.5
 
-<<<<<<< HEAD
-    _min_source = "abs_min_heat_setpoint_limit"
-    _max_source = "abs_max_heat_setpoint_limit"
-=======
     _min_source = Thermostat.AttributeDefs.abs_min_heat_setpoint_limit.name
     _max_source = Thermostat.AttributeDefs.abs_max_heat_setpoint_limit.name
->>>>>>> 3bd11626
 
     @property
     def native_min_value(self) -> float:
         """Return the minimum value."""
-<<<<<<< HEAD
-        # This is a 16bit signed integer, which has to be converted to a python integer
-        min_present_value = self._cluster_handler.cluster.get(
-            self._min_source, ctypes.c_short(0x954D).value
-        )
-=======
+
         # The spec says 0x954D, which is a signed integer, therefore the value is in decimals
         min_present_value = self._cluster_handler.cluster.get(self._min_source, -27315)
->>>>>>> 3bd11626
         return min_present_value * self._attr_multiplier
 
     @property
@@ -1055,50 +1030,33 @@
 @CONFIG_DIAGNOSTIC_MATCH(cluster_handler_names=CLUSTER_HANDLER_THERMOSTAT)
 # pylint: disable-next=hass-invalid-inheritance # needs fixing
 class MaxHeatSetpointLimit(ZCLHeatSetpointLimitEntity):
-<<<<<<< HEAD
-    """Max Heat Setpoint setting on thermostats.
-
-    Optional Thermostat attribute
-=======
     """Max heat setpoint setting on thermostats.
 
     Optional thermostat attribute.
->>>>>>> 3bd11626
     """
 
     _unique_id_suffix = "max_heat_setpoint_limit"
     _attribute_name: str = "max_heat_setpoint_limit"
     _attr_translation_key: str = "max_heat_setpoint_limit"
-<<<<<<< HEAD
-
-    _min_source = "min_heat_setpoint_limit"
-=======
     _attr_entity_category = EntityCategory.CONFIG
 
     _min_source = Thermostat.AttributeDefs.min_heat_setpoint_limit.name
->>>>>>> 3bd11626
 
 
 @CONFIG_DIAGNOSTIC_MATCH(cluster_handler_names=CLUSTER_HANDLER_THERMOSTAT)
 # pylint: disable-next=hass-invalid-inheritance # needs fixing
 class MinHeatSetpointLimit(ZCLHeatSetpointLimitEntity):
-<<<<<<< HEAD
-    """Min Heat Setpoint setting on thermostats.
-
-    Optional Thermostat attribute
-=======
     """Min heat setpoint setting on thermostats.
 
     Optional thermostat attribute.
->>>>>>> 3bd11626
     """
 
     _unique_id_suffix = "min_heat_setpoint_limit"
     _attribute_name: str = "min_heat_setpoint_limit"
     _attr_translation_key: str = "min_heat_setpoint_limit"
-<<<<<<< HEAD
-
-    _max_source = "max_heat_setpoint_limit"
+    _attr_entity_category = EntityCategory.CONFIG
+
+    _max_source = Thermostat.AttributeDefs.max_heat_setpoint_limit.name
 
 
 @CONFIG_DIAGNOSTIC_MATCH(
@@ -1186,9 +1144,4 @@
     _attr_native_min_value: float = -2.5
     _attr_native_max_value: float = 2.5
     _attr_native_step: float = 0.1
-    _attr_multiplier = 1 / 10
-=======
-    _attr_entity_category = EntityCategory.CONFIG
-
-    _max_source = Thermostat.AttributeDefs.max_heat_setpoint_limit.name
->>>>>>> 3bd11626
+    _attr_multiplier = 1 / 10