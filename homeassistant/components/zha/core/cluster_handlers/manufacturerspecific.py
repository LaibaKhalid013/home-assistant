"""Manufacturer specific cluster handlers module for Zigbee Home Automation."""
from __future__ import annotations

from collections.abc import Collection
import logging
from typing import TYPE_CHECKING, Any

from zhaquirks.inovelli.types import AllLEDEffectType, SingleLEDEffectType
import zigpy.zcl
<<<<<<< HEAD
from zigpy.zcl.clusters.closures import DoorLock
=======
from zigpy.zcl import clusters
>>>>>>> 44e26918

from homeassistant.core import callback

from .. import registries
from ..const import (
    ATTR_ATTRIBUTE_ID,
    ATTR_ATTRIBUTE_NAME,
    ATTR_VALUE,
    REPORT_CONFIG_ASAP,
    REPORT_CONFIG_DEFAULT,
    REPORT_CONFIG_IMMEDIATE,
    REPORT_CONFIG_MAX_INT,
    REPORT_CONFIG_MIN_INT,
    SIGNAL_ATTR_UPDATED,
    UNKNOWN,
)
from . import AttrReportConfig, ClientClusterHandler, ClusterHandler
<<<<<<< HEAD
from .general import MultistateInput
=======
from .homeautomation import Diagnostic
from .hvac import ThermostatClusterHandler, UserInterface
>>>>>>> 44e26918

if TYPE_CHECKING:
    from ..endpoint import Endpoint

_LOGGER = logging.getLogger(__name__)


@registries.ZIGBEE_CLUSTER_HANDLER_REGISTRY.register(
    registries.SMARTTHINGS_HUMIDITY_CLUSTER
)
class SmartThingsHumidity(ClusterHandler):
    """Smart Things Humidity cluster handler."""

    REPORT_CONFIG = (
        {
            "attr": "measured_value",
            "config": (REPORT_CONFIG_MIN_INT, REPORT_CONFIG_MAX_INT, 50),
        },
    )


@registries.CLUSTER_HANDLER_ONLY_CLUSTERS.register(0xFD00)
@registries.ZIGBEE_CLUSTER_HANDLER_REGISTRY.register(0xFD00)
class OsramButton(ClusterHandler):
    """Osram button cluster handler."""

    REPORT_CONFIG = ()


@registries.CLUSTER_HANDLER_ONLY_CLUSTERS.register(registries.PHILLIPS_REMOTE_CLUSTER)
@registries.ZIGBEE_CLUSTER_HANDLER_REGISTRY.register(registries.PHILLIPS_REMOTE_CLUSTER)
class PhillipsRemote(ClusterHandler):
    """Phillips remote cluster handler."""

    REPORT_CONFIG = ()


@registries.CLUSTER_HANDLER_ONLY_CLUSTERS.register(registries.TUYA_MANUFACTURER_CLUSTER)
@registries.ZIGBEE_CLUSTER_HANDLER_REGISTRY.register(
    registries.TUYA_MANUFACTURER_CLUSTER
)
class TuyaClusterHandler(ClusterHandler):
    """Cluster handler for the Tuya manufacturer Zigbee cluster."""

    REPORT_CONFIG = ()

    def __init__(self, cluster: zigpy.zcl.Cluster, endpoint: Endpoint) -> None:
        """Initialize TuyaClusterHandler."""
        super().__init__(cluster, endpoint)

        if self.cluster.endpoint.manufacturer in (
            "_TZE200_7tdtqgwv",
            "_TZE200_amp6tsvy",
            "_TZE200_oisqyl4o",
            "_TZE200_vhy3iakz",
            "_TZ3000_uim07oem",
            "_TZE200_wfxuhoea",
            "_TZE200_tviaymwx",
            "_TZE200_g1ib5ldv",
            "_TZE200_wunufsil",
            "_TZE200_7deq70b8",
            "_TZE200_tz32mtza",
            "_TZE200_2hf7x9n3",
            "_TZE200_aqnazj70",
            "_TZE200_1ozguk6x",
            "_TZE200_k6jhsr0q",
            "_TZE200_9mahtqtg",
        ):
            self.ZCL_INIT_ATTRS = {
                "backlight_mode": True,
                "power_on_state": True,
            }


@registries.CLUSTER_HANDLER_ONLY_CLUSTERS.register(0xFCC0)
@registries.ZIGBEE_CLUSTER_HANDLER_REGISTRY.register(0xFCC0)
class OppleRemote(ClusterHandler):
    """Opple cluster handler."""

    REPORT_CONFIG = ()

    def __init__(self, cluster: zigpy.zcl.Cluster, endpoint: Endpoint) -> None:
        """Initialize Opple cluster handler."""
        super().__init__(cluster, endpoint)
        if self.cluster.endpoint.model == "lumi.motion.ac02":
            self.ZCL_INIT_ATTRS = {
                "detection_interval": True,
                "motion_sensitivity": True,
                "trigger_indicator": True,
            }
        elif self.cluster.endpoint.model == "lumi.motion.agl04":
            self.ZCL_INIT_ATTRS = {
                "detection_interval": True,
                "motion_sensitivity": True,
            }
        elif self.cluster.endpoint.model == "lumi.motion.ac01":
            self.ZCL_INIT_ATTRS = {
                "presence": True,
                "monitoring_mode": True,
                "motion_sensitivity": True,
                "approach_distance": True,
            }
        elif self.cluster.endpoint.model in ("lumi.plug.mmeu01", "lumi.plug.maeu01"):
            self.ZCL_INIT_ATTRS = {
                "power_outage_memory": True,
                "consumer_connected": True,
            }
        elif self.cluster.endpoint.model == "aqara.feeder.acn001":
            self.ZCL_INIT_ATTRS = {
                "portions_dispensed": True,
                "weight_dispensed": True,
                "error_detected": True,
                "disable_led_indicator": True,
                "child_lock": True,
                "feeding_mode": True,
                "serving_size": True,
                "portion_weight": True,
            }
        elif self.cluster.endpoint.model == "lumi.airrtc.agl001":
            self.ZCL_INIT_ATTRS = {
                "system_mode": True,
                "preset": True,
                "window_detection": True,
                "valve_detection": True,
                "valve_alarm": True,
                "child_lock": True,
                "away_preset_temperature": True,
                "window_open": True,
                "calibrated": True,
                "schedule": True,
                "sensor": True,
            }
        elif self.cluster.endpoint.model == "lumi.sensor_smoke.acn03":
            self.ZCL_INIT_ATTRS = {
                "buzzer_manual_mute": True,
                "smoke_density": True,
                "heartbeat_indicator": True,
                "buzzer_manual_alarm": True,
                "buzzer": True,
                "linkage_alarm": True,
            }

    async def async_initialize_cluster_handler_specific(self, from_cache: bool) -> None:
        """Initialize cluster handler specific."""
        if self.cluster.endpoint.model in ("lumi.motion.ac02", "lumi.motion.agl04"):
            interval = self.cluster.get("detection_interval", self.cluster.get(0x0102))
            if interval is not None:
                self.debug("Loaded detection interval at startup: %s", interval)
                self.cluster.endpoint.ias_zone.reset_s = int(interval)


@registries.ZIGBEE_CLUSTER_HANDLER_REGISTRY.register(
    registries.SMARTTHINGS_ACCELERATION_CLUSTER
)
class SmartThingsAcceleration(ClusterHandler):
    """Smart Things Acceleration cluster handler."""

    REPORT_CONFIG = (
        AttrReportConfig(attr="acceleration", config=REPORT_CONFIG_ASAP),
        AttrReportConfig(attr="x_axis", config=REPORT_CONFIG_ASAP),
        AttrReportConfig(attr="y_axis", config=REPORT_CONFIG_ASAP),
        AttrReportConfig(attr="z_axis", config=REPORT_CONFIG_ASAP),
    )

    @classmethod
    def matches(cls, cluster: zigpy.zcl.Cluster, endpoint: Endpoint) -> bool:
        """Filter the cluster match for specific devices."""
        return cluster.endpoint.device.manufacturer in (
            "CentraLite",
            "Samjin",
            "SmartThings",
        )

    @callback
    def attribute_updated(self, attrid: int, value: Any, _: Any) -> None:
        """Handle attribute updates on this cluster."""
        try:
            attr_name = self._cluster.attributes[attrid].name
        except KeyError:
            attr_name = UNKNOWN

        if attrid == self.value_attribute:
            self.async_send_signal(
                f"{self.unique_id}_{SIGNAL_ATTR_UPDATED}",
                attrid,
                attr_name,
                value,
            )
            return

        self.zha_send_event(
            SIGNAL_ATTR_UPDATED,
            {
                ATTR_ATTRIBUTE_ID: attrid,
                ATTR_ATTRIBUTE_NAME: attr_name,
                ATTR_VALUE: value,
            },
        )


@registries.CLIENT_CLUSTER_HANDLER_REGISTRY.register(0xFC31)
class InovelliNotificationClusterHandler(ClientClusterHandler):
    """Inovelli Notification cluster handler."""

    @callback
    def attribute_updated(self, attrid: int, value: Any, _: Any) -> None:
        """Handle an attribute updated on this cluster."""

    @callback
    def cluster_command(self, tsn, command_id, args):
        """Handle a cluster command received on this cluster."""


@registries.ZIGBEE_CLUSTER_HANDLER_REGISTRY.register(0xFC31)
class InovelliConfigEntityClusterHandler(ClusterHandler):
    """Inovelli Configuration Entity cluster handler."""

    REPORT_CONFIG = ()
    ZCL_INIT_ATTRS = {
        "dimming_speed_up_remote": True,
        "dimming_speed_up_local": True,
        "ramp_rate_off_to_on_local": True,
        "ramp_rate_off_to_on_remote": True,
        "dimming_speed_down_remote": True,
        "dimming_speed_down_local": True,
        "ramp_rate_on_to_off_local": True,
        "ramp_rate_on_to_off_remote": True,
        "minimum_level": True,
        "maximum_level": True,
        "invert_switch": True,
        "auto_off_timer": True,
        "default_level_local": True,
        "default_level_remote": True,
        "state_after_power_restored": True,
        "load_level_indicator_timeout": True,
        "active_power_reports": True,
        "periodic_power_and_energy_reports": True,
        "active_energy_reports": True,
        "power_type": False,
        "switch_type": False,
        "increased_non_neutral_output": True,
        "button_delay": False,
        "smart_bulb_mode": False,
        "double_tap_up_enabled": True,
        "double_tap_down_enabled": True,
        "double_tap_up_level": True,
        "double_tap_down_level": True,
        "led_color_when_on": True,
        "led_color_when_off": True,
        "led_intensity_when_on": True,
        "led_intensity_when_off": True,
        "led_scaling_mode": True,
        "aux_switch_scenes": True,
        "binding_off_to_on_sync_level": True,
        "local_protection": False,
        "output_mode": False,
        "on_off_led_mode": True,
        "firmware_progress_led": True,
        "relay_click_in_on_off_mode": True,
        "disable_clear_notifications_double_tap": True,
    }

    async def issue_all_led_effect(
        self,
        effect_type: AllLEDEffectType | int = AllLEDEffectType.Fast_Blink,
        color: int = 200,
        level: int = 100,
        duration: int = 3,
        **kwargs: Any,
    ) -> None:
        """Issue all LED effect command.

        This command is used to issue an LED effect to all LEDs on the device.
        """

        await self.led_effect(effect_type, color, level, duration, expect_reply=False)

    async def issue_individual_led_effect(
        self,
        led_number: int = 1,
        effect_type: SingleLEDEffectType | int = SingleLEDEffectType.Fast_Blink,
        color: int = 200,
        level: int = 100,
        duration: int = 3,
        **kwargs: Any,
    ) -> None:
        """Issue individual LED effect command.

        This command is used to issue an LED effect to the specified LED on the device.
        """

        await self.individual_led_effect(
            led_number, effect_type, color, level, duration, expect_reply=False
        )


@registries.CLUSTER_HANDLER_ONLY_CLUSTERS.register(registries.IKEA_AIR_PURIFIER_CLUSTER)
@registries.ZIGBEE_CLUSTER_HANDLER_REGISTRY.register(
    registries.IKEA_AIR_PURIFIER_CLUSTER
)
class IkeaAirPurifierClusterHandler(ClusterHandler):
    """IKEA Air Purifier cluster handler."""

    REPORT_CONFIG = (
        AttrReportConfig(attr="filter_run_time", config=REPORT_CONFIG_DEFAULT),
        AttrReportConfig(attr="replace_filter", config=REPORT_CONFIG_IMMEDIATE),
        AttrReportConfig(attr="filter_life_time", config=REPORT_CONFIG_DEFAULT),
        AttrReportConfig(attr="disable_led", config=REPORT_CONFIG_IMMEDIATE),
        AttrReportConfig(attr="air_quality_25pm", config=REPORT_CONFIG_IMMEDIATE),
        AttrReportConfig(attr="child_lock", config=REPORT_CONFIG_IMMEDIATE),
        AttrReportConfig(attr="fan_mode", config=REPORT_CONFIG_IMMEDIATE),
        AttrReportConfig(attr="fan_speed", config=REPORT_CONFIG_IMMEDIATE),
        AttrReportConfig(attr="device_run_time", config=REPORT_CONFIG_DEFAULT),
    )

    @property
    def fan_mode(self) -> int | None:
        """Return current fan mode."""
        return self.cluster.get("fan_mode")

    @property
    def fan_mode_sequence(self) -> int | None:
        """Return possible fan mode speeds."""
        return self.cluster.get("fan_mode_sequence")

    async def async_set_speed(self, value) -> None:
        """Set the speed of the fan."""
        await self.write_attributes_safe({"fan_mode": value})

    async def async_update(self) -> None:
        """Retrieve latest state."""
        await self.get_attribute_value("fan_mode", from_cache=False)

    @callback
    def attribute_updated(self, attrid: int, value: Any, _: Any) -> None:
        """Handle attribute update from fan cluster."""
        attr_name = self._get_attribute_name(attrid)
        self.debug(
            "Attribute report '%s'[%s] = %s", self.cluster.name, attr_name, value
        )
        if attr_name == "fan_mode":
            self.async_send_signal(
                f"{self.unique_id}_{SIGNAL_ATTR_UPDATED}", attrid, attr_name, value
            )


@registries.CLUSTER_HANDLER_ONLY_CLUSTERS.register(0xFC80)
@registries.ZIGBEE_CLUSTER_HANDLER_REGISTRY.register(0xFC80)
class IkeaRemote(ClusterHandler):
    """Ikea Matter remote cluster handler."""

    REPORT_CONFIG = ()


<<<<<<< HEAD
@registries.ZIGBEE_CLUSTER_HANDLER_REGISTRY.register(
    DoorLock.cluster_id, "xiaomi_aqara_vibration_aq1"
)
class XiaomiVibrationAQ1ClusterHandler(MultistateInput):
    """Xiaomi DoorLock Cluster is in fact a MultiStateInput Cluster."""
=======
def compare_quirk_class(endpoint: Endpoint, names: str | Collection[str]):
    """Return True if the last two words separated by dots equal the words between the dots in name.

    This function should probably be moved to the base class
    """
    if isinstance(names, str):
        names = {names}

    return tuple(endpoint.device.quirk_class.rsplit(".", 2)[1:]) in {
        tuple(name.split(".")) for name in names
    }


@registries.ZIGBEE_CLUSTER_HANDLER_REGISTRY.register(
    clusters.hvac.Thermostat.cluster_id
)
class ManufacturerSpecificThermostat(ThermostatClusterHandler):
    """TRV Channel class for the Danfoss TRV and derivatives."""

    def __init__(self, cluster: zigpy.zcl.Cluster, endpoint: Endpoint) -> None:
        """Extend ThermostatClusterHandler."""

        if compare_quirk_class(endpoint, "thermostat.DanfossThermostat"):
            self.REPORT_CONFIG = (  # type: ignore[assignment]
                *self.REPORT_CONFIG,
                AttrReportConfig(
                    attr="open_window_detection", config=REPORT_CONFIG_DEFAULT
                ),
                AttrReportConfig(attr="heat_required", config=REPORT_CONFIG_ASAP),
                AttrReportConfig(
                    attr="mounting_mode_active", config=REPORT_CONFIG_DEFAULT
                ),
                AttrReportConfig(attr="load_estimate", config=REPORT_CONFIG_DEFAULT),
                AttrReportConfig(
                    attr="adaptation_run_status", config=REPORT_CONFIG_DEFAULT
                ),
                AttrReportConfig(attr="preheat_status", config=REPORT_CONFIG_DEFAULT),
                AttrReportConfig(attr="preheat_time", config=REPORT_CONFIG_DEFAULT),
            )

            self.ZCL_INIT_ATTRS = {
                **self.ZCL_INIT_ATTRS,
                "external_open_window_detected": True,
                "window_open_feature": True,
                "exercise_day_of_week": True,
                "exercise_trigger_time": True,
                "mounting_mode_control": False,  # Can change
                "orientation": True,
                "external_measured_room_sensor": False,  # Can change
                "radiator_covered": True,
                "heat_available": True,
                "load_balancing_enable": True,
                "load_room_mean": False,  # Can change
                "control_algorithm_scale_factor": True,
                "regulation_setpoint_offset": True,
                "adaptation_run_control": True,
                "adaptation_run_settings": True,
            }

        super().__init__(cluster, endpoint)


@registries.ZIGBEE_CLUSTER_HANDLER_REGISTRY.register(
    clusters.hvac.UserInterface.cluster_id
)
class ManufacturerSpecificUserInterface(UserInterface):
    """Interface Channel class for the Danfoss TRV and derivatives."""

    def __init__(self, cluster: zigpy.zcl.Cluster, endpoint: Endpoint) -> None:
        """Extend UserInterface."""

        if compare_quirk_class(endpoint, "thermostat.DanfossThermostat"):
            self.ZCL_INIT_ATTRS = {**self.ZCL_INIT_ATTRS, "viewing_direction": True}

        super().__init__(cluster, endpoint)

    @classmethod
    def matches(cls, cluster: zigpy.zcl.Cluster, endpoint: Endpoint) -> bool:
        """Filter the cluster match for specific devices."""
        return compare_quirk_class(endpoint, "thermostat.DanfossThermostat")


@registries.ZIGBEE_CLUSTER_HANDLER_REGISTRY.register(
    clusters.homeautomation.Diagnostic.cluster_id
)
class ManufacturerSpecificDiagnostic(Diagnostic):
    """Diagnostic Channel class for the Danfoss TRV and derivatives."""

    def __init__(self, cluster: zigpy.zcl.Cluster, endpoint: Endpoint) -> None:
        """Extend Diagnostic."""

        if compare_quirk_class(endpoint, "thermostat.DanfossThermostat"):
            self.REPORT_CONFIG = (
                *self.REPORT_CONFIG,
                AttrReportConfig(attr="sw_error_code", config=REPORT_CONFIG_DEFAULT),
                AttrReportConfig(
                    attr="motor_step_counter", config=REPORT_CONFIG_DEFAULT
                ),
            )

        super().__init__(cluster, endpoint)
>>>>>>> 44e26918
<|MERGE_RESOLUTION|>--- conflicted
+++ resolved
@@ -7,11 +7,8 @@
 
 from zhaquirks.inovelli.types import AllLEDEffectType, SingleLEDEffectType
 import zigpy.zcl
-<<<<<<< HEAD
 from zigpy.zcl.clusters.closures import DoorLock
-=======
 from zigpy.zcl import clusters
->>>>>>> 44e26918
 
 from homeassistant.core import callback
 
@@ -29,12 +26,9 @@
     UNKNOWN,
 )
 from . import AttrReportConfig, ClientClusterHandler, ClusterHandler
-<<<<<<< HEAD
 from .general import MultistateInput
-=======
 from .homeautomation import Diagnostic
 from .hvac import ThermostatClusterHandler, UserInterface
->>>>>>> 44e26918
 
 if TYPE_CHECKING:
     from ..endpoint import Endpoint
@@ -389,13 +383,12 @@
     REPORT_CONFIG = ()
 
 
-<<<<<<< HEAD
 @registries.ZIGBEE_CLUSTER_HANDLER_REGISTRY.register(
     DoorLock.cluster_id, "xiaomi_aqara_vibration_aq1"
 )
 class XiaomiVibrationAQ1ClusterHandler(MultistateInput):
     """Xiaomi DoorLock Cluster is in fact a MultiStateInput Cluster."""
-=======
+
 def compare_quirk_class(endpoint: Endpoint, names: str | Collection[str]):
     """Return True if the last two words separated by dots equal the words between the dots in name.
 
@@ -496,5 +489,4 @@
                 ),
             )
 
-        super().__init__(cluster, endpoint)
->>>>>>> 44e26918
+        super().__init__(cluster, endpoint)