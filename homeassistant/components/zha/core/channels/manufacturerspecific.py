--- conflicted
+++ resolved
@@ -129,7 +129,6 @@
 class InovelliCluster(ClientChannel):
     """Inovelli Button Press Event channel."""
 
-<<<<<<< HEAD
     REPORT_CONFIG = []
 
 
@@ -174,7 +173,4 @@
             "attr": "device_run_time",
             "config": (REPORT_CONFIG_MIN_INT, REPORT_CONFIG_MAX_INT, 1),
         },
-    ]
-=======
-    REPORT_CONFIG = ()
->>>>>>> 20680535
+    ]