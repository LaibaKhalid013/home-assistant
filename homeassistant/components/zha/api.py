--- conflicted
+++ resolved
@@ -1134,55 +1134,8 @@
             response,
         )
 
-<<<<<<< HEAD
-
-    async def get_zigbee_cluster_attributes(service):
-        """Get zigbee attribute for cluster on zha entity."""
-        msg=service.data
-        zha_gateway = hass.data[DATA_ZHA][DATA_ZHA_GATEWAY]
-        ieee = msg[ATTR_IEEE]
-        endpoint_id = msg[ATTR_ENDPOINT_ID]
-        cluster_id = msg[ATTR_CLUSTER_ID]
-        cluster_type = msg[ATTR_CLUSTER_TYPE]
-        attribute = msg[ATTR_ATTRIBUTE]
-        manufacturer = msg.get(ATTR_MANUFACTURER) or None
-        zha_device = zha_gateway.get_device(ieee)
-        if cluster_id >= MFG_CLUSTER_ID_START and manufacturer is None:
-            manufacturer = zha_device.manufacturer_code
-        success = failure = None
-        if zha_device is not None:
-            cluster = zha_device.async_get_cluster(
-                endpoint_id, cluster_id, cluster_type=cluster_type
-            )
-            success, failure = await cluster.read_attributes(
-                [attribute], allow_cache=False, only_cache=False, manufacturer=manufacturer
-            )
-        _LOGGER.debug(
-            "Read attribute for: %s: [%s] %s: [%s] %s: [%s] %s: [%s] %s: [%s] %s: [%s] %s: [%s],",
-            ATTR_CLUSTER_ID,
-            cluster_id,
-            ATTR_CLUSTER_TYPE,
-            cluster_type,
-            ATTR_ENDPOINT_ID,
-            endpoint_id,
-            ATTR_ATTRIBUTE,
-            attribute,
-            ATTR_MANUFACTURER,
-            manufacturer,
-            RESPONSE,
-            str(success.get(attribute)),
-            "failure",
-            failure,
-        )
-
-
-
-
-    hass.helpers.service.async_register_admin_service(
-=======
     async_register_admin_service(
         hass,
->>>>>>> 204762d2
         DOMAIN,
         SERVICE_SET_ZIGBEE_CLUSTER_ATTRIBUTE,
         set_zigbee_cluster_attributes,
