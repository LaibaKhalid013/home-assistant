--- conflicted
+++ resolved
@@ -334,9 +334,9 @@
     """ZHA Aqara linkage alarm state binary sensor."""
 
     SENSOR_ATTR = "linkage_alarm_state"
-<<<<<<< HEAD
-    _attr_name: str = "Linkage alarm state"
+    _unique_id_suffix = "linkage_alarm_state"
     _attr_device_class: BinarySensorDeviceClass = BinarySensorDeviceClass.SMOKE
+    _attr_translation_key: str = "linkage_alarm_state"
 
 
 @MULTI_MATCH(
@@ -371,9 +371,4 @@
 
     SENSOR_ATTR = "preheat_status"
     _attr_name: str = "Pre-heat Status"
-    _attr_entity_registry_enabled_default = False
-=======
-    _unique_id_suffix = "linkage_alarm_state"
-    _attr_device_class: BinarySensorDeviceClass = BinarySensorDeviceClass.SMOKE
-    _attr_translation_key: str = "linkage_alarm_state"
->>>>>>> 4498c2e8
+    _attr_entity_registry_enabled_default = False