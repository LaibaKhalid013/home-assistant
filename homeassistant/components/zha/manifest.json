--- conflicted
+++ resolved
@@ -16,17 +16,10 @@
     "zigpy-znp==0.5.3"
   ],
   "usb": [
-<<<<<<< HEAD
-   {"vid":"10C4","pid":"EA60","description":"slae.sh cc2652rb stick"},
-   {"vid":"1CF1","pid":"0030","description":"Conbee II"},
-   {"vid":"1A86","pid":"7523","description":"Electrolama zig-a-zig-ah"},
-   {"vid":"10C4","pid":"8A2A","description":"Nortek HUSBZB-1"}
-=======
    {"vid":"10C4","pid":"EA60","known_devices":["slae.sh cc2652rb stick"]},
    {"vid":"1CF1","pid":"0030","known_devices":["Conbee II"]},
    {"vid":"1A86","pid":"7523","known_devices":["Electrolama zig-a-zig-ah"]},
    {"vid":"10C4","pid":"8A2A","known_devices":["Nortek HUSBZB-1"]}
->>>>>>> 050acae2
   ],
   "codeowners": ["@dmulcahey", "@adminiuga"],
   "zeroconf": [
