--- conflicted
+++ resolved
@@ -251,23 +251,6 @@
         async_add_entities(new_items)
 
 
-<<<<<<< HEAD
-@callback
-def async_update_rooms(api, rooms):
-    """Update rooms."""
-    new_rooms = {}
-    for item_id in api:
-        group = api[item_id]
-        if group.type != GROUP_TYPE_ROOM:
-            continue
-        for light_id in group.lights:
-            new_rooms[light_id] = group.name
-    rooms.clear()
-    rooms.update(new_rooms)
-
-
-=======
->>>>>>> 134a3990
 def hue_brightness_to_hass(value):
     """Convert hue brightness 1..254 to hass format 0..255."""
     return min(255, round((value / 254) * 255))
