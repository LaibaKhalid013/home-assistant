"""Config flow for Z-Wave JS integration."""
from __future__ import annotations

from abc import abstractmethod
import asyncio
import logging
import os
from typing import Any

import aiohttp
from async_timeout import timeout
import voluptuous as vol
from zwave_js_server.version import VersionInfo, get_server_version

from homeassistant import config_entries, exceptions
from homeassistant.components.hassio import is_hassio
from homeassistant.const import CONF_NAME, CONF_URL
from homeassistant.core import HomeAssistant, callback
from homeassistant.data_entry_flow import (
    AbortFlow,
    FlowHandler,
    FlowManager,
    FlowResult,
)
from homeassistant.helpers.aiohttp_client import async_get_clientsession

from . import disconnect_client
from .addon import AddonError, AddonInfo, AddonManager, AddonState, get_addon_manager
from .const import (
    CONF_ADDON_DEVICE,
    CONF_ADDON_EMULATE_HARDWARE,
    CONF_ADDON_LOG_LEVEL,
    CONF_ADDON_NETWORK_KEY,
    CONF_INTEGRATION_CREATED_ADDON,
    CONF_NETWORK_KEY,
    CONF_USB_PATH,
    CONF_USE_ADDON,
    DOMAIN,
)

_LOGGER = logging.getLogger(__name__)

DEFAULT_URL = "ws://localhost:3000"
TITLE = "Z-Wave JS"

ADDON_SETUP_TIMEOUT = 5
ADDON_SETUP_TIMEOUT_ROUNDS = 4
CONF_EMULATE_HARDWARE = "emulate_hardware"
CONF_LOG_LEVEL = "log_level"
SERVER_VERSION_TIMEOUT = 10

ADDON_LOG_LEVELS = {
    "error": "Error",
    "warn": "Warn",
    "info": "Info",
    "verbose": "Verbose",
    "debug": "Debug",
    "silly": "Silly",
}
ADDON_USER_INPUT_MAP = {
    CONF_ADDON_DEVICE: CONF_USB_PATH,
    CONF_ADDON_NETWORK_KEY: CONF_NETWORK_KEY,
    CONF_ADDON_LOG_LEVEL: CONF_LOG_LEVEL,
    CONF_ADDON_EMULATE_HARDWARE: CONF_EMULATE_HARDWARE,
}

ON_SUPERVISOR_SCHEMA = vol.Schema({vol.Optional(CONF_USE_ADDON, default=True): bool})


def _format_port_human_readable(
    device: str,
    serial_number: str | None,
    manufacturer: str | None,
    description: str | None,
    vid: str | None,
    pid: str | None,
) -> str:
    if description:
        return (
            f"{description[:26]} - {device}, s/n: {serial_number or 'n/a'}"
            + (f" - {manufacturer}" if manufacturer else "")
            + (f" - {vid}:{pid}" if vid else "")
        )
    return (
        f"{device}, s/n: {serial_number or 'n/a'}"
        + (f" - {manufacturer}" if manufacturer else "")
        + (f" - {vid}:{pid}" if vid else "")
    )


def get_manual_schema(user_input: dict[str, Any]) -> vol.Schema:
    """Return a schema for the manual step."""
    default_url = user_input.get(CONF_URL, DEFAULT_URL)
    return vol.Schema({vol.Required(CONF_URL, default=default_url): str})


def get_on_supervisor_schema(user_input: dict[str, Any]) -> vol.Schema:
    """Return a schema for the on Supervisor step."""
    default_use_addon = user_input[CONF_USE_ADDON]
    return vol.Schema({vol.Optional(CONF_USE_ADDON, default=default_use_addon): bool})


async def validate_input(hass: HomeAssistant, user_input: dict) -> VersionInfo:
    """Validate if the user input allows us to connect."""
    ws_address = user_input[CONF_URL]

    if not ws_address.startswith(("ws://", "wss://")):
        raise InvalidInput("invalid_ws_url")

    try:
        return await async_get_version_info(hass, ws_address)
    except CannotConnect as err:
        raise InvalidInput("cannot_connect") from err


async def async_get_version_info(hass: HomeAssistant, ws_address: str) -> VersionInfo:
    """Return Z-Wave JS version info."""
    try:
        async with timeout(SERVER_VERSION_TIMEOUT):
            version_info: VersionInfo = await get_server_version(
                ws_address, async_get_clientsession(hass)
            )
    except (asyncio.TimeoutError, aiohttp.ClientError) as err:
        # We don't want to spam the log if the add-on isn't started
        # or takes a long time to start.
        _LOGGER.debug("Failed to connect to Z-Wave JS server: %s", err)
        raise CannotConnect from err

    return version_info


class BaseZwaveJSFlow(FlowHandler):
    """Represent the base config flow for Z-Wave JS."""

    def __init__(self) -> None:
        """Set up flow instance."""
        self.network_key: str | None = None
        self.usb_path: str | None = None
        self.ws_address: str | None = None
        self.restart_addon: bool = False
        # If we install the add-on we should uninstall it on entry remove.
        self.integration_created_addon = False
        self.install_task: asyncio.Task | None = None
        self.start_task: asyncio.Task | None = None
        self.version_info: VersionInfo | None = None

    @property
    @abstractmethod
    def flow_manager(self) -> FlowManager:
        """Return the flow manager of the flow."""

    async def async_step_install_addon(
        self, user_input: dict[str, Any] | None = None
    ) -> FlowResult:
        """Install Z-Wave JS add-on."""
        if not self.install_task:
            self.install_task = self.hass.async_create_task(self._async_install_addon())
            return self.async_show_progress(
                step_id="install_addon", progress_action="install_addon"
            )

        try:
            await self.install_task
        except AddonError as err:
            self.install_task = None
            _LOGGER.error(err)
            return self.async_show_progress_done(next_step_id="install_failed")

        self.integration_created_addon = True
        self.install_task = None

        return self.async_show_progress_done(next_step_id="configure_addon")

    async def async_step_install_failed(
        self, user_input: dict[str, Any] | None = None
    ) -> FlowResult:
        """Add-on installation failed."""
        return self.async_abort(reason="addon_install_failed")

    async def async_step_start_addon(
        self, user_input: dict[str, Any] | None = None
    ) -> FlowResult:
        """Start Z-Wave JS add-on."""
        if not self.start_task:
            self.start_task = self.hass.async_create_task(self._async_start_addon())
            return self.async_show_progress(
                step_id="start_addon", progress_action="start_addon"
            )

        try:
            await self.start_task
        except (CannotConnect, AddonError, AbortFlow) as err:
            self.start_task = None
            _LOGGER.error(err)
            return self.async_show_progress_done(next_step_id="start_failed")

        self.start_task = None
        return self.async_show_progress_done(next_step_id="finish_addon_setup")

    async def async_step_start_failed(
        self, user_input: dict[str, Any] | None = None
    ) -> FlowResult:
        """Add-on start failed."""
        return self.async_abort(reason="addon_start_failed")

    async def _async_start_addon(self) -> None:
        """Start the Z-Wave JS add-on."""
        addon_manager: AddonManager = get_addon_manager(self.hass)
        self.version_info = None
        try:
            if self.restart_addon:
                await addon_manager.async_schedule_restart_addon()
            else:
                await addon_manager.async_schedule_start_addon()
            # Sleep some seconds to let the add-on start properly before connecting.
            for _ in range(ADDON_SETUP_TIMEOUT_ROUNDS):
                await asyncio.sleep(ADDON_SETUP_TIMEOUT)
                try:
                    if not self.ws_address:
                        discovery_info = await self._async_get_addon_discovery_info()
                        self.ws_address = (
                            f"ws://{discovery_info['host']}:{discovery_info['port']}"
                        )
                    self.version_info = await async_get_version_info(
                        self.hass, self.ws_address
                    )
                except (AbortFlow, CannotConnect) as err:
                    _LOGGER.debug(
                        "Add-on not ready yet, waiting %s seconds: %s",
                        ADDON_SETUP_TIMEOUT,
                        err,
                    )
                else:
                    break
            else:
                raise CannotConnect("Failed to start Z-Wave JS add-on: timeout")
        finally:
            # Continue the flow after show progress when the task is done.
            self.hass.async_create_task(
                self.flow_manager.async_configure(flow_id=self.flow_id)
            )

    @abstractmethod
    async def async_step_configure_addon(
        self, user_input: dict[str, Any] | None = None
    ) -> FlowResult:
        """Ask for config for Z-Wave JS add-on."""

    @abstractmethod
    async def async_step_finish_addon_setup(
        self, user_input: dict[str, Any] | None = None
    ) -> FlowResult:
        """Prepare info needed to complete the config entry.

        Get add-on discovery info and server version info.
        Set unique id and abort if already configured.
        """

    async def _async_get_addon_info(self) -> AddonInfo:
        """Return and cache Z-Wave JS add-on info."""
        addon_manager: AddonManager = get_addon_manager(self.hass)
        try:
            addon_info: AddonInfo = await addon_manager.async_get_addon_info()
        except AddonError as err:
            _LOGGER.error(err)
            raise AbortFlow("addon_info_failed") from err

        return addon_info

    async def _async_set_addon_config(self, config: dict) -> None:
        """Set Z-Wave JS add-on config."""
        addon_manager: AddonManager = get_addon_manager(self.hass)
        try:
            await addon_manager.async_set_addon_options(config)
        except AddonError as err:
            _LOGGER.error(err)
            raise AbortFlow("addon_set_config_failed") from err

    async def _async_install_addon(self) -> None:
        """Install the Z-Wave JS add-on."""
        addon_manager: AddonManager = get_addon_manager(self.hass)
        try:
            await addon_manager.async_schedule_install_addon()
        finally:
            # Continue the flow after show progress when the task is done.
            self.hass.async_create_task(
                self.flow_manager.async_configure(flow_id=self.flow_id)
            )

    async def _async_get_addon_discovery_info(self) -> dict:
        """Return add-on discovery info."""
        addon_manager: AddonManager = get_addon_manager(self.hass)
        try:
            discovery_info_config = await addon_manager.async_get_addon_discovery_info()
        except AddonError as err:
            _LOGGER.error(err)
            raise AbortFlow("addon_get_discovery_info_failed") from err

        return discovery_info_config


class ConfigFlow(BaseZwaveJSFlow, config_entries.ConfigFlow, domain=DOMAIN):
    """Handle a config flow for Z-Wave JS."""

    VERSION = 1

    def __init__(self) -> None:
        """Set up flow instance."""
        super().__init__()
        self.use_addon = False
        self._title: str | None = None

    @property
    def flow_manager(self) -> config_entries.ConfigEntriesFlowManager:
        """Return the correct flow manager."""
        return self.hass.config_entries.flow

    @staticmethod
    @callback
    def async_get_options_flow(
        config_entry: config_entries.ConfigEntry,
    ) -> OptionsFlowHandler:
        """Return the options flow."""
        return OptionsFlowHandler(config_entry)

    async def async_step_user(
        self, user_input: dict[str, Any] | None = None
    ) -> FlowResult:
        """Handle the initial step."""
        if is_hassio(self.hass):
            return await self.async_step_on_supervisor()

        return await self.async_step_manual()

    async def async_step_usb(self, discovery_info: dict[str, str]) -> FlowResult:
        """Handle USB Discovery."""
<<<<<<< HEAD
        # Currently we do not have a way to probe
        # a zwave stick to make sure it is actually
        # a zwave device. This means we can only add vid
        # and pids that are guaranteed to be zwave devices
        # and dual zigbee/z-wave sticks like the Nortek one
        # do not have a way to identify and reject the zigbee side
        # yet
=======
>>>>>>> 938e6985
        if not is_hassio(self.hass):
            return self.async_abort(reason="discovery_requires_supervisor")

        # The Nortek sticks are a special case since they
        # have a Z-Wave and a Zigbee radio. We need to reject
        # the Zigbee radio.
        if (
            discovery_info["vid"] == "10C4"
            and discovery_info["pid"] == "8A2A"
            and "Z-Wave" not in discovery_info["description"]
        ):
            return self.async_abort(reason="not_zwave_device")

        dev_path = await self.hass.async_add_executor_job(
            get_serial_by_id, discovery_info["device"]
        )
        self.usb_path = dev_path
        self._title = _format_port_human_readable(
            dev_path,
            discovery_info["serial_number"],
            discovery_info["manufacturer"],
            discovery_info["description"],
            discovery_info["vid"],
            discovery_info["pid"],
        )
        self.context["title_placeholders"] = {CONF_NAME: self._title}
        return await self.async_step_on_supervisor({CONF_USE_ADDON: True})

    async def async_step_manual(
        self, user_input: dict[str, Any] | None = None
    ) -> FlowResult:
        """Handle a manual configuration."""
        if user_input is None:
            return self.async_show_form(
                step_id="manual", data_schema=get_manual_schema({})
            )

        errors = {}

        try:
            version_info = await validate_input(self.hass, user_input)
        except InvalidInput as err:
            errors["base"] = err.error
        except Exception:  # pylint: disable=broad-except
            _LOGGER.exception("Unexpected exception")
            errors["base"] = "unknown"
        else:
            await self.async_set_unique_id(
                version_info.home_id, raise_on_progress=False
            )
            # Make sure we disable any add-on handling
            # if the controller is reconfigured in a manual step.
            self._abort_if_unique_id_configured(
                updates={
                    **user_input,
                    CONF_USE_ADDON: False,
                    CONF_INTEGRATION_CREATED_ADDON: False,
                }
            )
            self.ws_address = user_input[CONF_URL]
            return self._async_create_entry_from_vars()

        return self.async_show_form(
            step_id="manual", data_schema=get_manual_schema(user_input), errors=errors
        )

    async def async_step_hassio(self, discovery_info: dict[str, Any]) -> FlowResult:
        """Receive configuration from add-on discovery info.

        This flow is triggered by the Z-Wave JS add-on.
        """
        self.ws_address = f"ws://{discovery_info['host']}:{discovery_info['port']}"
        try:
            version_info = await async_get_version_info(self.hass, self.ws_address)
        except CannotConnect:
            return self.async_abort(reason="cannot_connect")

        await self.async_set_unique_id(version_info.home_id)
        self._abort_if_unique_id_configured(updates={CONF_URL: self.ws_address})

        return await self.async_step_hassio_confirm()

    async def async_step_hassio_confirm(
        self, user_input: dict[str, Any] | None = None
    ) -> FlowResult:
        """Confirm the add-on discovery."""
        if user_input is not None:
            return await self.async_step_on_supervisor(
                user_input={CONF_USE_ADDON: True}
            )

        return self.async_show_form(step_id="hassio_confirm")

    async def async_step_on_supervisor(
        self, user_input: dict[str, Any] | None = None
    ) -> FlowResult:
        """Handle logic when on Supervisor host."""
        if user_input is None:
            return self.async_show_form(
                step_id="on_supervisor", data_schema=ON_SUPERVISOR_SCHEMA
            )
        if not user_input[CONF_USE_ADDON]:
            return await self.async_step_manual()

        self.use_addon = True
        if self._title:
            self.context["title_placeholders"] = {CONF_NAME: self._title}

        addon_info = await self._async_get_addon_info()

        if addon_info.state == AddonState.RUNNING:
            addon_config = addon_info.options
            self.usb_path = addon_config[CONF_ADDON_DEVICE]
            self.network_key = addon_config.get(CONF_ADDON_NETWORK_KEY, "")
            return await self.async_step_finish_addon_setup()

        if addon_info.state == AddonState.NOT_RUNNING:
            return await self.async_step_configure_addon()

        return await self.async_step_install_addon()

    async def async_step_configure_addon(
        self, user_input: dict[str, Any] | None = None
    ) -> FlowResult:
        """Ask for config for Z-Wave JS add-on."""
        addon_info = await self._async_get_addon_info()
        addon_config = addon_info.options

        if user_input is not None:
            self.network_key = user_input[CONF_NETWORK_KEY]
            self.usb_path = user_input[CONF_USB_PATH]

            new_addon_config = {
                **addon_config,
                CONF_ADDON_DEVICE: self.usb_path,
                CONF_ADDON_NETWORK_KEY: self.network_key,
            }

            if new_addon_config != addon_config:
                await self._async_set_addon_config(new_addon_config)

            return await self.async_step_start_addon()

        usb_path = addon_config.get(CONF_ADDON_DEVICE) or self.usb_path or ""
        network_key = addon_config.get(CONF_ADDON_NETWORK_KEY, self.network_key or "")

        data_schema = vol.Schema(
            {
                vol.Required(CONF_USB_PATH, default=usb_path): str,
                vol.Optional(CONF_NETWORK_KEY, default=network_key): str,
            }
        )

        return self.async_show_form(step_id="configure_addon", data_schema=data_schema)

    async def async_step_finish_addon_setup(
        self, user_input: dict[str, Any] | None = None
    ) -> FlowResult:
        """Prepare info needed to complete the config entry.

        Get add-on discovery info and server version info.
        Set unique id and abort if already configured.
        """
        if not self.ws_address:
            discovery_info = await self._async_get_addon_discovery_info()
            self.ws_address = f"ws://{discovery_info['host']}:{discovery_info['port']}"

        if not self.unique_id:
            if not self.version_info:
                try:
                    self.version_info = await async_get_version_info(
                        self.hass, self.ws_address
                    )
                except CannotConnect as err:
                    raise AbortFlow("cannot_connect") from err

            await self.async_set_unique_id(
                self.version_info.home_id, raise_on_progress=False
            )

        self._abort_if_unique_id_configured(
            updates={
                CONF_URL: self.ws_address,
                CONF_USB_PATH: self.usb_path,
                CONF_NETWORK_KEY: self.network_key,
            }
        )
        return self._async_create_entry_from_vars()

    @callback
    def _async_create_entry_from_vars(self) -> FlowResult:
        """Return a config entry for the flow."""
        return self.async_create_entry(
            title=TITLE,
            data={
                CONF_URL: self.ws_address,
                CONF_USB_PATH: self.usb_path,
                CONF_NETWORK_KEY: self.network_key,
                CONF_USE_ADDON: self.use_addon,
                CONF_INTEGRATION_CREATED_ADDON: self.integration_created_addon,
            },
        )


class OptionsFlowHandler(BaseZwaveJSFlow, config_entries.OptionsFlow):
    """Handle an options flow for Z-Wave JS."""

    def __init__(self, config_entry: config_entries.ConfigEntry) -> None:
        """Set up the options flow."""
        super().__init__()
        self.config_entry = config_entry
        self.original_addon_config: dict[str, Any] | None = None
        self.revert_reason: str | None = None

    @property
    def flow_manager(self) -> config_entries.OptionsFlowManager:
        """Return the correct flow manager."""
        return self.hass.config_entries.options

    @callback
    def _async_update_entry(self, data: dict[str, Any]) -> None:
        """Update the config entry with new data."""
        self.hass.config_entries.async_update_entry(self.config_entry, data=data)

    async def async_step_init(
        self, user_input: dict[str, Any] | None = None
    ) -> FlowResult:
        """Manage the options."""
        if is_hassio(self.hass):
            return await self.async_step_on_supervisor()

        return await self.async_step_manual()

    async def async_step_manual(
        self, user_input: dict[str, Any] | None = None
    ) -> FlowResult:
        """Handle a manual configuration."""
        if user_input is None:
            return self.async_show_form(
                step_id="manual",
                data_schema=get_manual_schema(
                    {CONF_URL: self.config_entry.data[CONF_URL]}
                ),
            )

        errors = {}

        try:
            version_info = await validate_input(self.hass, user_input)
        except InvalidInput as err:
            errors["base"] = err.error
        except Exception:  # pylint: disable=broad-except
            _LOGGER.exception("Unexpected exception")
            errors["base"] = "unknown"
        else:
            if self.config_entry.unique_id != version_info.home_id:
                return self.async_abort(reason="different_device")

            # Make sure we disable any add-on handling
            # if the controller is reconfigured in a manual step.
            self._async_update_entry(
                {
                    **self.config_entry.data,
                    **user_input,
                    CONF_USE_ADDON: False,
                    CONF_INTEGRATION_CREATED_ADDON: False,
                }
            )

            self.hass.async_create_task(
                self.hass.config_entries.async_reload(self.config_entry.entry_id)
            )
            return self.async_create_entry(title=TITLE, data={})

        return self.async_show_form(
            step_id="manual", data_schema=get_manual_schema(user_input), errors=errors
        )

    async def async_step_on_supervisor(
        self, user_input: dict[str, Any] | None = None
    ) -> FlowResult:
        """Handle logic when on Supervisor host."""
        if user_input is None:
            return self.async_show_form(
                step_id="on_supervisor",
                data_schema=get_on_supervisor_schema(
                    {CONF_USE_ADDON: self.config_entry.data.get(CONF_USE_ADDON, True)}
                ),
            )
        if not user_input[CONF_USE_ADDON]:
            return await self.async_step_manual()

        addon_info = await self._async_get_addon_info()

        if addon_info.state == AddonState.NOT_INSTALLED:
            return await self.async_step_install_addon()

        return await self.async_step_configure_addon()

    async def async_step_configure_addon(
        self, user_input: dict[str, Any] | None = None
    ) -> FlowResult:
        """Ask for config for Z-Wave JS add-on."""
        addon_info = await self._async_get_addon_info()
        addon_config = addon_info.options

        if user_input is not None:
            self.network_key = user_input[CONF_NETWORK_KEY]
            self.usb_path = user_input[CONF_USB_PATH]

            new_addon_config = {
                **addon_config,
                CONF_ADDON_DEVICE: self.usb_path,
                CONF_ADDON_NETWORK_KEY: self.network_key,
                CONF_ADDON_LOG_LEVEL: user_input[CONF_LOG_LEVEL],
                CONF_ADDON_EMULATE_HARDWARE: user_input[CONF_EMULATE_HARDWARE],
            }

            if new_addon_config != addon_config:
                if addon_info.state == AddonState.RUNNING:
                    self.restart_addon = True
                # Copy the add-on config to keep the objects separate.
                self.original_addon_config = dict(addon_config)
                await self._async_set_addon_config(new_addon_config)

            if addon_info.state == AddonState.RUNNING and not self.restart_addon:
                return await self.async_step_finish_addon_setup()

            if (
                self.config_entry.data.get(CONF_USE_ADDON)
                and self.config_entry.state == config_entries.ConfigEntryState.LOADED
            ):
                # Disconnect integration before restarting add-on.
                await disconnect_client(self.hass, self.config_entry)

            return await self.async_step_start_addon()

        usb_path = addon_config.get(CONF_ADDON_DEVICE, self.usb_path or "")
        network_key = addon_config.get(CONF_ADDON_NETWORK_KEY, self.network_key or "")
        log_level = addon_config.get(CONF_ADDON_LOG_LEVEL, "info")
        emulate_hardware = addon_config.get(CONF_ADDON_EMULATE_HARDWARE, False)

        data_schema = vol.Schema(
            {
                vol.Required(CONF_USB_PATH, default=usb_path): str,
                vol.Optional(CONF_NETWORK_KEY, default=network_key): str,
                vol.Optional(CONF_LOG_LEVEL, default=log_level): vol.In(
                    ADDON_LOG_LEVELS
                ),
                vol.Optional(CONF_EMULATE_HARDWARE, default=emulate_hardware): bool,
            }
        )

        return self.async_show_form(step_id="configure_addon", data_schema=data_schema)

    async def async_step_start_failed(
        self, user_input: dict[str, Any] | None = None
    ) -> FlowResult:
        """Add-on start failed."""
        return await self.async_revert_addon_config(reason="addon_start_failed")

    async def async_step_finish_addon_setup(
        self, user_input: dict[str, Any] | None = None
    ) -> FlowResult:
        """Prepare info needed to complete the config entry update.

        Get add-on discovery info and server version info.
        Check for same unique id and abort if not the same unique id.
        """
        if self.revert_reason:
            self.original_addon_config = None
            reason = self.revert_reason
            self.revert_reason = None
            return await self.async_revert_addon_config(reason=reason)

        if not self.ws_address:
            discovery_info = await self._async_get_addon_discovery_info()
            self.ws_address = f"ws://{discovery_info['host']}:{discovery_info['port']}"

        if not self.version_info:
            try:
                self.version_info = await async_get_version_info(
                    self.hass, self.ws_address
                )
            except CannotConnect:
                return await self.async_revert_addon_config(reason="cannot_connect")

        if self.config_entry.unique_id != self.version_info.home_id:
            return await self.async_revert_addon_config(reason="different_device")

        self._async_update_entry(
            {
                **self.config_entry.data,
                CONF_URL: self.ws_address,
                CONF_USB_PATH: self.usb_path,
                CONF_NETWORK_KEY: self.network_key,
                CONF_USE_ADDON: True,
                CONF_INTEGRATION_CREATED_ADDON: self.integration_created_addon,
            }
        )
        # Always reload entry since we may have disconnected the client.
        self.hass.async_create_task(
            self.hass.config_entries.async_reload(self.config_entry.entry_id)
        )
        return self.async_create_entry(title=TITLE, data={})

    async def async_revert_addon_config(self, reason: str) -> FlowResult:
        """Abort the options flow.

        If the add-on options have been changed, revert those and restart add-on.
        """
        # If reverting the add-on options failed, abort immediately.
        if self.revert_reason:
            _LOGGER.error(
                "Failed to revert add-on options before aborting flow, reason: %s",
                reason,
            )

        if self.revert_reason or not self.original_addon_config:
            self.hass.async_create_task(
                self.hass.config_entries.async_reload(self.config_entry.entry_id)
            )
            return self.async_abort(reason=reason)

        self.revert_reason = reason
        addon_config_input = {
            ADDON_USER_INPUT_MAP[addon_key]: addon_val
            for addon_key, addon_val in self.original_addon_config.items()
        }
        _LOGGER.debug("Reverting add-on options, reason: %s", reason)
        return await self.async_step_configure_addon(addon_config_input)


class CannotConnect(exceptions.HomeAssistantError):
    """Indicate connection error."""


class InvalidInput(exceptions.HomeAssistantError):
    """Error to indicate input data is invalid."""

    def __init__(self, error: str) -> None:
        """Initialize error."""
        super().__init__()
        self.error = error


def get_serial_by_id(dev_path: str) -> str:
    """Return a /dev/serial/by-id match for given device if available."""
    by_id = "/dev/serial/by-id"
    if not os.path.isdir(by_id):
        return dev_path

    for path in (entry.path for entry in os.scandir(by_id) if entry.is_symlink()):
        if os.path.realpath(path) == dev_path:
            return path
    return dev_path<|MERGE_RESOLUTION|>--- conflicted
+++ resolved
@@ -334,16 +334,6 @@
 
     async def async_step_usb(self, discovery_info: dict[str, str]) -> FlowResult:
         """Handle USB Discovery."""
-<<<<<<< HEAD
-        # Currently we do not have a way to probe
-        # a zwave stick to make sure it is actually
-        # a zwave device. This means we can only add vid
-        # and pids that are guaranteed to be zwave devices
-        # and dual zigbee/z-wave sticks like the Nortek one
-        # do not have a way to identify and reject the zigbee side
-        # yet
-=======
->>>>>>> 938e6985
         if not is_hassio(self.hass):
             return self.async_abort(reason="discovery_requires_supervisor")
 
