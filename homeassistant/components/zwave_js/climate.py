"""Representation of Z-Wave thermostats."""
from __future__ import annotations

from typing import Any, Callable, cast

from zwave_js_server.client import Client as ZwaveClient
from zwave_js_server.const import (
    THERMOSTAT_CURRENT_TEMP_PROPERTY,
    THERMOSTAT_MODE_PROPERTY,
    THERMOSTAT_MODE_SETPOINT_MAP,
    THERMOSTAT_MODES,
    THERMOSTAT_OPERATING_STATE_PROPERTY,
    THERMOSTAT_SETPOINT_PROPERTY,
    CommandClass,
    ThermostatMode,
    ThermostatOperatingState,
    ThermostatSetpointType,
)
from zwave_js_server.model.value import Value as ZwaveValue

from homeassistant.components.climate import ClimateEntity
from homeassistant.components.climate.const import (
    ATTR_HVAC_MODE,
    ATTR_TARGET_TEMP_HIGH,
    ATTR_TARGET_TEMP_LOW,
    CURRENT_HVAC_COOL,
    CURRENT_HVAC_FAN,
    CURRENT_HVAC_HEAT,
    CURRENT_HVAC_IDLE,
    DOMAIN as CLIMATE_DOMAIN,
    HVAC_MODE_COOL,
    HVAC_MODE_DRY,
    HVAC_MODE_FAN_ONLY,
    HVAC_MODE_HEAT,
    HVAC_MODE_HEAT_COOL,
    HVAC_MODE_OFF,
    PRESET_NONE,
    SUPPORT_FAN_MODE,
    SUPPORT_PRESET_MODE,
    SUPPORT_TARGET_TEMPERATURE,
    SUPPORT_TARGET_TEMPERATURE_RANGE,
)
from homeassistant.config_entries import ConfigEntry
from homeassistant.const import (
    ATTR_TEMPERATURE,
    PRECISION_TENTHS,
    TEMP_CELSIUS,
    TEMP_FAHRENHEIT,
)
from homeassistant.core import HomeAssistant, callback
from homeassistant.helpers.dispatcher import async_dispatcher_connect

from .const import DATA_CLIENT, DATA_UNSUBSCRIBE, DOMAIN
from .discovery import ZwaveDiscoveryInfo
from .entity import ZWaveBaseEntity

# Map Z-Wave HVAC Mode to Home Assistant value
# Note: We treat "auto" as "heat_cool" as most Z-Wave devices
# report auto_changeover as auto without schedule support.
ZW_HVAC_MODE_MAP: dict[int, str] = {
    ThermostatMode.OFF: HVAC_MODE_OFF,
    ThermostatMode.HEAT: HVAC_MODE_HEAT,
    ThermostatMode.COOL: HVAC_MODE_COOL,
    # Z-Wave auto mode is actually heat/cool in the hass world
    ThermostatMode.AUTO: HVAC_MODE_HEAT_COOL,
    ThermostatMode.AUXILIARY: HVAC_MODE_HEAT,
    ThermostatMode.FAN: HVAC_MODE_FAN_ONLY,
    ThermostatMode.FURNANCE: HVAC_MODE_HEAT,
    ThermostatMode.DRY: HVAC_MODE_DRY,
    ThermostatMode.AUTO_CHANGE_OVER: HVAC_MODE_HEAT_COOL,
    ThermostatMode.HEATING_ECON: HVAC_MODE_HEAT,
    ThermostatMode.COOLING_ECON: HVAC_MODE_COOL,
    ThermostatMode.AWAY: HVAC_MODE_HEAT_COOL,
    ThermostatMode.FULL_POWER: HVAC_MODE_HEAT,
}

HVAC_CURRENT_MAP: dict[int, str] = {
    ThermostatOperatingState.IDLE: CURRENT_HVAC_IDLE,
    ThermostatOperatingState.PENDING_HEAT: CURRENT_HVAC_IDLE,
    ThermostatOperatingState.HEATING: CURRENT_HVAC_HEAT,
    ThermostatOperatingState.PENDING_COOL: CURRENT_HVAC_IDLE,
    ThermostatOperatingState.COOLING: CURRENT_HVAC_COOL,
    ThermostatOperatingState.FAN_ONLY: CURRENT_HVAC_FAN,
    ThermostatOperatingState.VENT_ECONOMIZER: CURRENT_HVAC_FAN,
    ThermostatOperatingState.AUX_HEATING: CURRENT_HVAC_HEAT,
    ThermostatOperatingState.SECOND_STAGE_HEATING: CURRENT_HVAC_HEAT,
    ThermostatOperatingState.SECOND_STAGE_COOLING: CURRENT_HVAC_COOL,
    ThermostatOperatingState.SECOND_STAGE_AUX_HEAT: CURRENT_HVAC_HEAT,
    ThermostatOperatingState.THIRD_STAGE_AUX_HEAT: CURRENT_HVAC_HEAT,
}

ATTR_FAN_STATE = "fan_state"


async def async_setup_entry(
    hass: HomeAssistant, config_entry: ConfigEntry, async_add_entities: Callable
) -> None:
    """Set up Z-Wave climate from config entry."""
    client: ZwaveClient = hass.data[DOMAIN][config_entry.entry_id][DATA_CLIENT]

    @callback
    def async_add_climate(info: ZwaveDiscoveryInfo) -> None:
        """Add Z-Wave Climate."""
        entities: list[ZWaveBaseEntity] = []
        entities.append(ZWaveClimate(config_entry, client, info))

        async_add_entities(entities)

    hass.data[DOMAIN][config_entry.entry_id][DATA_UNSUBSCRIBE].append(
        async_dispatcher_connect(
            hass,
            f"{DOMAIN}_{config_entry.entry_id}_add_{CLIMATE_DOMAIN}",
            async_add_climate,
        )
    )


class ZWaveClimate(ZWaveBaseEntity, ClimateEntity):
    """Representation of a Z-Wave climate."""

    def __init__(
        self, config_entry: ConfigEntry, client: ZwaveClient, info: ZwaveDiscoveryInfo
    ) -> None:
        """Initialize lock."""
        super().__init__(config_entry, client, info)
<<<<<<< HEAD
        self._hvac_modes: Dict[str, Optional[int]] = {}
        self._hvac_presets: Dict[str, Optional[int]] = {}
        self._unit_value: Optional[ZwaveValue] = None
=======
        self._hvac_modes: dict[str, int | None] = {}
        self._hvac_presets: dict[str, int | None] = {}
        self._unit_value: ZwaveValue | None = None
>>>>>>> 3ae94601

        self._current_mode = self.get_zwave_value(
            THERMOSTAT_MODE_PROPERTY, command_class=CommandClass.THERMOSTAT_MODE
        )
        self._setpoint_values: dict[ThermostatSetpointType, ZwaveValue] = {}
        for enum in ThermostatSetpointType:
            self._setpoint_values[enum] = self.get_zwave_value(
                THERMOSTAT_SETPOINT_PROPERTY,
                command_class=CommandClass.THERMOSTAT_SETPOINT,
                value_property_key=enum.value.key,
                add_to_watched_value_ids=True,
            )
            # Use the first found setpoint value to always determine the temperature unit
            if self._setpoint_values[enum] and not self._unit_value:
                self._unit_value = self._setpoint_values[enum]
        self._operating_state = self.get_zwave_value(
            THERMOSTAT_OPERATING_STATE_PROPERTY,
            command_class=CommandClass.THERMOSTAT_OPERATING_STATE,
            add_to_watched_value_ids=True,
        )
        self._current_temp = self.get_zwave_value(
            THERMOSTAT_CURRENT_TEMP_PROPERTY,
            command_class=CommandClass.SENSOR_MULTILEVEL,
            add_to_watched_value_ids=True,
            check_all_endpoints=True,
        )
        self._current_humidity = self.get_zwave_value(
            "Humidity",
            command_class=CommandClass.SENSOR_MULTILEVEL,
            add_to_watched_value_ids=True,
            check_all_endpoints=True,
        )
        self._fan_mode = self.get_zwave_value(
            THERMOSTAT_MODE_PROPERTY,
            CommandClass.THERMOSTAT_FAN_MODE,
            add_to_watched_value_ids=True,
        )
        self._fan_state = self.get_zwave_value(
            THERMOSTAT_OPERATING_STATE_PROPERTY,
            CommandClass.THERMOSTAT_FAN_STATE,
            add_to_watched_value_ids=True,
        )
        self._set_modes_and_presets()
<<<<<<< HEAD
        self._supported_features = SUPPORT_PRESET_MODE
=======
        self._supported_features = 0
        if len(self._hvac_presets) > 1:
            self._supported_features |= SUPPORT_PRESET_MODE
>>>>>>> 3ae94601
        # If any setpoint value exists, we can assume temperature
        # can be set
        if any(self._setpoint_values.values()):
            self._supported_features |= SUPPORT_TARGET_TEMPERATURE
        if HVAC_MODE_HEAT_COOL in self.hvac_modes:
            self._supported_features |= SUPPORT_TARGET_TEMPERATURE_RANGE
        if self._fan_mode:
            self._supported_features |= SUPPORT_FAN_MODE

    def _setpoint_value(self, setpoint_type: ThermostatSetpointType) -> ZwaveValue:
        """Optionally return a ZwaveValue for a setpoint."""
        val = self._setpoint_values[setpoint_type]
        if val is None:
            raise ValueError("Value requested is not available")

        return val

    def _set_modes_and_presets(self) -> None:
        """Convert Z-Wave Thermostat modes into Home Assistant modes and presets."""
        all_modes: dict[str, int | None] = {}
        all_presets: dict[str, int | None] = {PRESET_NONE: None}

        # Z-Wave uses one list for both modes and presets.
        # Iterate over all Z-Wave ThermostatModes and extract the hvac modes and presets.
        if self._current_mode is None:
            self._hvac_modes = {
                ZW_HVAC_MODE_MAP[ThermostatMode.HEAT]: ThermostatMode.HEAT
            }
            return
        for mode_id, mode_name in self._current_mode.metadata.states.items():
            mode_id = int(mode_id)
            if mode_id in THERMOSTAT_MODES:
                # treat value as hvac mode
                hass_mode = ZW_HVAC_MODE_MAP.get(mode_id)
                if hass_mode:
                    all_modes[hass_mode] = mode_id
            else:
                # treat value as hvac preset
                all_presets[mode_name] = mode_id
        self._hvac_modes = all_modes
        self._hvac_presets = all_presets

    @property
    def _current_mode_setpoint_enums(self) -> list[ThermostatSetpointType | None]:
        """Return the list of enums that are relevant to the current thermostat mode."""
        if self._current_mode is None:
            # Thermostat(valve) with no support for setting a mode is considered heating-only
            return [ThermostatSetpointType.HEATING]
        return THERMOSTAT_MODE_SETPOINT_MAP.get(int(self._current_mode.value), [])  # type: ignore

    @property
    def temperature_unit(self) -> str:
        """Return the unit of measurement used by the platform."""
        if (
            self._unit_value
            and self._unit_value.metadata.unit
            and "f" in self._unit_value.metadata.unit.lower()
        ):
            return TEMP_FAHRENHEIT
        return TEMP_CELSIUS

    @property
    def precision(self) -> float:
        """Return the precision of 0.1."""
        return PRECISION_TENTHS

    @property
    def hvac_mode(self) -> str:
        """Return hvac operation ie. heat, cool mode."""
        if self._current_mode is None:
            # Thermostat(valve) with no support for setting a mode is considered heating-only
            return HVAC_MODE_HEAT
        if self._current_mode.value is None:
            # guard missing value
            return HVAC_MODE_HEAT
        return ZW_HVAC_MODE_MAP.get(int(self._current_mode.value), HVAC_MODE_HEAT_COOL)

    @property
    def hvac_modes(self) -> list[str]:
        """Return the list of available hvac operation modes."""
        return list(self._hvac_modes)

    @property
    def hvac_action(self) -> str | None:
        """Return the current running hvac operation if supported."""
        if not self._operating_state:
            return None
        if self._operating_state.value is None:
            # guard missing value
            return None
        return HVAC_CURRENT_MAP.get(int(self._operating_state.value))

    @property
    def current_humidity(self) -> int | None:
        """Return the current humidity level."""
        return self._current_humidity.value if self._current_humidity else None

    @property
    def current_temperature(self) -> float | None:
        """Return the current temperature."""
        return self._current_temp.value if self._current_temp else None

    @property
    def target_temperature(self) -> float | None:
        """Return the temperature we try to reach."""
        if self._current_mode and self._current_mode.value is None:
            # guard missing value
            return None
        try:
            temp = self._setpoint_value(self._current_mode_setpoint_enums[0])
        except (IndexError, ValueError):
            return None
        return temp.value if temp else None

    @property
    def target_temperature_high(self) -> float | None:
        """Return the highbound target temperature we try to reach."""
        if self._current_mode and self._current_mode.value is None:
            # guard missing value
            return None
        try:
            temp = self._setpoint_value(self._current_mode_setpoint_enums[1])
        except (IndexError, ValueError):
            return None
        return temp.value if temp else None

    @property
    def target_temperature_low(self) -> float | None:
        """Return the lowbound target temperature we try to reach."""
        if self._current_mode and self._current_mode.value is None:
            # guard missing value
            return None
        if len(self._current_mode_setpoint_enums) > 1:
            return self.target_temperature
        return None

    @property
    def preset_mode(self) -> str | None:
        """Return the current preset mode, e.g., home, away, temp."""
        if self._current_mode and self._current_mode.value is None:
            # guard missing value
            return None
        if self._current_mode and int(self._current_mode.value) not in THERMOSTAT_MODES:
            return_val: str = self._current_mode.metadata.states.get(
                str(self._current_mode.value)
            )
            return return_val
        return PRESET_NONE

    @property
    def preset_modes(self) -> list[str] | None:
        """Return a list of available preset modes."""
        return list(self._hvac_presets)

    @property
    def fan_mode(self) -> str | None:
        """Return the fan setting."""
        if (
            self._fan_mode
            and self._fan_mode.value is not None
            and str(self._fan_mode.value) in self._fan_mode.metadata.states
        ):
            return cast(str, self._fan_mode.metadata.states[str(self._fan_mode.value)])
        return None

    @property
    def fan_modes(self) -> list[str] | None:
        """Return the list of available fan modes."""
        if self._fan_mode and self._fan_mode.metadata.states:
            return list(self._fan_mode.metadata.states.values())
        return None

    @property
    def extra_state_attributes(self) -> dict[str, str] | None:
        """Return the optional state attributes."""
        if (
            self._fan_state
            and self._fan_state.value is not None
            and str(self._fan_state.value) in self._fan_state.metadata.states
        ):
            return {
                ATTR_FAN_STATE: self._fan_state.metadata.states[
                    str(self._fan_state.value)
                ]
            }

        return None

    @property
    def supported_features(self) -> int:
        """Return the list of supported features."""
        return self._supported_features

    async def async_set_fan_mode(self, fan_mode: str) -> None:
        """Set new target fan mode."""
        if not self._fan_mode:
            return

        try:
            new_state = int(
                next(
                    state
                    for state, label in self._fan_mode.metadata.states.items()
                    if label == fan_mode
                )
            )
        except StopIteration:
            raise ValueError(f"Received an invalid fan mode: {fan_mode}") from None

        await self.info.node.async_set_value(self._fan_mode, new_state)

    async def async_set_temperature(self, **kwargs: Any) -> None:
        """Set new target temperature."""
        hvac_mode: str | None = kwargs.get(ATTR_HVAC_MODE)

        if hvac_mode is not None:
            await self.async_set_hvac_mode(hvac_mode)
        if len(self._current_mode_setpoint_enums) == 1:
            setpoint: ZwaveValue = self._setpoint_value(
                self._current_mode_setpoint_enums[0]
            )
            target_temp: float | None = kwargs.get(ATTR_TEMPERATURE)
            if target_temp is not None:
                await self.info.node.async_set_value(setpoint, target_temp)
        elif len(self._current_mode_setpoint_enums) == 2:
            setpoint_low: ZwaveValue = self._setpoint_value(
                self._current_mode_setpoint_enums[0]
            )
            setpoint_high: ZwaveValue = self._setpoint_value(
                self._current_mode_setpoint_enums[1]
            )
            target_temp_low: float | None = kwargs.get(ATTR_TARGET_TEMP_LOW)
            target_temp_high: float | None = kwargs.get(ATTR_TARGET_TEMP_HIGH)
            if target_temp_low is not None:
                await self.info.node.async_set_value(setpoint_low, target_temp_low)
            if target_temp_high is not None:
                await self.info.node.async_set_value(setpoint_high, target_temp_high)

    async def async_set_hvac_mode(self, hvac_mode: str) -> None:
        """Set new target hvac mode."""
        if not self._current_mode:
            # Thermostat(valve) with no support for setting a mode
            raise ValueError(
                f"Thermostat {self.entity_id} does not support setting a mode"
            )
        hvac_mode_value = self._hvac_modes.get(hvac_mode)
        if hvac_mode_value is None:
            raise ValueError(f"Received an invalid hvac mode: {hvac_mode}")
        await self.info.node.async_set_value(self._current_mode, hvac_mode_value)

    async def async_set_preset_mode(self, preset_mode: str) -> None:
        """Set new target preset mode."""
        if preset_mode == PRESET_NONE:
            # try to restore to the (translated) main hvac mode
            await self.async_set_hvac_mode(self.hvac_mode)
            return
        preset_mode_value = self._hvac_presets.get(preset_mode)
        if preset_mode_value is None:
            raise ValueError(f"Received an invalid preset mode: {preset_mode}")
        await self.info.node.async_set_value(self._current_mode, preset_mode_value)<|MERGE_RESOLUTION|>--- conflicted
+++ resolved
@@ -123,15 +123,9 @@
     ) -> None:
         """Initialize lock."""
         super().__init__(config_entry, client, info)
-<<<<<<< HEAD
-        self._hvac_modes: Dict[str, Optional[int]] = {}
-        self._hvac_presets: Dict[str, Optional[int]] = {}
-        self._unit_value: Optional[ZwaveValue] = None
-=======
         self._hvac_modes: dict[str, int | None] = {}
         self._hvac_presets: dict[str, int | None] = {}
         self._unit_value: ZwaveValue | None = None
->>>>>>> 3ae94601
 
         self._current_mode = self.get_zwave_value(
             THERMOSTAT_MODE_PROPERTY, command_class=CommandClass.THERMOSTAT_MODE
@@ -175,13 +169,9 @@
             add_to_watched_value_ids=True,
         )
         self._set_modes_and_presets()
-<<<<<<< HEAD
-        self._supported_features = SUPPORT_PRESET_MODE
-=======
         self._supported_features = 0
         if len(self._hvac_presets) > 1:
             self._supported_features |= SUPPORT_PRESET_MODE
->>>>>>> 3ae94601
         # If any setpoint value exists, we can assume temperature
         # can be set
         if any(self._setpoint_values.values()):
