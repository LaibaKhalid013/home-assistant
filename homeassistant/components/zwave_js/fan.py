"""Support for Z-Wave fans."""
from __future__ import annotations

import math
from typing import Any, cast

from zwave_js_server.client import Client as ZwaveClient
from zwave_js_server.const import TARGET_VALUE_PROPERTY, CommandClass
from zwave_js_server.const.command_class.thermostat import (
    THERMOSTAT_FAN_OFF_PROPERTY,
    THERMOSTAT_FAN_STATE_PROPERTY,
)
from zwave_js_server.model.value import Value as ZwaveValue

from homeassistant.components.fan import (
    DOMAIN as FAN_DOMAIN,
    SUPPORT_PRESET_MODE,
    SUPPORT_SET_SPEED,
    FanEntity,
    NotValidPresetModeError,
)
from homeassistant.config_entries import ConfigEntry
from homeassistant.core import HomeAssistant, callback
from homeassistant.exceptions import HomeAssistantError
from homeassistant.helpers.dispatcher import async_dispatcher_connect
from homeassistant.helpers.entity_platform import AddEntitiesCallback
from homeassistant.util.percentage import (
    int_states_in_range,
    percentage_to_ranged_value,
    ranged_value_to_percentage,
)

from .const import DATA_CLIENT, DOMAIN
from .discovery import ZwaveDiscoveryInfo
from .discovery_data_template import FanValueMapping, FanValueMappingDataTemplate
from .entity import ZWaveBaseEntity
from .helpers import get_value_of_zwave_value

DEFAULT_SPEED_RANGE = (1, 99)  # off is not included

ATTR_FAN_STATE = "fan_state"


async def async_setup_entry(
    hass: HomeAssistant,
    config_entry: ConfigEntry,
    async_add_entities: AddEntitiesCallback,
) -> None:
    """Set up Z-Wave Fan from Config Entry."""
    client: ZwaveClient = hass.data[DOMAIN][config_entry.entry_id][DATA_CLIENT]

    @callback
    def async_add_fan(info: ZwaveDiscoveryInfo) -> None:
        """Add Z-Wave fan."""
        entities: list[ZWaveBaseEntity] = []
<<<<<<< HEAD
        if info.platform_hint == "has_fan_value_mapping":
            entities.append(ValueMappingZwaveFan(config_entry, client, info))
=======
        if info.platform_hint == "configured_fan_speed":
            entities.append(ConfiguredSpeedRangeZwaveFan(config_entry, client, info))
        elif info.platform_hint == "thermostat_fan":
            entities.append(ZwaveThermostatFan(config_entry, client, info))
>>>>>>> b34da129
        else:
            entities.append(ZwaveFan(config_entry, client, info))

        async_add_entities(entities)

    config_entry.async_on_unload(
        async_dispatcher_connect(
            hass,
            f"{DOMAIN}_{config_entry.entry_id}_add_{FAN_DOMAIN}",
            async_add_fan,
        )
    )


class ZwaveFan(ZWaveBaseEntity, FanEntity):
    """Representation of a Z-Wave fan."""

    def __init__(
        self, config_entry: ConfigEntry, client: ZwaveClient, info: ZwaveDiscoveryInfo
    ) -> None:
        """Initialize the fan."""
        super().__init__(config_entry, client, info)
        self._target_value = self.get_zwave_value(TARGET_VALUE_PROPERTY)

    async def async_set_percentage(self, percentage: int) -> None:
        """Set the speed percentage of the fan."""
        if percentage == 0:
            zwave_speed = 0
        else:
            zwave_speed = math.ceil(
                percentage_to_ranged_value(DEFAULT_SPEED_RANGE, percentage)
            )

        await self.info.node.async_set_value(self._target_value, zwave_speed)

    async def async_turn_on(
        self,
        percentage: int | None = None,
        preset_mode: str | None = None,
        **kwargs: Any,
    ) -> None:
        """Turn the device on."""
        if percentage is not None:
            await self.async_set_percentage(percentage)
        elif preset_mode is not None:
            await self.async_set_preset_mode(preset_mode)
        else:
            # Value 255 tells device to return to previous value
            await self.info.node.async_set_value(self._target_value, 255)

    async def async_turn_off(self, **kwargs: Any) -> None:
        """Turn the device off."""
        await self.info.node.async_set_value(self._target_value, 0)

    @property
    def is_on(self) -> bool | None:
        """Return true if device is on (speed above 0)."""
        if self.info.primary_value.value is None:
            # guard missing value
            return None
        return bool(self.info.primary_value.value > 0)

    @property
    def percentage(self) -> int | None:
        """Return the current speed percentage."""
        if self.info.primary_value.value is None:
            # guard missing value
            return None
        return ranged_value_to_percentage(
            DEFAULT_SPEED_RANGE, self.info.primary_value.value
        )

    @property
    def percentage_step(self) -> float:
        """Return the step size for percentage."""
        return 1

    @property
    def speed_count(self) -> int:
        """Return the number of speeds the fan supports."""
        return int_states_in_range(DEFAULT_SPEED_RANGE)

    @property
    def supported_features(self) -> int:
        """Flag supported features."""
        return SUPPORT_SET_SPEED


class ValueMappingZwaveFan(ZwaveFan):
    """A Zwave fan with a value mapping data (e.g., 1-24 is low)."""

    def __init__(
        self, config_entry: ConfigEntry, client: ZwaveClient, info: ZwaveDiscoveryInfo
    ) -> None:
        """Initialize the fan."""
        super().__init__(config_entry, client, info)
        self.data_template = cast(
            FanValueMappingDataTemplate, self.info.platform_data_template
        )

    async def async_set_percentage(self, percentage: int) -> None:
        """Set the speed percentage of the fan."""
        zwave_speed = self.percentage_to_zwave_speed(percentage)
        await self.info.node.async_set_value(self._target_value, zwave_speed)

    async def async_set_preset_mode(self, preset_mode: str) -> None:
        """Set new preset mode."""
        for zwave_value, mapped_preset_mode in self.fan_value_mapping.presets.items():
            if preset_mode == mapped_preset_mode:
                await self.info.node.async_set_value(self._target_value, zwave_value)
                return

        raise NotValidPresetModeError(
            f"The preset_mode {preset_mode} is not a valid preset_mode: {self.preset_modes}"
        )

    @property
    def available(self) -> bool:
        """Return whether the entity is available."""
        return super().available and self.has_fan_value_mapping

    @property
    def percentage(self) -> int | None:
        """Return the current speed percentage."""
        if self.info.primary_value.value is None:
            # guard missing value
            return None

        if self.preset_mode is not None:
            return None

        return self.zwave_speed_to_percentage(self.info.primary_value.value)

    @property
    def percentage_step(self) -> float:
        """Return the step size for percentage."""
        # This is the same implementation as the base fan type, but
        # it needs to be overridden here because the ZwaveFan does
        # something different for fans with unknown speeds.
        return 100 / self.speed_count

    @property
    def preset_modes(self) -> list[str]:
        """Return the available preset modes."""
        return list(self.fan_value_mapping.presets.values())

    @property
    def preset_mode(self) -> str | None:
        """Return the current preset mode."""
        return self.fan_value_mapping.presets.get(self.info.primary_value.value)

    @property
    def has_fan_value_mapping(self) -> bool:
        """Check if the speed configuration is valid."""
        return (
            self.data_template.get_fan_value_mapping(self.info.platform_data)
            is not None
        )

    @property
    def fan_value_mapping(self) -> FanValueMapping:
        """Return the speed configuration for this fan."""
        fan_value_mapping = self.data_template.get_fan_value_mapping(
            self.info.platform_data
        )

        # Entity should be unavailable if this isn't set
        assert fan_value_mapping is not None

        return fan_value_mapping

    @property
    def speed_count(self) -> int:
        """Return the number of speeds the fan supports."""
        return len(self.fan_value_mapping.speeds)

    @property
    def supported_features(self) -> int:
        """Flag supported features."""
        flags = SUPPORT_SET_SPEED

        if self.fan_value_mapping.presets:
            flags |= SUPPORT_PRESET_MODE

        return flags

    def percentage_to_zwave_speed(self, percentage: int) -> int:
        """Map a percentage to a ZWave speed."""
        if percentage == 0:
            return 0

        # Since the percentage steps are computed with rounding, we have to
        # search to find the appropriate speed.
        for speed_range in self.fan_value_mapping.speeds:
            (_, max_speed) = speed_range
            step_percentage = self.zwave_speed_to_percentage(max_speed)

            # zwave_speed_to_percentage will only return None if
            # `self.fan_value_mapping.speeds` doesn't contain the
            # specified speed. This can't happen here, because
            # the input is coming from the same data structure.
            assert step_percentage

            if percentage <= step_percentage:
                return max_speed

        # This shouldn't actually happen; the last entry in
        # `self.fan_value_mapping.speeds` should map to 100%.
        (_, last_max_speed) = self.fan_value_mapping.speeds[-1]
        return last_max_speed

    def zwave_speed_to_percentage(self, zwave_speed: int) -> int | None:
        """
        Convert a Zwave speed to a percentage.

        This method may return None if the device's value mapping doesn't cover
        the specified Z-Wave speed.
        """
        if zwave_speed == 0:
            return 0

        percentage = 0.0
        for speed_range in self.fan_value_mapping.speeds:
            (min_speed, max_speed) = speed_range
            percentage += self.percentage_step
<<<<<<< HEAD
            if min_speed <= zwave_speed <= max_speed:
                # This choice of rounding function is to provide consistency with how
                # the UI handles steps e.g., for a 3-speed fan, you get steps at 33,
                # 67, and 100.
                return round(percentage)

        # The specified Z-Wave device value doesn't map to a defined speed.
        return None
=======
            if zwave_speed <= speed_limit:
                break

        # This choice of rounding function is to provide consistency with how
        # the UI handles steps e.g., for a 3-speed fan, you get steps at 33,
        # 67, and 100.
        return round(percentage)


class ZwaveThermostatFan(ZWaveBaseEntity, FanEntity):
    """Representation of a Z-Wave thermostat fan."""

    _fan_mode: ZwaveValue
    _fan_off: ZwaveValue | None = None
    _fan_state: ZwaveValue | None = None

    def __init__(
        self, config_entry: ConfigEntry, client: ZwaveClient, info: ZwaveDiscoveryInfo
    ) -> None:
        """Initialize the thermostat fan."""
        super().__init__(config_entry, client, info)

        self._fan_mode = self.info.primary_value

        self._fan_off = self.get_zwave_value(
            THERMOSTAT_FAN_OFF_PROPERTY,
            CommandClass.THERMOSTAT_FAN_MODE,
            add_to_watched_value_ids=True,
        )
        self._fan_state = self.get_zwave_value(
            THERMOSTAT_FAN_STATE_PROPERTY,
            CommandClass.THERMOSTAT_FAN_STATE,
            add_to_watched_value_ids=True,
        )

    async def async_turn_on(
        self,
        percentage: int | None = None,
        preset_mode: str | None = None,
        **kwargs: Any,
    ) -> None:
        """Turn the device on."""
        if not self._fan_off:
            raise HomeAssistantError("Unhandled action turn_on")
        await self.info.node.async_set_value(self._fan_off, False)

    async def async_turn_off(self, **kwargs: Any) -> None:
        """Turn the device off."""
        if not self._fan_off:
            raise HomeAssistantError("Unhandled action turn_off")
        await self.info.node.async_set_value(self._fan_off, True)

    @property
    def is_on(self) -> bool | None:
        """Return true if device is on."""
        if (value := get_value_of_zwave_value(self._fan_off)) is None:
            return None
        return not cast(bool, value)

    @property
    def preset_mode(self) -> str | None:
        """Return the current preset mode, e.g., auto, smart, interval, favorite."""
        value = get_value_of_zwave_value(self._fan_mode)
        if value is None or str(value) not in self._fan_mode.metadata.states:
            return None
        return cast(str, self._fan_mode.metadata.states[str(value)])

    async def async_set_preset_mode(self, preset_mode: str) -> None:
        """Set new preset mode."""

        try:
            new_state = next(
                int(state)
                for state, label in self._fan_mode.metadata.states.items()
                if label == preset_mode
            )
        except StopIteration:
            raise ValueError(f"Received an invalid fan mode: {preset_mode}") from None

        await self.info.node.async_set_value(self._fan_mode, new_state)

    @property
    def preset_modes(self) -> list[str] | None:
        """Return a list of available preset modes."""
        if not self._fan_mode.metadata.states:
            return None
        return list(self._fan_mode.metadata.states.values())

    @property
    def supported_features(self) -> int:
        """Flag supported features."""
        return SUPPORT_PRESET_MODE

    @property
    def fan_state(self) -> str | None:
        """Return the current state, Idle, Running, etc."""
        value = get_value_of_zwave_value(self._fan_state)
        if (
            value is None
            or self._fan_state is None
            or str(value) not in self._fan_state.metadata.states
        ):
            return None
        return cast(str, self._fan_state.metadata.states[str(value)])

    @property
    def extra_state_attributes(self) -> dict[str, str] | None:
        """Return the optional state attributes."""
        attrs = {}

        if state := self.fan_state:
            attrs[ATTR_FAN_STATE] = state

        return attrs
>>>>>>> b34da129
<|MERGE_RESOLUTION|>--- conflicted
+++ resolved
@@ -53,15 +53,10 @@
     def async_add_fan(info: ZwaveDiscoveryInfo) -> None:
         """Add Z-Wave fan."""
         entities: list[ZWaveBaseEntity] = []
-<<<<<<< HEAD
         if info.platform_hint == "has_fan_value_mapping":
             entities.append(ValueMappingZwaveFan(config_entry, client, info))
-=======
-        if info.platform_hint == "configured_fan_speed":
-            entities.append(ConfiguredSpeedRangeZwaveFan(config_entry, client, info))
         elif info.platform_hint == "thermostat_fan":
             entities.append(ZwaveThermostatFan(config_entry, client, info))
->>>>>>> b34da129
         else:
             entities.append(ZwaveFan(config_entry, client, info))
 
@@ -287,7 +282,6 @@
         for speed_range in self.fan_value_mapping.speeds:
             (min_speed, max_speed) = speed_range
             percentage += self.percentage_step
-<<<<<<< HEAD
             if min_speed <= zwave_speed <= max_speed:
                 # This choice of rounding function is to provide consistency with how
                 # the UI handles steps e.g., for a 3-speed fan, you get steps at 33,
@@ -296,14 +290,6 @@
 
         # The specified Z-Wave device value doesn't map to a defined speed.
         return None
-=======
-            if zwave_speed <= speed_limit:
-                break
-
-        # This choice of rounding function is to provide consistency with how
-        # the UI handles steps e.g., for a 3-speed fan, you get steps at 33,
-        # 67, and 100.
-        return round(percentage)
 
 
 class ZwaveThermostatFan(ZWaveBaseEntity, FanEntity):
@@ -411,4 +397,3 @@
             attrs[ATTR_FAN_STATE] = state
 
         return attrs
->>>>>>> b34da129
