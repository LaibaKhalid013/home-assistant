"""Methods and classes related to executing Z-Wave commands and publishing these to hass."""
from __future__ import annotations

import asyncio
import logging
from typing import Any, cast

import voluptuous as vol
from zwave_js_server.client import Client as ZwaveClient
from zwave_js_server.const import CommandClass, CommandStatus
from zwave_js_server.exceptions import FailedCommand, SetValueFailed
from zwave_js_server.model.endpoint import Endpoint
from zwave_js_server.model.node import Node as ZwaveNode
from zwave_js_server.model.value import get_value_id
from zwave_js_server.util.multicast import async_multicast_set_value
from zwave_js_server.util.node import (
    async_bulk_set_partial_config_parameters,
    async_set_config_parameter,
)

from homeassistant.components.group import expand_entity_ids
from homeassistant.const import ATTR_AREA_ID, ATTR_DEVICE_ID, ATTR_ENTITY_ID
from homeassistant.core import HomeAssistant, ServiceCall, callback
from homeassistant.exceptions import HomeAssistantError
from homeassistant.helpers import device_registry as dr, entity_registry as er
import homeassistant.helpers.config_validation as cv
from homeassistant.helpers.dispatcher import async_dispatcher_send

from . import const
from .config_validation import BITMASK_SCHEMA, VALUE_SCHEMA
from .helpers import (
    async_get_node_from_device_id,
    async_get_node_from_entity_id,
    async_get_nodes_from_area_id,
    async_get_nodes_from_targets,
    get_value_id_from_unique_id,
)

_LOGGER = logging.getLogger(__name__)


def parameter_name_does_not_need_bitmask(
    val: dict[str, int | str | list[str]]
) -> dict[str, int | str | list[str]]:
    """Validate that if a parameter name is provided, bitmask is not as well."""
    if (
        isinstance(val[const.ATTR_CONFIG_PARAMETER], str)
        and const.ATTR_CONFIG_PARAMETER_BITMASK in val
    ):
        raise vol.Invalid(
            "Don't include a bitmask when a parameter name is specified",
            path=[const.ATTR_CONFIG_PARAMETER, const.ATTR_CONFIG_PARAMETER_BITMASK],
        )
    return val


def broadcast_command(val: dict[str, Any]) -> dict[str, Any]:
    """Validate that the service call is for a broadcast command."""
    if val.get(const.ATTR_BROADCAST):
        return val
    raise vol.Invalid(
        "Either `broadcast` must be set to True or multiple devices/entities must be "
        "specified"
    )


class ZWaveServices:
    """Class that holds our services (Zwave Commands) that should be published to hass."""

    def __init__(
        self,
        hass: HomeAssistant,
        ent_reg: er.EntityRegistry,
        dev_reg: dr.DeviceRegistry,
    ) -> None:
        """Initialize with hass object."""
        self._hass = hass
        self._ent_reg = ent_reg
        self._dev_reg = dev_reg

    @callback
    def async_register(self) -> None:
        """Register all our services."""

        @callback
        def get_nodes_from_service_data(val: dict[str, Any]) -> dict[str, Any]:
            """Get nodes set from service data."""
            val[const.ATTR_NODES] = async_get_nodes_from_targets(
                self._hass, val, self._ent_reg, self._dev_reg, _LOGGER
            )
            return val

        @callback
        def has_at_least_one_node(val: dict[str, Any]) -> dict[str, Any]:
            """Validate that at least one node is specified."""
            if not val.get(const.ATTR_NODES):
                raise vol.Invalid(f"No {const.DOMAIN} nodes found for given targets")
            return val

        @callback
        def validate_multicast_nodes(val: dict[str, Any]) -> dict[str, Any]:
            """Validate the input nodes for multicast."""
            nodes: set[ZwaveNode] = val[const.ATTR_NODES]
            broadcast: bool = val[const.ATTR_BROADCAST]

            if not broadcast:
                has_at_least_one_node(val)

            # User must specify a node if they are attempting a broadcast and have more
            # than one zwave-js network.
            if (
                broadcast
                and not nodes
                and len(self._hass.config_entries.async_entries(const.DOMAIN)) > 1
            ):
                raise vol.Invalid(
                    "You must include at least one entity or device in the service call"
                )

            first_node = next((node for node in nodes), None)

            # If any nodes don't have matching home IDs, we can't run the command because
            # we can't multicast across multiple networks
            if first_node and any(
                node.client.driver.controller.home_id
                != first_node.client.driver.controller.home_id
                for node in nodes
            ):
                raise vol.Invalid(
                    "Multicast commands only work on devices in the same network"
                )

            return val

        @callback
        def validate_entities(val: dict[str, Any]) -> dict[str, Any]:
            """Validate entities exist and are from the zwave_js platform."""
            val[ATTR_ENTITY_ID] = expand_entity_ids(self._hass, val[ATTR_ENTITY_ID])
            invalid_entities = []
            for entity_id in val[ATTR_ENTITY_ID]:
                entry = self._ent_reg.async_get(entity_id)
                if entry is None or entry.platform != const.DOMAIN:
                    _LOGGER.info(
                        "Entity %s is not a valid %s entity", entity_id, const.DOMAIN
                    )
                    invalid_entities.append(entity_id)

            # Remove invalid entities
            val[ATTR_ENTITY_ID] = list(set(val[ATTR_ENTITY_ID]) - set(invalid_entities))

            if not val[ATTR_ENTITY_ID]:
                raise vol.Invalid(f"No {const.DOMAIN} entities found in service call")

            return val

        self._hass.services.async_register(
            const.DOMAIN,
            const.SERVICE_SET_CONFIG_PARAMETER,
            self.async_set_config_parameter,
            schema=vol.Schema(
                vol.All(
                    {
                        vol.Optional(ATTR_AREA_ID): vol.All(
                            cv.ensure_list, [cv.string]
                        ),
                        vol.Optional(ATTR_DEVICE_ID): vol.All(
                            cv.ensure_list, [cv.string]
                        ),
                        vol.Optional(ATTR_ENTITY_ID): cv.entity_ids,
                        vol.Required(const.ATTR_CONFIG_PARAMETER): vol.Any(
                            vol.Coerce(int), cv.string
                        ),
                        vol.Optional(const.ATTR_CONFIG_PARAMETER_BITMASK): vol.Any(
                            vol.Coerce(int), BITMASK_SCHEMA
                        ),
                        vol.Required(const.ATTR_CONFIG_VALUE): vol.Any(
                            vol.Coerce(int), BITMASK_SCHEMA, cv.string
                        ),
                    },
                    cv.has_at_least_one_key(
                        ATTR_DEVICE_ID, ATTR_ENTITY_ID, ATTR_AREA_ID
                    ),
                    parameter_name_does_not_need_bitmask,
                    get_nodes_from_service_data,
                    has_at_least_one_node,
                ),
            ),
        )

        self._hass.services.async_register(
            const.DOMAIN,
            const.SERVICE_BULK_SET_PARTIAL_CONFIG_PARAMETERS,
            self.async_bulk_set_partial_config_parameters,
            schema=vol.Schema(
                vol.All(
                    {
                        vol.Optional(ATTR_AREA_ID): vol.All(
                            cv.ensure_list, [cv.string]
                        ),
                        vol.Optional(ATTR_DEVICE_ID): vol.All(
                            cv.ensure_list, [cv.string]
                        ),
                        vol.Optional(ATTR_ENTITY_ID): cv.entity_ids,
                        vol.Required(const.ATTR_CONFIG_PARAMETER): vol.Coerce(int),
                        vol.Required(const.ATTR_CONFIG_VALUE): vol.Any(
                            vol.Coerce(int),
                            {
                                vol.Any(
                                    vol.Coerce(int), BITMASK_SCHEMA, cv.string
                                ): vol.Any(vol.Coerce(int), BITMASK_SCHEMA, cv.string)
                            },
                        ),
                    },
                    cv.has_at_least_one_key(
                        ATTR_DEVICE_ID, ATTR_ENTITY_ID, ATTR_AREA_ID
                    ),
                    get_nodes_from_service_data,
                    has_at_least_one_node,
                ),
            ),
        )

        self._hass.services.async_register(
            const.DOMAIN,
            const.SERVICE_REFRESH_VALUE,
            self.async_poll_value,
            schema=vol.Schema(
                vol.All(
                    {
                        vol.Required(ATTR_ENTITY_ID): cv.entity_ids,
                        vol.Optional(
                            const.ATTR_REFRESH_ALL_VALUES, default=False
                        ): cv.boolean,
                    },
                    validate_entities,
                )
            ),
        )

        self._hass.services.async_register(
            const.DOMAIN,
            const.SERVICE_SET_VALUE,
            self.async_set_value,
            schema=vol.Schema(
                vol.All(
                    {
                        vol.Optional(ATTR_AREA_ID): vol.All(
                            cv.ensure_list, [cv.string]
                        ),
                        vol.Optional(ATTR_DEVICE_ID): vol.All(
                            cv.ensure_list, [cv.string]
                        ),
                        vol.Optional(ATTR_ENTITY_ID): cv.entity_ids,
                        vol.Required(const.ATTR_COMMAND_CLASS): vol.Coerce(int),
                        vol.Required(const.ATTR_PROPERTY): vol.Any(
                            vol.Coerce(int), str
                        ),
                        vol.Optional(const.ATTR_PROPERTY_KEY): vol.Any(
                            vol.Coerce(int), str
                        ),
                        vol.Optional(const.ATTR_ENDPOINT): vol.Coerce(int),
                        vol.Required(const.ATTR_VALUE): VALUE_SCHEMA,
                        vol.Optional(const.ATTR_WAIT_FOR_RESULT): cv.boolean,
                        vol.Optional(const.ATTR_OPTIONS): {cv.string: VALUE_SCHEMA},
                    },
                    cv.has_at_least_one_key(
                        ATTR_DEVICE_ID, ATTR_ENTITY_ID, ATTR_AREA_ID
                    ),
                    get_nodes_from_service_data,
                    has_at_least_one_node,
                ),
            ),
        )

        self._hass.services.async_register(
            const.DOMAIN,
            const.SERVICE_MULTICAST_SET_VALUE,
            self.async_multicast_set_value,
            schema=vol.Schema(
                vol.All(
                    {
                        vol.Optional(ATTR_AREA_ID): vol.All(
                            cv.ensure_list, [cv.string]
                        ),
                        vol.Optional(ATTR_DEVICE_ID): vol.All(
                            cv.ensure_list, [cv.string]
                        ),
                        vol.Optional(ATTR_ENTITY_ID): cv.entity_ids,
                        vol.Optional(const.ATTR_BROADCAST, default=False): cv.boolean,
                        vol.Required(const.ATTR_COMMAND_CLASS): vol.Coerce(int),
                        vol.Required(const.ATTR_PROPERTY): vol.Any(
                            vol.Coerce(int), str
                        ),
                        vol.Optional(const.ATTR_PROPERTY_KEY): vol.Any(
                            vol.Coerce(int), str
                        ),
                        vol.Optional(const.ATTR_ENDPOINT): vol.Coerce(int),
                        vol.Required(const.ATTR_VALUE): VALUE_SCHEMA,
                        vol.Optional(const.ATTR_OPTIONS): {cv.string: VALUE_SCHEMA},
                    },
                    vol.Any(
                        cv.has_at_least_one_key(
                            ATTR_DEVICE_ID, ATTR_ENTITY_ID, ATTR_AREA_ID
                        ),
                        broadcast_command,
                    ),
                    get_nodes_from_service_data,
                    validate_multicast_nodes,
                ),
            ),
        )

        self._hass.services.async_register(
            const.DOMAIN,
            const.SERVICE_PING,
            self.async_ping,
            schema=vol.Schema(
                vol.All(
                    {
                        vol.Optional(ATTR_AREA_ID): vol.All(
                            cv.ensure_list, [cv.string]
                        ),
                        vol.Optional(ATTR_DEVICE_ID): vol.All(
                            cv.ensure_list, [cv.string]
                        ),
                        vol.Optional(ATTR_ENTITY_ID): cv.entity_ids,
                    },
                    cv.has_at_least_one_key(
                        ATTR_DEVICE_ID, ATTR_ENTITY_ID, ATTR_AREA_ID
                    ),
                    get_nodes_from_service_data,
                    has_at_least_one_node,
                ),
            ),
        )

        self._hass.services.async_register(
            const.DOMAIN,
            const.SERVICE_INVOKE_CC_API,
            self.async_invoke_cc_api,
            schema=vol.Schema(
                vol.All(
                    {
                        vol.Optional(ATTR_AREA_ID): vol.All(
                            cv.ensure_list, [cv.string]
                        ),
                        vol.Optional(ATTR_DEVICE_ID): vol.All(
                            cv.ensure_list, [cv.string]
                        ),
                        vol.Optional(ATTR_ENTITY_ID): cv.entity_ids,
                        vol.Required(const.ATTR_COMMAND_CLASS): vol.All(
                            vol.Coerce(int), vol.Coerce(CommandClass)
                        ),
                        vol.Optional(const.ATTR_ENDPOINT): vol.Coerce(int),
                        vol.Required(const.ATTR_METHOD_NAME): cv.string,
                        vol.Required(const.ATTR_PARAMETERS): list,
                    },
                    cv.has_at_least_one_key(
                        ATTR_DEVICE_ID, ATTR_ENTITY_ID, ATTR_AREA_ID
                    ),
                    get_nodes_from_service_data,
                    has_at_least_one_node,
                ),
            ),
        )

    async def async_set_config_parameter(self, service: ServiceCall) -> None:
        """Set a config value on a node."""
        nodes = service.data[const.ATTR_NODES]
        property_or_property_name = service.data[const.ATTR_CONFIG_PARAMETER]
        property_key = service.data.get(const.ATTR_CONFIG_PARAMETER_BITMASK)
        new_value = service.data[const.ATTR_CONFIG_VALUE]

        for node in nodes:
            zwave_value, cmd_status = await async_set_config_parameter(
                node,
                new_value,
                property_or_property_name,
                property_key=property_key,
            )

            if cmd_status == CommandStatus.ACCEPTED:
                msg = "Set configuration parameter %s on Node %s with value %s"
            else:
                msg = (
                    "Added command to queue to set configuration parameter %s on Node "
                    "%s with value %s. Parameter will be set when the device wakes up"
                )

            _LOGGER.info(msg, zwave_value, node, new_value)

    async def async_bulk_set_partial_config_parameters(
        self, service: ServiceCall
    ) -> None:
        """Bulk set multiple partial config values on a node."""
        nodes = service.data[const.ATTR_NODES]
        property_ = service.data[const.ATTR_CONFIG_PARAMETER]
        new_value = service.data[const.ATTR_CONFIG_VALUE]

        for node in nodes:
            cmd_status = await async_bulk_set_partial_config_parameters(
                node,
                property_,
                new_value,
            )

            if cmd_status == CommandStatus.ACCEPTED:
                msg = "Bulk set partials for configuration parameter %s on Node %s"
            else:
                msg = (
                    "Added command to queue to bulk set partials for configuration "
                    "parameter %s on Node %s"
                )

            _LOGGER.info(msg, property_, node)

    async def async_poll_value(self, service: ServiceCall) -> None:
        """Poll value on a node."""
        for entity_id in service.data[ATTR_ENTITY_ID]:
            entry = self._ent_reg.async_get(entity_id)
            assert entry  # Schema validation would have failed if we can't do this
            async_dispatcher_send(
                self._hass,
                f"{const.DOMAIN}_{entry.unique_id}_poll_value",
                service.data[const.ATTR_REFRESH_ALL_VALUES],
            )

    async def async_set_value(self, service: ServiceCall) -> None:
        """Set a value on a node."""
        nodes: set[ZwaveNode] = service.data[const.ATTR_NODES]
        command_class = service.data[const.ATTR_COMMAND_CLASS]
        property_ = service.data[const.ATTR_PROPERTY]
        property_key = service.data.get(const.ATTR_PROPERTY_KEY)
        endpoint = service.data.get(const.ATTR_ENDPOINT)
        new_value = service.data[const.ATTR_VALUE]
        wait_for_result = service.data.get(const.ATTR_WAIT_FOR_RESULT)
        options = service.data.get(const.ATTR_OPTIONS)

        for node in nodes:
            value_id = get_value_id(
                node,
                command_class,
                property_,
                endpoint=endpoint,
                property_key=property_key,
            )
            # If value has a string type but the new value is not a string, we need to
            # convert it to one. We use new variable `new_value_` to convert the data
            # so we can preserve the original `new_value` for every node.
            if (
                value_id in node.values
                and node.values[value_id].metadata.type == "string"
                and not isinstance(new_value, str)
            ):
                new_value_ = str(new_value)
            else:
                new_value_ = new_value
            success = await node.async_set_value(
                value_id,
                new_value_,
                options=options,
                wait_for_result=wait_for_result,
            )

            if success is False:
                raise HomeAssistantError(
                    "Unable to set value, refer to "
                    "https://zwave-js.github.io/node-zwave-js/#/api/node?id=setvalue "
                    "for possible reasons"
                ) from SetValueFailed

    async def async_multicast_set_value(self, service: ServiceCall) -> None:
        """Set a value via multicast to multiple nodes."""
        nodes = service.data[const.ATTR_NODES]
        broadcast: bool = service.data[const.ATTR_BROADCAST]
        options = service.data.get(const.ATTR_OPTIONS)

        if not broadcast and len(nodes) == 1:
            _LOGGER.info(
                "Passing the zwave_js.multicast_set_value service call to the "
                "zwave_js.set_value service since only one node was targeted"
            )
            await self.async_set_value(service)
            return

        command_class = service.data[const.ATTR_COMMAND_CLASS]
        property_ = service.data[const.ATTR_PROPERTY]
        property_key = service.data.get(const.ATTR_PROPERTY_KEY)
        endpoint = service.data.get(const.ATTR_ENDPOINT)

        value = {
            "commandClass": command_class,
            "property": property_,
            "propertyKey": property_key,
            "endpoint": endpoint,
        }
        new_value = service.data[const.ATTR_VALUE]

        # If there are no nodes, we can assume there is only one config entry due to
        # schema validation and can use that to get the client, otherwise we can just
        # get the client from the node.
        client: ZwaveClient = None
        first_node: ZwaveNode = next((node for node in nodes), None)
        if first_node:
            client = first_node.client
        else:
            entry_id = self._hass.config_entries.async_entries(const.DOMAIN)[0].entry_id
            client = self._hass.data[const.DOMAIN][entry_id][const.DATA_CLIENT]
            first_node = next(
                node
                for node in client.driver.controller.nodes.values()
                if get_value_id(node, command_class, property_, endpoint, property_key)
                in node.values
            )

        # If value has a string type but the new value is not a string, we need to
        # convert it to one
        value_id = get_value_id(
            first_node, command_class, property_, endpoint, property_key
        )
        if (
            value_id in first_node.values
            and first_node.values[value_id].metadata.type == "string"
            and not isinstance(new_value, str)
        ):
            new_value = str(new_value)

        success = await async_multicast_set_value(
            client=client,
            new_value=new_value,
            value_data={k: v for k, v in value.items() if v is not None},
            nodes=None if broadcast else list(nodes),
            options=options,
        )

        if success is False:
            raise HomeAssistantError(
                "Unable to set value via multicast"
            ) from SetValueFailed

    async def async_ping(self, service: ServiceCall) -> None:
        """Ping node(s)."""
<<<<<<< HEAD
        # pylint: disable=no-self-use
        _LOGGER.warning(
=======
        const.LOGGER.warning(
>>>>>>> f84c3320
            "This service is deprecated in favor of the ping button entity. Service "
            "calls will still work for now but the service will be removed in a "
            "future release"
        )
        nodes: set[ZwaveNode] = service.data[const.ATTR_NODES]
        await asyncio.gather(*(node.async_ping() for node in nodes))

    async def async_invoke_cc_api(self, service: ServiceCall) -> None:
        """Invoke a command class API."""
        command_class: CommandClass = service.data[const.ATTR_COMMAND_CLASS]
        method_name: str = service.data[const.ATTR_METHOD_NAME]
        parameters: list[Any] = service.data[const.ATTR_PARAMETERS]

        async def _async_invoke_cc_api(endpoints: set[Endpoint]) -> None:
            """Invoke the CC API on a node endpoint."""
            errors: list[str] = []
            for endpoint in endpoints:
                _LOGGER.info(
                    "Invoking %s CC API method %s on endpoint %s",
                    command_class.name,
                    method_name,
                    endpoint,
                )
                try:
                    await endpoint.async_invoke_cc_api(
                        command_class, method_name, *parameters
                    )
                except FailedCommand as err:
                    errors.append(cast(str, err.args[0]))
            if errors:
                raise HomeAssistantError(
                    "\n".join([f"{len(errors)} error(s):", *errors])
                )

        # If an endpoint is provided, we assume the user wants to call the CC API on
        # that endpoint for all target nodes
        if (endpoint := service.data.get(const.ATTR_ENDPOINT)) is not None:
            await _async_invoke_cc_api(
                {node.endpoints[endpoint] for node in service.data[const.ATTR_NODES]}
            )
            return

        # If no endpoint is provided, we target endpoint 0 for all device and area
        # nodes and we target the endpoint of the primary value for all entities
        # specified.
        endpoints: set[Endpoint] = set()
        for area_id in service.data.get(ATTR_AREA_ID, []):
            for node in async_get_nodes_from_area_id(
                self._hass, area_id, self._ent_reg, self._dev_reg
            ):
                endpoints.add(node.endpoints[0])

        for device_id in service.data.get(ATTR_DEVICE_ID, []):
            try:
                node = async_get_node_from_device_id(
                    self._hass, device_id, self._dev_reg
                )
            except ValueError as err:
                _LOGGER.warning(err.args[0])
                continue
            endpoints.add(node.endpoints[0])

        for entity_id in service.data.get(ATTR_ENTITY_ID, []):
            if (
                not (entity_entry := self._ent_reg.async_get(entity_id))
                or entity_entry.platform != const.DOMAIN
            ):
                _LOGGER.warning(
                    "Skipping entity %s as it is not a valid %s entity",
                    entity_id,
                    const.DOMAIN,
                )
                continue
            node = async_get_node_from_entity_id(
                self._hass, entity_id, self._ent_reg, self._dev_reg
            )
            if (
                value_id := get_value_id_from_unique_id(entity_entry.unique_id)
            ) is None:
                _LOGGER.warning("Skipping entity %s as it has no value ID", entity_id)
                continue

            endpoints.add(node.endpoints[node.values[value_id].endpoint])

        await _async_invoke_cc_api(endpoints)<|MERGE_RESOLUTION|>--- conflicted
+++ resolved
@@ -540,12 +540,8 @@
 
     async def async_ping(self, service: ServiceCall) -> None:
         """Ping node(s)."""
-<<<<<<< HEAD
         # pylint: disable=no-self-use
         _LOGGER.warning(
-=======
-        const.LOGGER.warning(
->>>>>>> f84c3320
             "This service is deprecated in favor of the ping button entity. Service "
             "calls will still work for now but the service will be removed in a "
             "future release"
