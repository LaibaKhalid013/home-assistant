"""The Z-Wave JS integration."""
import asyncio
from typing import Callable, List

from async_timeout import timeout
from zwave_js_server.client import Client as ZwaveClient
from zwave_js_server.exceptions import BaseZwaveJSServerError, InvalidServerVersion
from zwave_js_server.model.node import Node as ZwaveNode
from zwave_js_server.model.notification import Notification
from zwave_js_server.model.value import ValueNotification

from homeassistant.config_entries import ConfigEntry
<<<<<<< HEAD
from homeassistant.const import ATTR_DEVICE_ID, CONF_URL, EVENT_HOMEASSISTANT_STOP
=======
from homeassistant.const import ATTR_DOMAIN, CONF_URL, EVENT_HOMEASSISTANT_STOP
>>>>>>> b147ba13
from homeassistant.core import Event, HomeAssistant, callback
from homeassistant.exceptions import ConfigEntryNotReady
from homeassistant.helpers import device_registry, entity_registry
from homeassistant.helpers.aiohttp_client import async_get_clientsession
from homeassistant.helpers.dispatcher import async_dispatcher_send

from .addon import AddonError, AddonManager, get_addon_manager
from .api import async_register_api
from .const import (
    ATTR_COMMAND_CLASS,
    ATTR_COMMAND_CLASS_NAME,
<<<<<<< HEAD
    ATTR_DOMAIN,
=======
    ATTR_DEVICE_ID,
>>>>>>> b147ba13
    ATTR_ENDPOINT,
    ATTR_HOME_ID,
    ATTR_LABEL,
    ATTR_NODE_ID,
    ATTR_PARAMETERS,
    ATTR_PROPERTY,
    ATTR_PROPERTY_KEY,
    ATTR_PROPERTY_KEY_NAME,
    ATTR_PROPERTY_NAME,
    ATTR_TYPE,
    ATTR_VALUE,
    ATTR_VALUE_RAW,
    CONF_INTEGRATION_CREATED_ADDON,
    CONF_NETWORK_KEY,
    CONF_USB_PATH,
    CONF_USE_ADDON,
    DATA_CLIENT,
    DATA_UNSUBSCRIBE,
    DOMAIN,
    EVENT_DEVICE_ADDED_TO_REGISTRY,
    LOGGER,
    PLATFORMS,
    ZWAVE_JS_EVENT,
)
from .discovery import async_discover_values
from .helpers import get_device_id, get_old_value_id, get_unique_id
from .services import ZWaveServices

CONNECT_TIMEOUT = 10
DATA_CLIENT_LISTEN_TASK = "client_listen_task"
DATA_START_PLATFORM_TASK = "start_platform_task"
DATA_CONNECT_FAILED_LOGGED = "connect_failed_logged"
DATA_INVALID_SERVER_VERSION_LOGGED = "invalid_server_version_logged"


async def async_setup(hass: HomeAssistant, config: dict) -> bool:
    """Set up the Z-Wave JS component."""
    hass.data[DOMAIN] = {}
    return True


@callback
def register_node_in_dev_reg(
    hass: HomeAssistant,
    entry: ConfigEntry,
    dev_reg: device_registry.DeviceRegistry,
    client: ZwaveClient,
    node: ZwaveNode,
) -> None:
    """Register node in dev reg."""
    params = {
        "config_entry_id": entry.entry_id,
        "identifiers": {get_device_id(client, node)},
        "sw_version": node.firmware_version,
        "name": node.name or node.device_config.description or f"Node {node.node_id}",
        "model": node.device_config.label,
        "manufacturer": node.device_config.manufacturer,
    }
    if node.location:
        params["suggested_area"] = node.location
    device = dev_reg.async_get_or_create(**params)

    async_dispatcher_send(hass, EVENT_DEVICE_ADDED_TO_REGISTRY, device)


async def async_setup_entry(hass: HomeAssistant, entry: ConfigEntry) -> bool:
    """Set up Z-Wave JS from a config entry."""
    use_addon = entry.data.get(CONF_USE_ADDON)
    if use_addon:
        await async_ensure_addon_running(hass, entry)

    client = ZwaveClient(entry.data[CONF_URL], async_get_clientsession(hass))
    dev_reg = await device_registry.async_get_registry(hass)
    ent_reg = entity_registry.async_get(hass)

    @callback
    def migrate_entity(platform: str, old_unique_id: str, new_unique_id: str) -> None:
        """Check if entity with old unique ID exists, and if so migrate it to new ID."""
        if entity_id := ent_reg.async_get_entity_id(platform, DOMAIN, old_unique_id):
            LOGGER.debug(
                "Migrating entity %s from old unique ID '%s' to new unique ID '%s'",
                entity_id,
                old_unique_id,
                new_unique_id,
            )
            try:
                ent_reg.async_update_entity(
                    entity_id,
                    new_unique_id=new_unique_id,
                )
            except ValueError:
                LOGGER.debug(
                    (
                        "Entity %s can't be migrated because the unique ID is taken. "
                        "Cleaning it up since it is likely no longer valid."
                    ),
                    entity_id,
                )
                ent_reg.async_remove(entity_id)

    @callback
    def async_on_node_ready(node: ZwaveNode) -> None:
        """Handle node ready event."""
        LOGGER.debug("Processing node %s", node)

        # register (or update) node in device registry
        register_node_in_dev_reg(hass, entry, dev_reg, client, node)

        # run discovery on all node values and create/update entities
        for disc_info in async_discover_values(node):
            LOGGER.debug("Discovered entity: %s", disc_info)

            # This migration logic was added in 2021.3 to handle a breaking change to
            # the value_id format. Some time in the future, this code block
            # (as well as get_old_value_id helper and migrate_entity closure) can be
            # removed.
            value_ids = [
                # 2021.2.* format
                get_old_value_id(disc_info.primary_value),
                # 2021.3.0b0 format
                disc_info.primary_value.value_id,
            ]

            new_unique_id = get_unique_id(
                client.driver.controller.home_id,
                disc_info.primary_value.value_id,
            )

            for value_id in value_ids:
                old_unique_id = get_unique_id(
                    client.driver.controller.home_id,
                    f"{disc_info.primary_value.node.node_id}.{value_id}",
                )
                # Most entities have the same ID format, but notification binary sensors
                # have a state key in their ID so we need to handle them differently
                if (
                    disc_info.platform == "binary_sensor"
                    and disc_info.platform_hint == "notification"
                ):
                    for state_key in disc_info.primary_value.metadata.states:
                        # ignore idle key (0)
                        if state_key == "0":
                            continue

                        migrate_entity(
                            disc_info.platform,
                            f"{old_unique_id}.{state_key}",
                            f"{new_unique_id}.{state_key}",
                        )

                    # Once we've iterated through all state keys, we can move on to the
                    # next item
                    continue

                migrate_entity(disc_info.platform, old_unique_id, new_unique_id)

            async_dispatcher_send(
                hass, f"{DOMAIN}_{entry.entry_id}_add_{disc_info.platform}", disc_info
            )
        # add listener for stateless node value notification events
        node.on(
            "value notification",
            lambda event: async_on_value_notification(event["value_notification"]),
        )
        # add listener for stateless node notification events
        node.on(
            "notification", lambda event: async_on_notification(event["notification"])
        )

    @callback
    def async_on_node_added(node: ZwaveNode) -> None:
        """Handle node added event."""
        # we only want to run discovery when the node has reached ready state,
        # otherwise we'll have all kinds of missing info issues.
        if node.ready:
            async_on_node_ready(node)
            return
        # if node is not yet ready, register one-time callback for ready state
        LOGGER.debug("Node added: %s - waiting for it to become ready.", node.node_id)
        node.once(
            "ready",
            lambda event: async_on_node_ready(event["node"]),
        )
        # we do submit the node to device registry so user has
        # some visual feedback that something is (in the process of) being added
        register_node_in_dev_reg(hass, entry, dev_reg, client, node)

    @callback
    def async_on_node_removed(node: ZwaveNode) -> None:
        """Handle node removed event."""
        # grab device in device registry attached to this node
        dev_id = get_device_id(client, node)
        device = dev_reg.async_get_device({dev_id})
        # note: removal of entity registry entry is handled by core
        dev_reg.async_remove_device(device.id)  # type: ignore

    @callback
    def async_on_value_notification(notification: ValueNotification) -> None:
        """Relay stateless value notification events from Z-Wave nodes to hass."""
        device = dev_reg.async_get_device({get_device_id(client, notification.node)})
        raw_value = value = notification.value
        if notification.metadata.states:
            value = notification.metadata.states.get(str(value), value)
        hass.bus.async_fire(
            ZWAVE_JS_EVENT,
            {
                ATTR_TYPE: "value_notification",
                ATTR_DOMAIN: DOMAIN,
                ATTR_NODE_ID: notification.node.node_id,
                ATTR_HOME_ID: client.driver.controller.home_id,
                ATTR_ENDPOINT: notification.endpoint,
                ATTR_DEVICE_ID: device.id,  # type: ignore
                ATTR_COMMAND_CLASS: notification.command_class,
                ATTR_COMMAND_CLASS_NAME: notification.command_class_name,
                ATTR_LABEL: notification.metadata.label,
                ATTR_PROPERTY: notification.property_,
                ATTR_PROPERTY_NAME: notification.property_name,
                ATTR_PROPERTY_KEY: notification.property_key,
                ATTR_PROPERTY_KEY_NAME: notification.property_key_name,
                ATTR_VALUE: value,
                ATTR_VALUE_RAW: raw_value,
            },
        )

    @callback
    def async_on_notification(notification: Notification) -> None:
        """Relay stateless notification events from Z-Wave nodes to hass."""
        device = dev_reg.async_get_device({get_device_id(client, notification.node)})
        hass.bus.async_fire(
            ZWAVE_JS_EVENT,
            {
                ATTR_TYPE: "notification",
                ATTR_DOMAIN: DOMAIN,
                ATTR_NODE_ID: notification.node.node_id,
                ATTR_HOME_ID: client.driver.controller.home_id,
                ATTR_DEVICE_ID: device.id,  # type: ignore
                ATTR_LABEL: notification.notification_label,
                ATTR_PARAMETERS: notification.parameters,
            },
        )

    entry_hass_data: dict = hass.data[DOMAIN].setdefault(entry.entry_id, {})
    # connect and throw error if connection failed
    try:
        async with timeout(CONNECT_TIMEOUT):
            await client.connect()
    except InvalidServerVersion as err:
        if not entry_hass_data.get(DATA_INVALID_SERVER_VERSION_LOGGED):
            LOGGER.error("Invalid server version: %s", err)
            entry_hass_data[DATA_INVALID_SERVER_VERSION_LOGGED] = True
        if use_addon:
            async_ensure_addon_updated(hass)
        raise ConfigEntryNotReady from err
    except (asyncio.TimeoutError, BaseZwaveJSServerError) as err:
        if not entry_hass_data.get(DATA_CONNECT_FAILED_LOGGED):
            LOGGER.error("Failed to connect: %s", err)
            entry_hass_data[DATA_CONNECT_FAILED_LOGGED] = True
        raise ConfigEntryNotReady from err
    else:
        LOGGER.info("Connected to Zwave JS Server")
        entry_hass_data[DATA_CONNECT_FAILED_LOGGED] = False
        entry_hass_data[DATA_INVALID_SERVER_VERSION_LOGGED] = False

    unsubscribe_callbacks: List[Callable] = []
    entry_hass_data[DATA_CLIENT] = client
    entry_hass_data[DATA_UNSUBSCRIBE] = unsubscribe_callbacks

    services = ZWaveServices(hass, ent_reg)
    services.async_register()

    # Set up websocket API
    async_register_api(hass)

    async def start_platforms() -> None:
        """Start platforms and perform discovery."""
        # wait until all required platforms are ready
        await asyncio.gather(
            *[
                hass.config_entries.async_forward_entry_setup(entry, platform)
                for platform in PLATFORMS
            ]
        )

        driver_ready = asyncio.Event()

        async def handle_ha_shutdown(event: Event) -> None:
            """Handle HA shutdown."""
            await disconnect_client(hass, entry, client, listen_task, platform_task)

        listen_task = asyncio.create_task(
            client_listen(hass, entry, client, driver_ready)
        )
        entry_hass_data[DATA_CLIENT_LISTEN_TASK] = listen_task
        unsubscribe_callbacks.append(
            hass.bus.async_listen(EVENT_HOMEASSISTANT_STOP, handle_ha_shutdown)
        )

        try:
            await driver_ready.wait()
        except asyncio.CancelledError:
            LOGGER.debug("Cancelling start platforms")
            return

        LOGGER.info("Connection to Zwave JS Server initialized")

        # Check for nodes that no longer exist and remove them
        stored_devices = device_registry.async_entries_for_config_entry(
            dev_reg, entry.entry_id
        )
        known_devices = [
            dev_reg.async_get_device({get_device_id(client, node)})
            for node in client.driver.controller.nodes.values()
        ]

        # Devices that are in the device registry that are not known by the controller can be removed
        for device in stored_devices:
            if device not in known_devices:
                dev_reg.async_remove_device(device.id)

        # run discovery on all ready nodes
        for node in client.driver.controller.nodes.values():
            async_on_node_added(node)

        # listen for new nodes being added to the mesh
        client.driver.controller.on(
            "node added", lambda event: async_on_node_added(event["node"])
        )
        # listen for nodes being removed from the mesh
        # NOTE: This will not remove nodes that were removed when HA was not running
        client.driver.controller.on(
            "node removed", lambda event: async_on_node_removed(event["node"])
        )

    platform_task = hass.async_create_task(start_platforms())
    entry_hass_data[DATA_START_PLATFORM_TASK] = platform_task

    return True


async def client_listen(
    hass: HomeAssistant,
    entry: ConfigEntry,
    client: ZwaveClient,
    driver_ready: asyncio.Event,
) -> None:
    """Listen with the client."""
    should_reload = True
    try:
        await client.listen(driver_ready)
    except asyncio.CancelledError:
        should_reload = False
    except BaseZwaveJSServerError as err:
        LOGGER.error("Failed to listen: %s", err)
    except Exception as err:  # pylint: disable=broad-except
        # We need to guard against unknown exceptions to not crash this task.
        LOGGER.exception("Unexpected exception: %s", err)

    # The entry needs to be reloaded since a new driver state
    # will be acquired on reconnect.
    # All model instances will be replaced when the new state is acquired.
    if should_reload:
        LOGGER.info("Disconnected from server. Reloading integration")
        asyncio.create_task(hass.config_entries.async_reload(entry.entry_id))


async def disconnect_client(
    hass: HomeAssistant,
    entry: ConfigEntry,
    client: ZwaveClient,
    listen_task: asyncio.Task,
    platform_task: asyncio.Task,
) -> None:
    """Disconnect client."""
    listen_task.cancel()
    platform_task.cancel()

    await asyncio.gather(listen_task, platform_task)

    if client.connected:
        await client.disconnect()
        LOGGER.info("Disconnected from Zwave JS Server")


async def async_unload_entry(hass: HomeAssistant, entry: ConfigEntry) -> bool:
    """Unload a config entry."""
    unload_ok = all(
        await asyncio.gather(
            *[
                hass.config_entries.async_forward_entry_unload(entry, platform)
                for platform in PLATFORMS
            ]
        )
    )
    if not unload_ok:
        return False

    info = hass.data[DOMAIN].pop(entry.entry_id)

    for unsub in info[DATA_UNSUBSCRIBE]:
        unsub()

    if DATA_CLIENT_LISTEN_TASK in info:
        await disconnect_client(
            hass,
            entry,
            info[DATA_CLIENT],
            info[DATA_CLIENT_LISTEN_TASK],
            platform_task=info[DATA_START_PLATFORM_TASK],
        )

    if entry.data.get(CONF_USE_ADDON) and entry.disabled_by:
        addon_manager: AddonManager = get_addon_manager(hass)
        LOGGER.debug("Stopping Z-Wave JS add-on")
        try:
            await addon_manager.async_stop_addon()
        except AddonError as err:
            LOGGER.error("Failed to stop the Z-Wave JS add-on: %s", err)
            return False

    return True


async def async_remove_entry(hass: HomeAssistant, entry: ConfigEntry) -> None:
    """Remove a config entry."""
    if not entry.data.get(CONF_INTEGRATION_CREATED_ADDON):
        return

    addon_manager: AddonManager = get_addon_manager(hass)
    try:
        await addon_manager.async_stop_addon()
    except AddonError as err:
        LOGGER.error(err)
        return
    try:
        await addon_manager.async_create_snapshot()
    except AddonError as err:
        LOGGER.error(err)
        return
    try:
        await addon_manager.async_uninstall_addon()
    except AddonError as err:
        LOGGER.error(err)


async def async_ensure_addon_running(hass: HomeAssistant, entry: ConfigEntry) -> None:
    """Ensure that Z-Wave JS add-on is installed and running."""
    addon_manager: AddonManager = get_addon_manager(hass)
    if addon_manager.task_in_progress():
        raise ConfigEntryNotReady
    try:
        addon_is_installed = await addon_manager.async_is_addon_installed()
        addon_is_running = await addon_manager.async_is_addon_running()
    except AddonError as err:
        LOGGER.error("Failed to get the Z-Wave JS add-on info")
        raise ConfigEntryNotReady from err

    usb_path: str = entry.data[CONF_USB_PATH]
    network_key: str = entry.data[CONF_NETWORK_KEY]

    if not addon_is_installed:
        addon_manager.async_schedule_install_addon(usb_path, network_key)
        raise ConfigEntryNotReady

    if not addon_is_running:
        addon_manager.async_schedule_setup_addon(usb_path, network_key)
        raise ConfigEntryNotReady


@callback
def async_ensure_addon_updated(hass: HomeAssistant) -> None:
    """Ensure that Z-Wave JS add-on is updated and running."""
    addon_manager: AddonManager = get_addon_manager(hass)
    if addon_manager.task_in_progress():
        raise ConfigEntryNotReady
    addon_manager.async_schedule_update_addon()<|MERGE_RESOLUTION|>--- conflicted
+++ resolved
@@ -10,11 +10,12 @@
 from zwave_js_server.model.value import ValueNotification
 
 from homeassistant.config_entries import ConfigEntry
-<<<<<<< HEAD
-from homeassistant.const import ATTR_DEVICE_ID, CONF_URL, EVENT_HOMEASSISTANT_STOP
-=======
-from homeassistant.const import ATTR_DOMAIN, CONF_URL, EVENT_HOMEASSISTANT_STOP
->>>>>>> b147ba13
+from homeassistant.const import (
+    ATTR_DEVICE_ID,
+    ATTR_DOMAIN,
+    CONF_URL,
+    EVENT_HOMEASSISTANT_STOP,
+)
 from homeassistant.core import Event, HomeAssistant, callback
 from homeassistant.exceptions import ConfigEntryNotReady
 from homeassistant.helpers import device_registry, entity_registry
@@ -26,11 +27,6 @@
 from .const import (
     ATTR_COMMAND_CLASS,
     ATTR_COMMAND_CLASS_NAME,
-<<<<<<< HEAD
-    ATTR_DOMAIN,
-=======
-    ATTR_DEVICE_ID,
->>>>>>> b147ba13
     ATTR_ENDPOINT,
     ATTR_HOME_ID,
     ATTR_LABEL,
