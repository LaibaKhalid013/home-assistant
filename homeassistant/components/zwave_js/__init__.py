"""The Z-Wave JS integration."""
from __future__ import annotations

import asyncio
<<<<<<< HEAD
from typing import Callable, List
=======
from typing import Callable
>>>>>>> 3ae94601

from async_timeout import timeout
from zwave_js_server.client import Client as ZwaveClient
from zwave_js_server.exceptions import BaseZwaveJSServerError, InvalidServerVersion
from zwave_js_server.model.node import Node as ZwaveNode
from zwave_js_server.model.notification import Notification
from zwave_js_server.model.value import ValueNotification

from homeassistant.config_entries import ConfigEntry
from homeassistant.const import (
    ATTR_DEVICE_ID,
    ATTR_DOMAIN,
    CONF_URL,
    EVENT_HOMEASSISTANT_STOP,
)
from homeassistant.core import Event, HomeAssistant, callback
from homeassistant.exceptions import ConfigEntryNotReady
from homeassistant.helpers import device_registry, entity_registry
from homeassistant.helpers.aiohttp_client import async_get_clientsession
from homeassistant.helpers.dispatcher import async_dispatcher_send

from .addon import AddonError, AddonManager, get_addon_manager
from .api import async_register_api
from .const import (
    ATTR_COMMAND_CLASS,
    ATTR_COMMAND_CLASS_NAME,
    ATTR_ENDPOINT,
    ATTR_HOME_ID,
    ATTR_LABEL,
    ATTR_NODE_ID,
    ATTR_PARAMETERS,
    ATTR_PROPERTY,
    ATTR_PROPERTY_KEY,
    ATTR_PROPERTY_KEY_NAME,
    ATTR_PROPERTY_NAME,
    ATTR_TYPE,
    ATTR_VALUE,
    ATTR_VALUE_RAW,
    CONF_INTEGRATION_CREATED_ADDON,
    CONF_NETWORK_KEY,
    CONF_USB_PATH,
    CONF_USE_ADDON,
    DATA_CLIENT,
    DATA_UNSUBSCRIBE,
    DOMAIN,
    EVENT_DEVICE_ADDED_TO_REGISTRY,
    LOGGER,
    PLATFORMS,
    ZWAVE_JS_EVENT,
)
from .discovery import async_discover_values
from .helpers import get_device_id
from .migrate import async_migrate_discovered_value
from .services import ZWaveServices

CONNECT_TIMEOUT = 10
DATA_CLIENT_LISTEN_TASK = "client_listen_task"
DATA_START_PLATFORM_TASK = "start_platform_task"
DATA_CONNECT_FAILED_LOGGED = "connect_failed_logged"
DATA_INVALID_SERVER_VERSION_LOGGED = "invalid_server_version_logged"


async def async_setup(hass: HomeAssistant, config: dict) -> bool:
    """Set up the Z-Wave JS component."""
    hass.data[DOMAIN] = {}
    return True


@callback
def register_node_in_dev_reg(
    hass: HomeAssistant,
    entry: ConfigEntry,
    dev_reg: device_registry.DeviceRegistry,
    client: ZwaveClient,
    node: ZwaveNode,
) -> None:
    """Register node in dev reg."""
    params = {
        "config_entry_id": entry.entry_id,
        "identifiers": {get_device_id(client, node)},
        "sw_version": node.firmware_version,
        "name": node.name or node.device_config.description or f"Node {node.node_id}",
        "model": node.device_config.label,
        "manufacturer": node.device_config.manufacturer,
    }
    if node.location:
        params["suggested_area"] = node.location
    device = dev_reg.async_get_or_create(**params)

    async_dispatcher_send(hass, EVENT_DEVICE_ADDED_TO_REGISTRY, device)


async def async_setup_entry(hass: HomeAssistant, entry: ConfigEntry) -> bool:
    """Set up Z-Wave JS from a config entry."""
    use_addon = entry.data.get(CONF_USE_ADDON)
    if use_addon:
        await async_ensure_addon_running(hass, entry)

    client = ZwaveClient(entry.data[CONF_URL], async_get_clientsession(hass))
    dev_reg = await device_registry.async_get_registry(hass)
    ent_reg = entity_registry.async_get(hass)

    @callback
    def async_on_node_ready(node: ZwaveNode) -> None:
        """Handle node ready event."""
        LOGGER.debug("Processing node %s", node)

        # register (or update) node in device registry
        register_node_in_dev_reg(hass, entry, dev_reg, client, node)

        # run discovery on all node values and create/update entities
        for disc_info in async_discover_values(node):
            LOGGER.debug("Discovered entity: %s", disc_info)

            # This migration logic was added in 2021.3 to handle a breaking change to
            # the value_id format. Some time in the future, this call (as well as the
            # helper functions) can be removed.
            async_migrate_discovered_value(ent_reg, client, disc_info)
            async_dispatcher_send(
                hass, f"{DOMAIN}_{entry.entry_id}_add_{disc_info.platform}", disc_info
            )
        # add listener for stateless node value notification events
        node.on(
            "value notification",
            lambda event: async_on_value_notification(event["value_notification"]),
        )
        # add listener for stateless node notification events
        node.on(
            "notification", lambda event: async_on_notification(event["notification"])
        )

    @callback
    def async_on_node_added(node: ZwaveNode) -> None:
        """Handle node added event."""
        # we only want to run discovery when the node has reached ready state,
        # otherwise we'll have all kinds of missing info issues.
        if node.ready:
            async_on_node_ready(node)
            return
        # if node is not yet ready, register one-time callback for ready state
        LOGGER.debug("Node added: %s - waiting for it to become ready", node.node_id)
        node.once(
            "ready",
            lambda event: async_on_node_ready(event["node"]),
        )
        # we do submit the node to device registry so user has
        # some visual feedback that something is (in the process of) being added
        register_node_in_dev_reg(hass, entry, dev_reg, client, node)

    @callback
    def async_on_node_removed(node: ZwaveNode) -> None:
        """Handle node removed event."""
        # grab device in device registry attached to this node
        dev_id = get_device_id(client, node)
        device = dev_reg.async_get_device({dev_id})
        # note: removal of entity registry entry is handled by core
        dev_reg.async_remove_device(device.id)  # type: ignore

    @callback
    def async_on_value_notification(notification: ValueNotification) -> None:
        """Relay stateless value notification events from Z-Wave nodes to hass."""
        device = dev_reg.async_get_device({get_device_id(client, notification.node)})
        raw_value = value = notification.value
        if notification.metadata.states:
            value = notification.metadata.states.get(str(value), value)
        hass.bus.async_fire(
            ZWAVE_JS_EVENT,
            {
                ATTR_TYPE: "value_notification",
                ATTR_DOMAIN: DOMAIN,
                ATTR_NODE_ID: notification.node.node_id,
                ATTR_HOME_ID: client.driver.controller.home_id,
                ATTR_ENDPOINT: notification.endpoint,
                ATTR_DEVICE_ID: device.id,  # type: ignore
                ATTR_COMMAND_CLASS: notification.command_class,
                ATTR_COMMAND_CLASS_NAME: notification.command_class_name,
                ATTR_LABEL: notification.metadata.label,
                ATTR_PROPERTY: notification.property_,
                ATTR_PROPERTY_NAME: notification.property_name,
                ATTR_PROPERTY_KEY: notification.property_key,
                ATTR_PROPERTY_KEY_NAME: notification.property_key_name,
                ATTR_VALUE: value,
                ATTR_VALUE_RAW: raw_value,
            },
        )

    @callback
    def async_on_notification(notification: Notification) -> None:
        """Relay stateless notification events from Z-Wave nodes to hass."""
        device = dev_reg.async_get_device({get_device_id(client, notification.node)})
        hass.bus.async_fire(
            ZWAVE_JS_EVENT,
            {
                ATTR_TYPE: "notification",
                ATTR_DOMAIN: DOMAIN,
                ATTR_NODE_ID: notification.node.node_id,
                ATTR_HOME_ID: client.driver.controller.home_id,
                ATTR_DEVICE_ID: device.id,  # type: ignore
                ATTR_LABEL: notification.notification_label,
                ATTR_PARAMETERS: notification.parameters,
            },
        )

    entry_hass_data: dict = hass.data[DOMAIN].setdefault(entry.entry_id, {})
    # connect and throw error if connection failed
    try:
        async with timeout(CONNECT_TIMEOUT):
            await client.connect()
    except InvalidServerVersion as err:
        if not entry_hass_data.get(DATA_INVALID_SERVER_VERSION_LOGGED):
            LOGGER.error("Invalid server version: %s", err)
            entry_hass_data[DATA_INVALID_SERVER_VERSION_LOGGED] = True
        if use_addon:
            async_ensure_addon_updated(hass)
        raise ConfigEntryNotReady from err
    except (asyncio.TimeoutError, BaseZwaveJSServerError) as err:
        if not entry_hass_data.get(DATA_CONNECT_FAILED_LOGGED):
            LOGGER.error("Failed to connect: %s", err)
            entry_hass_data[DATA_CONNECT_FAILED_LOGGED] = True
        raise ConfigEntryNotReady from err
    else:
        LOGGER.info("Connected to Zwave JS Server")
        entry_hass_data[DATA_CONNECT_FAILED_LOGGED] = False
        entry_hass_data[DATA_INVALID_SERVER_VERSION_LOGGED] = False

<<<<<<< HEAD
    unsubscribe_callbacks: List[Callable] = []
=======
    unsubscribe_callbacks: list[Callable] = []
>>>>>>> 3ae94601
    entry_hass_data[DATA_CLIENT] = client
    entry_hass_data[DATA_UNSUBSCRIBE] = unsubscribe_callbacks

    services = ZWaveServices(hass, ent_reg)
    services.async_register()

    # Set up websocket API
    async_register_api(hass)

    async def start_platforms() -> None:
        """Start platforms and perform discovery."""
        # wait until all required platforms are ready
        await asyncio.gather(
            *[
                hass.config_entries.async_forward_entry_setup(entry, platform)
                for platform in PLATFORMS
            ]
        )

        driver_ready = asyncio.Event()

        async def handle_ha_shutdown(event: Event) -> None:
            """Handle HA shutdown."""
            await disconnect_client(hass, entry, client, listen_task, platform_task)

        listen_task = asyncio.create_task(
            client_listen(hass, entry, client, driver_ready)
        )
        entry_hass_data[DATA_CLIENT_LISTEN_TASK] = listen_task
        unsubscribe_callbacks.append(
            hass.bus.async_listen(EVENT_HOMEASSISTANT_STOP, handle_ha_shutdown)
        )

        try:
            await driver_ready.wait()
        except asyncio.CancelledError:
            LOGGER.debug("Cancelling start platforms")
            return

        LOGGER.info("Connection to Zwave JS Server initialized")

        # Check for nodes that no longer exist and remove them
        stored_devices = device_registry.async_entries_for_config_entry(
            dev_reg, entry.entry_id
        )
        known_devices = [
            dev_reg.async_get_device({get_device_id(client, node)})
            for node in client.driver.controller.nodes.values()
        ]

        # Devices that are in the device registry that are not known by the controller can be removed
        for device in stored_devices:
            if device not in known_devices:
                dev_reg.async_remove_device(device.id)

        # run discovery on all ready nodes
        for node in client.driver.controller.nodes.values():
            async_on_node_added(node)

        # listen for new nodes being added to the mesh
        client.driver.controller.on(
            "node added", lambda event: async_on_node_added(event["node"])
        )
        # listen for nodes being removed from the mesh
        # NOTE: This will not remove nodes that were removed when HA was not running
        client.driver.controller.on(
            "node removed", lambda event: async_on_node_removed(event["node"])
        )

    platform_task = hass.async_create_task(start_platforms())
    entry_hass_data[DATA_START_PLATFORM_TASK] = platform_task

    return True


async def client_listen(
    hass: HomeAssistant,
    entry: ConfigEntry,
    client: ZwaveClient,
    driver_ready: asyncio.Event,
) -> None:
    """Listen with the client."""
    should_reload = True
    try:
        await client.listen(driver_ready)
    except asyncio.CancelledError:
        should_reload = False
    except BaseZwaveJSServerError as err:
        LOGGER.error("Failed to listen: %s", err)
    except Exception as err:  # pylint: disable=broad-except
        # We need to guard against unknown exceptions to not crash this task.
        LOGGER.exception("Unexpected exception: %s", err)

    # The entry needs to be reloaded since a new driver state
    # will be acquired on reconnect.
    # All model instances will be replaced when the new state is acquired.
    if should_reload:
        LOGGER.info("Disconnected from server. Reloading integration")
        asyncio.create_task(hass.config_entries.async_reload(entry.entry_id))


async def disconnect_client(
    hass: HomeAssistant,
    entry: ConfigEntry,
    client: ZwaveClient,
    listen_task: asyncio.Task,
    platform_task: asyncio.Task,
) -> None:
    """Disconnect client."""
    listen_task.cancel()
    platform_task.cancel()

    await asyncio.gather(listen_task, platform_task)

    if client.connected:
        await client.disconnect()
        LOGGER.info("Disconnected from Zwave JS Server")


async def async_unload_entry(hass: HomeAssistant, entry: ConfigEntry) -> bool:
    """Unload a config entry."""
    unload_ok = all(
        await asyncio.gather(
            *[
                hass.config_entries.async_forward_entry_unload(entry, platform)
                for platform in PLATFORMS
            ]
        )
    )
    if not unload_ok:
        return False

    info = hass.data[DOMAIN].pop(entry.entry_id)

    for unsub in info[DATA_UNSUBSCRIBE]:
        unsub()

    if DATA_CLIENT_LISTEN_TASK in info:
        await disconnect_client(
            hass,
            entry,
            info[DATA_CLIENT],
            info[DATA_CLIENT_LISTEN_TASK],
            platform_task=info[DATA_START_PLATFORM_TASK],
        )

    if entry.data.get(CONF_USE_ADDON) and entry.disabled_by:
        addon_manager: AddonManager = get_addon_manager(hass)
        LOGGER.debug("Stopping Z-Wave JS add-on")
        try:
            await addon_manager.async_stop_addon()
        except AddonError as err:
            LOGGER.error("Failed to stop the Z-Wave JS add-on: %s", err)
            return False

    return True


async def async_remove_entry(hass: HomeAssistant, entry: ConfigEntry) -> None:
    """Remove a config entry."""
    if not entry.data.get(CONF_INTEGRATION_CREATED_ADDON):
        return

    addon_manager: AddonManager = get_addon_manager(hass)
    try:
        await addon_manager.async_stop_addon()
    except AddonError as err:
        LOGGER.error(err)
        return
    try:
        await addon_manager.async_create_snapshot()
    except AddonError as err:
        LOGGER.error(err)
        return
    try:
        await addon_manager.async_uninstall_addon()
    except AddonError as err:
        LOGGER.error(err)


async def async_ensure_addon_running(hass: HomeAssistant, entry: ConfigEntry) -> None:
    """Ensure that Z-Wave JS add-on is installed and running."""
    addon_manager: AddonManager = get_addon_manager(hass)
    if addon_manager.task_in_progress():
        raise ConfigEntryNotReady
    try:
        addon_is_installed = await addon_manager.async_is_addon_installed()
        addon_is_running = await addon_manager.async_is_addon_running()
    except AddonError as err:
        LOGGER.error("Failed to get the Z-Wave JS add-on info")
        raise ConfigEntryNotReady from err

    usb_path: str = entry.data[CONF_USB_PATH]
    network_key: str = entry.data[CONF_NETWORK_KEY]

    if not addon_is_installed:
        addon_manager.async_schedule_install_setup_addon(
            usb_path, network_key, catch_error=True
        )
        raise ConfigEntryNotReady

    if not addon_is_running:
        addon_manager.async_schedule_setup_addon(
            usb_path, network_key, catch_error=True
        )
        raise ConfigEntryNotReady


@callback
def async_ensure_addon_updated(hass: HomeAssistant) -> None:
    """Ensure that Z-Wave JS add-on is updated and running."""
    addon_manager: AddonManager = get_addon_manager(hass)
    if addon_manager.task_in_progress():
        raise ConfigEntryNotReady
    addon_manager.async_schedule_update_addon(catch_error=True)<|MERGE_RESOLUTION|>--- conflicted
+++ resolved
@@ -2,11 +2,7 @@
 from __future__ import annotations
 
 import asyncio
-<<<<<<< HEAD
-from typing import Callable, List
-=======
 from typing import Callable
->>>>>>> 3ae94601
 
 from async_timeout import timeout
 from zwave_js_server.client import Client as ZwaveClient
@@ -232,11 +228,7 @@
         entry_hass_data[DATA_CONNECT_FAILED_LOGGED] = False
         entry_hass_data[DATA_INVALID_SERVER_VERSION_LOGGED] = False
 
-<<<<<<< HEAD
-    unsubscribe_callbacks: List[Callable] = []
-=======
     unsubscribe_callbacks: list[Callable] = []
->>>>>>> 3ae94601
     entry_hass_data[DATA_CLIENT] = client
     entry_hass_data[DATA_UNSUBSCRIBE] = unsubscribe_callbacks
 
