"""Light platform for Advantage Air integration."""
from typing import Any

from homeassistant.components.light import ATTR_BRIGHTNESS, ColorMode, LightEntity
from homeassistant.config_entries import ConfigEntry
from homeassistant.core import HomeAssistant
from homeassistant.helpers.entity import DeviceInfo
from homeassistant.helpers.entity_platform import AddEntitiesCallback

from .const import (
    ADVANTAGE_AIR_STATE_OFF,
    ADVANTAGE_AIR_STATE_ON,
    DOMAIN as ADVANTAGE_AIR_DOMAIN,
)
from .entity import AdvantageAirEntity, AdvantageAirThingEntity


async def async_setup_entry(
    hass: HomeAssistant,
    config_entry: ConfigEntry,
    async_add_entities: AddEntitiesCallback,
) -> None:
    """Set up AdvantageAir light platform."""

    instance = hass.data[ADVANTAGE_AIR_DOMAIN][config_entry.entry_id]

    entities: list[LightEntity] = []
    if my_lights := instance["coordinator"].data.get("myLights"):
        for light in my_lights["lights"].values():
            if light.get("relay"):
                entities.append(AdvantageAirLight(instance, light))
            else:
                entities.append(AdvantageAirLightDimmable(instance, light))
    if things := instance["coordinator"].data.get("myThings"):
        for thing in things["things"].values():
            if thing["channelDipState"] == 4:  # 4 = "Light (on/off)""
                entities.append(AdvantageAirThingLight(instance, thing))
            elif thing["channelDipState"] == 5:  # 5 = "Light (Dimmable)""
                entities.append(AdvantageAirThingLightDimmable(instance, thing))
    async_add_entities(entities)


class AdvantageAirLight(AdvantageAirEntity, LightEntity):
    """Representation of Advantage Air Light."""

    _attr_supported_color_modes = {ColorMode.ONOFF}

    def __init__(self, instance: dict[str, Any], light: dict[str, Any]) -> None:
        """Initialize an Advantage Air Light."""
        super().__init__(instance)
        self.set = instance["lights"]
        self._id: str = light["id"]
        self._attr_unique_id += f"-{self._id}"
        self._attr_device_info = DeviceInfo(
            identifiers={(ADVANTAGE_AIR_DOMAIN, self._attr_unique_id)},
            via_device=(ADVANTAGE_AIR_DOMAIN, self.coordinator.data["system"]["rid"]),
            manufacturer="Advantage Air",
            model=light.get("moduleType"),
            name=light["name"],
        )

    @property
    def _light(self) -> dict[str, Any]:
        """Return the light object."""
        return self.coordinator.data["myLights"]["lights"][self._id]

    @property
    def is_on(self) -> bool:
        """Return if the light is on."""
        return self._light["state"] == ADVANTAGE_AIR_STATE_ON

    async def async_turn_on(self, **kwargs: Any) -> None:
        """Turn the light on."""
<<<<<<< HEAD
        await self.set({"id": self._id, "state": ADVANTAGE_AIR_STATE_ON})

    async def async_turn_off(self, **kwargs: Any) -> None:
        """Turn the light off."""
        await self.set({"id": self._id, "state": ADVANTAGE_AIR_STATE_OFF})
=======
        await self.lights({self._id: {"id": self._id, "state": ADVANTAGE_AIR_STATE_ON}})

    async def async_turn_off(self, **kwargs: Any) -> None:
        """Turn the light off."""
        await self.lights(
            {self._id: {"id": self._id, "state": ADVANTAGE_AIR_STATE_OFF}}
        )
>>>>>>> 457df421


class AdvantageAirLightDimmable(AdvantageAirLight):
    """Representation of Advantage Air Dimmable Light."""

    _attr_supported_color_modes = {ColorMode.ONOFF, ColorMode.BRIGHTNESS}

    @property
    def brightness(self) -> int:
        """Return the brightness of this light between 0..255."""
        return round(self._light["value"] * 255 / 100)

    async def async_turn_on(self, **kwargs: Any) -> None:
        """Turn the light on and optionally set the brightness."""
        data: dict[str, Any] = {
            self._id: {"id": self._id, "state": ADVANTAGE_AIR_STATE_ON}
        }
        if ATTR_BRIGHTNESS in kwargs:
<<<<<<< HEAD
            data["value"] = round(kwargs[ATTR_BRIGHTNESS] * 100 / 255)
        await self.set(data)


class AdvantageAirThingLight(AdvantageAirThingEntity, LightEntity):
    """Representation of Advantage Air Light controlled by myThings."""

    _attr_supported_color_modes = {ColorMode.ONOFF}


class AdvantageAirThingLightDimmable(AdvantageAirThingEntity, LightEntity):
    """Representation of Advantage Air Dimmable Light controlled by myThings."""

    _attr_supported_color_modes = {ColorMode.ONOFF, ColorMode.BRIGHTNESS}

    @property
    def brightness(self) -> int:
        """Return the brightness of this light between 0..255."""
        return round(self._data["value"] * 255 / 100)

    async def async_turn_on(self, **kwargs: Any) -> None:
        """Turn the light on by setting the brightness."""
        await self.set(
            {
                "id": self._id,
                "value": round(kwargs.get(ATTR_BRIGHTNESS, 255) * 100 / 255),
            }
        )
=======
            data[self._id]["value"] = round(kwargs[ATTR_BRIGHTNESS] * 100 / 255)
        await self.lights(data)
>>>>>>> 457df421
<|MERGE_RESOLUTION|>--- conflicted
+++ resolved
@@ -71,21 +71,11 @@
 
     async def async_turn_on(self, **kwargs: Any) -> None:
         """Turn the light on."""
-<<<<<<< HEAD
         await self.set({"id": self._id, "state": ADVANTAGE_AIR_STATE_ON})
 
     async def async_turn_off(self, **kwargs: Any) -> None:
         """Turn the light off."""
         await self.set({"id": self._id, "state": ADVANTAGE_AIR_STATE_OFF})
-=======
-        await self.lights({self._id: {"id": self._id, "state": ADVANTAGE_AIR_STATE_ON}})
-
-    async def async_turn_off(self, **kwargs: Any) -> None:
-        """Turn the light off."""
-        await self.lights(
-            {self._id: {"id": self._id, "state": ADVANTAGE_AIR_STATE_OFF}}
-        )
->>>>>>> 457df421
 
 
 class AdvantageAirLightDimmable(AdvantageAirLight):
@@ -104,8 +94,7 @@
             self._id: {"id": self._id, "state": ADVANTAGE_AIR_STATE_ON}
         }
         if ATTR_BRIGHTNESS in kwargs:
-<<<<<<< HEAD
-            data["value"] = round(kwargs[ATTR_BRIGHTNESS] * 100 / 255)
+            data[self._id]["value"] = round(kwargs[ATTR_BRIGHTNESS] * 100 / 255)
         await self.set(data)
 
 
@@ -132,8 +121,4 @@
                 "id": self._id,
                 "value": round(kwargs.get(ATTR_BRIGHTNESS, 255) * 100 / 255),
             }
-        )
-=======
-            data[self._id]["value"] = round(kwargs[ATTR_BRIGHTNESS] * 100 / 255)
-        await self.lights(data)
->>>>>>> 457df421
+        )