--- conflicted
+++ resolved
@@ -45,13 +45,8 @@
     async_add_entities(entities)
 
 
-<<<<<<< HEAD
-class AdvantageAirFilter(AdvantageAirAirconEntity, BinarySensorEntity):
-    """Advantage Air Filter."""
-=======
 class AdvantageAirFilter(AdvantageAirEntity, BinarySensorEntity):
     """Advantage Air Filter sensor."""
->>>>>>> a8bb00f3
 
     _attr_device_class = BinarySensorDeviceClass.PROBLEM
     _attr_entity_category = EntityCategory.DIAGNOSTIC
@@ -70,13 +65,8 @@
         return self._ac["filterCleanStatus"]
 
 
-<<<<<<< HEAD
-class AdvantageAirZoneMotion(AdvantageAirAirconEntity, BinarySensorEntity):
-    """Advantage Air Zone Motion."""
-=======
 class AdvantageAirZoneMotion(AdvantageAirEntity, BinarySensorEntity):
     """Advantage Air Zone Motion sensor."""
->>>>>>> a8bb00f3
 
     _attr_device_class = BinarySensorDeviceClass.MOTION
 
@@ -94,13 +84,8 @@
         return self._zone["motion"] == 20
 
 
-<<<<<<< HEAD
-class AdvantageAirZoneMyZone(AdvantageAirAirconEntity, BinarySensorEntity):
-    """Advantage Air Zone MyZone."""
-=======
 class AdvantageAirZoneMyZone(AdvantageAirEntity, BinarySensorEntity):
     """Advantage Air Zone MyZone sensor."""
->>>>>>> a8bb00f3
 
     _attr_entity_registry_enabled_default = False
     _attr_entity_category = EntityCategory.DIAGNOSTIC
