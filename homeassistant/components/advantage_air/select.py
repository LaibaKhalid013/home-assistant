"""Select platform for Advantage Air integration."""
from homeassistant.components.select import SelectEntity
from homeassistant.config_entries import ConfigEntry
from homeassistant.core import HomeAssistant
from homeassistant.helpers.entity_platform import AddEntitiesCallback

from .const import DOMAIN as ADVANTAGE_AIR_DOMAIN
from .entity import AdvantageAirAcEntity

ADVANTAGE_AIR_INACTIVE = "Inactive"


async def async_setup_entry(
    hass: HomeAssistant,
    config_entry: ConfigEntry,
    async_add_entities: AddEntitiesCallback,
) -> None:
    """Set up AdvantageAir select platform."""

    instance = hass.data[ADVANTAGE_AIR_DOMAIN][config_entry.entry_id]

    entities = []
    for ac_key in instance["coordinator"].data["aircons"]:
        entities.append(AdvantageAirMyZone(instance, ac_key))
    async_add_entities(entities)


class AdvantageAirMyZone(AdvantageAirAcEntity, SelectEntity):
    """Representation of Advantage Air MyZone control."""

    _attr_icon = "mdi:home-thermometer"
    _attr_options = [ADVANTAGE_AIR_INACTIVE]
    _number_to_name = {0: ADVANTAGE_AIR_INACTIVE}
    _name_to_number = {ADVANTAGE_AIR_INACTIVE: 0}
    _attr_name = "MyZone"

    def __init__(self, instance, ac_key):
        """Initialize an Advantage Air MyZone control."""
        super().__init__(instance, ac_key)
        self._attr_unique_id += "-myzone"

        for zone in instance["coordinator"].data["aircons"][ac_key]["zones"].values():
            if zone["type"] > 0:
                self._name_to_number[zone["name"]] = zone["number"]
                self._number_to_name[zone["number"]] = zone["name"]
                self._attr_options.append(zone["name"])

    @property
<<<<<<< HEAD
    def current_option(self):
        """Return the fresh air status."""
=======
    def current_option(self) -> str:
        """Return the current MyZone."""
>>>>>>> b43242ef
        return self._number_to_name[self._ac["myZone"]]

    async def async_select_option(self, option: str) -> None:
        """Set the MyZone."""
        await self.async_change(
            {self.ac_key: {"info": {"myZone": self._name_to_number[option]}}}
        )<|MERGE_RESOLUTION|>--- conflicted
+++ resolved
@@ -46,13 +46,8 @@
                 self._attr_options.append(zone["name"])
 
     @property
-<<<<<<< HEAD
-    def current_option(self):
-        """Return the fresh air status."""
-=======
     def current_option(self) -> str:
         """Return the current MyZone."""
->>>>>>> b43242ef
         return self._number_to_name[self._ac["myZone"]]
 
     async def async_select_option(self, option: str) -> None:
