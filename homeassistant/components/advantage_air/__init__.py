--- conflicted
+++ resolved
@@ -13,22 +13,13 @@
 
 ADVANTAGE_AIR_SYNC_INTERVAL = 15
 PLATFORMS = [
-<<<<<<< HEAD
-    "binary_sensor",
-    "climate",
-    "cover",
-    "number",
-    "select",
-    "sensor",
-    "switch",
-=======
     Platform.BINARY_SENSOR,
     Platform.CLIMATE,
     Platform.COVER,
+    Platform.NUMBER,
     Platform.SELECT,
     Platform.SENSOR,
     Platform.SWITCH,
->>>>>>> 3471a44f
 ]
 
 _LOGGER = logging.getLogger(__name__)
