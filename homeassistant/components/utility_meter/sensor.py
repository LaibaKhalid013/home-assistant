"""Utility meter from sensors providing raw data."""

from __future__ import annotations

from dataclasses import dataclass
from datetime import datetime, timedelta
from decimal import Decimal, DecimalException, InvalidOperation
import logging
from typing import Any, Self

from croniter import croniter
import voluptuous as vol

from homeassistant.components.sensor import (
    ATTR_LAST_RESET,
    DEVICE_CLASS_STATE_CLASSES,
    RestoreSensor,
    SensorDeviceClass,
    SensorExtraStoredData,
    SensorStateClass,
)
from homeassistant.components.sensor.recorder import _suggest_report_issue
from homeassistant.config_entries import ConfigEntry
from homeassistant.const import (
    ATTR_UNIT_OF_MEASUREMENT,
    CONF_NAME,
    CONF_UNIQUE_ID,
    STATE_UNAVAILABLE,
    STATE_UNKNOWN,
    UnitOfEnergy,
)
<<<<<<< HEAD
from homeassistant.core import HomeAssistant, State, callback
from homeassistant.exceptions import HomeAssistantError
=======
from homeassistant.core import Event, HomeAssistant, State, callback
>>>>>>> dec98d42
from homeassistant.helpers import (
    device_registry as dr,
    entity_platform,
    entity_registry as er,
)
from homeassistant.helpers.device_registry import DeviceInfo
from homeassistant.helpers.dispatcher import async_dispatcher_connect
from homeassistant.helpers.entity import get_device_class
from homeassistant.helpers.entity_platform import AddEntitiesCallback
from homeassistant.helpers.event import (
    EventStateChangedData,
    async_track_point_in_time,
    async_track_state_change_event,
)
from homeassistant.helpers.start import async_at_started
from homeassistant.helpers.template import is_number
from homeassistant.helpers.typing import ConfigType, DiscoveryInfoType
from homeassistant.util import slugify
import homeassistant.util.dt as dt_util
from homeassistant.util.enum import try_parse_enum

from .const import (
    ATTR_CRON_PATTERN,
    ATTR_VALUE,
    BIMONTHLY,
    CONF_CRON_PATTERN,
    CONF_METER,
    CONF_METER_DELTA_VALUES,
    CONF_METER_NET_CONSUMPTION,
    CONF_METER_OFFSET,
    CONF_METER_PERIODICALLY_RESETTING,
    CONF_METER_TYPE,
    CONF_SENSOR_ALWAYS_AVAILABLE,
    CONF_SOURCE_SENSOR,
    CONF_TARIFF,
    CONF_TARIFF_ENTITY,
    CONF_TARIFFS,
    DAILY,
    DATA_TARIFF_SENSORS,
    DATA_UTILITY,
    HOURLY,
    MONTHLY,
    QUARTER_HOURLY,
    QUARTERLY,
    SERVICE_CALIBRATE_METER,
    SIGNAL_RESET_METER,
    WEEKLY,
    YEARLY,
)

PERIOD2CRON = {
    QUARTER_HOURLY: "{minute}/15 * * * *",
    HOURLY: "{minute} * * * *",
    DAILY: "{minute} {hour} * * *",
    WEEKLY: "{minute} {hour} * * {day}",
    MONTHLY: "{minute} {hour} {day} * *",
    BIMONTHLY: "{minute} {hour} {day} */2 *",
    QUARTERLY: "{minute} {hour} {day} */3 *",
    YEARLY: "{minute} {hour} {day} 1/12 *",
}

_LOGGER = logging.getLogger(__name__)

ATTR_SOURCE_ID = "source"
ATTR_STATUS = "status"
ATTR_PERIOD = "meter_period"
ATTR_LAST_PERIOD = "last_period"
ATTR_LAST_VALID_STATE = "last_valid_state"
ATTR_TARIFF = "tariff"

DEVICE_CLASS_MAP = {
    UnitOfEnergy.WATT_HOUR: SensorDeviceClass.ENERGY,
    UnitOfEnergy.KILO_WATT_HOUR: SensorDeviceClass.ENERGY,
}


PRECISION = 3
PAUSED = "paused"
COLLECTING = "collecting"


def validate_is_number(value):
    """Validate value is a number."""
    if is_number(value):
        return value
    raise vol.Invalid("Value is not a number")


async def async_setup_entry(
    hass: HomeAssistant,
    config_entry: ConfigEntry,
    async_add_entities: AddEntitiesCallback,
) -> None:
    """Initialize Utility Meter config entry."""
    entry_id = config_entry.entry_id
    registry = er.async_get(hass)
    # Validate + resolve entity registry id to entity_id
    source_entity_id = er.async_validate_entity_id(
        registry, config_entry.options[CONF_SOURCE_SENSOR]
    )

    source_entity = registry.async_get(source_entity_id)
    dev_reg = dr.async_get(hass)
    # Resolve source entity device
    if (
        (source_entity is not None)
        and (source_entity.device_id is not None)
        and (
            (
                device := dev_reg.async_get(
                    device_id=source_entity.device_id,
                )
            )
            is not None
        )
    ):
        device_info = DeviceInfo(
            identifiers=device.identifiers,
            connections=device.connections,
        )
    else:
        device_info = None

    cron_pattern = None
    delta_values = config_entry.options[CONF_METER_DELTA_VALUES]
    meter_offset = timedelta(days=config_entry.options[CONF_METER_OFFSET])
    meter_type = config_entry.options[CONF_METER_TYPE]
    if meter_type == "none":
        meter_type = None
    name = config_entry.title
    net_consumption = config_entry.options[CONF_METER_NET_CONSUMPTION]
    periodically_resetting = config_entry.options[CONF_METER_PERIODICALLY_RESETTING]
    tariff_entity = hass.data[DATA_UTILITY][entry_id][CONF_TARIFF_ENTITY]
    sensor_always_available = config_entry.options.get(
        CONF_SENSOR_ALWAYS_AVAILABLE, False
    )

    meters = []
    tariffs = config_entry.options[CONF_TARIFFS]

    if not tariffs:
        # Add single sensor, not gated by a tariff selector
        meter_sensor = UtilityMeterSensor(
            cron_pattern=cron_pattern,
            delta_values=delta_values,
            meter_offset=meter_offset,
            meter_type=meter_type,
            name=name,
            net_consumption=net_consumption,
            parent_meter=entry_id,
            periodically_resetting=periodically_resetting,
            source_entity=source_entity_id,
            tariff_entity=tariff_entity,
            tariff=None,
            unique_id=entry_id,
            device_info=device_info,
            sensor_always_available=sensor_always_available,
        )
        meters.append(meter_sensor)
        hass.data[DATA_UTILITY][entry_id][DATA_TARIFF_SENSORS].append(meter_sensor)
    else:
        # Add sensors for each tariff
        for tariff in tariffs:
            meter_sensor = UtilityMeterSensor(
                cron_pattern=cron_pattern,
                delta_values=delta_values,
                meter_offset=meter_offset,
                meter_type=meter_type,
                name=f"{name} {tariff}",
                net_consumption=net_consumption,
                parent_meter=entry_id,
                periodically_resetting=periodically_resetting,
                source_entity=source_entity_id,
                tariff_entity=tariff_entity,
                tariff=tariff,
                unique_id=f"{entry_id}_{tariff}",
                device_info=device_info,
                sensor_always_available=sensor_always_available,
            )
            meters.append(meter_sensor)
            hass.data[DATA_UTILITY][entry_id][DATA_TARIFF_SENSORS].append(meter_sensor)

    async_add_entities(meters)

    platform = entity_platform.async_get_current_platform()

    platform.async_register_entity_service(
        SERVICE_CALIBRATE_METER,
        {vol.Required(ATTR_VALUE): validate_is_number},
        "async_calibrate",
    )


async def async_setup_platform(
    hass: HomeAssistant,
    config: ConfigType,
    async_add_entities: AddEntitiesCallback,
    discovery_info: DiscoveryInfoType | None = None,
) -> None:
    """Set up the utility meter sensor."""
    if discovery_info is None:
        _LOGGER.error(
            "This platform is not available to configure "
            "from 'sensor:' in configuration.yaml"
        )
        return

    meters = []
    for conf in discovery_info.values():
        meter = conf[CONF_METER]
        conf_meter_source = hass.data[DATA_UTILITY][meter][CONF_SOURCE_SENSOR]
        conf_meter_unique_id = hass.data[DATA_UTILITY][meter].get(CONF_UNIQUE_ID)
        conf_sensor_tariff = conf.get(CONF_TARIFF, "single_tariff")
        conf_sensor_unique_id = (
            f"{conf_meter_unique_id}_{conf_sensor_tariff}"
            if conf_meter_unique_id
            else None
        )
        conf_meter_name = hass.data[DATA_UTILITY][meter].get(CONF_NAME, meter)
        conf_sensor_tariff = conf.get(CONF_TARIFF)

        suggested_entity_id = None
        if conf_sensor_tariff:
            conf_sensor_name = f"{conf_meter_name} {conf_sensor_tariff}"
            slug = slugify(f"{meter} {conf_sensor_tariff}")
            suggested_entity_id = f"sensor.{slug}"
        else:
            conf_sensor_name = conf_meter_name

        conf_meter_type = hass.data[DATA_UTILITY][meter].get(CONF_METER_TYPE)
        conf_meter_offset = hass.data[DATA_UTILITY][meter][CONF_METER_OFFSET]
        conf_meter_delta_values = hass.data[DATA_UTILITY][meter][
            CONF_METER_DELTA_VALUES
        ]
        conf_meter_net_consumption = hass.data[DATA_UTILITY][meter][
            CONF_METER_NET_CONSUMPTION
        ]
        conf_meter_periodically_resetting = hass.data[DATA_UTILITY][meter][
            CONF_METER_PERIODICALLY_RESETTING
        ]
        conf_meter_tariff_entity = hass.data[DATA_UTILITY][meter].get(
            CONF_TARIFF_ENTITY
        )
        conf_cron_pattern = hass.data[DATA_UTILITY][meter].get(CONF_CRON_PATTERN)
        conf_sensor_always_available = hass.data[DATA_UTILITY][meter][
            CONF_SENSOR_ALWAYS_AVAILABLE
        ]
        meter_sensor = UtilityMeterSensor(
            cron_pattern=conf_cron_pattern,
            delta_values=conf_meter_delta_values,
            meter_offset=conf_meter_offset,
            meter_type=conf_meter_type,
            name=conf_sensor_name,
            net_consumption=conf_meter_net_consumption,
            parent_meter=meter,
            periodically_resetting=conf_meter_periodically_resetting,
            source_entity=conf_meter_source,
            tariff_entity=conf_meter_tariff_entity,
            tariff=conf_sensor_tariff,
            unique_id=conf_sensor_unique_id,
            suggested_entity_id=suggested_entity_id,
            sensor_always_available=conf_sensor_always_available,
        )
        meters.append(meter_sensor)

        hass.data[DATA_UTILITY][meter][DATA_TARIFF_SENSORS].append(meter_sensor)

    async_add_entities(meters)

    platform = entity_platform.async_get_current_platform()

    platform.async_register_entity_service(
        SERVICE_CALIBRATE_METER,
        {vol.Required(ATTR_VALUE): validate_is_number},
        "async_calibrate",
    )


@dataclass
class UtilitySensorExtraStoredData(SensorExtraStoredData):
    """Object to hold extra stored data."""

    last_period: Decimal
    last_reset: datetime | None
    last_valid_state: Decimal | None
    status: str

    def as_dict(self) -> dict[str, Any]:
        """Return a dict representation of the utility sensor data."""
        data = super().as_dict()
        data["last_period"] = str(self.last_period)
        if isinstance(self.last_reset, (datetime)):
            data["last_reset"] = self.last_reset.isoformat()
        data["last_valid_state"] = (
            str(self.last_valid_state) if self.last_valid_state else None
        )
        data["status"] = self.status

        return data

    @classmethod
    def from_dict(cls, restored: dict[str, Any]) -> Self | None:
        """Initialize a stored sensor state from a dict."""
        extra = SensorExtraStoredData.from_dict(restored)
        if extra is None:
            return None

        try:
            last_period: Decimal = Decimal(restored["last_period"])
            last_reset: datetime | None = dt_util.parse_datetime(restored["last_reset"])
            last_valid_state: Decimal | None = (
                Decimal(restored["last_valid_state"])
                if restored.get("last_valid_state")
                else None
            )
            status: str = restored["status"]
        except KeyError:
            # restored is a dict, but does not have all values
            return None
        except InvalidOperation:
            # last_period is corrupted
            return None

        return cls(
            extra.native_value,
            extra.native_unit_of_measurement,
            last_period,
            last_reset,
            last_valid_state,
            status,
        )


class UtilityMeterSensor(RestoreSensor):
    """Representation of an utility meter sensor."""

    _attr_translation_key = "utility_meter"
    _attr_should_poll = False

    def __init__(
        self,
        *,
        cron_pattern,
        delta_values,
        meter_offset,
        meter_type,
        name,
        net_consumption,
        parent_meter,
        periodically_resetting,
        source_entity,
        tariff_entity,
        tariff,
        unique_id,
        sensor_always_available,
        suggested_entity_id=None,
        device_info=None,
    ):
        """Initialize the Utility Meter sensor."""
        self._attr_unique_id = unique_id
        self._attr_device_info = device_info
        self.entity_id = suggested_entity_id
        self._parent_meter = parent_meter
        self._sensor_source_id = source_entity
        self._state = None
        self._last_period = Decimal(0)
        self._last_reset = dt_util.utcnow()
        self._last_valid_state = None
        self._collecting = None
        self._name = name
        self._unit_of_measurement = None
        self._period = meter_type
        if meter_type is not None:
            # For backwards compatibility reasons we convert the period and offset into a cron pattern
            self._cron_pattern = PERIOD2CRON[meter_type].format(
                minute=meter_offset.seconds % 3600 // 60,
                hour=meter_offset.seconds // 3600,
                day=meter_offset.days + 1,
            )
            _LOGGER.debug("CRON pattern: %s", self._cron_pattern)
        else:
            self._cron_pattern = cron_pattern
        self._sensor_always_available = sensor_always_available
        self._sensor_delta_values = delta_values
        self._sensor_net_consumption = net_consumption
        self._sensor_periodically_resetting = periodically_resetting
        self._tariff = tariff
        self._tariff_entity = tariff_entity

    def start(self, unit):
        """Initialize unit and state upon source initial update."""
        self._unit_of_measurement = unit
        self._state = 0
        self.async_write_ha_state()

    @staticmethod
    def _validate_state(state: State | None) -> Decimal | None:
        """Parse the state as a Decimal if available. Throws DecimalException if the state is not a number."""
        try:
            return (
                None
                if state is None or state.state in [STATE_UNAVAILABLE, STATE_UNKNOWN]
                else Decimal(state.state)
            )
        except DecimalException:
            return None

    def calculate_adjustment(
        self, old_state: State | None, new_state: State
    ) -> Decimal | None:
        """Calculate the adjustment based on the old and new state."""

        # First check if the new_state is valid (see discussion in PR #88446)
        if (new_state_val := self._validate_state(new_state)) is None:
            _LOGGER.warning("Invalid state %s", new_state.state)
            return None

        if self._sensor_delta_values:
            return new_state_val

        if (
            not self._sensor_periodically_resetting
            and self._last_valid_state is not None
        ):  # Fallback to old_state if sensor is periodically resetting but last_valid_state is None
            return new_state_val - self._last_valid_state

        if (old_state_val := self._validate_state(old_state)) is not None:
            return new_state_val - old_state_val

        _LOGGER.debug(
            "%s received an invalid state change coming from %s (%s > %s)",
            self.name,
            self._sensor_source_id,
            old_state.state if old_state else None,
            new_state_val,
        )
        return None

    @callback
    def async_reading(self, event: Event[EventStateChangedData]) -> None:
        """Handle the sensor state changes."""
        if (
            source_state := self.hass.states.get(self._sensor_source_id)
        ) is None or source_state.state == STATE_UNAVAILABLE:
            if not self._sensor_always_available:
                self._attr_available = False
                self.async_write_ha_state()
            return

        self._attr_available = True

        old_state = event.data["old_state"]
        new_state = event.data["new_state"]
        if new_state is None:
            return

        # First check if the new_state is valid (see discussion in PR #88446)
        if (new_state_val := self._validate_state(new_state)) is None:
            _LOGGER.warning(
                "%s received an invalid new state from %s : %s",
                self.name,
                self._sensor_source_id,
                new_state.state,
            )
            return

        if self._state is None:
            # First state update initializes the utility_meter sensors
            for sensor in self.hass.data[DATA_UTILITY][self._parent_meter][
                DATA_TARIFF_SENSORS
            ]:
                sensor.start(new_state.attributes.get(ATTR_UNIT_OF_MEASUREMENT))
                if self._unit_of_measurement is None:
                    _LOGGER.warning(
                        "Source sensor %s has no unit of measurement. Please %s",
                        self._sensor_source_id,
                        _suggest_report_issue(self.hass, self._sensor_source_id),
                    )

        if (
            adjustment := self.calculate_adjustment(old_state, new_state)
        ) is not None and (self._sensor_net_consumption or adjustment >= 0):
            # If net_consumption is off, the adjustment must be non-negative
            self._state += adjustment  # type: ignore[operator] # self._state will be set to by the start function if it is None, therefore it always has a valid Decimal value at this line

        self._unit_of_measurement = new_state.attributes.get(ATTR_UNIT_OF_MEASUREMENT)
        self._last_valid_state = new_state_val
        self.async_write_ha_state()

    @callback
    def async_tariff_change(self, event: Event[EventStateChangedData]) -> None:
        """Handle tariff changes."""
        if (new_state := event.data["new_state"]) is None:
            return

        self._change_status(new_state.state)

    def _change_status(self, tariff: str) -> None:
        if self._tariff == tariff:
            self._collecting = async_track_state_change_event(
                self.hass, [self._sensor_source_id], self.async_reading
            )
        else:
            if self._collecting:
                self._collecting()
            self._collecting = None

        # Reset the last_valid_state during state change because if the last state before the tariff change was invalid,
        # there is no way to know how much "adjustment" counts for which tariff. Therefore, we set the last_valid_state
        # to None and let the fallback mechanism handle the case that the old state was valid
        self._last_valid_state = None

        _LOGGER.debug(
            "%s - %s - source <%s>",
            self._name,
            COLLECTING if self._collecting is not None else PAUSED,
            self._sensor_source_id,
        )

        self.async_write_ha_state()

    async def _program_reset(self):
        """Program the reset of the utility meter."""
        if self._cron_pattern is not None:
            tz = dt_util.get_time_zone(self.hass.config.time_zone)
            self.async_on_remove(
                async_track_point_in_time(
                    self.hass,
                    self._async_reset_meter,
                    croniter(self._cron_pattern, dt_util.now(tz)).get_next(
                        datetime
                    ),  # we need timezone for DST purposes (see issue #102984)
                )
            )

    async def _async_reset_meter(self, event):
        """Reset the utility meter status."""

        await self._program_reset()

        await self.async_reset_meter(self._tariff_entity)

    async def async_reset_meter(self, entity_id):
        """Reset meter."""
        if self._tariff is not None and self._tariff_entity != entity_id:
            return
        _LOGGER.debug("Reset utility meter <%s>", self.entity_id)
        self._last_reset = dt_util.utcnow()
        self._last_period = Decimal(self._state) if self._state else Decimal(0)
        self._state = 0
        self.async_write_ha_state()

    async def async_calibrate(self, value):
        """Calibrate the Utility Meter with a given value."""
        _LOGGER.debug("Calibrate %s = %s type(%s)", self._name, value, type(value))
        self._state = Decimal(str(value))
        self.async_write_ha_state()

    async def async_added_to_hass(self):
        """Handle entity which will be added."""
        await super().async_added_to_hass()

        await self._program_reset()

        self.async_on_remove(
            async_dispatcher_connect(
                self.hass, SIGNAL_RESET_METER, self.async_reset_meter
            )
        )

        if (last_sensor_data := await self.async_get_last_sensor_data()) is not None:
            # new introduced in 2022.04
            self._state = last_sensor_data.native_value
            self._unit_of_measurement = last_sensor_data.native_unit_of_measurement
            self._last_period = last_sensor_data.last_period
            self._last_reset = last_sensor_data.last_reset
            self._last_valid_state = last_sensor_data.last_valid_state
            if last_sensor_data.status == COLLECTING:
                # Null lambda to allow cancelling the collection on tariff change
                self._collecting = lambda: None

        elif state := await self.async_get_last_state():
            # legacy to be removed on 2022.10 (we are keeping this to avoid utility_meter counter losses)
            try:
                self._state = Decimal(state.state)
            except InvalidOperation:
                _LOGGER.error(
                    "Could not restore state <%s>. Resetting utility_meter.%s",
                    state.state,
                    self.name,
                )
            else:
                self._unit_of_measurement = state.attributes.get(
                    ATTR_UNIT_OF_MEASUREMENT
                )
                self._last_period = (
                    Decimal(state.attributes[ATTR_LAST_PERIOD])
                    if state.attributes.get(ATTR_LAST_PERIOD)
                    and is_number(state.attributes[ATTR_LAST_PERIOD])
                    else Decimal(0)
                )
                self._last_valid_state = (
                    Decimal(state.attributes[ATTR_LAST_VALID_STATE])
                    if state.attributes.get(ATTR_LAST_VALID_STATE)
                    and is_number(state.attributes[ATTR_LAST_VALID_STATE])
                    else None
                )
                self._last_reset = dt_util.as_utc(
                    dt_util.parse_datetime(state.attributes.get(ATTR_LAST_RESET))
                )
                if state.attributes.get(ATTR_STATUS) == COLLECTING:
                    # Null lambda to allow cancelling the collection on tariff change
                    self._collecting = lambda: None

        @callback
        def async_source_tracking(event):
            """Wait for source to be ready, then start meter."""
            if self._tariff_entity is not None:
                _LOGGER.debug(
                    "<%s> tracks utility meter %s", self.name, self._tariff_entity
                )
                self.async_on_remove(
                    async_track_state_change_event(
                        self.hass, [self._tariff_entity], self.async_tariff_change
                    )
                )

                tariff_entity_state = self.hass.states.get(self._tariff_entity)
                if not tariff_entity_state:
                    # The utility meter is not yet added
                    return

                self._change_status(tariff_entity_state.state)
                return

            _LOGGER.debug(
                "<%s> collecting %s from %s",
                self.name,
                self._unit_of_measurement,
                self._sensor_source_id,
            )
            self._collecting = async_track_state_change_event(
                self.hass, [self._sensor_source_id], self.async_reading
            )

        self.async_on_remove(async_at_started(self.hass, async_source_tracking))

    async def async_will_remove_from_hass(self) -> None:
        """Run when entity will be removed from hass."""
        if self._collecting:
            self._collecting()
        self._collecting = None

    @property
    def name(self):
        """Return the name of the sensor."""
        return self._name

    @property
    def native_value(self):
        """Return the state of the sensor."""
        return self._state

    @property
    def device_class(self):
        """Return the device class of the sensor."""
        try:
            device_class_source = get_device_class(self.hass, self._sensor_source_id)
        except HomeAssistantError:
            # The entity no longer exists
            device_class_source = None

        if device_class_source is None:
            return DEVICE_CLASS_MAP.get(self._unit_of_measurement)

        # Inherits the source entity's class if it is compatible with the utility
        # meter entity's state class
        device_class = try_parse_enum(SensorDeviceClass, device_class_source)
        if (
            device_class is not None
            and (classes := DEVICE_CLASS_STATE_CLASSES.get(device_class)) is not None
            and self.state_class in classes
        ):
            return device_class_source
        return None

    @property
    def state_class(self):
        """Return the device class of the sensor."""
        return (
            SensorStateClass.TOTAL
            if self._sensor_net_consumption
            else SensorStateClass.TOTAL_INCREASING
        )

    @property
    def native_unit_of_measurement(self):
        """Return the unit the value is expressed in."""
        return self._unit_of_measurement

    @property
    def extra_state_attributes(self):
        """Return the state attributes of the sensor."""
        state_attr = {
            ATTR_SOURCE_ID: self._sensor_source_id,
            ATTR_STATUS: PAUSED if self._collecting is None else COLLECTING,
            ATTR_LAST_PERIOD: str(self._last_period),
            ATTR_LAST_VALID_STATE: str(self._last_valid_state),
        }
        if self._period is not None:
            state_attr[ATTR_PERIOD] = self._period
        if self._cron_pattern is not None:
            state_attr[ATTR_CRON_PATTERN] = self._cron_pattern
        if self._tariff is not None:
            state_attr[ATTR_TARIFF] = self._tariff
        # last_reset in utility meter was used before last_reset was added for long term
        # statistics in base sensor. base sensor only supports last reset
        # sensors with state_class set to total.
        # To avoid a breaking change we set last_reset directly
        # in extra state attributes.
        if last_reset := self._last_reset:
            state_attr[ATTR_LAST_RESET] = last_reset.isoformat()

        return state_attr

    @property
    def extra_restore_state_data(self) -> UtilitySensorExtraStoredData:
        """Return sensor specific state data to be restored."""
        return UtilitySensorExtraStoredData(
            self.native_value,
            self.native_unit_of_measurement,
            self._last_period,
            self._last_reset,
            self._last_valid_state,
            PAUSED if self._collecting is None else COLLECTING,
        )

    async def async_get_last_sensor_data(self) -> UtilitySensorExtraStoredData | None:
        """Restore Utility Meter Sensor Extra Stored Data."""
        if (restored_last_extra_data := await self.async_get_last_extra_data()) is None:
            return None

        return UtilitySensorExtraStoredData.from_dict(
            restored_last_extra_data.as_dict()
        )<|MERGE_RESOLUTION|>--- conflicted
+++ resolved
@@ -29,12 +29,8 @@
     STATE_UNKNOWN,
     UnitOfEnergy,
 )
-<<<<<<< HEAD
-from homeassistant.core import HomeAssistant, State, callback
+from homeassistant.core import Event, HomeAssistant, State, callback
 from homeassistant.exceptions import HomeAssistantError
-=======
-from homeassistant.core import Event, HomeAssistant, State, callback
->>>>>>> dec98d42
 from homeassistant.helpers import (
     device_registry as dr,
     entity_platform,
