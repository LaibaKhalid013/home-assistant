"""Support for APCUPSd sensors."""
import logging

from apcaccess.status import ALL_UNITS
import voluptuous as vol

from homeassistant.components.sensor import PLATFORM_SCHEMA
from homeassistant.const import (
    CONF_RESOURCES,
    ELECTRICAL_CURRENT_AMPERE,
    POWER_WATT,
    TEMP_CELSIUS,
    TIME_MINUTES,
    TIME_SECONDS,
    UNIT_PERCENTAGE,
    UNIT_VOLT,
)
import homeassistant.helpers.config_validation as cv
from homeassistant.helpers.entity import Entity

from . import DOMAIN

_LOGGER = logging.getLogger(__name__)

SENSOR_PREFIX = "UPS "
SENSOR_TYPES = {
    "alarmdel": ["Alarm Delay", "", "mdi:alarm"],
    "ambtemp": ["Ambient Temperature", "", "mdi:thermometer"],
    "apc": ["Status Data", "", "mdi:information-outline"],
    "apcmodel": ["Model", "", "mdi:information-outline"],
    "badbatts": ["Bad Batteries", "", "mdi:information-outline"],
    "battdate": ["Battery Replaced", "", "mdi:calendar-clock"],
    "battstat": ["Battery Status", "", "mdi:information-outline"],
    "battv": ["Battery Voltage", UNIT_VOLT, "mdi:flash"],
    "bcharge": ["Battery", UNIT_PERCENTAGE, "mdi:battery"],
    "cable": ["Cable Type", "", "mdi:ethernet-cable"],
    "cumonbatt": ["Total Time on Battery", "", "mdi:timer"],
    "date": ["Status Date", "", "mdi:calendar-clock"],
    "dipsw": ["Dip Switch Settings", "", "mdi:information-outline"],
    "dlowbatt": ["Low Battery Signal", "", "mdi:clock-alert"],
    "driver": ["Driver", "", "mdi:information-outline"],
    "dshutd": ["Shutdown Delay", "", "mdi:timer"],
    "dwake": ["Wake Delay", "", "mdi:timer"],
    "endapc": ["Date and Time", "", "mdi:calendar-clock"],
    "extbatts": ["External Batteries", "", "mdi:information-outline"],
    "firmware": ["Firmware Version", "", "mdi:information-outline"],
    "hitrans": ["Transfer High", UNIT_VOLT, "mdi:flash"],
    "hostname": ["Hostname", "", "mdi:information-outline"],
    "humidity": ["Ambient Humidity", UNIT_PERCENTAGE, "mdi:water-percent"],
    "itemp": ["Internal Temperature", TEMP_CELSIUS, "mdi:thermometer"],
    "lastxfer": ["Last Transfer", "", "mdi:transfer"],
    "linefail": ["Input Voltage Status", "", "mdi:information-outline"],
    "linefreq": ["Line Frequency", "Hz", "mdi:information-outline"],
    "linev": ["Input Voltage", UNIT_VOLT, "mdi:flash"],
    "loadpct": ["Load", UNIT_PERCENTAGE, "mdi:gauge"],
    "loadapnt": ["Load Apparent Power", UNIT_PERCENTAGE, "mdi:gauge"],
    "lotrans": ["Transfer Low", UNIT_VOLT, "mdi:flash"],
    "mandate": ["Manufacture Date", "", "mdi:calendar"],
    "masterupd": ["Master Update", "", "mdi:information-outline"],
    "maxlinev": ["Input Voltage High", UNIT_VOLT, "mdi:flash"],
    "maxtime": ["Battery Timeout", "", "mdi:timer-off"],
    "mbattchg": ["Battery Shutdown", UNIT_PERCENTAGE, "mdi:battery-alert"],
    "minlinev": ["Input Voltage Low", UNIT_VOLT, "mdi:flash"],
    "mintimel": ["Shutdown Time", "", "mdi:timer"],
    "model": ["Model", "", "mdi:information-outline"],
    "nombattv": ["Battery Nominal Voltage", UNIT_VOLT, "mdi:flash"],
    "nominv": ["Nominal Input Voltage", UNIT_VOLT, "mdi:flash"],
    "nomoutv": ["Nominal Output Voltage", UNIT_VOLT, "mdi:flash"],
    "nompower": ["Nominal Output Power", POWER_WATT, "mdi:flash"],
    "nomapnt": ["Nominal Apparent Power", "VA", "mdi:flash"],
    "numxfers": ["Transfer Count", "", "mdi:counter"],
<<<<<<< HEAD
    "outcurnt": ["Output Current", ELECTRICAL_CURRENT_AMPERE, "mdi:flash"],
    "outputv": ["Output Voltage", "V", "mdi:flash"],
=======
    "outcurnt": ["Output Current", "A", "mdi:flash"],
    "outputv": ["Output Voltage", UNIT_VOLT, "mdi:flash"],
>>>>>>> df121c2e
    "reg1": ["Register 1 Fault", "", "mdi:information-outline"],
    "reg2": ["Register 2 Fault", "", "mdi:information-outline"],
    "reg3": ["Register 3 Fault", "", "mdi:information-outline"],
    "retpct": ["Restore Requirement", UNIT_PERCENTAGE, "mdi:battery-alert"],
    "selftest": ["Last Self Test", "", "mdi:calendar-clock"],
    "sense": ["Sensitivity", "", "mdi:information-outline"],
    "serialno": ["Serial Number", "", "mdi:information-outline"],
    "starttime": ["Startup Time", "", "mdi:calendar-clock"],
    "statflag": ["Status Flag", "", "mdi:information-outline"],
    "status": ["Status", "", "mdi:information-outline"],
    "stesti": ["Self Test Interval", "", "mdi:information-outline"],
    "timeleft": ["Time Left", "", "mdi:clock-alert"],
    "tonbatt": ["Time on Battery", "", "mdi:timer"],
    "upsmode": ["Mode", "", "mdi:information-outline"],
    "upsname": ["Name", "", "mdi:information-outline"],
    "version": ["Daemon Info", "", "mdi:information-outline"],
    "xoffbat": ["Transfer from Battery", "", "mdi:transfer"],
    "xoffbatt": ["Transfer from Battery", "", "mdi:transfer"],
    "xonbatt": ["Transfer to Battery", "", "mdi:transfer"],
}

SPECIFIC_UNITS = {"ITEMP": TEMP_CELSIUS}
INFERRED_UNITS = {
    " Minutes": TIME_MINUTES,
    " Seconds": TIME_SECONDS,
    " Percent": UNIT_PERCENTAGE,
<<<<<<< HEAD
    " Volts": "V",
    " Ampere": ELECTRICAL_CURRENT_AMPERE,
    " Volt-Ampere": f"V{ELECTRICAL_CURRENT_AMPERE}",
=======
    " Volts": UNIT_VOLT,
    " Ampere": "A",
    " Volt-Ampere": "VA",
>>>>>>> df121c2e
    " Watts": POWER_WATT,
    " Hz": "Hz",
    " C": TEMP_CELSIUS,
    " Percent Load Capacity": UNIT_PERCENTAGE,
}

PLATFORM_SCHEMA = PLATFORM_SCHEMA.extend(
    {
        vol.Required(CONF_RESOURCES, default=[]): vol.All(
            cv.ensure_list, [vol.In(SENSOR_TYPES)]
        )
    }
)


def setup_platform(hass, config, add_entities, discovery_info=None):
    """Set up the APCUPSd sensors."""
    apcups_data = hass.data[DOMAIN]
    entities = []

    for resource in config[CONF_RESOURCES]:
        sensor_type = resource.lower()

        if sensor_type not in SENSOR_TYPES:
            SENSOR_TYPES[sensor_type] = [
                sensor_type.title(),
                "",
                "mdi:information-outline",
            ]

        if sensor_type.upper() not in apcups_data.status:
            _LOGGER.warning(
                "Sensor type: %s does not appear in the APCUPSd status output",
                sensor_type,
            )

        entities.append(APCUPSdSensor(apcups_data, sensor_type))

    add_entities(entities, True)


def infer_unit(value):
    """If the value ends with any of the units from ALL_UNITS.

    Split the unit off the end of the value and return the value, unit tuple
    pair. Else return the original value and None as the unit.
    """

    for unit in ALL_UNITS:
        if value.endswith(unit):
            return value[: -len(unit)], INFERRED_UNITS.get(unit, unit.strip())
    return value, None


class APCUPSdSensor(Entity):
    """Representation of a sensor entity for APCUPSd status values."""

    def __init__(self, data, sensor_type):
        """Initialize the sensor."""
        self._data = data
        self.type = sensor_type
        self._name = SENSOR_PREFIX + SENSOR_TYPES[sensor_type][0]
        self._unit = SENSOR_TYPES[sensor_type][1]
        self._inferred_unit = None
        self._state = None

    @property
    def name(self):
        """Return the name of the UPS sensor."""
        return self._name

    @property
    def icon(self):
        """Icon to use in the frontend, if any."""
        return SENSOR_TYPES[self.type][2]

    @property
    def state(self):
        """Return true if the UPS is online, else False."""
        return self._state

    @property
    def unit_of_measurement(self):
        """Return the unit of measurement of this entity, if any."""
        if not self._unit:
            return self._inferred_unit
        return self._unit

    def update(self):
        """Get the latest status and use it to update our sensor state."""
        if self.type.upper() not in self._data.status:
            self._state = None
            self._inferred_unit = None
        else:
            self._state, self._inferred_unit = infer_unit(
                self._data.status[self.type.upper()]
            )<|MERGE_RESOLUTION|>--- conflicted
+++ resolved
@@ -69,13 +69,8 @@
     "nompower": ["Nominal Output Power", POWER_WATT, "mdi:flash"],
     "nomapnt": ["Nominal Apparent Power", "VA", "mdi:flash"],
     "numxfers": ["Transfer Count", "", "mdi:counter"],
-<<<<<<< HEAD
     "outcurnt": ["Output Current", ELECTRICAL_CURRENT_AMPERE, "mdi:flash"],
-    "outputv": ["Output Voltage", "V", "mdi:flash"],
-=======
-    "outcurnt": ["Output Current", "A", "mdi:flash"],
     "outputv": ["Output Voltage", UNIT_VOLT, "mdi:flash"],
->>>>>>> df121c2e
     "reg1": ["Register 1 Fault", "", "mdi:information-outline"],
     "reg2": ["Register 2 Fault", "", "mdi:information-outline"],
     "reg3": ["Register 3 Fault", "", "mdi:information-outline"],
@@ -102,15 +97,9 @@
     " Minutes": TIME_MINUTES,
     " Seconds": TIME_SECONDS,
     " Percent": UNIT_PERCENTAGE,
-<<<<<<< HEAD
-    " Volts": "V",
+    " Volts": UNIT_VOLT,
     " Ampere": ELECTRICAL_CURRENT_AMPERE,
-    " Volt-Ampere": f"V{ELECTRICAL_CURRENT_AMPERE}",
-=======
-    " Volts": UNIT_VOLT,
-    " Ampere": "A",
-    " Volt-Ampere": "VA",
->>>>>>> df121c2e
+    " Volt-Ampere": f"{UNIT_VOLT}{ELECTRICAL_CURRENT_AMPERE}",
     " Watts": POWER_WATT,
     " Hz": "Hz",
     " C": TEMP_CELSIUS,
