"""Support for APCUPSd sensors."""
import logging

from apcaccess.status import ALL_UNITS
import voluptuous as vol

from homeassistant.components.sensor import PLATFORM_SCHEMA
from homeassistant.const import (
    CONF_RESOURCES,
    FREQUENCY_HERTZ,
    POWER_WATT,
    TEMP_CELSIUS,
    TIME_MINUTES,
    TIME_SECONDS,
    UNIT_PERCENTAGE,
<<<<<<< HEAD
    UNIT_VOLT,
=======
    VOLT,
>>>>>>> dbd1ca45
)
import homeassistant.helpers.config_validation as cv
from homeassistant.helpers.entity import Entity

from . import DOMAIN

_LOGGER = logging.getLogger(__name__)

SENSOR_PREFIX = "UPS "
SENSOR_TYPES = {
    "alarmdel": ["Alarm Delay", "", "mdi:alarm"],
    "ambtemp": ["Ambient Temperature", "", "mdi:thermometer"],
    "apc": ["Status Data", "", "mdi:information-outline"],
    "apcmodel": ["Model", "", "mdi:information-outline"],
    "badbatts": ["Bad Batteries", "", "mdi:information-outline"],
    "battdate": ["Battery Replaced", "", "mdi:calendar-clock"],
    "battstat": ["Battery Status", "", "mdi:information-outline"],
<<<<<<< HEAD
    "battv": ["Battery Voltage", UNIT_VOLT, "mdi:flash"],
=======
    "battv": ["Battery Voltage", VOLT, "mdi:flash"],
>>>>>>> dbd1ca45
    "bcharge": ["Battery", UNIT_PERCENTAGE, "mdi:battery"],
    "cable": ["Cable Type", "", "mdi:ethernet-cable"],
    "cumonbatt": ["Total Time on Battery", "", "mdi:timer"],
    "date": ["Status Date", "", "mdi:calendar-clock"],
    "dipsw": ["Dip Switch Settings", "", "mdi:information-outline"],
    "dlowbatt": ["Low Battery Signal", "", "mdi:clock-alert"],
    "driver": ["Driver", "", "mdi:information-outline"],
    "dshutd": ["Shutdown Delay", "", "mdi:timer"],
    "dwake": ["Wake Delay", "", "mdi:timer"],
    "endapc": ["Date and Time", "", "mdi:calendar-clock"],
    "extbatts": ["External Batteries", "", "mdi:information-outline"],
    "firmware": ["Firmware Version", "", "mdi:information-outline"],
<<<<<<< HEAD
    "hitrans": ["Transfer High", UNIT_VOLT, "mdi:flash"],
=======
    "hitrans": ["Transfer High", VOLT, "mdi:flash"],
>>>>>>> dbd1ca45
    "hostname": ["Hostname", "", "mdi:information-outline"],
    "humidity": ["Ambient Humidity", UNIT_PERCENTAGE, "mdi:water-percent"],
    "itemp": ["Internal Temperature", TEMP_CELSIUS, "mdi:thermometer"],
    "lastxfer": ["Last Transfer", "", "mdi:transfer"],
    "linefail": ["Input Voltage Status", "", "mdi:information-outline"],
    "linefreq": ["Line Frequency", FREQUENCY_HERTZ, "mdi:information-outline"],
<<<<<<< HEAD
    "linev": ["Input Voltage", UNIT_VOLT, "mdi:flash"],
    "loadpct": ["Load", UNIT_PERCENTAGE, "mdi:gauge"],
    "loadapnt": ["Load Apparent Power", UNIT_PERCENTAGE, "mdi:gauge"],
    "lotrans": ["Transfer Low", UNIT_VOLT, "mdi:flash"],
    "mandate": ["Manufacture Date", "", "mdi:calendar"],
    "masterupd": ["Master Update", "", "mdi:information-outline"],
    "maxlinev": ["Input Voltage High", UNIT_VOLT, "mdi:flash"],
    "maxtime": ["Battery Timeout", "", "mdi:timer-off"],
    "mbattchg": ["Battery Shutdown", UNIT_PERCENTAGE, "mdi:battery-alert"],
    "minlinev": ["Input Voltage Low", UNIT_VOLT, "mdi:flash"],
    "mintimel": ["Shutdown Time", "", "mdi:timer"],
    "model": ["Model", "", "mdi:information-outline"],
    "nombattv": ["Battery Nominal Voltage", UNIT_VOLT, "mdi:flash"],
    "nominv": ["Nominal Input Voltage", UNIT_VOLT, "mdi:flash"],
    "nomoutv": ["Nominal Output Voltage", UNIT_VOLT, "mdi:flash"],
=======
    "linev": ["Input Voltage", VOLT, "mdi:flash"],
    "loadpct": ["Load", UNIT_PERCENTAGE, "mdi:gauge"],
    "loadapnt": ["Load Apparent Power", UNIT_PERCENTAGE, "mdi:gauge"],
    "lotrans": ["Transfer Low", VOLT, "mdi:flash"],
    "mandate": ["Manufacture Date", "", "mdi:calendar"],
    "masterupd": ["Master Update", "", "mdi:information-outline"],
    "maxlinev": ["Input Voltage High", VOLT, "mdi:flash"],
    "maxtime": ["Battery Timeout", "", "mdi:timer-off"],
    "mbattchg": ["Battery Shutdown", UNIT_PERCENTAGE, "mdi:battery-alert"],
    "minlinev": ["Input Voltage Low", VOLT, "mdi:flash"],
    "mintimel": ["Shutdown Time", "", "mdi:timer"],
    "model": ["Model", "", "mdi:information-outline"],
    "nombattv": ["Battery Nominal Voltage", VOLT, "mdi:flash"],
    "nominv": ["Nominal Input Voltage", VOLT, "mdi:flash"],
    "nomoutv": ["Nominal Output Voltage", VOLT, "mdi:flash"],
>>>>>>> dbd1ca45
    "nompower": ["Nominal Output Power", POWER_WATT, "mdi:flash"],
    "nomapnt": ["Nominal Apparent Power", "VA", "mdi:flash"],
    "numxfers": ["Transfer Count", "", "mdi:counter"],
    "outcurnt": ["Output Current", "A", "mdi:flash"],
<<<<<<< HEAD
    "outputv": ["Output Voltage", UNIT_VOLT, "mdi:flash"],
=======
    "outputv": ["Output Voltage", VOLT, "mdi:flash"],
>>>>>>> dbd1ca45
    "reg1": ["Register 1 Fault", "", "mdi:information-outline"],
    "reg2": ["Register 2 Fault", "", "mdi:information-outline"],
    "reg3": ["Register 3 Fault", "", "mdi:information-outline"],
    "retpct": ["Restore Requirement", UNIT_PERCENTAGE, "mdi:battery-alert"],
    "selftest": ["Last Self Test", "", "mdi:calendar-clock"],
    "sense": ["Sensitivity", "", "mdi:information-outline"],
    "serialno": ["Serial Number", "", "mdi:information-outline"],
    "starttime": ["Startup Time", "", "mdi:calendar-clock"],
    "statflag": ["Status Flag", "", "mdi:information-outline"],
    "status": ["Status", "", "mdi:information-outline"],
    "stesti": ["Self Test Interval", "", "mdi:information-outline"],
    "timeleft": ["Time Left", "", "mdi:clock-alert"],
    "tonbatt": ["Time on Battery", "", "mdi:timer"],
    "upsmode": ["Mode", "", "mdi:information-outline"],
    "upsname": ["Name", "", "mdi:information-outline"],
    "version": ["Daemon Info", "", "mdi:information-outline"],
    "xoffbat": ["Transfer from Battery", "", "mdi:transfer"],
    "xoffbatt": ["Transfer from Battery", "", "mdi:transfer"],
    "xonbatt": ["Transfer to Battery", "", "mdi:transfer"],
}

SPECIFIC_UNITS = {"ITEMP": TEMP_CELSIUS}
INFERRED_UNITS = {
    " Minutes": TIME_MINUTES,
    " Seconds": TIME_SECONDS,
    " Percent": UNIT_PERCENTAGE,
<<<<<<< HEAD
    " Volts": UNIT_VOLT,
=======
    " Volts": VOLT,
>>>>>>> dbd1ca45
    " Ampere": "A",
    " Volt-Ampere": "VA",
    " Watts": POWER_WATT,
    " Hz": FREQUENCY_HERTZ,
    " C": TEMP_CELSIUS,
    " Percent Load Capacity": UNIT_PERCENTAGE,
}

PLATFORM_SCHEMA = PLATFORM_SCHEMA.extend(
    {
        vol.Required(CONF_RESOURCES, default=[]): vol.All(
            cv.ensure_list, [vol.In(SENSOR_TYPES)]
        )
    }
)


def setup_platform(hass, config, add_entities, discovery_info=None):
    """Set up the APCUPSd sensors."""
    apcups_data = hass.data[DOMAIN]
    entities = []

    for resource in config[CONF_RESOURCES]:
        sensor_type = resource.lower()

        if sensor_type not in SENSOR_TYPES:
            SENSOR_TYPES[sensor_type] = [
                sensor_type.title(),
                "",
                "mdi:information-outline",
            ]

        if sensor_type.upper() not in apcups_data.status:
            _LOGGER.warning(
                "Sensor type: %s does not appear in the APCUPSd status output",
                sensor_type,
            )

        entities.append(APCUPSdSensor(apcups_data, sensor_type))

    add_entities(entities, True)


def infer_unit(value):
    """If the value ends with any of the units from ALL_UNITS.

    Split the unit off the end of the value and return the value, unit tuple
    pair. Else return the original value and None as the unit.
    """

    for unit in ALL_UNITS:
        if value.endswith(unit):
            return value[: -len(unit)], INFERRED_UNITS.get(unit, unit.strip())
    return value, None


class APCUPSdSensor(Entity):
    """Representation of a sensor entity for APCUPSd status values."""

    def __init__(self, data, sensor_type):
        """Initialize the sensor."""
        self._data = data
        self.type = sensor_type
        self._name = SENSOR_PREFIX + SENSOR_TYPES[sensor_type][0]
        self._unit = SENSOR_TYPES[sensor_type][1]
        self._inferred_unit = None
        self._state = None

    @property
    def name(self):
        """Return the name of the UPS sensor."""
        return self._name

    @property
    def icon(self):
        """Icon to use in the frontend, if any."""
        return SENSOR_TYPES[self.type][2]

    @property
    def state(self):
        """Return true if the UPS is online, else False."""
        return self._state

    @property
    def unit_of_measurement(self):
        """Return the unit of measurement of this entity, if any."""
        if not self._unit:
            return self._inferred_unit
        return self._unit

    def update(self):
        """Get the latest status and use it to update our sensor state."""
        if self.type.upper() not in self._data.status:
            self._state = None
            self._inferred_unit = None
        else:
            self._state, self._inferred_unit = infer_unit(
                self._data.status[self.type.upper()]
            )<|MERGE_RESOLUTION|>--- conflicted
+++ resolved
@@ -13,11 +13,7 @@
     TIME_MINUTES,
     TIME_SECONDS,
     UNIT_PERCENTAGE,
-<<<<<<< HEAD
-    UNIT_VOLT,
-=======
     VOLT,
->>>>>>> dbd1ca45
 )
 import homeassistant.helpers.config_validation as cv
 from homeassistant.helpers.entity import Entity
@@ -35,11 +31,7 @@
     "badbatts": ["Bad Batteries", "", "mdi:information-outline"],
     "battdate": ["Battery Replaced", "", "mdi:calendar-clock"],
     "battstat": ["Battery Status", "", "mdi:information-outline"],
-<<<<<<< HEAD
-    "battv": ["Battery Voltage", UNIT_VOLT, "mdi:flash"],
-=======
     "battv": ["Battery Voltage", VOLT, "mdi:flash"],
->>>>>>> dbd1ca45
     "bcharge": ["Battery", UNIT_PERCENTAGE, "mdi:battery"],
     "cable": ["Cable Type", "", "mdi:ethernet-cable"],
     "cumonbatt": ["Total Time on Battery", "", "mdi:timer"],
@@ -52,34 +44,13 @@
     "endapc": ["Date and Time", "", "mdi:calendar-clock"],
     "extbatts": ["External Batteries", "", "mdi:information-outline"],
     "firmware": ["Firmware Version", "", "mdi:information-outline"],
-<<<<<<< HEAD
-    "hitrans": ["Transfer High", UNIT_VOLT, "mdi:flash"],
-=======
     "hitrans": ["Transfer High", VOLT, "mdi:flash"],
->>>>>>> dbd1ca45
     "hostname": ["Hostname", "", "mdi:information-outline"],
     "humidity": ["Ambient Humidity", UNIT_PERCENTAGE, "mdi:water-percent"],
     "itemp": ["Internal Temperature", TEMP_CELSIUS, "mdi:thermometer"],
     "lastxfer": ["Last Transfer", "", "mdi:transfer"],
     "linefail": ["Input Voltage Status", "", "mdi:information-outline"],
     "linefreq": ["Line Frequency", FREQUENCY_HERTZ, "mdi:information-outline"],
-<<<<<<< HEAD
-    "linev": ["Input Voltage", UNIT_VOLT, "mdi:flash"],
-    "loadpct": ["Load", UNIT_PERCENTAGE, "mdi:gauge"],
-    "loadapnt": ["Load Apparent Power", UNIT_PERCENTAGE, "mdi:gauge"],
-    "lotrans": ["Transfer Low", UNIT_VOLT, "mdi:flash"],
-    "mandate": ["Manufacture Date", "", "mdi:calendar"],
-    "masterupd": ["Master Update", "", "mdi:information-outline"],
-    "maxlinev": ["Input Voltage High", UNIT_VOLT, "mdi:flash"],
-    "maxtime": ["Battery Timeout", "", "mdi:timer-off"],
-    "mbattchg": ["Battery Shutdown", UNIT_PERCENTAGE, "mdi:battery-alert"],
-    "minlinev": ["Input Voltage Low", UNIT_VOLT, "mdi:flash"],
-    "mintimel": ["Shutdown Time", "", "mdi:timer"],
-    "model": ["Model", "", "mdi:information-outline"],
-    "nombattv": ["Battery Nominal Voltage", UNIT_VOLT, "mdi:flash"],
-    "nominv": ["Nominal Input Voltage", UNIT_VOLT, "mdi:flash"],
-    "nomoutv": ["Nominal Output Voltage", UNIT_VOLT, "mdi:flash"],
-=======
     "linev": ["Input Voltage", VOLT, "mdi:flash"],
     "loadpct": ["Load", UNIT_PERCENTAGE, "mdi:gauge"],
     "loadapnt": ["Load Apparent Power", UNIT_PERCENTAGE, "mdi:gauge"],
@@ -95,16 +66,11 @@
     "nombattv": ["Battery Nominal Voltage", VOLT, "mdi:flash"],
     "nominv": ["Nominal Input Voltage", VOLT, "mdi:flash"],
     "nomoutv": ["Nominal Output Voltage", VOLT, "mdi:flash"],
->>>>>>> dbd1ca45
     "nompower": ["Nominal Output Power", POWER_WATT, "mdi:flash"],
     "nomapnt": ["Nominal Apparent Power", "VA", "mdi:flash"],
     "numxfers": ["Transfer Count", "", "mdi:counter"],
     "outcurnt": ["Output Current", "A", "mdi:flash"],
-<<<<<<< HEAD
-    "outputv": ["Output Voltage", UNIT_VOLT, "mdi:flash"],
-=======
     "outputv": ["Output Voltage", VOLT, "mdi:flash"],
->>>>>>> dbd1ca45
     "reg1": ["Register 1 Fault", "", "mdi:information-outline"],
     "reg2": ["Register 2 Fault", "", "mdi:information-outline"],
     "reg3": ["Register 3 Fault", "", "mdi:information-outline"],
@@ -131,11 +97,7 @@
     " Minutes": TIME_MINUTES,
     " Seconds": TIME_SECONDS,
     " Percent": UNIT_PERCENTAGE,
-<<<<<<< HEAD
-    " Volts": UNIT_VOLT,
-=======
     " Volts": VOLT,
->>>>>>> dbd1ca45
     " Ampere": "A",
     " Volt-Ampere": "VA",
     " Watts": POWER_WATT,
