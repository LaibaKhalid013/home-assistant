--- conflicted
+++ resolved
@@ -71,13 +71,8 @@
     "nompower": ["Nominal Output Power", POWER_WATT, "mdi:flash"],
     "nomapnt": ["Nominal Apparent Power", ELECTRICAL_VOLT_AMPERE, "mdi:flash"],
     "numxfers": ["Transfer Count", "", "mdi:counter"],
-<<<<<<< HEAD
     "outcurnt": ["Output Current", ELECTRICAL_CURRENT_AMPERE, "mdi:flash"],
-    "outputv": ["Output Voltage", UNIT_VOLT, "mdi:flash"],
-=======
-    "outcurnt": ["Output Current", "A", "mdi:flash"],
     "outputv": ["Output Voltage", VOLT, "mdi:flash"],
->>>>>>> e7b9cece
     "reg1": ["Register 1 Fault", "", "mdi:information-outline"],
     "reg2": ["Register 2 Fault", "", "mdi:information-outline"],
     "reg3": ["Register 3 Fault", "", "mdi:information-outline"],
@@ -104,15 +99,9 @@
     " Minutes": TIME_MINUTES,
     " Seconds": TIME_SECONDS,
     " Percent": UNIT_PERCENTAGE,
-<<<<<<< HEAD
-    " Volts": UNIT_VOLT,
+    " Volts": VOLT,
     " Ampere": ELECTRICAL_CURRENT_AMPERE,
     " Volt-Ampere": ELECTRICAL_VOLT_AMPERE,
-=======
-    " Volts": VOLT,
-    " Ampere": "A",
-    " Volt-Ampere": "VA",
->>>>>>> e7b9cece
     " Watts": POWER_WATT,
     " Hz": FREQUENCY_HERTZ,
     " C": TEMP_CELSIUS,
