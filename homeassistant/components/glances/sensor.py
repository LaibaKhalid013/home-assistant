--- conflicted
+++ resolved
@@ -5,107 +5,26 @@
 from homeassistant.core import callback
 from homeassistant.helpers.dispatcher import async_dispatcher_connect
 from homeassistant.helpers.entity import Entity
-<<<<<<< HEAD
-from homeassistant.util import Throttle
-
-_LOGGER = logging.getLogger(__name__)
-
-CONF_VERSION = "version"
-CONF_DOCKER_CONTAINERS = "docker_containers"
-=======
->>>>>>> f2d6cc73
-
-from .const import DATA_UPDATED, DOMAIN, SENSOR_TYPES
-
-<<<<<<< HEAD
-ATTR_DOCKER_ID = "id"
-ATTR_DOCKER_IMAGE = "image"
-ATTR_DOCKER_COMMAND = "command"
-ATTR_DOCKER_CPU_PERCENT = "cpu_percent"
-ATTR_DOCKER_CPU_TOTAL = "cpu_total"
-
-MIN_TIME_BETWEEN_UPDATES = timedelta(minutes=1)
-
-ICON_DOCKER = "mdi:docker"
-
-SENSOR_TYPES = {
-    "disk_use_percent": ["Disk used percent", "%", "mdi:harddisk"],
-    "disk_use": ["Disk used", "GiB", "mdi:harddisk"],
-    "disk_free": ["Disk free", "GiB", "mdi:harddisk"],
-    "memory_use_percent": ["RAM used percent", "%", "mdi:memory"],
-    "memory_use": ["RAM used", "MiB", "mdi:memory"],
-    "memory_free": ["RAM free", "MiB", "mdi:memory"],
-    "swap_use_percent": ["Swap used percent", "%", "mdi:memory"],
-    "swap_use": ["Swap used", "GiB", "mdi:memory"],
-    "swap_free": ["Swap free", "GiB", "mdi:memory"],
-    "processor_load": ["CPU load", "15 min", "mdi:memory"],
-    "process_running": ["Running", "Count", "mdi:memory"],
-    "process_total": ["Total", "Count", "mdi:memory"],
-    "process_thread": ["Thread", "Count", "mdi:memory"],
-    "process_sleeping": ["Sleeping", "Count", "mdi:memory"],
-    "cpu_use_percent": ["CPU used", "%", "mdi:memory"],
-    "cpu_temp": ["CPU Temp", TEMP_CELSIUS, "mdi:thermometer"],
-    "docker_active": ["Containers active", "", "mdi:docker"],
-    "docker_cpu_use": ["Containers CPU used", "%", "mdi:docker"],
-    "docker_memory_use": ["Containers RAM used", "MiB", "mdi:docker"],
-}
-
-PLATFORM_SCHEMA = PLATFORM_SCHEMA.extend(
-    {
-        vol.Required(CONF_HOST, default=DEFAULT_HOST): cv.string,
-        vol.Optional(CONF_PORT, default=DEFAULT_PORT): cv.port,
-        vol.Optional(CONF_NAME, default=DEFAULT_NAME): cv.string,
-        vol.Optional(CONF_USERNAME): cv.string,
-        vol.Optional(CONF_PASSWORD): cv.string,
-        vol.Optional(CONF_SSL, default=False): cv.boolean,
-        vol.Optional(CONF_VERIFY_SSL, default=True): cv.boolean,
-        vol.Optional(CONF_RESOURCES, default=["disk_use"]): vol.All(
-            cv.ensure_list, [vol.In(SENSOR_TYPES)]
-        ),
-        vol.Optional(CONF_VERSION, default=DEFAULT_VERSION): vol.In([2, 3]),
-        vol.Optional(CONF_DOCKER_CONTAINERS, default=[]): vol.All(
-            cv.ensure_list, [cv.string]
-        ),
-    }
+
+from .const import (
+    DATA_UPDATED,
+    DOMAIN,
+    SENSOR_TYPES,
+    CONF_DOCKER_CONTAINERS,
+    ICON_DOCKER,
+    ATTR_DOCKER_ID,
+    ATTR_DOCKER_IMAGE,
+    ATTR_DOCKER_COMMAND,
+    ATTR_DOCKER_CPU_PERCENT,
+    ATTR_DOCKER_CPU_TOTAL,
 )
 
-
-async def async_setup_platform(hass, config, async_add_entities, discovery_info=None):
-    """Set up the Glances sensors."""
-    from glances_api import Glances
-
-    name = config[CONF_NAME]
-    host = config[CONF_HOST]
-    port = config[CONF_PORT]
-    version = config[CONF_VERSION]
-    var_conf = config[CONF_RESOURCES]
-    username = config.get(CONF_USERNAME)
-    password = config.get(CONF_PASSWORD)
-    ssl = config[CONF_SSL]
-    verify_ssl = config[CONF_VERIFY_SSL]
-    docker_containers = config[CONF_DOCKER_CONTAINERS]
-
-    session = async_get_clientsession(hass, verify_ssl)
-    glances = GlancesData(
-        Glances(
-            hass.loop,
-            session,
-            host=host,
-            port=port,
-            version=version,
-            username=username,
-            password=password,
-            ssl=ssl,
-        )
-    )
-=======
 _LOGGER = logging.getLogger(__name__)
 
 
 async def async_setup_platform(hass, config, async_add_entities, discovery_info=None):
     """Set up the Glances sensors is done through async_setup_entry."""
     pass
->>>>>>> f2d6cc73
 
 
 async def async_setup_entry(hass, config_entry, async_add_entities):
@@ -113,6 +32,7 @@
 
     glances_data = hass.data[DOMAIN][config_entry.entry_id]
     name = config_entry.data[CONF_NAME]
+    docker_containers = config_entry.data[CONF_DOCKER_CONTAINERS]
     dev = []
     for sensor_type in SENSOR_TYPES:
         dev.append(
@@ -120,7 +40,7 @@
         )
 
     for docker_container in docker_containers:
-        dev.append(GlancesDockerSensor(glances, name, docker_container))
+        dev.append(GlancesDockerSensor(glances_data, name, docker_container))
 
     async_add_entities(dev, True)
 
@@ -280,16 +200,15 @@
                             mem_use += container["memory"]["usage"]
                         self._state = round(mem_use / 1024 ** 2, 1)
                 except KeyError:
-<<<<<<< HEAD
                     self._state = STATE_UNAVAILABLE
 
 
 class GlancesDockerSensor(Entity):
     """Implementation of Glances Docker sensor."""
 
-    def __init__(self, glances, name, container_name):
+    def __init__(self, glances_data, name, container_name):
         """Initialize the sensor."""
-        self.glances = glances
+        self.glances_data = glances_data
         self._name = name
         self._available = False
         self.container_name = container_name
@@ -308,7 +227,7 @@
     @property
     def available(self):
         """Could the device be accessed during the last update call."""
-        return self.glances.available and self._available
+        return self.glances_data.available and self._available
 
     @property
     def state(self):
@@ -336,8 +255,8 @@
 
     async def async_update(self):
         """Get the latest data from REST API."""
-        await self.glances.async_update()
-        value = self.glances.api.data
+        await self.glances_data.async_update()
+        value = self.glances_data.api.data
 
         if value is not None and "docker" in value:
             for container_info in value["docker"]["containers"]:
@@ -346,28 +265,4 @@
                     self._available = True
                     return
         _LOGGER.warning("Container Information for '%s' not found", self.container_name)
-        self._available = False
-
-
-class GlancesData:
-    """The class for handling the data retrieval."""
-
-    def __init__(self, api):
-        """Initialize the data object."""
-        self.api = api
-        self.available = True
-
-    @Throttle(MIN_TIME_BETWEEN_UPDATES)
-    async def async_update(self):
-        """Get the latest data from the Glances REST API."""
-        from glances_api.exceptions import GlancesApiError
-
-        try:
-            await self.api.get_data()
-            self.available = True
-        except GlancesApiError:
-            _LOGGER.error("Unable to fetch data from Glances")
-            self.available = False
-=======
-                    self._state = STATE_UNAVAILABLE
->>>>>>> f2d6cc73
+        self._available = False