{
  "domain": "comfoconnect",
  "name": "Zehnder ComfoAir Q",
  "documentation": "https://www.home-assistant.io/integrations/comfoconnect",
  "requirements": ["pycomfoconnect==0.4"],
<<<<<<< HEAD
  "codeowners": ["@michaelarnauts"]
=======
  "codeowners": ["@michaelarnauts"],
  "iot_class": "local_push"
>>>>>>> e671ad41
}<|MERGE_RESOLUTION|>--- conflicted
+++ resolved
@@ -3,10 +3,7 @@
   "name": "Zehnder ComfoAir Q",
   "documentation": "https://www.home-assistant.io/integrations/comfoconnect",
   "requirements": ["pycomfoconnect==0.4"],
-<<<<<<< HEAD
   "codeowners": ["@michaelarnauts"]
-=======
   "codeowners": ["@michaelarnauts"],
   "iot_class": "local_push"
->>>>>>> e671ad41
 }