"""The SSDP integration."""
from __future__ import annotations

import asyncio
from collections.abc import Mapping
from datetime import timedelta
from ipaddress import IPv4Address, IPv6Address
import logging
from typing import Any, Callable

from async_upnp_client.search import SSDPListener
from async_upnp_client.ssdp import SSDP_PORT
from async_upnp_client.utils import CaseInsensitiveDict

from homeassistant import config_entries
from homeassistant.components import network
from homeassistant.const import (
    EVENT_HOMEASSISTANT_STARTED,
    EVENT_HOMEASSISTANT_STOP,
    MATCH_ALL,
)
from homeassistant.core import CoreState, HomeAssistant, callback as core_callback
from homeassistant.helpers.event import async_track_time_interval
from homeassistant.helpers.typing import ConfigType
from homeassistant.loader import async_get_ssdp, bind_hass

from .descriptions import DescriptionManager
from .flow import FlowDispatcher, SSDPFlow

DOMAIN = "ssdp"
SCAN_INTERVAL = timedelta(seconds=60)

IPV4_BROADCAST = IPv4Address("255.255.255.255")

# Attributes for accessing info from SSDP response
ATTR_SSDP_LOCATION = "ssdp_location"
ATTR_SSDP_ST = "ssdp_st"
ATTR_SSDP_USN = "ssdp_usn"
ATTR_SSDP_EXT = "ssdp_ext"
ATTR_SSDP_SERVER = "ssdp_server"
# Attributes for accessing info from retrieved UPnP device description
ATTR_UPNP_DEVICE_TYPE = "deviceType"
ATTR_UPNP_FRIENDLY_NAME = "friendlyName"
ATTR_UPNP_MANUFACTURER = "manufacturer"
ATTR_UPNP_MANUFACTURER_URL = "manufacturerURL"
ATTR_UPNP_MODEL_DESCRIPTION = "modelDescription"
ATTR_UPNP_MODEL_NAME = "modelName"
ATTR_UPNP_MODEL_NUMBER = "modelNumber"
ATTR_UPNP_MODEL_URL = "modelURL"
ATTR_UPNP_SERIAL = "serialNumber"
ATTR_UPNP_UDN = "UDN"
ATTR_UPNP_UPC = "UPC"
ATTR_UPNP_PRESENTATION_URL = "presentationURL"


DISCOVERY_MAPPING = {
    "usn": ATTR_SSDP_USN,
    "ext": ATTR_SSDP_EXT,
    "server": ATTR_SSDP_SERVER,
    "st": ATTR_SSDP_ST,
    "location": ATTR_SSDP_LOCATION,
}


_LOGGER = logging.getLogger(__name__)


@bind_hass
def async_register_callback(
    hass: HomeAssistant,
    callback: Callable[[dict], None],
    match_dict: None | dict[str, str] = None,
) -> Callable[[], None]:
    """Register to receive a callback on ssdp broadcast.

    Returns a callback that can be used to cancel the registration.
    """
    scanner: Scanner = hass.data[DOMAIN]
    return scanner.async_register_callback(callback, match_dict)


@bind_hass
def async_get_discovery_info_by_udn_st(  # pylint: disable=invalid-name
    hass: HomeAssistant, udn: str, st: str
) -> dict[str, str] | None:
    """Fetch the discovery info cache."""
    scanner: Scanner = hass.data[DOMAIN]
    return scanner.async_get_discovery_info_by_udn_st(udn, st)


@bind_hass
def async_get_discovery_info_by_st(  # pylint: disable=invalid-name
    hass: HomeAssistant, st: str
) -> list[dict[str, str]]:
    """Fetch all the entries matching the st."""
    scanner: Scanner = hass.data[DOMAIN]
    return scanner.async_get_discovery_info_by_st(st)


@bind_hass
def async_get_discovery_info_by_udn(
    hass: HomeAssistant, udn: str
) -> list[dict[str, str]]:
    """Fetch all the entries matching the udn."""
    scanner: Scanner = hass.data[DOMAIN]
    return scanner.async_get_discovery_info_by_udn(udn)


async def async_setup(hass: HomeAssistant, config: ConfigType) -> bool:
    """Set up the SSDP integration."""

    scanner = hass.data[DOMAIN] = Scanner(hass, await async_get_ssdp(hass))

    asyncio.create_task(scanner.async_start())

    return True


@core_callback
def _async_process_callbacks(
    callbacks: list[Callable[[dict], None]], discovery_info: dict[str, str]
) -> None:
    for callback in callbacks:
        try:
            callback(discovery_info)
        except Exception:  # pylint: disable=broad-except
            _LOGGER.exception("Failed to callback info: %s", discovery_info)


@core_callback
def _async_headers_match(
    headers: Mapping[str, str], match_dict: dict[str, str]
) -> bool:
    for header, val in match_dict.items():
        if val == MATCH_ALL:
            if header not in headers:
                return False
        elif headers.get(header) != val:
            return False
    return True


class Scanner:
    """Class to manage SSDP scanning."""

    def __init__(
        self, hass: HomeAssistant, integration_matchers: dict[str, list[dict[str, str]]]
    ) -> None:
        """Initialize class."""
        self.hass = hass
        self.seen: set[tuple[str, str | None]] = set()
        self.cache: dict[tuple[str, str], Mapping[str, str]] = {}
        self._integration_matchers = integration_matchers
        self._cancel_scan: Callable[[], None] | None = None
        self._ssdp_listeners: list[SSDPListener] = []
        self._callbacks: list[tuple[Callable[[dict], None], dict[str, str]]] = []
        self.flow_dispatcher: FlowDispatcher | None = None
        self.description_manager: DescriptionManager | None = None

    @core_callback
    def async_register_callback(
        self, callback: Callable[[dict], None], match_dict: None | dict[str, str] = None
    ) -> Callable[[], None]:
        """Register a callback."""
        if match_dict is None:
            match_dict = {}

        # Make sure any entries that happened
        # before the callback was registered are fired
        if self.hass.state != CoreState.running:
            for headers in self.cache.values():
                if _async_headers_match(headers, match_dict):
                    _async_process_callbacks(
                        [callback], self._async_headers_to_discovery_info(headers)
                    )

        callback_entry = (callback, match_dict)
        self._callbacks.append(callback_entry)

        @core_callback
        def _async_remove_callback() -> None:
            self._callbacks.remove(callback_entry)

        return _async_remove_callback

    @core_callback
    def async_stop(self, *_: Any) -> None:
        """Stop the scanner."""
        assert self._cancel_scan is not None
        self._cancel_scan()
        for listener in self._ssdp_listeners:
            listener.async_stop()
        self._ssdp_listeners = []

    async def _async_build_source_set(self) -> set[IPv4Address | IPv6Address]:
        """Build the list of ssdp sources."""
        adapters = await network.async_get_adapters(self.hass)
        sources: set[IPv4Address | IPv6Address] = set()
<<<<<<< HEAD
        if network.async_use_default_interface(adapters):
=======
        if network.async_only_default_interface_enabled(adapters):
>>>>>>> 2e94de83
            sources.add(IPv4Address("0.0.0.0"))
            return sources

        return {
            source_ip
            for source_ip in await network.async_get_enabled_source_ips(self.hass)
            if not source_ip.is_loopback
            and not (isinstance(source_ip, IPv6Address) and source_ip.is_global)
        }

    async def async_scan(self, *_: Any) -> None:
        """Scan for new entries using ssdp default and broadcast target."""
        for listener in self._ssdp_listeners:
            listener.async_search()
            try:
                IPv4Address(listener.source_ip)
            except ValueError:
                continue
            # Some sonos devices only seem to respond if we send to the broadcast
            # address. This matches pysonos' behavior
            # https://github.com/amelchio/pysonos/blob/d4329b4abb657d106394ae69357805269708c996/pysonos/discovery.py#L120
            listener.async_search((str(IPV4_BROADCAST), SSDP_PORT))

    async def async_start(self) -> None:
        """Start the scanner."""
        self.description_manager = DescriptionManager(self.hass)
        self.flow_dispatcher = FlowDispatcher(self.hass)
        for source_ip in await self._async_build_source_set():
            self._ssdp_listeners.append(
                SSDPListener(
                    async_connect_callback=self.async_scan,
                    async_callback=self._async_process_entry,
                    source_ip=source_ip,
                )
            )
        self.hass.bus.async_listen_once(EVENT_HOMEASSISTANT_STOP, self.async_stop)
        self.hass.bus.async_listen_once(
            EVENT_HOMEASSISTANT_STARTED, self.flow_dispatcher.async_start
        )
        results = await asyncio.gather(
            *(listener.async_start() for listener in self._ssdp_listeners),
            return_exceptions=True,
        )
        failed_listeners = []
        for idx, result in enumerate(results):
            if isinstance(result, Exception):
                _LOGGER.warning(
                    "Failed to setup listener for %s: %s",
                    self._ssdp_listeners[idx].source_ip,
                    result,
                )
                failed_listeners.append(self._ssdp_listeners[idx])
        for listener in failed_listeners:
            self._ssdp_listeners.remove(listener)
        self._cancel_scan = async_track_time_interval(
            self.hass, self.async_scan, SCAN_INTERVAL
        )

    @core_callback
    def _async_get_matching_callbacks(
        self, headers: Mapping[str, str]
    ) -> list[Callable[[dict], None]]:
        """Return a list of callbacks that match."""
        return [
            callback
            for callback, match_dict in self._callbacks
            if _async_headers_match(headers, match_dict)
        ]

    @core_callback
    def _async_matching_domains(self, info_with_req: CaseInsensitiveDict) -> set[str]:
        domains = set()
        for domain, matchers in self._integration_matchers.items():
            for matcher in matchers:
                if all(info_with_req.get(k) == v for (k, v) in matcher.items()):
                    domains.add(domain)
        return domains

    def _async_seen(self, header_st: str | None, header_location: str | None) -> bool:
        """Check if we have seen a specific st and optional location."""
        if header_st is None:
            return True
        return (header_st, header_location) in self.seen

    def _async_see(self, header_st: str | None, header_location: str | None) -> None:
        """Mark a specific st and optional location as seen."""
        if header_st is not None:
            self.seen.add((header_st, header_location))

    async def _async_process_entry(self, headers: Mapping[str, str]) -> None:
        """Process SSDP entries."""
        _LOGGER.debug("_async_process_entry: %s", headers)
        h_st = headers.get("st")
        h_location = headers.get("location")

        if h_st and (udn := _udn_from_usn(headers.get("usn"))):
            self.cache[(udn, h_st)] = headers

        callbacks = self._async_get_matching_callbacks(headers)
        if self._async_seen(h_st, h_location) and not callbacks:
            return

        assert self.description_manager is not None
        info_req = await self.description_manager.fetch_description(h_location) or {}
        info_with_req = CaseInsensitiveDict(**headers, **info_req)
        discovery_info = discovery_info_from_headers_and_request(info_with_req)

        _async_process_callbacks(callbacks, discovery_info)

        if self._async_seen(h_st, h_location):
            return
        self._async_see(h_st, h_location)

        for domain in self._async_matching_domains(info_with_req):
            _LOGGER.debug("Discovered %s at %s", domain, h_location)
            flow: SSDPFlow = {
                "domain": domain,
                "context": {"source": config_entries.SOURCE_SSDP},
                "data": discovery_info,
            }
            assert self.flow_dispatcher is not None
            self.flow_dispatcher.create(flow)

    @core_callback
    def _async_headers_to_discovery_info(
        self, headers: Mapping[str, str]
    ) -> dict[str, str]:
        """Combine the headers and description into discovery_info.

        Building this is a bit expensive so we only do it on demand.
        """
        assert self.description_manager is not None
        location = headers["location"]
        info_req = self.description_manager.async_cached_description(location) or {}
        return discovery_info_from_headers_and_request(
            CaseInsensitiveDict(**headers, **info_req)
        )

    @core_callback
    def async_get_discovery_info_by_udn_st(  # pylint: disable=invalid-name
        self, udn: str, st: str
    ) -> dict[str, str] | None:
        """Return discovery_info for a udn and st."""
        if headers := self.cache.get((udn, st)):
            return self._async_headers_to_discovery_info(headers)
        return None

    @core_callback
    def async_get_discovery_info_by_st(  # pylint: disable=invalid-name
        self, st: str
    ) -> list[dict[str, str]]:
        """Return matching discovery_infos for a st."""
        return [
            self._async_headers_to_discovery_info(headers)
            for udn_st, headers in self.cache.items()
            if udn_st[1] == st
        ]

    @core_callback
    def async_get_discovery_info_by_udn(self, udn: str) -> list[dict[str, str]]:
        """Return matching discovery_infos for a udn."""
        return [
            self._async_headers_to_discovery_info(headers)
            for udn_st, headers in self.cache.items()
            if udn_st[0] == udn
        ]


def discovery_info_from_headers_and_request(
    info_with_req: CaseInsensitiveDict,
) -> dict[str, str]:
    """Convert headers and description to discovery_info."""
    info = {DISCOVERY_MAPPING.get(k.lower(), k): v for k, v in info_with_req.items()}

    if ATTR_UPNP_UDN not in info and ATTR_SSDP_USN in info:
        if udn := _udn_from_usn(info[ATTR_SSDP_USN]):
            info[ATTR_UPNP_UDN] = udn

    return info


def _udn_from_usn(usn: str | None) -> str | None:
    """Get the UDN from the USN."""
    if usn is None:
        return None
    if usn.startswith("uuid:"):
        return usn.split("::")[0]
    return None<|MERGE_RESOLUTION|>--- conflicted
+++ resolved
@@ -196,11 +196,7 @@
         """Build the list of ssdp sources."""
         adapters = await network.async_get_adapters(self.hass)
         sources: set[IPv4Address | IPv6Address] = set()
-<<<<<<< HEAD
-        if network.async_use_default_interface(adapters):
-=======
         if network.async_only_default_interface_enabled(adapters):
->>>>>>> 2e94de83
             sources.add(IPv4Address("0.0.0.0"))
             return sources
 
