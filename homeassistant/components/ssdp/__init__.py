"""The SSDP integration."""
from __future__ import annotations

import asyncio
from collections.abc import Awaitable
from datetime import timedelta
from enum import Enum
from ipaddress import IPv4Address, IPv6Address
import logging
from typing import Any, Callable, Mapping

from async_upnp_client.aiohttp import AiohttpSessionRequester
from async_upnp_client.const import DeviceOrServiceType, SsdpHeaders, SsdpSource
from async_upnp_client.description_cache import DescriptionCache
from async_upnp_client.ssdp import SSDP_PORT
from async_upnp_client.ssdp_listener import SsdpDevice, SsdpListener
from async_upnp_client.utils import CaseInsensitiveDict

from homeassistant import config_entries
from homeassistant.components import network
from homeassistant.const import (
    EVENT_HOMEASSISTANT_STARTED,
    EVENT_HOMEASSISTANT_STOP,
    MATCH_ALL,
)
from homeassistant.core import HomeAssistant, callback as core_callback
from homeassistant.helpers.aiohttp_client import async_get_clientsession
from homeassistant.helpers.event import async_track_time_interval
from homeassistant.helpers.typing import ConfigType
from homeassistant.loader import async_get_ssdp, bind_hass

from .flow import FlowDispatcher, SSDPFlow

DOMAIN = "ssdp"
SCAN_INTERVAL = timedelta(seconds=60)

IPV4_BROADCAST = IPv4Address("255.255.255.255")

# Attributes for accessing info from SSDP response
ATTR_SSDP_LOCATION = "ssdp_location"
ATTR_SSDP_ST = "ssdp_st"
ATTR_SSDP_USN = "ssdp_usn"
ATTR_SSDP_EXT = "ssdp_ext"
ATTR_SSDP_SERVER = "ssdp_server"
ATTR_SSDP_BOOTID = "BOOTID.UPNP.ORG"
# Attributes for accessing info from retrieved UPnP device description
ATTR_UPNP_DEVICE_TYPE = "deviceType"
ATTR_UPNP_FRIENDLY_NAME = "friendlyName"
ATTR_UPNP_MANUFACTURER = "manufacturer"
ATTR_UPNP_MANUFACTURER_URL = "manufacturerURL"
ATTR_UPNP_MODEL_DESCRIPTION = "modelDescription"
ATTR_UPNP_MODEL_NAME = "modelName"
ATTR_UPNP_MODEL_NUMBER = "modelNumber"
ATTR_UPNP_MODEL_URL = "modelURL"
ATTR_UPNP_SERIAL = "serialNumber"
ATTR_UPNP_UDN = "UDN"
ATTR_UPNP_UPC = "UPC"
ATTR_UPNP_PRESENTATION_URL = "presentationURL"

PRIMARY_MATCH_KEYS = [ATTR_UPNP_MANUFACTURER, "st", ATTR_UPNP_DEVICE_TYPE]

DISCOVERY_MAPPING = {
    "usn": ATTR_SSDP_USN,
    "ext": ATTR_SSDP_EXT,
    "server": ATTR_SSDP_SERVER,
    "st": ATTR_SSDP_ST,
    "location": ATTR_SSDP_LOCATION,
}

SsdpChange = Enum("SsdpChange", "ALIVE BYEBYE UPDATE")
SsdpCallback = Callable[[Mapping[str, Any], SsdpChange], Awaitable]


SSDP_SOURCE_SSDP_CHANGE_MAPPING: Mapping[SsdpSource, SsdpChange] = {
    SsdpSource.SEARCH_ALIVE: SsdpChange.ALIVE,
    SsdpSource.SEARCH_CHANGED: SsdpChange.ALIVE,
    SsdpSource.ADVERTISEMENT_ALIVE: SsdpChange.ALIVE,
    SsdpSource.ADVERTISEMENT_BYEBYE: SsdpChange.BYEBYE,
    SsdpSource.ADVERTISEMENT_UPDATE: SsdpChange.UPDATE,
}

_LOGGER = logging.getLogger(__name__)


@bind_hass
async def async_register_callback(
    hass: HomeAssistant,
    callback: SsdpCallback,
    match_dict: None | dict[str, str] = None,
) -> Callable[[], None]:
    """Register to receive a callback on ssdp broadcast.

    Returns a callback that can be used to cancel the registration.
    """
    scanner: Scanner = hass.data[DOMAIN]
    return await scanner.async_register_callback(callback, match_dict)


@bind_hass
async def async_get_discovery_info_by_udn_st(  # pylint: disable=invalid-name
    hass: HomeAssistant, udn: str, st: str
) -> dict[str, str] | None:
    """Fetch the discovery info cache."""
    scanner: Scanner = hass.data[DOMAIN]
    return await scanner.async_get_discovery_info_by_udn_st(udn, st)


@bind_hass
async def async_get_discovery_info_by_st(  # pylint: disable=invalid-name
    hass: HomeAssistant, st: str
) -> list[dict[str, str]]:
    """Fetch all the entries matching the st."""
    scanner: Scanner = hass.data[DOMAIN]
    return await scanner.async_get_discovery_info_by_st(st)


@bind_hass
async def async_get_discovery_info_by_udn(
    hass: HomeAssistant, udn: str
) -> list[dict[str, str]]:
    """Fetch all the entries matching the udn."""
    scanner: Scanner = hass.data[DOMAIN]
    return await scanner.async_get_discovery_info_by_udn(udn)


async def async_setup(hass: HomeAssistant, config: ConfigType) -> bool:
    """Set up the SSDP integration."""

    integration_matchers = IntegrationMatchers()
    integration_matchers.async_setup(await async_get_ssdp(hass))

    scanner = hass.data[DOMAIN] = Scanner(hass, integration_matchers)

    asyncio.create_task(scanner.async_start())

    return True


async def _async_process_callbacks(
    callbacks: list[SsdpCallback],
    discovery_info: dict[str, str],
    ssdp_change: SsdpChange,
) -> None:
    for callback in callbacks:
        try:
            await callback(discovery_info, ssdp_change)
        except Exception:  # pylint: disable=broad-except
            _LOGGER.exception("Failed to callback info: %s", discovery_info)


@core_callback
def _async_headers_match(
    headers: Mapping[str, Any], match_dict: dict[str, str]
) -> bool:
    for header, val in match_dict.items():
        if val == MATCH_ALL:
            if header not in headers:
                return False
        elif headers.get(header) != val:
            return False
    return True


class IntegrationMatchers:
    """Optimized integration matching."""

    def __init__(self) -> None:
        """Init optimized integration matching."""
        self._match_by_key: dict[
            str, dict[str, list[tuple[str, dict[str, str]]]]
        ] | None = None

    @core_callback
    def async_setup(
        self, integration_matchers: dict[str, list[dict[str, str]]]
    ) -> None:
        """Build matchers by key.

        Here we convert the primary match keys into their own
        dicts so we can do lookups of the primary match
        key to find the match dict.
        """
        self._match_by_key = {}
        for key in PRIMARY_MATCH_KEYS:
            matchers_by_key = self._match_by_key[key] = {}
            for domain, matchers in integration_matchers.items():
                for matcher in matchers:
                    if match_value := matcher.get(key):
                        matchers_by_key.setdefault(match_value, []).append(
                            (domain, matcher)
                        )

    @core_callback
    def async_matching_domains(self, info_with_desc: CaseInsensitiveDict) -> set[str]:
        """Find domains matching the passed CaseInsensitiveDict."""
        assert self._match_by_key is not None
        domains = set()
        for key, matchers_by_key in self._match_by_key.items():
            if not (match_value := info_with_desc.get(key)):
                continue
            if not (matchers := matchers_by_key.get(match_value)):
                continue
            for domain, matcher in matchers:
                if all(info_with_desc.get(k) == v for (k, v) in matcher.items()):
                    domains.add(domain)
        return domains


class Scanner:
    """Class to manage SSDP searching and SSDP advertisements."""

    def __init__(
        self, hass: HomeAssistant, integration_matchers: IntegrationMatchers
    ) -> None:
        """Initialize class."""
        self.hass = hass
        self._cancel_scan: Callable[[], None] | None = None
        self._ssdp_listeners: list[SsdpListener] = []
        self._callbacks: list[tuple[SsdpCallback, dict[str, str]]] = []
        self._flow_dispatcher: FlowDispatcher | None = None
        self._description_cache: DescriptionCache | None = None
        self.integration_matchers = integration_matchers

    @property
    def _ssdp_devices(self) -> list[SsdpDevice]:
        """Get all seen devices."""
        return [
            ssdp_device
            for ssdp_listener in self._ssdp_listeners
            for ssdp_device in ssdp_listener.devices.values()
        ]

    @property
    def _all_headers_from_ssdp_devices(
        self,
    ) -> dict[tuple[str, str], Mapping[str, Any]]:
        return {
            (ssdp_device.udn, dst): headers
            for ssdp_device in self._ssdp_devices
            for dst, headers in ssdp_device.all_combined_headers.items()
        }

    async def async_register_callback(
        self, callback: SsdpCallback, match_dict: None | dict[str, str] = None
    ) -> Callable[[], None]:
        """Register a callback."""
        if match_dict is None:
            match_dict = {}

        # Make sure any entries that happened
        # before the callback was registered are fired
        for headers in self._all_headers_from_ssdp_devices.values():
            if _async_headers_match(headers, match_dict):
                await _async_process_callbacks(
                    [callback],
                    await self._async_headers_to_discovery_info(headers),
                    SsdpChange.ALIVE,
                )

        callback_entry = (callback, match_dict)
        self._callbacks.append(callback_entry)

        @core_callback
        def _async_remove_callback() -> None:
            self._callbacks.remove(callback_entry)

        return _async_remove_callback

    async def async_stop(self, *_: Any) -> None:
        """Stop the scanner."""
        assert self._cancel_scan is not None
        self._cancel_scan()

        await self._async_stop_ssdp_listeners()

    async def _async_stop_ssdp_listeners(self) -> None:
        """Stop the SSDP listeners."""
        await asyncio.gather(
            *(listener.async_stop() for listener in self._ssdp_listeners),
            return_exceptions=True,
        )

    async def _async_build_source_set(self) -> set[IPv4Address | IPv6Address]:
        """Build the list of ssdp sources."""
        adapters = await network.async_get_adapters(self.hass)
        sources: set[IPv4Address | IPv6Address] = set()
        if network.async_only_default_interface_enabled(adapters):
            sources.add(IPv4Address("0.0.0.0"))
            return sources

        return {
            source_ip
            for source_ip in await network.async_get_enabled_source_ips(self.hass)
            if not source_ip.is_loopback
            and not (isinstance(source_ip, IPv6Address) and source_ip.is_global)
        }

    async def async_scan(self, *_: Any) -> None:
        """Scan for new entries using ssdp listeners."""
        await self.async_scan_multicast()
        await self.async_scan_broadcast()

    async def async_scan_multicast(self, *_: Any) -> None:
        """Scan for new entries using multicase target."""
        for ssdp_listener in self._ssdp_listeners:
            await ssdp_listener.async_search()

    async def async_scan_broadcast(self, *_: Any) -> None:
        """Scan for new entries using broadcast target."""
        # Some sonos devices only seem to respond if we send to the broadcast
        # address. This matches pysonos' behavior
        # https://github.com/amelchio/pysonos/blob/d4329b4abb657d106394ae69357805269708c996/pysonos/discovery.py#L120
        for listener in self._ssdp_listeners:
            try:
                IPv4Address(listener.source_ip)
            except ValueError:
                continue
            await listener.async_search((str(IPV4_BROADCAST), SSDP_PORT))

    async def async_start(self) -> None:
        """Start the scanners."""
        session = async_get_clientsession(self.hass)
        requester = AiohttpSessionRequester(session, True, 10)
        self._description_cache = DescriptionCache(requester)
        self._flow_dispatcher = FlowDispatcher(self.hass)
        self._integration_matchers = await async_get_ssdp(self.hass)

        await self._async_start_ssdp_listeners()

        self.hass.bus.async_listen_once(EVENT_HOMEASSISTANT_STOP, self.async_stop)
        self.hass.bus.async_listen_once(
            EVENT_HOMEASSISTANT_STARTED, self._flow_dispatcher.async_start
        )
        self._cancel_scan = async_track_time_interval(
            self.hass, self.async_scan, SCAN_INTERVAL
        )

        # Trigger the initial-scan.
        await self.async_scan()

    async def _async_start_ssdp_listeners(self) -> None:
        """Start the SSDP Listeners."""
        for source_ip in await self._async_build_source_set():
            self._ssdp_listeners.append(
                SsdpListener(
                    async_callback=self._ssdp_listener_callback,
                    source_ip=source_ip,
                )
            )
        results = await asyncio.gather(
            *(listener.async_start() for listener in self._ssdp_listeners),
            return_exceptions=True,
        )
        failed_listeners = []
        for idx, result in enumerate(results):
            if isinstance(result, Exception):
                _LOGGER.warning(
                    "Failed to setup listener for %s: %s",
                    self._ssdp_listeners[idx].source_ip,
                    result,
                )
                failed_listeners.append(self._ssdp_listeners[idx])
        for listener in failed_listeners:
            self._ssdp_listeners.remove(listener)

    @core_callback
    def _async_get_matching_callbacks(
        self,
        combined_headers: SsdpHeaders,
    ) -> list[SsdpCallback]:
        """Return a list of callbacks that match."""
        return [
            callback
            for callback, match_dict in self._callbacks
            if _async_headers_match(combined_headers, match_dict)
        ]

    async def _ssdp_listener_callback(
        self,
        ssdp_device: SsdpDevice,
        dst: DeviceOrServiceType,
        source: SsdpSource,
    ) -> None:
        """Handle a device/service change."""
        _LOGGER.debug(
            "SSDP: ssdp_device: %s, dst: %s, source: %s", ssdp_device, dst, source
        )

        location = ssdp_device.location
        info_desc = await self._async_get_description_dict(location) or {}
        combined_headers = ssdp_device.combined_headers(dst)
        info_with_desc = CaseInsensitiveDict(combined_headers, **info_desc)

        callbacks = self._async_get_matching_callbacks(combined_headers)
        matching_domains: set[str] = set()

        # If there are no changes from a search, do not trigger a config flow
        if source != SsdpSource.SEARCH_ALIVE:
            matching_domains = self._async_matching_domains(info_with_desc)

        if not callbacks and not matching_domains:
            return

        discovery_info = discovery_info_from_headers_and_description(info_with_desc)
        ssdp_change = SSDP_SOURCE_SSDP_CHANGE_MAPPING[source]
        await _async_process_callbacks(callbacks, discovery_info, ssdp_change)

<<<<<<< HEAD
        for domain in matching_domains:
=======
        for domain in self.integration_matchers.async_matching_domains(info_with_desc):
>>>>>>> fa3f8e22
            _LOGGER.debug("Discovered %s at %s", domain, location)
            flow: SSDPFlow = {
                "domain": domain,
                "context": {"source": config_entries.SOURCE_SSDP},
                "data": discovery_info,
            }
            assert self._flow_dispatcher is not None
            self._flow_dispatcher.create(flow)

    async def _async_get_description_dict(
        self, location: str | None
    ) -> Mapping[str, str]:
        """Get description dict."""
        assert self._description_cache is not None
        return await self._description_cache.async_get_description_dict(location) or {}

    async def _async_headers_to_discovery_info(
        self, headers: Mapping[str, Any]
    ) -> dict[str, Any]:
        """Combine the headers and description into discovery_info.

        Building this is a bit expensive so we only do it on demand.
        """
        assert self._description_cache is not None
        location = headers["location"]
        info_desc = (
            await self._description_cache.async_get_description_dict(location) or {}
        )
        return discovery_info_from_headers_and_description(
            CaseInsensitiveDict(headers, **info_desc)
        )

    async def async_get_discovery_info_by_udn_st(  # pylint: disable=invalid-name
        self, udn: str, st: str
    ) -> dict[str, Any] | None:
        """Return discovery_info for a udn and st."""
        if headers := self._all_headers_from_ssdp_devices.get((udn, st)):
            return await self._async_headers_to_discovery_info(headers)
        return None

    async def async_get_discovery_info_by_st(  # pylint: disable=invalid-name
        self, st: str
    ) -> list[dict[str, Any]]:
        """Return matching discovery_infos for a st."""
        return [
            await self._async_headers_to_discovery_info(headers)
            for udn_st, headers in self._all_headers_from_ssdp_devices.items()
            if udn_st[1] == st
        ]

    async def async_get_discovery_info_by_udn(self, udn: str) -> list[dict[str, Any]]:
        """Return matching discovery_infos for a udn."""
        return [
            await self._async_headers_to_discovery_info(headers)
            for udn_st, headers in self._all_headers_from_ssdp_devices.items()
            if udn_st[0] == udn
        ]


def discovery_info_from_headers_and_description(
    info_with_desc: CaseInsensitiveDict,
) -> dict[str, Any]:
    """Convert headers and description to discovery_info."""
    info = {
        DISCOVERY_MAPPING.get(k.lower(), k): v
        for k, v in info_with_desc.as_dict().items()
    }

    if ATTR_UPNP_UDN not in info and ATTR_SSDP_USN in info:
        if udn := _udn_from_usn(info[ATTR_SSDP_USN]):
            info[ATTR_UPNP_UDN] = udn

    return info


def _udn_from_usn(usn: str | None) -> str | None:
    """Get the UDN from the USN."""
    if usn is None:
        return None
    if usn.startswith("uuid:"):
        return usn.split("::")[0]
    return None<|MERGE_RESOLUTION|>--- conflicted
+++ resolved
@@ -396,7 +396,9 @@
 
         # If there are no changes from a search, do not trigger a config flow
         if source != SsdpSource.SEARCH_ALIVE:
-            matching_domains = self._async_matching_domains(info_with_desc)
+            matching_domains = self.integration_matchers.async_matching_domains(
+                info_with_desc
+            )
 
         if not callbacks and not matching_domains:
             return
@@ -405,11 +407,7 @@
         ssdp_change = SSDP_SOURCE_SSDP_CHANGE_MAPPING[source]
         await _async_process_callbacks(callbacks, discovery_info, ssdp_change)
 
-<<<<<<< HEAD
         for domain in matching_domains:
-=======
-        for domain in self.integration_matchers.async_matching_domains(info_with_desc):
->>>>>>> fa3f8e22
             _LOGGER.debug("Discovered %s at %s", domain, location)
             flow: SSDPFlow = {
                 "domain": domain,
