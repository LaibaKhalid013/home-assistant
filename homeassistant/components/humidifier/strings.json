--- conflicted
+++ resolved
@@ -1,17 +1,15 @@
 {
   "title": "Humidifier",
   "device_automation": {
-<<<<<<< HEAD
     "trigger_type": {
       "target_humidity_changed": "{entity_name} target humidity changed",
       "turned_on": "{entity_name} turned on",
       "turned_off": "{entity_name} turned off"
-=======
+    },
     "condition_type": {
       "is_mode": "{entity_name} is set to a specific mode",
       "is_on": "{entity_name} is on",
       "is_off": "{entity_name} is off"
->>>>>>> cee136ec
     },
     "action_type": {
       "set_humidity": "Set humidity for {entity_name}",
