"""The Squeezebox integration."""

from asyncio import timeout
from dataclasses import dataclass
import logging

from pysqueezebox import Server

from homeassistant.config_entries import ConfigEntry
from homeassistant.const import (
    CONF_HOST,
    CONF_PASSWORD,
    CONF_PORT,
    CONF_USERNAME,
    Platform,
)
from homeassistant.core import HomeAssistant
from homeassistant.exceptions import ConfigEntryNotReady
from homeassistant.helpers import device_registry as dr
from homeassistant.helpers.aiohttp_client import async_get_clientsession
from homeassistant.helpers.device_registry import (
    CONNECTION_NETWORK_MAC,
    DeviceEntryType,
    format_mac,
)

from .const import (
    CONF_HTTPS,
    DISCOVERY_TASK,
    DOMAIN,
    MANUFACTURER,
    SERVER_MODEL,
    STATUS_API_TIMEOUT,
    STATUS_QUERY_LIBRARYNAME,
    STATUS_QUERY_MAC,
    STATUS_QUERY_UUID,
    STATUS_QUERY_VERSION,
)
from .coordinator import LMSStatusDataUpdateCoordinator

_LOGGER = logging.getLogger(__name__)

<<<<<<< HEAD
PLATFORMS = [Platform.BINARY_SENSOR, Platform.MEDIA_PLAYER, Platform.UPDATE]
=======
PLATFORMS = [
    Platform.BINARY_SENSOR,
    Platform.MEDIA_PLAYER,
    Platform.SENSOR,
]
>>>>>>> 2611f72f


@dataclass
class SqueezeboxData:
    """SqueezeboxData data class."""

    coordinator: LMSStatusDataUpdateCoordinator
    server: Server


type SqueezeboxConfigEntry = ConfigEntry[SqueezeboxData]


async def async_setup_entry(hass: HomeAssistant, entry: SqueezeboxConfigEntry) -> bool:
    """Set up an LMS Server from a config entry."""
    config = entry.data
    session = async_get_clientsession(hass)
    _LOGGER.debug(
        "Reached async_setup_entry for host=%s(%s)", config[CONF_HOST], entry.entry_id
    )

    username = config.get(CONF_USERNAME)
    password = config.get(CONF_PASSWORD)
    https = config.get(CONF_HTTPS, False)
    host = config[CONF_HOST]
    port = config[CONF_PORT]

    lms = Server(session, host, port, username, password, https=https)
    _LOGGER.debug("LMS object for %s", lms)

    try:
        async with timeout(STATUS_API_TIMEOUT):
            status = await lms.async_query(
                "serverstatus", "-", "-", "prefs:libraryname"
            )
    except Exception as err:
        raise ConfigEntryNotReady(
            f"Error communicating config not read for {host}"
        ) from err

    if not status:
        raise ConfigEntryNotReady(f"Error Config Not read for {host}")
    _LOGGER.debug("LMS Status for setup  = %s", status)

    lms.uuid = status[STATUS_QUERY_UUID]
    _LOGGER.debug("LMS %s = '%s' with uuid = %s ", lms.name, host, lms.uuid)
    lms.name = (
        (STATUS_QUERY_LIBRARYNAME in status and status[STATUS_QUERY_LIBRARYNAME])
        and status[STATUS_QUERY_LIBRARYNAME]
        or host
    )
    version = STATUS_QUERY_VERSION in status and status[STATUS_QUERY_VERSION] or None
    # mac can be missing
    mac_connect = (
        {(CONNECTION_NETWORK_MAC, format_mac(status[STATUS_QUERY_MAC]))}
        if STATUS_QUERY_MAC in status
        else None
    )

    device_registry = dr.async_get(hass)
    device = device_registry.async_get_or_create(
        config_entry_id=entry.entry_id,
        identifiers={(DOMAIN, lms.uuid)},
        name=lms.name,
        manufacturer=MANUFACTURER,
        model=SERVER_MODEL,
        sw_version=version,
        entry_type=DeviceEntryType.SERVICE,
        connections=mac_connect,
    )
    _LOGGER.debug("LMS Device %s", device)

    coordinator = LMSStatusDataUpdateCoordinator(hass, lms)

    entry.runtime_data = SqueezeboxData(
        coordinator=coordinator,
        server=lms,
    )

    await coordinator.async_config_entry_first_refresh()
    await hass.config_entries.async_forward_entry_setups(entry, PLATFORMS)
    return True


async def async_unload_entry(hass: HomeAssistant, entry: SqueezeboxConfigEntry) -> bool:
    """Unload a config entry."""
    # Stop player discovery task for this config entry.
    _LOGGER.debug(
        "Reached async_unload_entry for LMS=%s(%s)",
        entry.runtime_data.server.name or "Unknown",
        entry.entry_id,
    )

    # Stop server discovery task if this is the last config entry.
    current_entries = hass.config_entries.async_entries(DOMAIN)
    if len(current_entries) == 1 and current_entries[0] == entry:
        _LOGGER.debug("Stopping server discovery task")
        hass.data[DOMAIN][DISCOVERY_TASK].cancel()
        hass.data[DOMAIN].pop(DISCOVERY_TASK)

    return await hass.config_entries.async_unload_platforms(entry, PLATFORMS)<|MERGE_RESOLUTION|>--- conflicted
+++ resolved
@@ -40,15 +40,12 @@
 
 _LOGGER = logging.getLogger(__name__)
 
-<<<<<<< HEAD
-PLATFORMS = [Platform.BINARY_SENSOR, Platform.MEDIA_PLAYER, Platform.UPDATE]
-=======
 PLATFORMS = [
     Platform.BINARY_SENSOR,
     Platform.MEDIA_PLAYER,
     Platform.SENSOR,
+    Platform.UPDATE,
 ]
->>>>>>> 2611f72f
 
 
 @dataclass
