--- conflicted
+++ resolved
@@ -46,38 +46,6 @@
 
 DEFAULT_THEME_COLOR = "#FF9800"
 
-<<<<<<< HEAD
-MANIFEST_JSON = {
-    "background_color": "#4c4c4c",
-    "description": "Platforma automatyki domowej, która stawia lokalną kontrolę i prywatność na pierwszym miejscu.",
-    "dir": "ltr",
-    "display": "standalone",
-    "icons": [
-        {
-            "src": f"/static/icons/favicon-{size}x{size}.png",
-            "sizes": f"{size}x{size}",
-            "type": "image/png",
-            "purpose": "maskable any",
-        }
-        for size in (192, 384, 512, 1024)
-    ],
-    "screenshots": [
-        {
-            "src": "/static/images/screenshots/screenshot-1.png",
-            "sizes": "413x792",
-            "type": "image/png",
-        }
-    ],
-    "lang": "pl-PL",
-    "name": "Asystent domowy",
-    "short_name": "AIS",
-    "start_url": "/?homescreen=1",
-    "theme_color": DEFAULT_THEME_COLOR,
-    "prefer_related_applications": True,
-    "related_applications": [{"platform": "play", "id": "pl.sviete.dom"}],
-}
-=======
->>>>>>> 3542f58b
 
 DATA_PANELS = "frontend_panels"
 DATA_JS_VERSION = "frontend_js_version"
@@ -154,8 +122,8 @@
 
 MANIFEST_JSON = Manifest(
     {
-        "background_color": "#FFFFFF",
-        "description": "Home automation platform that puts local control and privacy first.",
+        "background_color": "#4c4c4c",
+        "description": "Platforma automatyki domowej, która stawia lokalną kontrolę i prywatność na pierwszym miejscu.",
         "dir": "ltr",
         "display": "standalone",
         "icons": [
@@ -174,15 +142,13 @@
                 "type": "image/png",
             }
         ],
-        "lang": "en-US",
-        "name": "Home Assistant",
-        "short_name": "Assistant",
+        "lang": "pl-PL",
+        "name": "Asystent domowy",
+        "short_name": "AIS",
         "start_url": "/?homescreen=1",
         "theme_color": DEFAULT_THEME_COLOR,
         "prefer_related_applications": True,
-        "related_applications": [
-            {"platform": "play", "id": "io.homeassistant.companion.android"}
-        ],
+        "related_applications": [{"platform": "play", "id": "pl.sviete.dom"}],
     }
 )
 
