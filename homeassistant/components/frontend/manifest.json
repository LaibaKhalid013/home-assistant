{
  "domain": "frontend",
<<<<<<< HEAD
  "name": "Ais dom Frontend",
  "documentation": "https://www.ai-speaker.com",
  "requirements": ["ais-dom-frontend==20210406.0"],
=======
  "name": "Home Assistant Frontend",
  "documentation": "https://www.home-assistant.io/integrations/frontend",
  "requirements": [
    "home-assistant-frontend==20210407.1"
  ],
>>>>>>> 8bdcdfb8
  "dependencies": [
    "api",
    "auth",
    "config",
    "device_automation",
    "http",
    "lovelace",
    "onboarding",
    "search",
    "system_log",
    "websocket_api"
  ],
  "codeowners": [
    "@home-assistant/frontend"
  ],
  "quality_scale": "internal"
}<|MERGE_RESOLUTION|>--- conflicted
+++ resolved
@@ -1,16 +1,8 @@
 {
   "domain": "frontend",
-<<<<<<< HEAD
   "name": "Ais dom Frontend",
   "documentation": "https://www.ai-speaker.com",
-  "requirements": ["ais-dom-frontend==20210406.0"],
-=======
-  "name": "Home Assistant Frontend",
-  "documentation": "https://www.home-assistant.io/integrations/frontend",
-  "requirements": [
-    "home-assistant-frontend==20210407.1"
-  ],
->>>>>>> 8bdcdfb8
+  "requirements": ["ais-dom-frontend==20210407.1"],
   "dependencies": [
     "api",
     "auth",
