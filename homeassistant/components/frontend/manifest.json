{
  "domain": "frontend",
  "name": "Home Assistant Frontend",
  "documentation": "https://www.home-assistant.io/integrations/frontend",
<<<<<<< HEAD
  "requirements": ["ais-dom-frontend==20220301.0"],
=======
  "requirements": [
    "home-assistant-frontend==20220301.1"
  ],
>>>>>>> 737c502e
  "dependencies": [
    "api",
    "auth",
    "config",
    "device_automation",
    "diagnostics",
    "http",
    "lovelace",
    "onboarding",
    "search",
    "system_log",
    "websocket_api"
  ],
  "codeowners": [
    "@home-assistant/frontend"
  ],
  "quality_scale": "internal"
}<|MERGE_RESOLUTION|>--- conflicted
+++ resolved
@@ -2,13 +2,7 @@
   "domain": "frontend",
   "name": "Home Assistant Frontend",
   "documentation": "https://www.home-assistant.io/integrations/frontend",
-<<<<<<< HEAD
   "requirements": ["ais-dom-frontend==20220301.0"],
-=======
-  "requirements": [
-    "home-assistant-frontend==20220301.1"
-  ],
->>>>>>> 737c502e
   "dependencies": [
     "api",
     "auth",
