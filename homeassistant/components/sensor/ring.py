--- conflicted
+++ resolved
@@ -8,25 +8,14 @@
 
 import voluptuous as vol
 
-<<<<<<< HEAD
+import homeassistant.loader as loader
+import homeassistant.helpers.config_validation as cv
 from homeassistant.components.ring import (
     CONF_ATTRIBUTION, DEFAULT_ENTITY_NAMESPACE, DEFAULT_SCAN_INTERVAL)
-
 from homeassistant.components.sensor import PLATFORM_SCHEMA
 from homeassistant.const import (
     CONF_ENTITY_NAMESPACE, CONF_MONITORED_CONDITIONS, CONF_SCAN_INTERVAL,
     STATE_UNKNOWN, ATTR_ATTRIBUTION)
-=======
-import homeassistant.loader as loader
-import homeassistant.helpers.config_validation as cv
-from homeassistant.components.sensor import PLATFORM_SCHEMA
-from homeassistant.const import (
-    CONF_ENTITY_NAMESPACE, CONF_MONITORED_CONDITIONS, CONF_SCAN_INTERVAL,
-    CONF_USERNAME, CONF_PASSWORD, STATE_UNKNOWN,
-    ATTR_ATTRIBUTION)
-from homeassistant.helpers.entity import Entity
->>>>>>> 84287872
-
 from homeassistant.helpers.entity import Entity
 
 DEPENDENCIES = ['ring']
