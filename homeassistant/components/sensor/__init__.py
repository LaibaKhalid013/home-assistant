--- conflicted
+++ resolved
@@ -48,14 +48,8 @@
     DEVICE_CLASS_TIMESTAMP,
     DEVICE_CLASS_VOLATILE_ORGANIC_COMPOUNDS,
     DEVICE_CLASS_VOLTAGE,
-<<<<<<< HEAD
     DEVICE_CLASS_INTERCOM,
-    TEMP_CELSIUS,
-    TEMP_FAHRENHEIT,
-    TEMP_KELVIN,
-=======
     UnitOfTemperature,
->>>>>>> d084e70a
 )
 from homeassistant.core import HomeAssistant, State, callback
 from homeassistant.helpers import entity_registry as er
@@ -99,160 +93,7 @@
 
 NEGATIVE_ZERO_PATTERN = re.compile(r"^-(0\.?0*)$")
 
-<<<<<<< HEAD
-    POWER = "power"
-    """Power.
-
-    Unit of measurement: `W`, `kW`
-    """
-
-    PRECIPITATION_INTENSITY = "precipitation_intensity"
-    """Precipitation intensity.
-
-    Unit of measurement: UnitOfVolumetricFlux
-    - SI /metric: `mm/d`, `mm/h`
-    - USCS / imperial: `in/d`, `in/h`
-    """
-
-    PRESSURE = "pressure"
-    """Pressure.
-
-    Unit of measurement:
-    - `mbar`, `cbar`, `bar`
-    - `Pa`, `hPa`, `kPa`
-    - `inHg`
-    - `psi`
-    """
-
-    REACTIVE_POWER = "reactive_power"
-    """Reactive power.
-
-    Unit of measurement: `var`
-    """
-
-    SIGNAL_STRENGTH = "signal_strength"
-    """Signal strength.
-
-    Unit of measurement: `dB`, `dBm`
-    """
-
-    SPEED = "speed"
-    """Generic speed.
-
-    Unit of measurement: `SPEED_*` units or `UnitOfVolumetricFlux`
-    - SI /metric: `mm/d`, `mm/h`, `m/s`, `km/h`
-    - USCS / imperial: `in/d`, `in/h`, `ft/s`, `mph`
-    - Nautical: `kn`
-    """
-
-    SULPHUR_DIOXIDE = "sulphur_dioxide"
-    """Amount of SO2.
-
-    Unit of measurement: `µg/m³`
-    """
-
-    TEMPERATURE = "temperature"
-    """Temperature.
-
-    Unit of measurement: `°C`, `°F`
-    """
-
-    TIMESTAMP = "timestamp"
-    """Timestamp.
-
-    Unit of measurement: `None`
-
-    ISO8601 format: https://en.wikipedia.org/wiki/ISO_8601
-    """
-
-    VOLATILE_ORGANIC_COMPOUNDS = "volatile_organic_compounds"
-    """Amount of VOC.
-
-    Unit of measurement: `µg/m³`
-    """
-
-    VOLTAGE = "voltage"
-    """Voltage.
-
-    Unit of measurement: `V`
-    """
-
-    VOLUME = "volume"
-    """Generic volume.
-
-    Unit of measurement: `VOLUME_*` units
-    - SI / metric: `mL`, `L`, `m³`
-    - USCS / imperial: `fl. oz.`, `ft³`, `gal` (warning: volumes expressed in
-    USCS/imperial units are currently assumed to be US volumes)
-    """
-
-    WATER = "water"
-    """Water.
-
-    Unit of measurement:
-    - SI / metric: `m³`, `L`
-    - USCS / imperial: `ft³`, `gal` (warning: volumes expressed in
-    USCS/imperial units are currently assumed to be US volumes)
-    """
-
-    WEIGHT = "weight"
-    """Generic weight, represents a measurement of an object's mass.
-
-    Weight is used instead of mass to fit with every day language.
-
-    Unit of measurement: `MASS_*` units
-    - SI / metric: `µg`, `mg`, `g`, `kg`
-    - USCS / imperial: `oz`, `lb`
-    """
-
-    WIND_SPEED = "wind_speed"
-    """Wind speed.
-
-    Unit of measurement: `SPEED_*` units
-    - SI /metric: `m/s`, `km/h`
-    - USCS / imperial: `ft/s`, `mph`
-    - Nautical: `kn`
-    """
-
-    INTERCOM = "intercom"
-
-
-DEVICE_CLASSES_SCHEMA: Final = vol.All(vol.Lower, vol.Coerce(SensorDeviceClass))
-
-# DEVICE_CLASSES is deprecated as of 2021.12
-# use the SensorDeviceClass enum instead.
-DEVICE_CLASSES: Final[list[str]] = [cls.value for cls in SensorDeviceClass]
-
-
-class SensorStateClass(StrEnum):
-    """State class for sensors."""
-
-    MEASUREMENT = "measurement"
-    """The state represents a measurement in present time."""
-
-    TOTAL = "total"
-    """The state represents a total amount.
-
-    For example: net energy consumption"""
-
-    TOTAL_INCREASING = "total_increasing"
-    """The state represents a monotonically increasing total.
-
-    For example: an amount of consumed gas"""
-
-
-STATE_CLASSES_SCHEMA: Final = vol.All(vol.Lower, vol.Coerce(SensorStateClass))
-
-
-# STATE_CLASS* is deprecated as of 2021.12
-# use the SensorStateClass enum instead.
-STATE_CLASS_MEASUREMENT: Final = "measurement"
-STATE_CLASS_TOTAL: Final = "total"
-STATE_CLASS_TOTAL_INCREASING: Final = "total_increasing"
-STATE_CLASSES: Final[list[str]] = [cls.value for cls in SensorStateClass]
-=======
 SCAN_INTERVAL: Final = timedelta(seconds=30)
->>>>>>> d084e70a
 
 __all__ = [
     "ATTR_LAST_RESET",
