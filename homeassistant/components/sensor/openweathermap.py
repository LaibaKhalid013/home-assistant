--- conflicted
+++ resolved
@@ -174,13 +174,9 @@
                 self._state = 'not snowing'
                 self._unit_of_measurement = ''
         elif self.type == 'forecast':
-<<<<<<< HEAD
-            self._state = fc_data.get_weathers()[0].get_detailed_status()
-=======
             if fc_data is None:
                 return
-            self._state = fc_data.get_weathers()[0].get_status()
->>>>>>> 216075cc
+            self._state = fc_data.get_weathers()[0].get_detailed_status()
 
 
 class WeatherData(object):
