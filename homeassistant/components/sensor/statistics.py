"""
Support for statistics for sensor values.

For more details about this platform, please refer to the documentation at
https://home-assistant.io/components/sensor.statistics/
"""
import logging
import statistics
from collections import deque

import voluptuous as vol

import homeassistant.helpers.config_validation as cv
from homeassistant.components.sensor import PLATFORM_SCHEMA
from homeassistant.const import (
    CONF_NAME, CONF_ENTITY_ID, STATE_UNKNOWN, ATTR_UNIT_OF_MEASUREMENT)
from homeassistant.core import callback
from homeassistant.helpers.entity import Entity
from homeassistant.helpers.event import async_track_state_change
from homeassistant.util import dt as dt_util
from homeassistant.components.recorder.util import session_scope, execute

_LOGGER = logging.getLogger(__name__)

ATTR_AVERAGE_CHANGE = 'average_change'
ATTR_CHANGE = 'change'
ATTR_CHANGE_RATE = 'change_rate'
ATTR_COUNT = 'count'
ATTR_MAX_AGE = 'max_age'
ATTR_MAX_VALUE = 'max_value'
ATTR_MEAN = 'mean'
ATTR_MEDIAN = 'median'
ATTR_MIN_AGE = 'min_age'
ATTR_MIN_VALUE = 'min_value'
ATTR_SAMPLING_SIZE = 'sampling_size'
ATTR_STANDARD_DEVIATION = 'standard_deviation'
ATTR_TOTAL = 'total'
ATTR_VARIANCE = 'variance'

CONF_SAMPLING_SIZE = 'sampling_size'
CONF_MAX_AGE = 'max_age'
CONF_PRECISION = 'precision'

DEFAULT_NAME = 'Stats'
DEFAULT_SIZE = 20
DEFAULT_PRECISION = 2
ICON = 'mdi:calculator'

PLATFORM_SCHEMA = PLATFORM_SCHEMA.extend({
    vol.Required(CONF_ENTITY_ID): cv.entity_id,
    vol.Optional(CONF_NAME, default=DEFAULT_NAME): cv.string,
    vol.Optional(CONF_SAMPLING_SIZE, default=DEFAULT_SIZE):
        vol.All(vol.Coerce(int), vol.Range(min=1)),
    vol.Optional(CONF_MAX_AGE): cv.time_period,
    vol.Optional(CONF_PRECISION, default=DEFAULT_PRECISION):
        vol.Coerce(int)
})


async def async_setup_platform(hass, config, async_add_entities,
                               discovery_info=None):
    """Set up the Statistics sensor."""
    entity_id = config.get(CONF_ENTITY_ID)
    name = config.get(CONF_NAME)
    sampling_size = config.get(CONF_SAMPLING_SIZE)
    max_age = config.get(CONF_MAX_AGE, None)
    precision = config.get(CONF_PRECISION)

    async_add_entities([StatisticsSensor(hass, entity_id, name, sampling_size,
                                         max_age, precision)], True)

    return True


class StatisticsSensor(Entity):
    """Representation of a Statistics sensor."""

    def __init__(self, hass, entity_id, name, sampling_size, max_age,
                 precision):
        """Initialize the Statistics sensor."""
        self._hass = hass
        self._entity_id = entity_id
        self.is_binary = True if self._entity_id.split('.')[0] == \
            'binary_sensor' else False
        if not self.is_binary:
            self._name = '{} {}'.format(name, ATTR_MEAN)
        else:
            self._name = '{} {}'.format(name, ATTR_COUNT)
        self._sampling_size = sampling_size
        self._max_age = max_age
        self._precision = precision
        self._unit_of_measurement = None
        self.states = deque(maxlen=self._sampling_size)
        self.ages = deque(maxlen=self._sampling_size)

        self.count = 0
        self.mean = self.median = self.stdev = self.variance = None
        self.total = self.min = self.max = None
        self.min_age = self.max_age = None
        self.change = self.average_change = self.change_rate = None

        if 'recorder' in self._hass.config.components:
            # only use the database if it's configured
            hass.async_add_job(self._initialize_from_database)

        @callback
        def async_stats_sensor_state_listener(entity, old_state, new_state):
            """Handle the sensor state changes."""
            self._unit_of_measurement = new_state.attributes.get(
                ATTR_UNIT_OF_MEASUREMENT)

            self._add_state_to_queue(new_state)

<<<<<<< HEAD
            hass.async_add_job(self.async_update_ha_state, True)
=======
            self.async_schedule_update_ha_state(True)

        @callback
        def async_stats_sensor_startup(event):
            """Add listener and get recorded state."""
            _LOGGER.debug("Startup for %s", self.entity_id)

            async_track_state_change(
                self.hass, self._entity_id, async_stats_sensor_state_listener)

            if 'recorder' in self.hass.config.components:
                # Only use the database if it's configured
                self.hass.async_create_task(
                    self._async_initialize_from_database()
                )
>>>>>>> 28215d7e

        async_track_state_change(
            hass, entity_id, async_stats_sensor_state_listener)

    def _add_state_to_queue(self, new_state):
        """Add the state to the queue."""
        if new_state.state == STATE_UNKNOWN:
            return

        try:
            if self.is_binary:
                self.states.append(new_state.state)
            else:
                self.states.append(float(new_state.state))

            self.ages.append(new_state.last_updated)
        except ValueError:
            _LOGGER.error("%s: parsing error, expected number and received %s",
                          self.entity_id, new_state.state)

    @property
    def name(self):
        """Return the name of the sensor."""
        return self._name

    @property
    def state(self):
        """Return the state of the sensor."""
        return self.mean if not self.is_binary else self.count

    @property
    def unit_of_measurement(self):
        """Return the unit the value is expressed in."""
        return self._unit_of_measurement if not self.is_binary else None

    @property
    def should_poll(self):
        """No polling needed."""
        return False

    @property
    def device_state_attributes(self):
        """Return the state attributes of the sensor."""
        if not self.is_binary:
            return {
                ATTR_SAMPLING_SIZE: self._sampling_size,
                ATTR_COUNT: self.count,
                ATTR_MEAN: self.mean,
                ATTR_MEDIAN: self.median,
                ATTR_STANDARD_DEVIATION: self.stdev,
                ATTR_VARIANCE: self.variance,
                ATTR_TOTAL: self.total,
                ATTR_MIN_VALUE: self.min,
                ATTR_MAX_VALUE: self.max,
                ATTR_MIN_AGE: self.min_age,
                ATTR_MAX_AGE: self.max_age,
                ATTR_CHANGE: self.change,
                ATTR_AVERAGE_CHANGE: self.average_change,
                ATTR_CHANGE_RATE: self.change_rate,
            }

    @property
    def icon(self):
        """Return the icon to use in the frontend, if any."""
        return ICON

    def _purge_old(self):
        """Remove states which are older than self._max_age."""
        now = dt_util.utcnow()

        _LOGGER.debug("%s: purging records older then %s(%s)",
                      self.entity_id, dt_util.as_local(now - self._max_age),
                      self._max_age)

        while self.ages and (now - self.ages[0]) > self._max_age:
            _LOGGER.debug("%s: purging record with datetime %s(%s)",
                          self.entity_id, dt_util.as_local(self.ages[0]),
                          (now - self.ages[0]))
            self.ages.popleft()
            self.states.popleft()

    async def async_update(self):
        """Get the latest data and updates the states."""
        _LOGGER.debug("%s: updating statistics.", self.entity_id)
        if self._max_age is not None:
            self._purge_old()

        self.count = len(self.states)

        if not self.is_binary:
            try:  # require only one data point
                self.mean = round(statistics.mean(self.states),
                                  self._precision)
                self.median = round(statistics.median(self.states),
                                    self._precision)
            except statistics.StatisticsError as err:
                _LOGGER.debug("%s: %s", self.entity_id, err)
                self.mean = self.median = STATE_UNKNOWN

            try:  # require at least two data points
                self.stdev = round(statistics.stdev(self.states),
                                   self._precision)
                self.variance = round(statistics.variance(self.states),
                                      self._precision)
            except statistics.StatisticsError as err:
                _LOGGER.debug("%s: %s", self.entity_id, err)
                self.stdev = self.variance = STATE_UNKNOWN

            if self.states:
                self.total = round(sum(self.states), self._precision)
                self.min = round(min(self.states), self._precision)
                self.max = round(max(self.states), self._precision)

                self.min_age = self.ages[0]
                self.max_age = self.ages[-1]

                self.change = self.states[-1] - self.states[0]
                self.average_change = self.change
                self.change_rate = 0

                if len(self.states) > 1:
                    self.average_change /= len(self.states) - 1

                    time_diff = (self.max_age - self.min_age).total_seconds()
                    if time_diff > 0:
                        self.change_rate = self.average_change / time_diff

                self.change = round(self.change, self._precision)
                self.average_change = round(self.average_change,
                                            self._precision)
                self.change_rate = round(self.change_rate, self._precision)

            else:
                self.total = self.min = self.max = STATE_UNKNOWN
                self.min_age = self.max_age = dt_util.utcnow()
                self.change = self.average_change = STATE_UNKNOWN
                self.change_rate = STATE_UNKNOWN

    async def _initialize_from_database(self):
        """Initialize the list of states from the database.

        The query will get the list of states in DESCENDING order so that we
        can limit the result to self._sample_size. Afterwards reverse the
        list so that we get it in the right order again.

        If MaxAge is provided then query will restrict to entries younger then
        current datetime - MaxAge.
        """
        from homeassistant.components.recorder.models import States
        _LOGGER.debug("%s: initializing values from the database",
                      self.entity_id)

        with session_scope(hass=self._hass) as session:
            query = session.query(States)\
                .filter(States.entity_id == self._entity_id.lower())

            if self._max_age is not None:
                records_older_then = dt_util.utcnow() - self._max_age
                _LOGGER.debug("%s: retrieve records not older then %s",
                              self.entity_id, records_older_then)
                query = query.filter(States.last_updated >= records_older_then)
            else:
                _LOGGER.debug("%s: retrieving all records.", self.entity_id)

            query = query\
                .order_by(States.last_updated.desc())\
                .limit(self._sampling_size)
            states = execute(query)

        for state in reversed(states):
            self._add_state_to_queue(state)

        _LOGGER.debug("%s: initializing from database completed",
                      self.entity_id)<|MERGE_RESOLUTION|>--- conflicted
+++ resolved
@@ -13,7 +13,8 @@
 import homeassistant.helpers.config_validation as cv
 from homeassistant.components.sensor import PLATFORM_SCHEMA
 from homeassistant.const import (
-    CONF_NAME, CONF_ENTITY_ID, STATE_UNKNOWN, ATTR_UNIT_OF_MEASUREMENT)
+    CONF_NAME, CONF_ENTITY_ID, EVENT_HOMEASSISTANT_START, STATE_UNKNOWN,
+    ATTR_UNIT_OF_MEASUREMENT)
 from homeassistant.core import callback
 from homeassistant.helpers.entity import Entity
 from homeassistant.helpers.event import async_track_state_change
@@ -66,7 +67,7 @@
     max_age = config.get(CONF_MAX_AGE, None)
     precision = config.get(CONF_PRECISION)
 
-    async_add_entities([StatisticsSensor(hass, entity_id, name, sampling_size,
+    async_add_entities([StatisticsSensor(entity_id, name, sampling_size,
                                          max_age, precision)], True)
 
     return True
@@ -75,10 +76,9 @@
 class StatisticsSensor(Entity):
     """Representation of a Statistics sensor."""
 
-    def __init__(self, hass, entity_id, name, sampling_size, max_age,
+    def __init__(self, entity_id, name, sampling_size, max_age,
                  precision):
         """Initialize the Statistics sensor."""
-        self._hass = hass
         self._entity_id = entity_id
         self.is_binary = True if self._entity_id.split('.')[0] == \
             'binary_sensor' else False
@@ -99,10 +99,8 @@
         self.min_age = self.max_age = None
         self.change = self.average_change = self.change_rate = None
 
-        if 'recorder' in self._hass.config.components:
-            # only use the database if it's configured
-            hass.async_add_job(self._initialize_from_database)
-
+    async def async_added_to_hass(self):
+        """Register callbacks."""
         @callback
         def async_stats_sensor_state_listener(entity, old_state, new_state):
             """Handle the sensor state changes."""
@@ -111,9 +109,6 @@
 
             self._add_state_to_queue(new_state)
 
-<<<<<<< HEAD
-            hass.async_add_job(self.async_update_ha_state, True)
-=======
             self.async_schedule_update_ha_state(True)
 
         @callback
@@ -129,10 +124,9 @@
                 self.hass.async_create_task(
                     self._async_initialize_from_database()
                 )
->>>>>>> 28215d7e
-
-        async_track_state_change(
-            hass, entity_id, async_stats_sensor_state_listener)
+
+        self.hass.bus.async_listen_once(
+            EVENT_HOMEASSISTANT_START, async_stats_sensor_startup)
 
     def _add_state_to_queue(self, new_state):
         """Add the state to the queue."""
@@ -268,7 +262,7 @@
                 self.change = self.average_change = STATE_UNKNOWN
                 self.change_rate = STATE_UNKNOWN
 
-    async def _initialize_from_database(self):
+    async def _async_initialize_from_database(self):
         """Initialize the list of states from the database.
 
         The query will get the list of states in DESCENDING order so that we
@@ -282,7 +276,7 @@
         _LOGGER.debug("%s: initializing values from the database",
                       self.entity_id)
 
-        with session_scope(hass=self._hass) as session:
+        with session_scope(hass=self.hass) as session:
             query = session.query(States)\
                 .filter(States.entity_id == self._entity_id.lower())
 
@@ -302,5 +296,7 @@
         for state in reversed(states):
             self._add_state_to_queue(state)
 
+        self.async_schedule_update_ha_state(True)
+
         _LOGGER.debug("%s: initializing from database completed",
                       self.entity_id)