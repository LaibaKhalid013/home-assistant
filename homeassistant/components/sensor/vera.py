--- conflicted
+++ resolved
@@ -74,7 +74,6 @@
             self.current_value = self.vera_device.light
         elif self.vera_device.category == "Humidity Sensor":
             self.current_value = self.vera_device.humidity
-<<<<<<< HEAD
         elif self.vera_device.category == "Scene Controller":
             value = self.vera_device.get_last_scene_id(True)
             time = self.vera_device.get_last_scene_time(True)
@@ -83,11 +82,9 @@
             else:
                 self.current_value = value
             self.last_changed_time = time
-=======
         elif self.vera_device.category == "Power meter":
             power = convert(self.vera_device.power, float, 0)
             self.current_value = int(round(power, 0))
->>>>>>> 2c390385
         elif self.vera_device.category == "Sensor":
             tripped = self.vera_device.is_tripped
             self.current_value = 'Tripped' if tripped else 'Not Tripped'
