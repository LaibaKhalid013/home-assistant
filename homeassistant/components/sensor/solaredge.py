"""
Support for SolarEdge Monitoring API.

For more details about this platform, please refer to the documentation at
https://home-assistant.io/components/sensor.solaredge/
"""

from datetime import timedelta
import logging

import voluptuous as vol

from homeassistant.components.sensor import PLATFORM_SCHEMA
from homeassistant.const import (
    CONF_API_KEY, CONF_MONITORED_CONDITIONS, CONF_NAME)
import homeassistant.helpers.config_validation as cv
from homeassistant.helpers.entity import Entity
from homeassistant.util import Throttle

REQUIREMENTS = ['solaredge==0.0.2']

# Config for solaredge monitoring api requests.
CONF_SITE_ID = "site_id"

OVERVIEW_UPDATE_DELAY = timedelta(minutes=10)
DETAILS_UPDATE_DELAY = timedelta(hours=12)
INVENTORY_UPDATE_DELAY = timedelta(hours=12)

SCAN_INTERVAL = timedelta(minutes=10)

# Supported overview sensor types:
# Key: ['json_key', 'name', unit, icon]
OVERVIEW_SENSOR_TYPES = {
    'lifetime_energy': ['lifeTimeData', "Lifetime energy", 'Wh',
                        'mdi:solar-power'],
    'energy_this_year': ['lastYearData', "Energy this year", 'Wh',
                         'mdi:solar-power'],
    'energy_this_month': ['lastMonthData', "Energy this month", 'Wh',
                          'mdi:solar-power'],
    'energy_today': ['lastDayData', "Energy today", 'Wh',
                     'mdi:solar-power'],
    'current_power': ['currentPower', "Current Power", 'W',
                      'mdi:solar-power'],
    'site_details': [None, 'Site details', None, None],
    'inventory_meters': ['meters', 'Meters', None, None],
    'inventory_sensors': ['sensors', 'Sensors', None, None],
    'inventory_gateways': ['gateways', 'Gateways', None, None],
    'inventory_batteries': ['batteries', 'Batteries', None, None],
    'inventory_inverters': ['inverters', 'Inverters', None, None]
}

PLATFORM_SCHEMA = PLATFORM_SCHEMA.extend({
    vol.Required(CONF_API_KEY): cv.string,
    vol.Required(CONF_SITE_ID): cv.string,
    vol.Optional(CONF_NAME, default='SolarEdge'): cv.string,
    vol.Optional(CONF_MONITORED_CONDITIONS, default=['current_power']):
    vol.All(cv.ensure_list, [vol.In(SENSOR_TYPES)])
})

_LOGGER = logging.getLogger(__name__)


def setup_platform(hass, config, add_entities, discovery_info=None):
    """Create the SolarEdge Monitoring API sensor."""
    import solaredge
    from requests.exceptions import HTTPError, ConnectTimeout

    api_key = config[CONF_API_KEY]
    site_id = config[CONF_SITE_ID]
    platform_name = config[CONF_NAME]

    # Create new SolarEdge object to retrieve data
    api = solaredge.Solaredge(api_key)

    # Check if api can be reached and site is active
    try:
        response = api.get_details(site_id)

        if response['details']['status'].lower() != 'active':
            _LOGGER.error("SolarEdge site is not active")
            return
        _LOGGER.debug("Credentials correct and site is active")
    except KeyError:
        _LOGGER.error("Missing details data in solaredge response")
        return
    except (ConnectTimeout, HTTPError):
        _LOGGER.error("Could not retrieve details from SolarEdge API")
        return

    # Create sensor factory that will create sensors based on sensor_key.
    sensor_factory = SolarEdgeSensorFactory(platform_name, site_id, api)

    # Create a new sensor for each sensor type.
    entities = []
    for sensor_key in config[CONF_MONITORED_CONDITIONS]:
        sensor = sensor_factory.create_sensor(sensor_key)
        entities.append(sensor)

    add_entities(entities, True)


class SolarEdgeSensorFactory:
    """Factory which creates sensors based on the sensor_key."""

    def __init__(self, platform_name, site_id, api):
        """Initialize the factory."""
        self.platform_name = platform_name

        self.overview_data_service = SolarEdgeOverviewDataService(api, site_id)
        self.details_data_service = SolarEdgeDetailsDataService(api, site_id)
        self.inventory_data_service = SolarEdgeInventoryDataService(api,
                                                                    site_id)

    def create_sensor(self, sensor_key):
        """Create and return a sensor based on the sensor_key."""
        sensor = None

        if sensor_key == 'site_details':
            sensor = SolarEdgeDetailsSensor(self.platform_name, sensor_key,
                                            self.details_data_service)
        elif sensor_key.startswith('inventory'):
            sensor = SolarEdgeInventorySensor(self.platform_name, sensor_key,
                                              self.inventory_data_service)
        else:
            sensor = SolarEdgeOverviewSensor(self.platform_name, sensor_key,
                                             self.overview_data_service)
        return sensor


class SolarEdgeSensor(Entity):
    """Abstract class for a solaredge sensor."""

    def __init__(self, platform_name, sensor_key, data_service):
        """Initialize the sensor."""
        self.platform_name = platform_name
        self.sensor_key = sensor_key
        self.data_service = data_service

        self._state = None

        self._unit_of_measurement = SENSOR_TYPES[self.sensor_key][2]
        self._icon = SENSOR_TYPES[self.sensor_key][3]

    @property
    def name(self):
        """Return the name."""
        return "{} ({})".format(self.platform_name,
                                SENSOR_TYPES[self.sensor_key][1])

    @property
    def unit_of_measurement(self):
        """Return the unit of measurement."""
        return self._unit_of_measurement

    @property
    def icon(self):
        """Return the sensor icon."""
        return self._icon

    @property
    def state(self):
        """Return the state of the sensor."""
        return self._state


class SolarEdgeOverviewSensor(SolarEdgeSensor):
    """Representation of an SolarEdge Monitoring API overview sensor."""

    def __init__(self, platform_name, sensor_key, data_service):
        """Initialize the overview sensor."""
        super().__init__(platform_name, sensor_key, data_service)

        self._json_key = SENSOR_TYPES[self.sensor_key][0]

    def update(self):
        """Get the latest data from the sensor and update the state."""
        self.data_service.update()
        self._state = self.data_service.data[self._json_key]


class SolarEdgeDetailsSensor(SolarEdgeSensor):
    """Representation of an SolarEdge Monitoring API details sensor."""
<<<<<<< HEAD

    def __init__(self, platform_name, sensor_key, data_service):
        """Initialize the details sensor."""
        super().__init__(platform_name, sensor_key, data_service)

        self._attributes = {}

=======

    def __init__(self, platform_name, sensor_key, data_service):
        """Initialize the details sensor."""
        super().__init__(platform_name, sensor_key, data_service)

        self._attributes = {}

>>>>>>> bc2b6c96
    @property
    def state_attributes(self):
        """Return the state attributes."""
        return self._attributes

    def update(self):
        """Get the latest details and update state and attributes."""
        self.data_service.update()
        self._state = self.data_service.data
        self._attributes = self.data_service.attributes


class SolarEdgeInventorySensor(SolarEdgeSensor):
    """Representation of an SolarEdge Monitoring API inventory sensor."""

    def __init__(self, platform_name, sensor_key, data_service):
        """Initialize the inventory sensor."""
        super().__init__(platform_name, sensor_key, data_service)

        self._json_key = SENSOR_TYPES[self.sensor_key][0]

        self._attributes = {}

    @property
    def state_attributes(self):
        """Return the state attributes."""
        return self._attributes

    def update(self):
        """Get the latest inventory data and update state and attributes."""
        self.data_service.update()
        self._state = self.data_service.data[self._json_key]
        self._attributes = self.data_service.attributes[self._json_key]


class SolarEdgeDataService:
    """Get and update the latest data."""

    def __init__(self, api, site_id):
        """Initialize the data object."""
        self.api = api
        self.site_id = site_id

        self.data = {}
        self.attributes = {}


class SolarEdgeOverviewDataService(SolarEdgeDataService):
    """Get and update the latest overview data."""

    @Throttle(OVERVIEW_UPDATE_DELAY)
    def update(self):
        """Update the data from the SolarEdge Monitoring API."""
        from requests.exceptions import HTTPError, ConnectTimeout

        try:
            data = self.api.get_overview(self.site_id)
            overview = data['overview']
        except KeyError:
            _LOGGER.error("Missing overview data, skipping update")
            return
        except (ConnectTimeout, HTTPError):
            _LOGGER.error("Could not retrieve data, skipping update")
            return

        self.data = {}

        for key, value in overview.items():
            if key in ['lifeTimeData', 'lastYearData',
                       'lastMonthData', 'lastDayData']:
                data = value['energy']
            elif key in ['currentPower']:
                data = value['power']
            else:
                data = value
            self.data[key] = data

        _LOGGER.debug("Updated SolarEdge overview: %s", self.data)


class SolarEdgeDetailsDataService(SolarEdgeDataService):
    """Get and update the latest details data."""

    @Throttle(DETAILS_UPDATE_DELAY)
    def update(self):
        """Update the data from the SolarEdge Monitoring API."""
        from requests.exceptions import HTTPError, ConnectTimeout

        try:
            data = self.api.get_details(self.site_id)
            details = data['details']
        except KeyError:
            _LOGGER.error("Missing details data, skipping update")
            return
        except (ConnectTimeout, HTTPError):
            _LOGGER.error("Could not retrieve data, skipping update")
            return

        self.data = {}
        self.attributes = {}

        for key, value in details.items():
            if key in ['primaryModule']:
                self.attributes.update(value)
            elif key in ['peakPower', 'type', 'name', 'lastUpdateTime',
                         'installationDate']:
                self.attributes[key] = value
            elif key == 'status':
                self.data = value

        _LOGGER.debug("Updated SolarEdge details: %s, %s",
                      self.data, self.attributes)


class SolarEdgeInventoryDataService(SolarEdgeDataService):
    """Get and update the latest inventory data."""

    @Throttle(INVENTORY_UPDATE_DELAY)
    def update(self):
        """Update the data from the SolarEdge Monitoring API."""
        from requests.exceptions import HTTPError, ConnectTimeout

        try:
            data = self.api.get_inventory(self.site_id)
            inventory = data['Inventory']
        except KeyError:
            _LOGGER.error("Missing inventory data, skipping update")
            return
        except (ConnectTimeout, HTTPError):
            _LOGGER.error("Could not retrieve data, skipping update")
            return

        self.data = {}
        self.attributes = {}

        for key, value in inventory.items():
            self.data[key] = len(value)
            self.attributes[key] = {key: value}

        _LOGGER.debug("Updated SolarEdge inventory: %s, %s",
                      self.data, self.attributes)<|MERGE_RESOLUTION|>--- conflicted
+++ resolved
@@ -180,7 +180,6 @@
 
 class SolarEdgeDetailsSensor(SolarEdgeSensor):
     """Representation of an SolarEdge Monitoring API details sensor."""
-<<<<<<< HEAD
 
     def __init__(self, platform_name, sensor_key, data_service):
         """Initialize the details sensor."""
@@ -188,15 +187,7 @@
 
         self._attributes = {}
 
-=======
-
-    def __init__(self, platform_name, sensor_key, data_service):
-        """Initialize the details sensor."""
-        super().__init__(platform_name, sensor_key, data_service)
-
-        self._attributes = {}
-
->>>>>>> bc2b6c96
+    
     @property
     def state_attributes(self):
         """Return the state attributes."""
