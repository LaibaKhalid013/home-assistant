{
  "domain": "androidtv_remote",
  "name": "Android TV Remote",
  "codeowners": ["@tronikos", "@Drafteed"],
  "config_flow": true,
  "documentation": "https://www.home-assistant.io/integrations/androidtv_remote",
  "integration_type": "device",
  "iot_class": "local_push",
  "loggers": ["androidtvremote2"],
  "quality_scale": "platinum",
<<<<<<< HEAD
  "requirements": ["androidtvremote2==0.0.11"],
=======
  "requirements": ["androidtvremote2==0.0.12"],
>>>>>>> 771b5e34
  "zeroconf": ["_androidtvremote2._tcp.local."]
}<|MERGE_RESOLUTION|>--- conflicted
+++ resolved
@@ -8,10 +8,6 @@
   "iot_class": "local_push",
   "loggers": ["androidtvremote2"],
   "quality_scale": "platinum",
-<<<<<<< HEAD
-  "requirements": ["androidtvremote2==0.0.11"],
-=======
   "requirements": ["androidtvremote2==0.0.12"],
->>>>>>> 771b5e34
   "zeroconf": ["_androidtvremote2._tcp.local."]
 }