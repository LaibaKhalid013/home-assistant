--- conflicted
+++ resolved
@@ -392,12 +392,7 @@
         # to map aid/iid to GATT characteristics. So push it to there as well.
         assert self.accessories is not None
 
-<<<<<<< HEAD
-        self.pairing.pairing_data["accessories"] = self.accessories  # type: ignore[attr-defined]
-        self.pairing.pairing_data["config_num"] = self.config_num  # type: ignore[attr-defined]
-=======
         self.pairing.restore_accessories_state(self.accessories, self.config_num)
->>>>>>> 4f893491
 
         self.async_detect_workarounds()
 
