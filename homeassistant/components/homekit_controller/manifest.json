{
  "domain": "homekit_controller",
  "name": "HomeKit Controller",
  "config_flow": true,
  "documentation": "https://www.home-assistant.io/integrations/homekit_controller",
<<<<<<< HEAD
  "requirements": ["aiohomekit[IP]==0.2.43"],
=======
  "requirements": ["aiohomekit[IP]==0.2.44"],
>>>>>>> 85e61ac0
  "zeroconf": ["_hap._tcp.local."],
  "after_dependencies": ["zeroconf"],
  "codeowners": ["@Jc2k"]
}<|MERGE_RESOLUTION|>--- conflicted
+++ resolved
@@ -3,11 +3,7 @@
   "name": "HomeKit Controller",
   "config_flow": true,
   "documentation": "https://www.home-assistant.io/integrations/homekit_controller",
-<<<<<<< HEAD
-  "requirements": ["aiohomekit[IP]==0.2.43"],
-=======
   "requirements": ["aiohomekit[IP]==0.2.44"],
->>>>>>> 85e61ac0
   "zeroconf": ["_hap._tcp.local."],
   "after_dependencies": ["zeroconf"],
   "codeowners": ["@Jc2k"]
