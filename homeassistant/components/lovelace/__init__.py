"""Support for the Lovelace UI."""
import logging

import voluptuous as vol

from homeassistant.components import frontend
from homeassistant.config import async_hass_config_yaml, async_process_component_config
from homeassistant.const import CONF_FILENAME
from homeassistant.core import callback
from homeassistant.exceptions import HomeAssistantError
from homeassistant.helpers import collection, config_validation as cv
from homeassistant.helpers.service import async_register_admin_service
from homeassistant.helpers.typing import ConfigType, HomeAssistantType, ServiceCallType
from homeassistant.loader import async_get_integration
from homeassistant.util import sanitize_filename

from . import dashboard, resources, websocket
from .const import (
    CONF_ICON,
    CONF_MODE,
    CONF_REQUIRE_ADMIN,
    CONF_RESOURCES,
    CONF_SHOW_IN_SIDEBAR,
    CONF_TITLE,
    CONF_URL_PATH,
    DASHBOARD_BASE_CREATE_FIELDS,
    DEFAULT_ICON,
    DOMAIN,
    MODE_STORAGE,
    MODE_YAML,
    RESOURCE_CREATE_FIELDS,
    RESOURCE_RELOAD_SERVICE_SCHEMA,
    RESOURCE_SCHEMA,
    RESOURCE_UPDATE_FIELDS,
    SERVICE_RELOAD_RESOURCES,
    STORAGE_DASHBOARD_CREATE_FIELDS,
    STORAGE_DASHBOARD_UPDATE_FIELDS,
    url_slug,
)

_LOGGER = logging.getLogger(__name__)

CONF_DASHBOARDS = "dashboards"

YAML_DASHBOARD_SCHEMA = vol.Schema(
    {
        **DASHBOARD_BASE_CREATE_FIELDS,
        vol.Required(CONF_MODE): MODE_YAML,
        vol.Required(CONF_FILENAME): vol.All(cv.string, sanitize_filename),
    }
)

CONFIG_SCHEMA = vol.Schema(
    {
        vol.Optional(DOMAIN, default={}): vol.Schema(
            {
                vol.Optional(CONF_MODE, default=MODE_STORAGE): vol.All(
                    vol.Lower, vol.In([MODE_YAML, MODE_STORAGE])
                ),
                vol.Optional(CONF_DASHBOARDS): cv.schema_with_slug_keys(
                    YAML_DASHBOARD_SCHEMA, slug_validator=url_slug,
                ),
                vol.Optional(CONF_RESOURCES): [RESOURCE_SCHEMA],
            }
        )
    },
    extra=vol.ALLOW_EXTRA,
)


async def async_setup(hass: HomeAssistantType, config: ConfigType):
    """Set up the Lovelace commands."""
    mode = config[DOMAIN][CONF_MODE]
    yaml_resources = config[DOMAIN].get(CONF_RESOURCES)

    frontend.async_register_built_in_panel(hass, DOMAIN, config={"mode": mode})

    async def reload_resources_service_handler(service_call: ServiceCallType) -> None:
        """Reload yaml resources."""
        try:
            conf = await async_hass_config_yaml(hass)
        except HomeAssistantError as err:
            _LOGGER.error(err)
            return

        integration = await async_get_integration(hass, DOMAIN)

        config = await async_process_component_config(hass, conf, integration)

        resource_collection = await create_yaml_resource_col(
            hass, config[DOMAIN].get(CONF_RESOURCES)
        )
        hass.data[DOMAIN]["resources"] = resource_collection

    if mode == MODE_YAML:
        default_config = dashboard.LovelaceYAML(hass, None, None)
        resource_collection = await create_yaml_resource_col(hass, yaml_resources)

        async_register_admin_service(
            hass,
            DOMAIN,
            SERVICE_RELOAD_RESOURCES,
            reload_resources_service_handler,
            schema=RESOURCE_RELOAD_SERVICE_SCHEMA,
        )

    else:
        default_config = dashboard.LovelaceStorage(hass, None)

        if yaml_resources is not None:
            _LOGGER.warning(
                "Lovelace is running in storage mode. Define resources via user interface"
            )

        resource_collection = resources.ResourceStorageCollection(hass, default_config)

        collection.StorageCollectionWebsocket(
            resource_collection,
            "lovelace/resources",
            "resource",
            RESOURCE_CREATE_FIELDS,
            RESOURCE_UPDATE_FIELDS,
        ).async_setup(hass, create_list=False)

    hass.components.websocket_api.async_register_command(
        websocket.websocket_lovelace_config
    )
    hass.components.websocket_api.async_register_command(
        websocket.websocket_lovelace_save_config
    )
    hass.components.websocket_api.async_register_command(
        websocket.websocket_lovelace_delete_config
    )
    hass.components.websocket_api.async_register_command(
        websocket.websocket_lovelace_resources
    )

<<<<<<< HEAD
    hass.components.system_health.async_register_info(DOMAIN, system_health_info)

    return True


class LovelaceStorage:
    """Class to handle Storage based Lovelace config."""

    def __init__(self, hass):
        """Initialize Lovelace config based on storage helper."""
        self._store = hass.helpers.storage.Store(STORAGE_VERSION, STORAGE_KEY)
        self._data = None
        self._ais_dom_data = None
        self._hass = hass

    async def async_get_info(self):
        """Return the YAML storage mode."""
        if self._data is None:
            await self._load()

        if self._data["config"] is None:
            return {"mode": "auto-gen"}

        return _config_info("storage", self._data["config"])

    async def async_load(self, force):
        """Load config."""
        if self._hass.config.safe_mode:
            raise ConfigNotFound

        if self._data is None:
            await self._load()

        config = self._data["config"]
        ais_dom_config = self._ais_dom_data["config"]
        if config is None:
            # use default ais dom config
            config = ais_dom_config
        else:
            # ais dom merge
            if "views" not in config:
                config["views"] = []
            # remove ais views from user config
            for idx, view in enumerate(config["views"]):
                if "path" in view:
                    if view["path"] in ("ais_audio", "ais_zigbee"):
                        config["views"].remove(view)
            # add hidden ais views on the end of the config
            for aisview in ais_dom_config["views"]:
                if "visible" in aisview:
                    if not aisview["visible"]:
                        config["views"].append(aisview)
        return config
=======
    hass.components.websocket_api.async_register_command(
        websocket.websocket_lovelace_dashboards
    )

    hass.components.system_health.async_register_info(DOMAIN, system_health_info)

    hass.data[DOMAIN] = {
        # We store a dictionary mapping url_path: config. None is the default.
        "dashboards": {None: default_config},
        "resources": resource_collection,
        "yaml_dashboards": config[DOMAIN].get(CONF_DASHBOARDS, {}),
    }
>>>>>>> d520a02b

    if hass.config.safe_mode:
        return True

    async def storage_dashboard_changed(change_type, item_id, item):
        """Handle a storage dashboard change."""
        url_path = item[CONF_URL_PATH]

        if change_type == collection.CHANGE_REMOVED:
            frontend.async_remove_panel(hass, url_path)
            await hass.data[DOMAIN]["dashboards"].pop(url_path).async_delete()
            return

        if change_type == collection.CHANGE_ADDED:

<<<<<<< HEAD
    async def _load(self):
        """Load the config."""
        data = await self._store.async_load()
        self._data = data if data else {"config": None}
        # data = await self._ais_dom_store.async_load()
        from homeassistant.util import json as json_util

        ais_dom_lovelace = str(os.path.dirname(__file__))
        ais_dom_lovelace += "/ais_dom_lovelace"
        data = await self._hass.async_add_executor_job(
            json_util.load_json, ais_dom_lovelace
        )
        self._ais_dom_data = data["data"] if data else {"config": None}
=======
            existing = hass.data[DOMAIN]["dashboards"].get(url_path)
>>>>>>> d520a02b

            if existing:
                _LOGGER.warning(
                    "Cannot register panel at %s, it is already defined in %s",
                    url_path,
                    existing,
                )
                return

            hass.data[DOMAIN]["dashboards"][url_path] = dashboard.LovelaceStorage(
                hass, item
            )

            update = False
        else:
            hass.data[DOMAIN]["dashboards"][url_path].config = item
            update = True

        try:
            _register_panel(hass, url_path, MODE_STORAGE, item, update)
        except ValueError:
            _LOGGER.warning("Failed to %s panel %s from storage", change_type, url_path)

    # Process YAML dashboards
    for url_path, dashboard_conf in hass.data[DOMAIN]["yaml_dashboards"].items():
        # For now always mode=yaml
        config = dashboard.LovelaceYAML(hass, url_path, dashboard_conf)
        hass.data[DOMAIN]["dashboards"][url_path] = config

        try:
            _register_panel(hass, url_path, MODE_YAML, dashboard_conf, False)
        except ValueError:
            _LOGGER.warning("Panel url path %s is not unique", url_path)

    # Process storage dashboards
    dashboards_collection = dashboard.DashboardsCollection(hass)

    dashboards_collection.async_add_listener(storage_dashboard_changed)
    await dashboards_collection.async_load()

    collection.StorageCollectionWebsocket(
        dashboards_collection,
        "lovelace/dashboards",
        "dashboard",
        STORAGE_DASHBOARD_CREATE_FIELDS,
        STORAGE_DASHBOARD_UPDATE_FIELDS,
    ).async_setup(hass, create_list=False)

    return True


async def create_yaml_resource_col(hass, yaml_resources):
    """Create yaml resources collection."""
    if yaml_resources is None:
        default_config = dashboard.LovelaceYAML(hass, None, None)
        try:
            ll_conf = await default_config.async_load(False)
        except HomeAssistantError:
            pass
        else:
            if CONF_RESOURCES in ll_conf:
                _LOGGER.warning(
                    "Resources need to be specified in your configuration.yaml. Please see the docs."
                )
                yaml_resources = ll_conf[CONF_RESOURCES]

    return resources.ResourceYAMLCollection(yaml_resources or [])


async def system_health_info(hass):
    """Get info for the info page."""
    return await hass.data[DOMAIN]["dashboards"][None].async_get_info()


@callback
def _register_panel(hass, url_path, mode, config, update):
    """Register a panel."""
    kwargs = {
        "frontend_url_path": url_path,
        "require_admin": config[CONF_REQUIRE_ADMIN],
        "config": {"mode": mode},
        "update": update,
    }

    if config[CONF_SHOW_IN_SIDEBAR]:
        kwargs["sidebar_title"] = config[CONF_TITLE]
        kwargs["sidebar_icon"] = config.get(CONF_ICON, DEFAULT_ICON)

<<<<<<< HEAD
def _config_info(mode, config):
    """Generate info about the config."""
    return {
        "mode": mode,
        "resources": len(config.get("resources", [])),
        "views": len(config.get("views", [])),
        "ais views": 1,
    }
=======
    frontend.async_register_built_in_panel(hass, DOMAIN, **kwargs)
>>>>>>> d520a02b
<|MERGE_RESOLUTION|>--- conflicted
+++ resolved
@@ -58,7 +58,7 @@
                     vol.Lower, vol.In([MODE_YAML, MODE_STORAGE])
                 ),
                 vol.Optional(CONF_DASHBOARDS): cv.schema_with_slug_keys(
-                    YAML_DASHBOARD_SCHEMA, slug_validator=url_slug,
+                    YAML_DASHBOARD_SCHEMA, slug_validator=url_slug
                 ),
                 vol.Optional(CONF_RESOURCES): [RESOURCE_SCHEMA],
             }
@@ -135,61 +135,6 @@
         websocket.websocket_lovelace_resources
     )
 
-<<<<<<< HEAD
-    hass.components.system_health.async_register_info(DOMAIN, system_health_info)
-
-    return True
-
-
-class LovelaceStorage:
-    """Class to handle Storage based Lovelace config."""
-
-    def __init__(self, hass):
-        """Initialize Lovelace config based on storage helper."""
-        self._store = hass.helpers.storage.Store(STORAGE_VERSION, STORAGE_KEY)
-        self._data = None
-        self._ais_dom_data = None
-        self._hass = hass
-
-    async def async_get_info(self):
-        """Return the YAML storage mode."""
-        if self._data is None:
-            await self._load()
-
-        if self._data["config"] is None:
-            return {"mode": "auto-gen"}
-
-        return _config_info("storage", self._data["config"])
-
-    async def async_load(self, force):
-        """Load config."""
-        if self._hass.config.safe_mode:
-            raise ConfigNotFound
-
-        if self._data is None:
-            await self._load()
-
-        config = self._data["config"]
-        ais_dom_config = self._ais_dom_data["config"]
-        if config is None:
-            # use default ais dom config
-            config = ais_dom_config
-        else:
-            # ais dom merge
-            if "views" not in config:
-                config["views"] = []
-            # remove ais views from user config
-            for idx, view in enumerate(config["views"]):
-                if "path" in view:
-                    if view["path"] in ("ais_audio", "ais_zigbee"):
-                        config["views"].remove(view)
-            # add hidden ais views on the end of the config
-            for aisview in ais_dom_config["views"]:
-                if "visible" in aisview:
-                    if not aisview["visible"]:
-                        config["views"].append(aisview)
-        return config
-=======
     hass.components.websocket_api.async_register_command(
         websocket.websocket_lovelace_dashboards
     )
@@ -202,7 +147,6 @@
         "resources": resource_collection,
         "yaml_dashboards": config[DOMAIN].get(CONF_DASHBOARDS, {}),
     }
->>>>>>> d520a02b
 
     if hass.config.safe_mode:
         return True
@@ -218,23 +162,7 @@
 
         if change_type == collection.CHANGE_ADDED:
 
-<<<<<<< HEAD
-    async def _load(self):
-        """Load the config."""
-        data = await self._store.async_load()
-        self._data = data if data else {"config": None}
-        # data = await self._ais_dom_store.async_load()
-        from homeassistant.util import json as json_util
-
-        ais_dom_lovelace = str(os.path.dirname(__file__))
-        ais_dom_lovelace += "/ais_dom_lovelace"
-        data = await self._hass.async_add_executor_job(
-            json_util.load_json, ais_dom_lovelace
-        )
-        self._ais_dom_data = data["data"] if data else {"config": None}
-=======
             existing = hass.data[DOMAIN]["dashboards"].get(url_path)
->>>>>>> d520a02b
 
             if existing:
                 _LOGGER.warning(
@@ -323,15 +251,4 @@
         kwargs["sidebar_title"] = config[CONF_TITLE]
         kwargs["sidebar_icon"] = config.get(CONF_ICON, DEFAULT_ICON)
 
-<<<<<<< HEAD
-def _config_info(mode, config):
-    """Generate info about the config."""
-    return {
-        "mode": mode,
-        "resources": len(config.get("resources", [])),
-        "views": len(config.get("views", [])),
-        "ais views": 1,
-    }
-=======
-    frontend.async_register_built_in_panel(hass, DOMAIN, **kwargs)
->>>>>>> d520a02b
+    frontend.async_register_built_in_panel(hass, DOMAIN, **kwargs)