{
    "data": {
        "config": {
            "resources": [],
            "title": "Asystent domowy",
            "views": [
                {
<<<<<<< HEAD
=======
                    "badges": [
                        "sensor.time",
                        "sensor.daytodisplay",
                        "sensor.dark_sky_hourly_summary",
                        "sensor.dark_sky_daily_summary",
                        "sun.sun"
                    ],
                    "cards": [
                        {
                            "content": "**Witaj [[ {user} ]]**. Mi\u0142o nam Ci\u0119 poinformowa\u0107, \u017ce mo\u017cesz dostosowa\u0107 wygl\u0105d aplikacji. \n\nMy obecnie dostarczamy i aktualizujemy przyk\u0142adowy widok <ha-icon icon=\"mdi:google-circles-extended\"></ha-icon> **Jednostki**\n\nW instrukcji wyja\u015bniamy [jak w\u0142\u0105czy\u0107 tryb konfiguracji](https://sviete.github.io/AIS-docs/docs/en/ais_app_ui_config.html).\n\nW widoku **Jednostki** automatycznie wype\u0142niamy karty pozycjami spe\u0142niaj\u0105cymi okre\u015blone kryteria, w ten spos\u00f3b podpowiadamy jak mo\u017cesz tworzy\u0107 w\u0142asne karty <ha-icon icon=\"mdi:cat\"></ha-icon> <ha-icon icon=\"mdi:auto-fix\"></ha-icon>. Sprawd\u017a konfiguracj\u0119 kart na tym widoku i kopiuj j\u0105 do w\u0142asnych widok\u00f3w <ha-icon icon=\"mdi:certificate\"></ha-icon>  \n\nReszta nale\u017cy do Ciebie - nadszed\u0142 czas, \u017ceby\u015b przej\u0105\u0142/przej\u0119\u0142a kontrol\u0119 nad konfiguracj\u0105 interfejsu!\n\n\n<p>\nPozdrawiamy, zesp\u00f3\u0142 AI-Speaker\n<img src=\"/static/icons/favicon-50x50.png\">\n</p>\n\n\n",
                            "title": "Dostosuj sw\u00f3j interfejs!",
                            "type": "markdown"
                        }
                    ],
                    "icon": "mdi:home-outline",
                    "path": "default_view",
                    "title": "Dom"
                },
                {
>>>>>>> 28ddb532
                    "badges": [],
                    "cards": [
                        {
                            "cards": [
                                {
                                    "artwork": "full-cover",
                                    "entity": "media_player.wbudowany_glosnik",
                                    "hide": {
                                        "power": true,
                                        "runtime": false,
                                        "shuffle": false,
                                        "source": true
                                    },
                                    "icon": "mdi:speaker",
                                    "more_info": false,
                                    "name": " ",
                                    "shortcuts": {
                                        "buttons": [
                                            {
                                                "icon": "mdi:bookmark-music",
                                                "id": "script.ais_add_item_to_bookmarks",
                                                "type": "script"
                                            },
                                            {
                                                "icon": "mdi:thumb-up",
                                                "id": "script.ais_add_item_to_favorites",
                                                "type": "script"
                                            }
                                        ],
                                        "columns": 2,
                                        "list": []
                                    },
                                    "show_progress": true,
                                    "tts": {
                                        "platform": "ais"
                                    },
                                    "type": "ais-mini-media-player"
                                },
                                {
                                    "cards": [
                                        {
                                            "cards": [
                                                {
                                                    "color": "var(--primary-background-color)",
                                                    "color_type": "icon",
                                                    "entity": "sensor.ais_player_mode",
                                                    "icon": "mdi:heart",
                                                    "name": " ",
                                                    "show_state": false,
                                                    "size": "30%",
                                                    "state": [
                                                        {
                                                            "color": "var(--primary-color)",
                                                            "value": "ais_favorites"
                                                        }
                                                    ],
                                                    "tap_action": {
                                                        "action": "call-service",
                                                        "service": "ais_ai_service.set_context",
                                                        "service_data": {
                                                            "text": "ulubione"
                                                        }
                                                    },
                                                    "type": "ais-button"
                                                },
                                                {
                                                    "color": "var(--primary-background-color)",
                                                    "color_type": "icon",
                                                    "entity": "sensor.ais_player_mode",
                                                    "icon": "mdi:bookmark",
                                                    "name": " ",
                                                    "show_state": false,
                                                    "size": "30%",
                                                    "state": [
                                                        {
                                                            "color": "var(--primary-color)",
                                                            "value": "ais_bookmarks"
                                                        }
                                                    ],
                                                    "tap_action": {
                                                        "action": "call-service",
                                                        "service": "ais_ai_service.set_context",
                                                        "service_data": {
                                                            "text": "zak\u0142adki"
                                                        }
                                                    },
                                                    "type": "ais-button"
                                                },
                                                {
                                                    "color": "var(--primary-background-color)",
                                                    "color_type": "icon",
                                                    "entity": "sensor.ais_player_mode",
                                                    "icon": "mdi:newspaper",
                                                    "name": " ",
                                                    "show_state": false,
                                                    "size": "30%",
                                                    "state": [
                                                        {
                                                            "color": "var(--primary-color)",
                                                            "value": "ais_rss_news_remote"
                                                        }
                                                    ],
                                                    "tap_action": {
                                                        "action": "call-service",
                                                        "service": "ais_ai_service.set_context",
                                                        "service_data": {
                                                            "text": "wiadomo\u015bci"
                                                        }
                                                    },
                                                    "type": "ais-button"
                                                },
                                                {
                                                    "color": "var(--primary-background-color)",
                                                    "color_type": "icon",
                                                    "entity": "sensor.ais_player_mode",
                                                    "icon": "mdi:folder",
                                                    "name": " ",
                                                    "show_state": false,
                                                    "size": "30%",
                                                    "state": [
                                                        {
                                                            "color": "var(--primary-color)",
                                                            "value": "local_audio"
                                                        }
                                                    ],
                                                    "tap_action": {
                                                        "action": "call-service",
                                                        "service": "ais_ai_service.set_context",
                                                        "service_data": {
                                                            "text": "dyski"
                                                        }
                                                    },
                                                    "type": "ais-button"
                                                }
                                            ],
                                            "type": "horizontal-stack"
                                        },
                                        {
                                            "cards": [
                                                {
                                                    "color": "var(--primary-background-color)",
                                                    "color_type": "icon",
                                                    "entity": "sensor.ais_player_mode",
                                                    "icon": "mdi:radio",
                                                    "name": " ",
                                                    "show_state": false,
                                                    "size": "30%",
                                                    "state": [
                                                        {
                                                            "color": "var(--primary-color)",
                                                            "value": "radio_player"
                                                        }
                                                    ],
                                                    "tap_action": {
                                                        "action": "call-service",
                                                        "service": "ais_ai_service.set_context",
                                                        "service_data": {
                                                            "text": "radio"
                                                        }
                                                    },
                                                    "type": "ais-button"
                                                },
                                                {
                                                    "color": "var(--primary-background-color)",
                                                    "color_type": "icon",
                                                    "entity": "sensor.ais_player_mode",
                                                    "icon": "mdi:podcast",
                                                    "name": " ",
                                                    "show_state": false,
                                                    "size": "30%",
                                                    "state": [
                                                        {
                                                            "color": "var(--primary-color)",
                                                            "value": "podcast_player"
                                                        }
                                                    ],
                                                    "tap_action": {
                                                        "action": "call-service",
                                                        "service": "ais_ai_service.set_context",
                                                        "service_data": {
                                                            "text": "podcast"
                                                        }
                                                    },
                                                    "type": "ais-button"
                                                },
                                                {
                                                    "color": "var(--primary-background-color)",
                                                    "color_type": "icon",
                                                    "entity": "sensor.ais_player_mode",
                                                    "icon": "mdi:audiobook",
                                                    "name": " ",
                                                    "show_state": false,
                                                    "size": "30%",
                                                    "state": [
                                                        {
                                                            "color": "var(--primary-color)",
                                                            "value": "audiobooks_player"
                                                        }
                                                    ],
                                                    "tap_action": {
                                                        "action": "call-service",
                                                        "service": "ais_ai_service.set_context",
                                                        "service_data": {
                                                            "text": "audiobook"
                                                        }
                                                    },
                                                    "type": "ais-button"
                                                },
                                                {
                                                    "color": "var(--primary-background-color)",
                                                    "color_type": "icon",
                                                    "entity": "sensor.ais_player_mode",
                                                    "icon": "mdi:music",
                                                    "name": " ",
                                                    "show_state": false,
                                                    "size": "30%",
                                                    "state": [
                                                        {
                                                            "color": "var(--primary-color)",
                                                            "value": "music_player"
                                                        }
                                                    ],
                                                    "tap_action": {
                                                        "action": "call-service",
                                                        "service": "ais_ai_service.set_context",
                                                        "service_data": {
                                                            "text": "muzyka"
                                                        }
                                                    },
                                                    "type": "ais-button"
                                                }
                                            ],
                                            "type": "horizontal-stack"
                                        }
                                    ],
                                    "type": "vertical-stack"
                                },
                                {
                                    "content": "[[ sensor.aisknowledgeanswer.state ]]\n",
                                    "type": "markdown"
                                },
                                {
                                    "card": {
                                        "cards": [
                                            {
                                                "cards": [
                                                    {
                                                        "color": "var(--primary-background-color)",
                                                        "color_type": "icon",
                                                        "entity": "input_select.ais_music_service",
                                                        "icon": "mdi:youtube",
                                                        "name": " ",
                                                        "show_state": false,
                                                        "size": "12%",
                                                        "state": [
                                                            {
                                                                "color": "var(--primary-color)",
                                                                "value": "YouTube"
                                                            }
                                                        ],
                                                        "tap_action": {
                                                            "action": "call-service",
                                                            "service": "ais_cloud.change_audio_service"
                                                        },
                                                        "type": "ais-button"
                                                    },
                                                    {
                                                        "color": "var(--primary-background-color)",
                                                        "color_type": "icon",
                                                        "entity": "input_select.ais_music_service",
                                                        "icon": "mdi:spotify",
                                                        "name": " ",
                                                        "show_state": false,
                                                        "size": "12%",
                                                        "state": [
                                                            {
                                                                "color": "var(--primary-color)",
                                                                "value": "Spotify"
                                                            }
                                                        ],
                                                        "tap_action": {
                                                            "action": "call-service",
                                                            "service": "ais_cloud.change_audio_service"
                                                        },
                                                        "type": "ais-button"
                                                    }
                                                ],
                                                "type": "horizontal-stack"
                                            },
                                            {
                                                "card": {
                                                    "cards": [
                                                        {
                                                            "entities": [
                                                                {
                                                                    "entity": "input_text.ais_music_query"
                                                                }
                                                            ],
                                                            "show_header_toggle": false,
                                                            "title": "Wyszukiwanie Muzyki",
                                                            "type": "entities"
                                                        }
                                                    ],
                                                    "type": "vertical-stack"
                                                },
                                                "conditions": [
                                                    {
                                                        "entity": "sensor.ais_player_mode",
                                                        "state": "music_player"
                                                    },
                                                    {
                                                        "entity": "input_select.ais_music_service",
                                                        "state": "YouTube"
                                                    }
                                                ],
                                                "type": "conditional"
                                            },
                                            {
                                                "card": {
                                                    "cards": [
                                                        {
                                                            "entities": [
                                                                {
                                                                    "entity": "input_text.ais_spotify_query"
                                                                }
                                                            ],
                                                            "show_header_toggle": false,
                                                            "title": "Wyszukiwanie Muzyki",
                                                            "type": "entities"
                                                        }
                                                    ],
                                                    "type": "vertical-stack"
                                                },
                                                "conditions": [
                                                    {
                                                        "entity": "sensor.ais_player_mode",
                                                        "state": "music_player"
                                                    },
                                                    {
                                                        "entity": "input_select.ais_music_service",
                                                        "state": "Spotify"
                                                    }
                                                ],
                                                "type": "conditional"
                                            }
                                        ],
                                        "type": "vertical-stack"
                                    },
                                    "conditions": [
                                        {
                                            "entity": "sensor.ais_player_mode",
                                            "state": "music_player"
                                        }
                                    ],
                                    "type": "conditional"
                                },
                                {
                                    "card": {
                                        "cards": [
                                            {
                                                "entity": "input_select.rss_news_category",
                                                "type": "ais-easy-picker"
                                            }
                                        ],
                                        "type": "vertical-stack"
                                    },
                                    "conditions": [
                                        {
                                            "entity": "sensor.ais_player_mode",
                                            "state": "ais_rss_news_remote"
                                        }
                                    ],
                                    "type": "conditional"
                                },
                                {
                                    "card": {
                                        "cards": [
                                            {
                                                "entity": "input_select.book_autor",
                                                "type": "ais-easy-picker"
                                            }
                                        ],
                                        "type": "vertical-stack"
                                    },
                                    "conditions": [
                                        {
                                            "entity": "sensor.ais_player_mode",
                                            "state": "audiobooks_player"
                                        }
                                    ],
                                    "type": "conditional"
                                }
                            ],
                            "show_header_toggle": false,
                            "type": "vertical-stack"
                        },
                        {
                            "cards": [
                                {
                                    "card": {
                                        "entity": "sensor.ais_drives",
                                        "title": "Przegl\u0105danie Dysk\u00f3w",
                                        "type": "ais-files-list"
                                    },
                                    "conditions": [
                                        {
                                            "entity": "sensor.ais_player_mode",
                                            "state": "local_audio"
                                        }
                                    ],
                                    "type": "conditional"
                                },
                                {
                                    "card": {
                                        "cards": [
                                            {
                                                "entity": "input_select.rss_news_channel",
                                                "type": "ais-easy-picker"
                                            },
                                            {
                                                "card": {
                                                    "entity": [
                                                        "sensor.rssnewslist"
                                                    ],
                                                    "media_source": "News",
                                                    "type": "ais-list"
                                                },
                                                "conditions": [
                                                    {
                                                        "entity": "sensor.ais_player_mode",
                                                        "state": "ais_rss_news_remote"
                                                    }
                                                ],
                                                "type": "conditional"
                                            }
                                        ],
                                        "type": "vertical-stack"
                                    },
                                    "conditions": [
                                        {
                                            "entity": "sensor.ais_player_mode",
                                            "state": "ais_rss_news_remote"
                                        }
                                    ],
                                    "type": "conditional"
                                },
                                {
                                    "card": {
                                        "entity": [
                                            "sensor.aisbookmarkslist"
                                        ],
                                        "media_source": "Bookmark",
                                        "show_delete_icon": true,
                                        "type": "ais-list"
                                    },
                                    "conditions": [
                                        {
                                            "entity": "sensor.ais_player_mode",
                                            "state": "ais_bookmarks"
                                        }
                                    ],
                                    "type": "conditional"
                                },
                                {
                                    "card": {
                                        "entity": [
                                            "sensor.aisfavoriteslist"
                                        ],
                                        "media_source": "Favorite",
                                        "show_delete_icon": true,
                                        "type": "ais-list"
                                    },
                                    "conditions": [
                                        {
                                            "entity": "sensor.ais_player_mode",
                                            "state": "ais_favorites"
                                        }
                                    ],
                                    "type": "conditional"
                                },
                                {
                                    "card": {
                                        "entity": [
                                            "sensor.youtubelist"
                                        ],
                                        "media_source": "Music",
                                        "show_delete_icon": true,
                                        "type": "ais-list"
                                    },
                                    "conditions": [
                                        {
                                            "entity": "sensor.ais_player_mode",
                                            "state": "music_player"
                                        },
                                        {
                                            "entity": "input_select.ais_music_service",
                                            "state": "YouTube"
                                        }
                                    ],
                                    "type": "conditional"
                                },
                                {
                                    "card": {
                                        "entity": [
                                            "sensor.spotifysearchlist"
                                        ],
                                        "media_source": "SpotifySearch",
                                        "show_delete_icon": true,
                                        "type": "ais-list"
                                    },
                                    "conditions": [
                                        {
                                            "entity": "sensor.ais_player_mode",
                                            "state": "music_player"
                                        },
                                        {
                                            "entity": "input_select.ais_music_service",
                                            "state": "Spotify"
                                        }
                                    ],
                                    "type": "conditional"
                                },
                                {
                                    "card": {
                                        "entity": "input_select.radio_type",
                                        "type": "ais-easy-picker"
                                    },
                                    "conditions": [
                                        {
                                            "entity": "sensor.ais_player_mode",
                                            "state": "radio_player"
                                        }
                                    ],
                                    "type": "conditional"
                                },
                                {
                                    "card": {
                                        "entity": "input_select.podcast_type",
                                        "type": "ais-easy-picker"
                                    },
                                    "conditions": [
                                        {
                                            "entity": "sensor.ais_player_mode",
                                            "state": "podcast_player"
                                        }
                                    ],
                                    "type": "conditional"
                                },
                                {
                                    "card": {
                                        "entity": [
                                            "sensor.podcastnamelist"
                                        ],
                                        "media_source": "PodcastName",
                                        "type": "ais-list"
                                    },
                                    "conditions": [
                                        {
                                            "entity": "sensor.ais_player_mode",
                                            "state": "podcast_player"
                                        }
                                    ],
                                    "type": "conditional"
                                },
                                {
                                    "card": {
                                        "entity": [
                                            "sensor.audiobookslist"
                                        ],
                                        "media_source": "AudioBook",
                                        "type": "ais-list"
                                    },
                                    "conditions": [
                                        {
                                            "entity": "sensor.ais_player_mode",
                                            "state": "audiobooks_player"
                                        }
                                    ],
                                    "type": "conditional"
                                }
                            ],
                            "type": "vertical-stack"
                        },
                        {
                            "cards": [
                                {
                                    "card": {
                                        "entity": [
                                            "sensor.spotifylist"
                                        ],
                                        "media_source": "Spotify",
                                        "show_delete_icon": true,
                                        "type": "ais-list"
                                    },
                                    "conditions": [
                                        {
                                            "entity": "sensor.ais_player_mode",
                                            "state": "music_player"
                                        },
                                        {
                                            "entity": "input_select.ais_music_service",
                                            "state": "Spotify"
                                        }
                                    ],
                                    "type": "conditional"
                                },
                                {
                                    "card": {
                                        "entity": [
                                            "sensor.radiolist"
                                        ],
                                        "media_source": "Radio",
                                        "type": "ais-list"
                                    },
                                    "conditions": [
                                        {
                                            "entity": "sensor.ais_player_mode",
                                            "state": "radio_player"
                                        }
                                    ],
                                    "type": "conditional"
                                },
                                {
                                    "card": {
                                        "entity": [
                                            "sensor.podcastlist"
                                        ],
                                        "media_source": "Podcast",
                                        "type": "ais-list"
                                    },
                                    "conditions": [
                                        {
                                            "entity": "sensor.ais_player_mode",
                                            "state": "podcast_player"
                                        }
                                    ],
                                    "type": "conditional"
                                },
                                {
                                    "card": {
                                        "entity": [
                                            "sensor.audiobookschapterslist"
                                        ],
                                        "media_source": "AudioBookChapter",
                                        "type": "ais-list"
                                    },
                                    "conditions": [
                                        {
                                            "entity": "sensor.ais_player_mode",
                                            "state": "audiobooks_player"
                                        }
                                    ],
                                    "type": "conditional"
                                },
                                {
                                    "card": {
                                        "content": "[[ sensor.rssnewstext.attributes.text ]]\n",
                                        "title": "Tre\u015b\u0107 artyku\u0142u",
                                        "type": "markdown"
                                    },
                                    "conditions": [
                                        {
                                            "entity": "sensor.ais_player_mode",
                                            "state": "ais_rss_news_remote"
                                        }
                                    ],
                                    "type": "conditional"
                                }
                            ],
                            "type": "vertical-stack"
                        }
                    ],
                    "icon": "mdi:music",
                    "path": "audio",
                    "title": "Audio",
                    "visible": false
                },
                {
                    "badges": [
                        "sensor.time",
                        "sensor.daytodisplay",
                        "binary_sensor.dzien_pracujacy",
                        "sun.sun"
                    ],
                    "cards": [
                        {
                            "cards": [
                                {
                                    "entities": [
                                        {
                                            "entity": "input_text.ais_knowledge_query"
                                        }
                                    ],
                                    "show_header_toggle": false,
                                    "title": "Asystentka",
                                    "type": "entities"
                                },
                                {
                                    "content": "<ha-icon icon=\"mdi:speaker-wireless\"></ha-icon> [[ sensor.aisknowledgeanswer.attributes.text ]]\n",
                                    "type": "markdown"
                                }
                            ],
                            "type": "vertical-stack"
                        },
                        {
                            "cards": [
                                {
                                    "entity": "weather.openweathermap",
                                    "name": "Pogoda",
                                    "type": "weather-forecast"
                                },
                                {
                                    "card": {
                                        "show_header_toggle": false,
                                        "title": "Osoby",
                                        "type": "entities"
                                    },
                                    "filter": {
                                        "include": [
                                            {
                                                "domain": "person"
                                            }
                                        ]
                                    },
                                    "type": "ais-auto-entities"
                                },
                                {
                                    "card": {
                                        "show_header_toggle": false,
                                        "title": "Automatyzacje",
                                        "type": "entities"
                                    },
                                    "filter": {
                                        "exclude": [
                                            {
                                                "entity_id": "automation.ais_*"
                                            }
                                        ],
                                        "include": [
                                            {
                                                "domain": "automation"
                                            }
                                        ]
                                    },
                                    "sort": {
                                        "method": "name"
                                    },
                                    "type": "ais-auto-entities"
                                }
                            ],
                            "type": "vertical-stack"
                        },
                        {
                            "card": {
                                "show_header_toggle": false,
                                "title": "Wszystkie prze\u0142\u0105czniki",
                                "type": "entities"
                            },
                            "filter": {
                                "include": [
                                    {
                                        "domain": "switch"
                                    }
                                ]
                            },
                            "type": "ais-auto-entities"
                        },
                        {
                            "card": {
                                "show_header_toggle": false,
                                "title": "Wszystkie czujniki",
                                "type": "entities"
                            },
                            "filter": {
                                "include": [
                                    {
                                        "attributes": {
                                            "device_class": "temperature"
                                        },
                                        "domain": "sensor"
                                    },
                                    {
                                        "attributes": {
                                            "device_class": "humidity"
                                        },
                                        "domain": "sensor"
                                    },
                                    {
                                        "attributes": {
                                            "device_class": "timestamp"
                                        },
                                        "domain": "sensor"
                                    },
                                    {
                                        "attributes": {
                                            "device_class": "battery"
                                        },
                                        "domain": "sensor"
                                    },
                                    {
                                        "attributes": {
                                            "device_class": "illuminance"
                                        },
                                        "domain": "sensor"
                                    },
                                    {
                                        "attributes": {
                                            "device_class": "power"
                                        },
                                        "domain": "sensor"
                                    },
                                    {
                                        "attributes": {
                                            "device_class": "pressure"
                                        },
                                        "domain": "sensor"
                                    },
                                    {
                                        "entity_id": "sensor.*_status"
                                    }
                                ]
                            },
                            "type": "ais-auto-entities"
                        },
                        {
                            "card": {
                                "show_header_toggle": false,
                                "title": "Wszystkie \u015bwiat\u0142a",
                                "type": "entities"
                            },
                            "filter": {
                                "include": [
                                    {
                                        "domain": "light"
                                    }
                                ]
                            },
                            "type": "ais-auto-entities"
                        },
                        {
                            "cards": [
                                {
                                    "entities": [
                                        {
                                            "entity": "input_number.media_player_speed"
                                        },
                                        {
                                            "entity": "input_boolean.ais_audio_mono"
                                        }
                                    ],
                                    "show_header_toggle": false,
                                    "title": "Odtwarzacze",
                                    "type": "entities"
                                },
                                {
                                    "card": {
                                        "show_header_toggle": false,
                                        "type": "entities"
                                    },
                                    "filter": {
                                        "include": [
                                            {
                                                "domain": "media_player"
                                            }
                                        ]
                                    },
                                    "type": "ais-auto-entities"
                                }
                            ],
                            "show_header_toggle": false,
                            "type": "vertical-stack"
                        },
                        {
                            "cards": [
                                {
                                    "cards": [
                                        {
                                            "entity": "sensor.ais_drives",
                                            "icon": "mdi:mouse",
                                            "name": " ",
                                            "type": "entity-button"
                                        },
                                        {
                                            "entity": "sensor.ais_drives",
                                            "hold_action": {
                                                "action": "call-service",
                                                "service": "ais_ai_service.process_code",
                                                "service_data": {
                                                    "text": "{\"KeyCode\": 19, \"Action\": 0, \"RepeatCount\": 1}"
                                                }
                                            },
                                            "icon": "mdi:arrow-up-bold",
                                            "name": " ",
                                            "tap_action": {
                                                "action": "call-service",
                                                "service": "ais_ai_service.process_code",
                                                "service_data": {
                                                    "text": "{\"KeyCode\": 19, \"Action\": 1}"
                                                }
                                            },
                                            "type": "entity-button"
                                        },
                                        {
                                            "entity": "sensor.ais_drives",
                                            "icon": "mdi:menu",
                                            "name": " ",
                                            "tap_action": {
                                                "action": "call-service",
                                                "service": "ais_ai_service.process_code",
                                                "service_data": {
                                                    "text": "{\"KeyCode\": 82, \"Action\": 1}"
                                                }
                                            },
                                            "type": "entity-button"
                                        }
                                    ],
                                    "type": "horizontal-stack"
                                },
                                {
                                    "cards": [
                                        {
                                            "entity": "sensor.ais_drives",
                                            "hold_action": {
                                                "action": "call-service",
                                                "service": "ais_ai_service.process_code",
                                                "service_data": {
                                                    "text": "{\"KeyCode\": 21, \"Action\": 0, \"RepeatCount\": 1}"
                                                }
                                            },
                                            "icon": "mdi:arrow-left-bold",
                                            "name": " ",
                                            "tap_action": {
                                                "action": "call-service",
                                                "service": "ais_ai_service.process_code",
                                                "service_data": {
                                                    "text": "{\"KeyCode\": 21, \"Action\": 1}"
                                                }
                                            },
                                            "type": "entity-button"
                                        },
                                        {
                                            "entity": "sensor.ais_drives",
                                            "hold_action": {
                                                "action": "call-service",
                                                "service": "ais_ai_service.process_code",
                                                "service_data": {
                                                    "text": "{\"KeyCode\": 23, \"Action\": 0, \"RepeatCount\": 1}"
                                                }
                                            },
                                            "icon": "mdi:circle",
                                            "name": " ",
                                            "tap_action": {
                                                "action": "call-service",
                                                "service": "ais_ai_service.process_code",
                                                "service_data": {
                                                    "text": "{\"KeyCode\": 23, \"Action\": 0}"
                                                }
                                            },
                                            "type": "entity-button"
                                        },
                                        {
                                            "entity": "sensor.ais_drives",
                                            "hold_action": {
                                                "action": "call-service",
                                                "service": "ais_ai_service.process_code",
                                                "service_data": {
                                                    "text": "{\"KeyCode\": 22, \"Action\": 0, \"RepeatCount\": 1}"
                                                }
                                            },
                                            "icon": "mdi:arrow-right-bold",
                                            "name": " ",
                                            "tap_action": {
                                                "action": "call-service",
                                                "service": "ais_ai_service.process_code",
                                                "service_data": {
                                                    "text": "{\"KeyCode\": 22, \"Action\": 1}"
                                                }
                                            },
                                            "type": "entity-button"
                                        }
                                    ],
                                    "type": "horizontal-stack"
                                },
                                {
                                    "cards": [
                                        {
                                            "entity": "sensor.ais_drives",
                                            "hold_action": {
                                                "action": "call-service",
                                                "service": "ais_ai_service.process_code",
                                                "service_data": {
                                                    "text": "{\"KeyCode\": 190, \"Action\": 0, \"RepeatCount\": 1}"
                                                }
                                            },
                                            "icon": "mdi:home",
                                            "name": " ",
                                            "tap_action": {
                                                "action": "call-service",
                                                "service": "ais_ai_service.process_code",
                                                "service_data": {
                                                    "text": "{\"KeyCode\": 190, \"Action\": 1}"
                                                }
                                            },
                                            "type": "entity-button"
                                        },
                                        {
                                            "entity": "sensor.ais_drives",
                                            "hold_action": {
                                                "action": "call-service",
                                                "service": "ais_ai_service.process_code",
                                                "service_data": {
                                                    "text": "{\"KeyCode\": 20, \"Action\": 0, \"RepeatCount\": 1}"
                                                }
                                            },
                                            "icon": "mdi:arrow-down-bold",
                                            "name": " ",
                                            "tap_action": {
                                                "action": "call-service",
                                                "service": "ais_ai_service.process_code",
                                                "service_data": {
                                                    "text": "{\"KeyCode\": 20, \"Action\": 1}"
                                                }
                                            },
                                            "type": "entity-button"
                                        },
                                        {
                                            "entity": "sensor.ais_drives",
                                            "icon": "mdi:backup-restore",
                                            "name": " ",
                                            "tap_action": {
                                                "action": "call-service",
                                                "service": "ais_ai_service.process_code",
                                                "service_data": {
                                                    "text": "{\"KeyCode\": 4, \"Action\": 1}"
                                                }
                                            },
                                            "type": "entity-button"
                                        }
                                    ],
                                    "type": "horizontal-stack"
                                }
                            ],
                            "type": "vertical-stack"
                        },
                        {
                            "card": {
                                "show_icon": true,
                                "show_name": true,
                                "show_state": false,
                                "title": "Urz\u0105dzenia",
                                "type": "glance"
                            },
                            "filter": {
                                "include": [
                                    {
                                        "device": "/^.*"
                                    }
                                ]
                            },
                            "type": "ais-auto-entities"
                        }
                    ],
                    "icon": "mdi:google-circles-extended",
                    "path": "dev",
                    "title": "Jednostki"
                },
                {
                    "badges": [],
                    "cards": [
                        {
                            "entities": [
                                {
                                    "entity": "sensor.status_serwisu_zigbee2mqtt"
                                },
                                {
                                    "entity": "sensor.wersja_zigbee2mqtt"
                                },
                                {
                                    "entity": "sensor.wersja_kordynatora"
                                },
                                {
                                    "type": "divider"
                                },
                                {
                                    "entity": "switch.zigbee_tryb_parowania"
                                },
                                {
                                    "entity": "timer.zigbee_permit_join"
                                },
                                {
                                    "type": "divider"
                                },
                                {
                                    "entity": "input_text.zigbee2mqtt_old_name"
                                },
                                {
                                    "entity": "input_text.zigbee2mqtt_new_name"
                                },
                                {
                                    "entity": "script.zigbee2mqtt_rename"
                                },
                                {
                                    "type": "divider"
                                },
                                {
                                    "entity": "input_text.zigbee2mqtt_remove"
                                },
                                {
                                    "entity": "script.zigbee2mqtt_remove"
                                }
                            ],
                            "show_header_toggle": false,
                            "title": "Zigbee",
                            "type": "entities"
                        },
                        {
                            "entity": "sensor.zigbee2mqtt_networkmap",
                            "type": "ais-zigbee2mqtt"
                        }
                    ],
                    "icon": "mdi:android",
                    "path": "ais_zigbee",
                    "title": "zigbee",
                    "visible": false
                }
            ]
        }
    },
    "key": "lovelace",
    "version": 1
}<|MERGE_RESOLUTION|>--- conflicted
+++ resolved
@@ -5,28 +5,6 @@
             "title": "Asystent domowy",
             "views": [
                 {
-<<<<<<< HEAD
-=======
-                    "badges": [
-                        "sensor.time",
-                        "sensor.daytodisplay",
-                        "sensor.dark_sky_hourly_summary",
-                        "sensor.dark_sky_daily_summary",
-                        "sun.sun"
-                    ],
-                    "cards": [
-                        {
-                            "content": "**Witaj [[ {user} ]]**. Mi\u0142o nam Ci\u0119 poinformowa\u0107, \u017ce mo\u017cesz dostosowa\u0107 wygl\u0105d aplikacji. \n\nMy obecnie dostarczamy i aktualizujemy przyk\u0142adowy widok <ha-icon icon=\"mdi:google-circles-extended\"></ha-icon> **Jednostki**\n\nW instrukcji wyja\u015bniamy [jak w\u0142\u0105czy\u0107 tryb konfiguracji](https://sviete.github.io/AIS-docs/docs/en/ais_app_ui_config.html).\n\nW widoku **Jednostki** automatycznie wype\u0142niamy karty pozycjami spe\u0142niaj\u0105cymi okre\u015blone kryteria, w ten spos\u00f3b podpowiadamy jak mo\u017cesz tworzy\u0107 w\u0142asne karty <ha-icon icon=\"mdi:cat\"></ha-icon> <ha-icon icon=\"mdi:auto-fix\"></ha-icon>. Sprawd\u017a konfiguracj\u0119 kart na tym widoku i kopiuj j\u0105 do w\u0142asnych widok\u00f3w <ha-icon icon=\"mdi:certificate\"></ha-icon>  \n\nReszta nale\u017cy do Ciebie - nadszed\u0142 czas, \u017ceby\u015b przej\u0105\u0142/przej\u0119\u0142a kontrol\u0119 nad konfiguracj\u0105 interfejsu!\n\n\n<p>\nPozdrawiamy, zesp\u00f3\u0142 AI-Speaker\n<img src=\"/static/icons/favicon-50x50.png\">\n</p>\n\n\n",
-                            "title": "Dostosuj sw\u00f3j interfejs!",
-                            "type": "markdown"
-                        }
-                    ],
-                    "icon": "mdi:home-outline",
-                    "path": "default_view",
-                    "title": "Dom"
-                },
-                {
->>>>>>> 28ddb532
                     "badges": [],
                     "cards": [
                         {
