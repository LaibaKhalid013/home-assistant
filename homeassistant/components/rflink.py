"""
Support for Rflink components.

For more details about this component, please refer to the documentation at
https://home-assistant.io/components/rflink/
"""
import asyncio
from collections import defaultdict
import functools as ft
import logging
import os

import async_timeout
<<<<<<< HEAD
import voluptuous as vol

=======
from homeassistant.config import load_yaml_config_file
>>>>>>> 313a9e39
from homeassistant.const import (
    ATTR_ENTITY_ID, CONF_COMMAND, CONF_HOST, CONF_PORT,
    EVENT_HOMEASSISTANT_STOP, STATE_UNKNOWN)
from homeassistant.core import CoreState, callback
from homeassistant.exceptions import HomeAssistantError
import homeassistant.helpers.config_validation as cv
from homeassistant.helpers.entity import Entity
from homeassistant.helpers.deprecation import get_deprecated

REQUIREMENTS = ['rflink==0.0.34']

_LOGGER = logging.getLogger(__name__)

ATTR_EVENT = 'event'
ATTR_STATE = 'state'

CONF_ALIASES = 'aliases'
CONF_ALIASSES = 'aliasses'
CONF_GROUP_ALIASES = 'group_aliases'
CONF_GROUP_ALIASSES = 'group_aliasses'
CONF_GROUP = 'group'
CONF_NOGROUP_ALIASES = 'nogroup_aliases'
CONF_NOGROUP_ALIASSES = 'nogroup_aliasses'
CONF_DEVICE_DEFAULTS = 'device_defaults'
CONF_DEVICE_ID = 'device_id'
CONF_DEVICES = 'devices'
CONF_AUTOMATIC_ADD = 'automatic_add'
CONF_FIRE_EVENT = 'fire_event'
CONF_IGNORE_DEVICES = 'ignore_devices'
CONF_RECONNECT_INTERVAL = 'reconnect_interval'
CONF_SIGNAL_REPETITIONS = 'signal_repetitions'
CONF_WAIT_FOR_ACK = 'wait_for_ack'

DATA_DEVICE_REGISTER = 'rflink_device_register'
DATA_ENTITY_LOOKUP = 'rflink_entity_lookup'
DATA_ENTITY_GROUP_LOOKUP = 'rflink_entity_group_only_lookup'
DEFAULT_RECONNECT_INTERVAL = 10
DEFAULT_SIGNAL_REPETITIONS = 1
CONNECTION_TIMEOUT = 10

EVENT_BUTTON_PRESSED = 'button_pressed'
EVENT_KEY_COMMAND = 'command'
EVENT_KEY_ID = 'id'
EVENT_KEY_SENSOR = 'sensor'
EVENT_KEY_UNIT = 'unit'

RFLINK_GROUP_COMMANDS = ['allon', 'alloff']

DOMAIN = 'rflink'

SERVICE_SEND_COMMAND = 'send_command'

DEVICE_DEFAULTS_SCHEMA = vol.Schema({
    vol.Optional(CONF_FIRE_EVENT, default=False): cv.boolean,
    vol.Optional(CONF_SIGNAL_REPETITIONS,
                 default=DEFAULT_SIGNAL_REPETITIONS): vol.Coerce(int),
})

CONFIG_SCHEMA = vol.Schema({
    DOMAIN: vol.Schema({
        vol.Required(CONF_PORT): vol.Any(cv.port, cv.string),
        vol.Optional(CONF_HOST, default=None): cv.string,
        vol.Optional(CONF_WAIT_FOR_ACK, default=True): cv.boolean,
        vol.Optional(CONF_RECONNECT_INTERVAL,
                     default=DEFAULT_RECONNECT_INTERVAL): int,
        vol.Optional(CONF_IGNORE_DEVICES, default=[]):
            vol.All(cv.ensure_list, [cv.string]),
    }),
}, extra=vol.ALLOW_EXTRA)

SEND_COMMAND_SCHEMA = vol.Schema({
    vol.Required(CONF_DEVICE_ID): cv.string,
    vol.Required(CONF_COMMAND): cv.string,
})


def identify_event_type(event):
    """Look at event to determine type of device.

    Async friendly.
    """
    if EVENT_KEY_COMMAND in event:
        return EVENT_KEY_COMMAND
    elif EVENT_KEY_SENSOR in event:
        return EVENT_KEY_SENSOR
    else:
        return 'unknown'


@asyncio.coroutine
def async_setup(hass, config):
    """Set up the Rflink component."""
    from rflink.protocol import create_rflink_connection
    import serial

    # Allow entities to register themselves by device_id to be looked up when
    # new rflink events arrive to be handled
    hass.data[DATA_ENTITY_LOOKUP] = {
        EVENT_KEY_COMMAND: defaultdict(list),
        EVENT_KEY_SENSOR: defaultdict(list),
    }
    hass.data[DATA_ENTITY_GROUP_LOOKUP] = {
        EVENT_KEY_COMMAND: defaultdict(list),
        EVENT_KEY_SENSOR: defaultdict(list),
    }

    # Allow platform to specify function to register new unknown devices
    hass.data[DATA_DEVICE_REGISTER] = {}

    @asyncio.coroutine
    def async_send_command(call):
        """Send Rflink command."""
        _LOGGER.debug('Rflink command for %s', str(call.data))
        if not (yield from RflinkCommand.send_command(
                call.data.get(CONF_DEVICE_ID),
                call.data.get(CONF_COMMAND))):
            _LOGGER.error('Failed Rflink command for %s', str(call.data))

    descriptions = yield from hass.async_add_job(
        load_yaml_config_file, os.path.join(
            os.path.dirname(__file__), 'services.yaml')
    )

    hass.services.async_register(
        DOMAIN, SERVICE_SEND_COMMAND, async_send_command,
        descriptions[DOMAIN][SERVICE_SEND_COMMAND], SEND_COMMAND_SCHEMA)

    @callback
    def event_callback(event):
        """Handle incoming Rflink events.

        Rflink events arrive as dictionaries of varying content
        depending on their type. Identify the events and distribute
        accordingly.
        """
        event_type = identify_event_type(event)
        _LOGGER.debug('event of type %s: %s', event_type, event)

        # Don't propagate non entity events (eg: version string, ack response)
        if event_type not in hass.data[DATA_ENTITY_LOOKUP]:
            _LOGGER.debug('unhandled event of type: %s', event_type)
            return

        # Lookup entities who registered this device id as device id or alias
        event_id = event.get('id', None)

        is_group_event = (event_type == EVENT_KEY_COMMAND and
                          event[EVENT_KEY_COMMAND] in RFLINK_GROUP_COMMANDS)
        if is_group_event:
            entities = hass.data[DATA_ENTITY_GROUP_LOOKUP][event_type].get(
                event_id, [])
        else:
            entities = hass.data[DATA_ENTITY_LOOKUP][event_type][event_id]

        if entities:
            # Propagate event to every entity matching the device id
            for entity in entities:
                _LOGGER.debug('passing event to %s', entities)
                entity.handle_event(event)
        else:
            _LOGGER.debug('device_id not known, adding new device')

            # If device is not yet known, register with platform (if loaded)
            if event_type in hass.data[DATA_DEVICE_REGISTER]:
                hass.async_run_job(
                    hass.data[DATA_DEVICE_REGISTER][event_type], event)

    # When connecting to tcp host instead of serial port (optional)
    host = config[DOMAIN][CONF_HOST]
    # TCP port when host configured, otherwise serial port
    port = config[DOMAIN][CONF_PORT]

    @callback
    def reconnect(exc=None):
        """Schedule reconnect after connection has been unexpectedly lost."""
        # Reset protocol binding before starting reconnect
        RflinkCommand.set_rflink_protocol(None)

        # If HA is not stopping, initiate new connection
        if hass.state != CoreState.stopping:
            _LOGGER.warning('disconnected from Rflink, reconnecting')
            hass.async_add_job(connect)

    @asyncio.coroutine
    def connect():
        """Set up connection and hook it into HA for reconnect/shutdown."""
        _LOGGER.info('Initiating Rflink connection')

        # Rflink create_rflink_connection decides based on the value of host
        # (string or None) if serial or tcp mode should be used

        # Initiate serial/tcp connection to Rflink gateway
        connection = create_rflink_connection(
            port=port,
            host=host,
            event_callback=event_callback,
            disconnect_callback=reconnect,
            loop=hass.loop,
            ignore=config[DOMAIN][CONF_IGNORE_DEVICES]
        )

        try:
            with async_timeout.timeout(CONNECTION_TIMEOUT,
                                       loop=hass.loop):
                transport, protocol = yield from connection

        except (serial.serialutil.SerialException, ConnectionRefusedError,
                TimeoutError, OSError, asyncio.TimeoutError) as exc:
            reconnect_interval = config[DOMAIN][CONF_RECONNECT_INTERVAL]
            _LOGGER.exception(
                "Error connecting to Rflink, reconnecting in %s",
                reconnect_interval)
            hass.loop.call_later(reconnect_interval, reconnect, exc)
            return

        # Bind protocol to command class to allow entities to send commands
        RflinkCommand.set_rflink_protocol(
            protocol, config[DOMAIN][CONF_WAIT_FOR_ACK])

        # handle shutdown of Rflink asyncio transport
        hass.bus.async_listen_once(EVENT_HOMEASSISTANT_STOP,
                                   lambda x: transport.close())

        _LOGGER.info('Connected to Rflink')

    hass.async_add_job(connect)
    return True


class RflinkDevice(Entity):
    """Representation of a Rflink device.

    Contains the common logic for Rflink entities.
    """

    platform = None
    _state = STATE_UNKNOWN

    def __init__(self, device_id, hass, name=None, aliases=None, group=True,
                 group_aliases=None, nogroup_aliases=None, fire_event=False,
                 signal_repetitions=DEFAULT_SIGNAL_REPETITIONS):
        """Initialize the device."""
        self.hass = hass

        # Rflink specific attributes for every component type
        self._device_id = device_id
        if name:
            self._name = name
        else:
            self._name = device_id

        self._should_fire_event = fire_event
        self._signal_repetitions = signal_repetitions

    def handle_event(self, event):
        """Handle incoming event for device type."""
        # Call platform specific event handler
        self._handle_event(event)

        # Propagate changes through ha
        self.hass.async_add_job(self.async_update_ha_state())

        # Put command onto bus for user to subscribe to
        if self._should_fire_event and identify_event_type(
                event) == EVENT_KEY_COMMAND:
            self.hass.bus.fire(EVENT_BUTTON_PRESSED, {
                ATTR_ENTITY_ID: self.entity_id,
                ATTR_STATE: event[EVENT_KEY_COMMAND],
            })
            _LOGGER.debug("Fired bus event for %s: %s",
                          self.entity_id, event[EVENT_KEY_COMMAND])

    def _handle_event(self, event):
        """Platform specific event handler."""
        raise NotImplementedError()

    @property
    def should_poll(self):
        """No polling needed."""
        return False

    @property
    def name(self):
        """Return a name for the device."""
        return self._name

    @property
    def is_on(self):
        """Return true if device is on."""
        if self.assumed_state:
            return False
        return self._state

    @property
    def assumed_state(self):
        """Assume device state until first device event sets state."""
        return self._state is STATE_UNKNOWN


class RflinkCommand(RflinkDevice):
    """Singleton class to make Rflink command interface available to entities.

    This class is to be inherited by every Entity class that is actionable
    (switches/lights). It exposes the Rflink command interface for these
    entities.

    The Rflink interface is managed as a class level and set during setup (and
    reset on reconnect).
    """

    # Keep repetition tasks to cancel if state is changed before repetitions
    # are sent
    _repetition_task = None

    _protocol = None

    @classmethod
    def set_rflink_protocol(cls, protocol, wait_ack=None):
        """Set the Rflink asyncio protocol as a class variable."""
        cls._protocol = protocol
        if wait_ack is not None:
            cls._wait_ack = wait_ack

    @classmethod
    def is_connected(cls):
        """Return connection status."""
        return bool(cls._protocol)

    @classmethod
    @asyncio.coroutine
    def send_command(cls, device_id, action):
        """Send device command to Rflink and wait for acknowledgement."""
        return (yield from cls._protocol.send_command_ack(device_id, action))

    @asyncio.coroutine
    def _async_handle_command(self, command, *args):
        """Do bookkeeping for command, send it to rflink and update state."""
        self.cancel_queued_send_commands()

        if command == 'turn_on':
            cmd = 'on'
            self._state = True

        elif command == 'turn_off':
            cmd = 'off'
            self._state = False

        elif command == 'dim':
            # convert brightness to rflink dim level
            cmd = str(int(args[0] / 17))
            self._state = True

        elif command == 'toggle':
            cmd = 'on'
            # if the state is unknown or false, it gets set as true
            # if the state is true, it gets set as false
            self._state = self._state in [STATE_UNKNOWN, False]

        # Cover options for RFlink
        elif command == 'close_cover':
            cmd = 'DOWN'

        elif command == 'open_cover':
            cmd = 'UP'

        elif command == 'stop_cover':
            cmd = 'STOP'
            self._state = True

        # Send initial command and queue repetitions.
        # This allows the entity state to be updated quickly and not having to
        # wait for all repetitions to be sent
        yield from self._async_send_command(cmd, self._signal_repetitions)

        # Update state of entity
        yield from self.async_update_ha_state()

    def cancel_queued_send_commands(self):
        """Cancel queued signal repetition commands.

        For example when user changed state while repetitions are still
        queued for broadcast. Or when a incoming Rflink command (remote
        switch) changes the state.
        """
        # cancel any outstanding tasks from the previous state change
        if self._repetition_task:
            self._repetition_task.cancel()

    @asyncio.coroutine
    def _async_send_command(self, cmd, repetitions):
        """Send a command for device to Rflink gateway."""
        _LOGGER.debug(
            "Sending command: %s to Rflink device: %s", cmd, self._device_id)

        if not self.is_connected():
            raise HomeAssistantError('Cannot send command, not connected!')

        if self._wait_ack:
            # Puts command on outgoing buffer then waits for Rflink to confirm
            # the command has been send out in the ether.
            yield from self._protocol.send_command_ack(self._device_id, cmd)
        else:
            # Puts command on outgoing buffer and returns straight away.
            # Rflink protocol/transport handles asynchronous writing of buffer
            # to serial/tcp device. Does not wait for command send
            # confirmation.
            self.hass.async_add_job(ft.partial(
                self._protocol.send_command, self._device_id, cmd))

        if repetitions > 1:
            self._repetition_task = self.hass.async_add_job(
                self._async_send_command(cmd, repetitions - 1))


class SwitchableRflinkDevice(RflinkCommand):
    """Rflink entity which can switch on/off (eg: light, switch)."""

    def _handle_event(self, event):
        """Adjust state if Rflink picks up a remote command for this device."""
        self.cancel_queued_send_commands()

        command = event['command']
        if command in ['on', 'allon']:
            self._state = True
        elif command in ['off', 'alloff']:
            self._state = False

    def async_turn_on(self, **kwargs):
        """Turn the device on."""
        return self._async_handle_command("turn_on")

    def async_turn_off(self, **kwargs):
        """Turn the device off."""
        return self._async_handle_command("turn_off")


class CoverableRflinkDevice(RflinkCommand):

    pass

DEPRECATED_CONFIG_OPTIONS = [
    CONF_ALIASSES,
    CONF_GROUP_ALIASSES,
    CONF_NOGROUP_ALIASSES]
REPLACEMENT_CONFIG_OPTIONS = [
    CONF_ALIASES,
    CONF_GROUP_ALIASES,
    CONF_NOGROUP_ALIASES]


def remove_deprecated(config):
    """Remove deprecated config options from device config."""
    for index, deprecated_option in enumerate(DEPRECATED_CONFIG_OPTIONS):
        if deprecated_option in config:
            replacement_option = REPLACEMENT_CONFIG_OPTIONS[index]
            # generate deprecation warning
            get_deprecated(config, replacement_option, deprecated_option)
            # remove old config value replacing new one
            config[replacement_option] = config.pop(deprecated_option)<|MERGE_RESOLUTION|>--- conflicted
+++ resolved
@@ -11,12 +11,9 @@
 import os
 
 import async_timeout
-<<<<<<< HEAD
 import voluptuous as vol
 
-=======
 from homeassistant.config import load_yaml_config_file
->>>>>>> 313a9e39
 from homeassistant.const import (
     ATTR_ENTITY_ID, CONF_COMMAND, CONF_HOST, CONF_PORT,
     EVENT_HOMEASSISTANT_STOP, STATE_UNKNOWN)
