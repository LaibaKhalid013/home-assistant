--- conflicted
+++ resolved
@@ -65,13 +65,8 @@
         )
 
 
-<<<<<<< HEAD
 class MotionBlindsFlowHandler(ConfigFlow, domain=DOMAIN):
-    """Handle a Motion Blinds config flow."""
-=======
-class MotionBlindsFlowHandler(config_entries.ConfigFlow, domain=DOMAIN):
     """Handle a Motionblinds config flow."""
->>>>>>> 6ccf7dea
 
     VERSION = 1
 
