--- conflicted
+++ resolved
@@ -86,13 +86,8 @@
     config_entry: ConfigEntry,
     async_add_entities: AddEntitiesCallback,
 ) -> None:
-<<<<<<< HEAD
     """Set up the Motion Blind from a config entry."""
     entities: list[MotionBaseDevice] = []
-=======
-    """Set up the Motionblind from a config entry."""
-    entities = []
->>>>>>> 058eec11
     motion_gateway = hass.data[DOMAIN][config_entry.entry_id][KEY_GATEWAY]
     coordinator = hass.data[DOMAIN][config_entry.entry_id][KEY_COORDINATOR]
 
@@ -173,13 +168,8 @@
     )
 
 
-<<<<<<< HEAD
 class MotionBaseDevice(MotionCoordinatorEntity, CoverEntity):
-    """Representation of a Motion Blind Device."""
-=======
-class MotionPositionDevice(MotionCoordinatorEntity, CoverEntity):
     """Representation of a Motionblinds Device."""
->>>>>>> 058eec11
 
     _restore_tilt = False
 
