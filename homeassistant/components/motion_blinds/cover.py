"""Support for Motion Blinds using their WLAN API."""

import logging

from motionblinds import BlindType

from homeassistant.components.cover import (
    ATTR_POSITION,
    ATTR_TILT_POSITION,
    DEVICE_CLASS_AWNING,
    DEVICE_CLASS_BLIND,
    DEVICE_CLASS_CURTAIN,
    DEVICE_CLASS_GATE,
    DEVICE_CLASS_SHADE,
    DEVICE_CLASS_SHUTTER,
    CoverEntity,
)
from homeassistant.const import ATTR_ENTITY_ID, ENTITY_MATCH_ALL, ENTITY_MATCH_NONE
from homeassistant.core import callback
from homeassistant.helpers.dispatcher import async_dispatcher_connect
from homeassistant.helpers.update_coordinator import CoordinatorEntity

from .const import (
    ATTR_ABSOLUTE_POSITION,
    ATTR_WIDTH,
    DOMAIN,
    KEY_COORDINATOR,
    KEY_GATEWAY,
    MANUFACTURER,
)

_LOGGER = logging.getLogger(__name__)

POSITION_DEVICE_MAP = {
    BlindType.RollerBlind: DEVICE_CLASS_SHADE,
    BlindType.RomanBlind: DEVICE_CLASS_SHADE,
    BlindType.HoneycombBlind: DEVICE_CLASS_SHADE,
    BlindType.DimmingBlind: DEVICE_CLASS_SHADE,
    BlindType.DayNightBlind: DEVICE_CLASS_SHADE,
    BlindType.RollerShutter: DEVICE_CLASS_SHUTTER,
    BlindType.Switch: DEVICE_CLASS_SHUTTER,
    BlindType.RollerGate: DEVICE_CLASS_GATE,
    BlindType.Awning: DEVICE_CLASS_AWNING,
    BlindType.Curtain: DEVICE_CLASS_CURTAIN,
    BlindType.CurtainLeft: DEVICE_CLASS_CURTAIN,
    BlindType.CurtainRight: DEVICE_CLASS_CURTAIN,
}

TILT_DEVICE_MAP = {
    BlindType.VenetianBlind: DEVICE_CLASS_BLIND,
    BlindType.ShangriLaBlind: DEVICE_CLASS_BLIND,
    BlindType.DoubleRoller: DEVICE_CLASS_SHADE,
}

TDBU_DEVICE_MAP = {
    BlindType.TopDownBottomUp: DEVICE_CLASS_SHADE,
}


async def async_setup_entry(hass, config_entry, async_add_entities):
    """Set up the Motion Blind from a config entry."""
    entities = []
    motion_gateway = hass.data[DOMAIN][config_entry.entry_id][KEY_GATEWAY]
    coordinator = hass.data[DOMAIN][config_entry.entry_id][KEY_COORDINATOR]

    for blind in motion_gateway.device_list.values():
        if blind.type in POSITION_DEVICE_MAP:
            entities.append(
                MotionPositionDevice(
                    coordinator, blind, POSITION_DEVICE_MAP[blind.type], config_entry
                )
            )

        elif blind.type in TILT_DEVICE_MAP:
            entities.append(
                MotionTiltDevice(
                    coordinator, blind, TILT_DEVICE_MAP[blind.type], config_entry
                )
            )

        elif blind.type in TDBU_DEVICE_MAP:
            entities.append(
                MotionTDBUDevice(
                    coordinator, blind, TDBU_DEVICE_MAP[blind.type], config_entry, "Top"
                )
            )
            entities.append(
                MotionTDBUDevice(
                    coordinator,
                    blind,
                    TDBU_DEVICE_MAP[blind.type],
                    config_entry,
                    "Bottom",
                )
            )
            entities.append(
                MotionTDBUDevice(
                    coordinator,
                    blind,
                    TDBU_DEVICE_MAP[blind.type],
                    config_entry,
                    "Combined",
                )
            )

        else:
            _LOGGER.warning("Blind type '%s' not yet supported", blind.blind_type)

    async_add_entities(entities)


class MotionPositionDevice(CoordinatorEntity, CoverEntity):
    """Representation of a Motion Blind Device."""

    def __init__(self, coordinator, blind, device_class, config_entry):
        """Initialize the blind."""
        super().__init__(coordinator)

        self._blind = blind
        self._device_class = device_class
        self._config_entry = config_entry

    @property
    def unique_id(self):
        """Return the unique id of the blind."""
        return self._blind.mac

    @property
    def device_info(self):
        """Return the device info of the blind."""
        device_info = {
            "identifiers": {(DOMAIN, self._blind.mac)},
            "manufacturer": MANUFACTURER,
            "name": f"{self._blind.blind_type}-{self._blind.mac[12:]}",
            "model": self._blind.blind_type,
            "via_device": (DOMAIN, self._config_entry.unique_id),
        }

        return device_info

    @property
    def name(self):
        """Return the name of the blind."""
        return f"{self._blind.blind_type}-{self._blind.mac[12:]}"

    @property
    def available(self):
        """Return True if entity is available."""
        return self._blind.available

    @property
    def current_cover_position(self):
        """
        Return current position of cover.

        None is unknown, 0 is open, 100 is closed.
        """
        if self._blind.position is None:
            return None
        return 100 - self._blind.position

    @property
    def device_class(self):
        """Return the device class."""
        return self._device_class

    @property
    def is_closed(self):
        """Return if the cover is closed or not."""
        return self._blind.position == 100

    @callback
    def _push_callback(self):
        """Update entity state when a push has been received."""
        self.schedule_update_ha_state(force_refresh=False)

    async def async_added_to_hass(self):
        """Subscribe to multicast pushes and register signal handler."""
<<<<<<< HEAD
        self._blind.Register_callback(self.unique_id, self._push_callback)
        async_dispatcher_connect(self.hass, DOMAIN, self.signal_handler)
=======
        self._blind.Register_callback(self.unique_id, self.push_callback)
        self.async_on_remove(async_dispatcher_connect(self.hass, DOMAIN, self.signal_handler))
>>>>>>> d39ce0c0
        await super().async_added_to_hass()

    def signal_handler(self, data):
        """Handle domain-specific signal by calling appropriate method."""
        entity_ids = data[ATTR_ENTITY_ID]

        if entity_ids == ENTITY_MATCH_NONE:
            return

        if entity_ids == ENTITY_MATCH_ALL or self.entity_id in entity_ids:
            params = {
                key: value
                for key, value in data.items()
                if key not in ["entity_id", "method"]
            }
            getattr(self, data["method"])(**params)

    async def async_will_remove_from_hass(self):
        """Unsubscribe when removed."""
        self._blind.Remove_callback(self.unique_id)
        await super().async_will_remove_from_hass()

    def open_cover(self, **kwargs):
        """Open the cover."""
        self._blind.Open()

    def close_cover(self, **kwargs):
        """Close cover."""
        self._blind.Close()

    def set_cover_position(self, **kwargs):
        """Move the cover to a specific position."""
        position = kwargs[ATTR_POSITION]
        self._blind.Set_position(100 - position)

    def set_absolute_position(self, **kwargs):
        """Move the cover to a specific absolute position (see TDBU)."""
        position = kwargs[ATTR_ABSOLUTE_POSITION]
        self._blind.Set_position(100 - position)

    def stop_cover(self, **kwargs):
        """Stop the cover."""
        self._blind.Stop()


class MotionTiltDevice(MotionPositionDevice):
    """Representation of a Motion Blind Device."""

    @property
    def current_cover_tilt_position(self):
        """
        Return current angle of cover.

        None is unknown, 0 is closed/minimum tilt, 100 is fully open/maximum tilt.
        """
        if self._blind.angle is None:
            return None
        return self._blind.angle * 100 / 180

    def open_cover_tilt(self, **kwargs):
        """Open the cover tilt."""
        self._blind.Set_angle(180)

    def close_cover_tilt(self, **kwargs):
        """Close the cover tilt."""
        self._blind.Set_angle(0)

    def set_cover_tilt_position(self, **kwargs):
        """Move the cover tilt to a specific position."""
        angle = kwargs[ATTR_TILT_POSITION] * 180 / 100
        self._blind.Set_angle(angle)

    def stop_cover_tilt(self, **kwargs):
        """Stop the cover."""
        self._blind.Stop()


class MotionTDBUDevice(MotionPositionDevice):
    """Representation of a Motion Top Down Bottom Up blind Device."""

    def __init__(self, coordinator, blind, device_class, config_entry, motor):
        """Initialize the blind."""
        super().__init__(coordinator, blind, device_class, config_entry)
        self._motor = motor
        self._motor_key = motor[0]

        if self._motor not in ["Bottom", "Top", "Combined"]:
            _LOGGER.error("Unknown motor '%s'", self._motor)

    @property
    def unique_id(self):
        """Return the unique id of the blind."""
        return f"{self._blind.mac}-{self._motor}"

    @property
    def name(self):
        """Return the name of the blind."""
        return f"{self._blind.blind_type}-{self._motor}-{self._blind.mac[12:]}"

    @property
    def current_cover_position(self):
        """
        Return current position of cover.

        None is unknown, 0 is open, 100 is closed.
        """
        if self._blind.scaled_position is None:
            return None

        return 100 - self._blind.scaled_position[self._motor_key]

    @property
    def is_closed(self):
        """Return if the cover is closed or not."""
        if self._blind.position is None:
            return None

        if self._motor == "Combined":
            return self._blind.width == 100

        return self._blind.position[self._motor_key] == 100

    @property
    def device_state_attributes(self):
        """Return device specific state attributes."""
        attributes = {}
        if self._blind.position is not None:
            attributes[ATTR_ABSOLUTE_POSITION] = (
                100 - self._blind.position[self._motor_key]
            )
        if self._blind.width is not None:
            attributes[ATTR_WIDTH] = self._blind.width
        return attributes

    def open_cover(self, **kwargs):
        """Open the cover."""
        self._blind.Open(motor=self._motor_key)

    def close_cover(self, **kwargs):
        """Close cover."""
        self._blind.Close(motor=self._motor_key)

    def set_cover_position(self, **kwargs):
        """Move the cover to a specific scaled position."""
        position = kwargs[ATTR_POSITION]
        self._blind.Set_scaled_position(100 - position, motor=self._motor_key)

    def set_absolute_position(self, **kwargs):
        """Move the cover to a specific absolute position."""
        position = kwargs[ATTR_ABSOLUTE_POSITION]
        target_width = kwargs.get(ATTR_WIDTH, None)

        self._blind.Set_position(
            100 - position, motor=self._motor_key, width=target_width
        )

    def stop_cover(self, **kwargs):
        """Stop the cover."""
        self._blind.Stop(motor=self._motor_key)<|MERGE_RESOLUTION|>--- conflicted
+++ resolved
@@ -176,13 +176,8 @@
 
     async def async_added_to_hass(self):
         """Subscribe to multicast pushes and register signal handler."""
-<<<<<<< HEAD
         self._blind.Register_callback(self.unique_id, self._push_callback)
-        async_dispatcher_connect(self.hass, DOMAIN, self.signal_handler)
-=======
-        self._blind.Register_callback(self.unique_id, self.push_callback)
         self.async_on_remove(async_dispatcher_connect(self.hass, DOMAIN, self.signal_handler))
->>>>>>> d39ce0c0
         await super().async_added_to_hass()
 
     def signal_handler(self, data):
