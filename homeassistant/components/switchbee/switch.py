"""Support for SwitchBee switch."""

from __future__ import annotations

import logging
from typing import Any

from switchbee.api import SwitchBeeDeviceOfflineError, SwitchBeeError
from switchbee.device import (
    ApiStateCommand,
    SwitchBeeGroupSwitch,
    SwitchBeeSwitch,
    SwitchBeeTimedSwitch,
    SwitchBeeTimerSwitch,
)

from homeassistant.components.switch import SwitchEntity
from homeassistant.config_entries import ConfigEntry
from homeassistant.core import HomeAssistant, callback
from homeassistant.exceptions import HomeAssistantError
from homeassistant.helpers.entity_platform import AddEntitiesCallback

from .const import DOMAIN
from .coordinator import SwitchBeeCoordinator
from .entity import SwitchBeeDeviceEntity

_LOGGER = logging.getLogger(__name__)


async def async_setup_entry(
    hass: HomeAssistant, entry: ConfigEntry, async_add_entities: AddEntitiesCallback
) -> None:
    """Set up Switchbee switch."""
    coordinator: SwitchBeeCoordinator = hass.data[DOMAIN][entry.entry_id]

    async_add_entities(
        SwitchBeeSwitchEntity(device, coordinator)
        for device in coordinator.data.values()
        if isinstance(
            device,
            (
                SwitchBeeTimedSwitch,
                SwitchBeeGroupSwitch,
                SwitchBeeSwitch,
                SwitchBeeTimerSwitch,
            ),
        )
    )


class SwitchBeeSwitchEntity(SwitchBeeDeviceEntity, SwitchEntity):
    """Representation of a Switchbee switch."""

    def __init__(
        self,
        device: SwitchBeeSwitch
        | SwitchBeeTimedSwitch
        | SwitchBeeGroupSwitch
        | SwitchBeeTimerSwitch,
        coordinator: SwitchBeeCoordinator,
    ) -> None:
        """Initialize the Switchbee switch."""
        super().__init__(device, coordinator)
        self._attr_is_on = False
        self._is_online = True

    @property
    def available(self) -> bool:
        """Return True if entity is available."""
        return self._is_online and super().available

    @callback
    def _handle_coordinator_update(self) -> None:
        """Handle updated data from the coordinator."""
        self._update_from_coordinator()
        super()._handle_coordinator_update()

    def _update_from_coordinator(self) -> None:
        """Update the entity attributes from the coordinator data."""

        async def async_refresh_state() -> None:
            """Refresh the device state in the Central Unit.

            This function addresses issue of a device that came online back but still report
            unavailable state (-1).
            Such device (offline device) will keep reporting unavailable state (-1)
            until it has been actuated by the user (state changed to on/off).

            With this code we keep trying setting dummy state for the device
            in order for it to start reporting its real state back (assuming it came back online)

            """

            try:
                await self.coordinator.api.set_state(self._device.id, "dummy")
            except SwitchBeeDeviceOfflineError:
                return
            except SwitchBeeError:
                return

<<<<<<< HEAD
        coordinator_device = self.coordinator.data[self._device_id]

        if not isinstance(
            coordinator_device,
            (
                SwitchBeeTimedSwitch,
                SwitchBeeGroupSwitch,
                SwitchBeeSwitch,
                SwitchBeeTimerSwitch,
            ),
        ):
            return

        if coordinator_device.state == -1:
=======
        if self.coordinator.data[self._device.id].state == -1:
>>>>>>> 9084beda
            # This specific call will refresh the state of the device in the CU
            self.hass.async_create_task(async_refresh_state())

            # if the device was online (now offline), log message and mark it as Unavailable
            if self._is_online:
                _LOGGER.error(
                    "%s switch is not responding, check the status in the SwitchBee mobile app",
                    self.name,
                )
                self._is_online = False

            return

        # check if the device was offline (now online) and bring it back
        if not self._is_online:
            _LOGGER.info(
                "%s switch is now responding",
                self.name,
            )
            self._is_online = True

        # timed power switch state is an integer representing the number of minutes left until it goes off
        # regulare switches state is ON/OFF (1/0 respectively)
<<<<<<< HEAD
        self._attr_is_on = coordinator_device.state != ApiStateCommand.OFF
=======
        self._attr_is_on = (
            self.coordinator.data[self._device.id].state != ApiStateCommand.OFF
        )
>>>>>>> 9084beda

    async def async_turn_on(self, **kwargs: Any) -> None:
        """Async function to set on to switch."""
        return await self._async_set_state(ApiStateCommand.ON)

    async def async_turn_off(self, **kwargs: Any) -> None:
        """Async function to set off to switch."""
        return await self._async_set_state(ApiStateCommand.OFF)

    async def _async_set_state(self, state: str) -> None:
        try:
            await self.coordinator.api.set_state(self._device.id, state)
        except (SwitchBeeError, SwitchBeeDeviceOfflineError) as exp:
            await self.coordinator.async_refresh()
            raise HomeAssistantError(
                f"Failed to set {self._attr_name} state {state}, {str(exp)}"
            ) from exp

        await self.coordinator.async_refresh()<|MERGE_RESOLUTION|>--- conflicted
+++ resolved
@@ -98,7 +98,6 @@
             except SwitchBeeError:
                 return
 
-<<<<<<< HEAD
         coordinator_device = self.coordinator.data[self._device_id]
 
         if not isinstance(
@@ -113,9 +112,7 @@
             return
 
         if coordinator_device.state == -1:
-=======
-        if self.coordinator.data[self._device.id].state == -1:
->>>>>>> 9084beda
+
             # This specific call will refresh the state of the device in the CU
             self.hass.async_create_task(async_refresh_state())
 
@@ -139,13 +136,7 @@
 
         # timed power switch state is an integer representing the number of minutes left until it goes off
         # regulare switches state is ON/OFF (1/0 respectively)
-<<<<<<< HEAD
         self._attr_is_on = coordinator_device.state != ApiStateCommand.OFF
-=======
-        self._attr_is_on = (
-            self.coordinator.data[self._device.id].state != ApiStateCommand.OFF
-        )
->>>>>>> 9084beda
 
     async def async_turn_on(self, **kwargs: Any) -> None:
         """Async function to set on to switch."""
