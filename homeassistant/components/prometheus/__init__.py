"""Support for Prometheus metrics export."""

from __future__ import annotations

from collections.abc import Callable
from contextlib import suppress
import logging
import string
from typing import Any, cast

from aiohttp import web
import prometheus_client
from prometheus_client.metrics import MetricWrapperBase
import voluptuous as vol

from homeassistant import core as hacore
from homeassistant.components.climate import (
    ATTR_CURRENT_TEMPERATURE,
    ATTR_HVAC_ACTION,
    ATTR_HVAC_MODES,
    ATTR_TARGET_TEMP_HIGH,
    ATTR_TARGET_TEMP_LOW,
    HVACAction,
)
from homeassistant.components.cover import (
    ATTR_CURRENT_POSITION,
    ATTR_CURRENT_TILT_POSITION,
)
<<<<<<< HEAD
from homeassistant.components.fan import (
    ATTR_DIRECTION,
    ATTR_OSCILLATING,
    ATTR_PERCENTAGE,
    ATTR_PRESET_MODE,
    ATTR_PRESET_MODES,
    DIRECTION_FORWARD,
    DIRECTION_REVERSE,
)
from homeassistant.components.http import HomeAssistantView
=======
from homeassistant.components.http import KEY_HASS, HomeAssistantView
>>>>>>> 490dd53e
from homeassistant.components.humidifier import ATTR_AVAILABLE_MODES, ATTR_HUMIDITY
from homeassistant.components.light import ATTR_BRIGHTNESS
from homeassistant.components.sensor import SensorDeviceClass
from homeassistant.const import (
    ATTR_BATTERY_LEVEL,
    ATTR_DEVICE_CLASS,
    ATTR_FRIENDLY_NAME,
    ATTR_MODE,
    ATTR_TEMPERATURE,
    ATTR_UNIT_OF_MEASUREMENT,
    CONTENT_TYPE_TEXT_PLAIN,
    EVENT_STATE_CHANGED,
    PERCENTAGE,
    STATE_CLOSED,
    STATE_CLOSING,
    STATE_ON,
    STATE_OPEN,
    STATE_OPENING,
    STATE_UNAVAILABLE,
    STATE_UNKNOWN,
    UnitOfTemperature,
)
from homeassistant.core import Event, EventStateChangedData, HomeAssistant, State
from homeassistant.helpers import entityfilter, state as state_helper
import homeassistant.helpers.config_validation as cv
from homeassistant.helpers.entity_registry import (
    EVENT_ENTITY_REGISTRY_UPDATED,
    EventEntityRegistryUpdatedData,
)
from homeassistant.helpers.entity_values import EntityValues
from homeassistant.helpers.typing import ConfigType
from homeassistant.util.dt import as_timestamp
from homeassistant.util.unit_conversion import TemperatureConverter

_LOGGER = logging.getLogger(__name__)

API_ENDPOINT = "/api/prometheus"

DOMAIN = "prometheus"
CONF_FILTER = "filter"
CONF_REQUIRES_AUTH = "requires_auth"
CONF_PROM_NAMESPACE = "namespace"
CONF_COMPONENT_CONFIG = "component_config"
CONF_COMPONENT_CONFIG_GLOB = "component_config_glob"
CONF_COMPONENT_CONFIG_DOMAIN = "component_config_domain"
CONF_DEFAULT_METRIC = "default_metric"
CONF_OVERRIDE_METRIC = "override_metric"
COMPONENT_CONFIG_SCHEMA_ENTRY = vol.Schema(
    {vol.Optional(CONF_OVERRIDE_METRIC): cv.string}
)

DEFAULT_NAMESPACE = "homeassistant"

CONFIG_SCHEMA = vol.Schema(
    {
        DOMAIN: vol.All(
            {
                vol.Optional(CONF_FILTER, default={}): entityfilter.FILTER_SCHEMA,
                vol.Optional(CONF_PROM_NAMESPACE, default=DEFAULT_NAMESPACE): cv.string,
                vol.Optional(CONF_REQUIRES_AUTH, default=True): cv.boolean,
                vol.Optional(CONF_DEFAULT_METRIC): cv.string,
                vol.Optional(CONF_OVERRIDE_METRIC): cv.string,
                vol.Optional(CONF_COMPONENT_CONFIG, default={}): vol.Schema(
                    {cv.entity_id: COMPONENT_CONFIG_SCHEMA_ENTRY}
                ),
                vol.Optional(CONF_COMPONENT_CONFIG_GLOB, default={}): vol.Schema(
                    {cv.string: COMPONENT_CONFIG_SCHEMA_ENTRY}
                ),
                vol.Optional(CONF_COMPONENT_CONFIG_DOMAIN, default={}): vol.Schema(
                    {cv.string: COMPONENT_CONFIG_SCHEMA_ENTRY}
                ),
            }
        )
    },
    extra=vol.ALLOW_EXTRA,
)


def setup(hass: HomeAssistant, config: ConfigType) -> bool:
    """Activate Prometheus component."""
    hass.http.register_view(PrometheusView(config[DOMAIN][CONF_REQUIRES_AUTH]))

    conf: dict[str, Any] = config[DOMAIN]
    entity_filter: entityfilter.EntityFilter = conf[CONF_FILTER]
    namespace: str = conf[CONF_PROM_NAMESPACE]
    climate_units = hass.config.units.temperature_unit
    override_metric: str | None = conf.get(CONF_OVERRIDE_METRIC)
    default_metric: str | None = conf.get(CONF_DEFAULT_METRIC)
    component_config = EntityValues(
        conf[CONF_COMPONENT_CONFIG],
        conf[CONF_COMPONENT_CONFIG_DOMAIN],
        conf[CONF_COMPONENT_CONFIG_GLOB],
    )

    metrics = PrometheusMetrics(
        entity_filter,
        namespace,
        climate_units,
        component_config,
        override_metric,
        default_metric,
    )

    hass.bus.listen(EVENT_STATE_CHANGED, metrics.handle_state_changed_event)
    hass.bus.listen(
        EVENT_ENTITY_REGISTRY_UPDATED,
        metrics.handle_entity_registry_updated,
    )

    for state in hass.states.all():
        if entity_filter(state.entity_id):
            metrics.handle_state(state)

    return True


class PrometheusMetrics:
    """Model all of the metrics which should be exposed to Prometheus."""

    def __init__(
        self,
        entity_filter: entityfilter.EntityFilter,
        namespace: str,
        climate_units: UnitOfTemperature,
        component_config: EntityValues,
        override_metric: str | None,
        default_metric: str | None,
    ) -> None:
        """Initialize Prometheus Metrics."""
        self._component_config = component_config
        self._override_metric = override_metric
        self._default_metric = default_metric
        self._filter = entity_filter
        self._sensor_metric_handlers: list[
            Callable[[State, str | None], str | None]
        ] = [
            self._sensor_override_component_metric,
            self._sensor_override_metric,
            self._sensor_timestamp_metric,
            self._sensor_attribute_metric,
            self._sensor_default_metric,
            self._sensor_fallback_metric,
        ]

        if namespace:
            self.metrics_prefix = f"{namespace}_"
        else:
            self.metrics_prefix = ""
        self._metrics: dict[str, MetricWrapperBase] = {}
        self._climate_units = climate_units

    def handle_state_changed_event(self, event: Event[EventStateChangedData]) -> None:
        """Handle new messages from the bus."""
        if (state := event.data.get("new_state")) is None:
            return

        if not self._filter(state.entity_id):
            _LOGGER.debug("Filtered out entity %s", state.entity_id)
            return

        if (old_state := event.data.get("old_state")) is not None and (
            old_friendly_name := old_state.attributes.get(ATTR_FRIENDLY_NAME)
        ) != state.attributes.get(ATTR_FRIENDLY_NAME):
            self._remove_labelsets(old_state.entity_id, old_friendly_name)

        self.handle_state(state)

    def handle_state(self, state: State) -> None:
        """Add/update a state in Prometheus."""
        entity_id = state.entity_id
        _LOGGER.debug("Handling state update for %s", entity_id)
        domain, _ = hacore.split_entity_id(entity_id)

        ignored_states = (STATE_UNAVAILABLE, STATE_UNKNOWN)

        handler = f"_handle_{domain}"

        if hasattr(self, handler) and state.state not in ignored_states:
            getattr(self, handler)(state)

        labels = self._labels(state)
        state_change = self._metric(
            "state_change", prometheus_client.Counter, "The number of state changes"
        )
        state_change.labels(**labels).inc()

        entity_available = self._metric(
            "entity_available",
            prometheus_client.Gauge,
            "Entity is available (not in the unavailable or unknown state)",
        )
        entity_available.labels(**labels).set(float(state.state not in ignored_states))

        last_updated_time_seconds = self._metric(
            "last_updated_time_seconds",
            prometheus_client.Gauge,
            "The last_updated timestamp",
        )
        last_updated_time_seconds.labels(**labels).set(state.last_updated.timestamp())

    def handle_entity_registry_updated(
        self, event: Event[EventEntityRegistryUpdatedData]
    ) -> None:
        """Listen for deleted, disabled or renamed entities and remove them from the Prometheus Registry."""
        if event.data["action"] in (None, "create"):
            return

        entity_id = event.data.get("entity_id")
        _LOGGER.debug("Handling entity update for %s", entity_id)

        metrics_entity_id: str | None = None

        if event.data["action"] == "remove":
            metrics_entity_id = entity_id
        elif event.data["action"] == "update":
            changes = event.data["changes"]

            if "entity_id" in changes:
                metrics_entity_id = changes["entity_id"]
            elif "disabled_by" in changes:
                metrics_entity_id = entity_id

        if metrics_entity_id:
            self._remove_labelsets(metrics_entity_id)

    def _remove_labelsets(
        self, entity_id: str, friendly_name: str | None = None
    ) -> None:
        """Remove labelsets matching the given entity id from all metrics."""
        for metric in list(self._metrics.values()):
            for sample in cast(list[prometheus_client.Metric], metric.collect())[
                0
            ].samples:
                if sample.labels["entity"] == entity_id and (
                    not friendly_name or sample.labels["friendly_name"] == friendly_name
                ):
                    _LOGGER.debug(
                        "Removing labelset from %s for entity_id: %s",
                        sample.name,
                        entity_id,
                    )
                    with suppress(KeyError):
                        metric.remove(*sample.labels.values())

    def _handle_attributes(self, state: State) -> None:
        for key, value in state.attributes.items():
            metric = self._metric(
                f"{state.domain}_attr_{key.lower()}",
                prometheus_client.Gauge,
                f"{key} attribute of {state.domain} entity",
            )

            try:
                value = float(value)
                metric.labels(**self._labels(state)).set(value)
            except (ValueError, TypeError):
                pass

    def _metric[_MetricBaseT: MetricWrapperBase](
        self,
        metric: str,
        factory: type[_MetricBaseT],
        documentation: str,
        extra_labels: list[str] | None = None,
    ) -> _MetricBaseT:
        labels = ["entity", "friendly_name", "domain"]
        if extra_labels is not None:
            labels.extend(extra_labels)

        try:
            return cast(_MetricBaseT, self._metrics[metric])
        except KeyError:
            full_metric_name = self._sanitize_metric_name(
                f"{self.metrics_prefix}{metric}"
            )
            self._metrics[metric] = factory(
                full_metric_name,
                documentation,
                labels,
                registry=prometheus_client.REGISTRY,
            )
            return cast(_MetricBaseT, self._metrics[metric])

    @staticmethod
    def _sanitize_metric_name(metric: str) -> str:
        return "".join(
            [
                c
                if c in string.ascii_letters
                or c in string.digits
                or c == "_"
                or c == ":"
                else f"u{hex(ord(c))}"
                for c in metric
            ]
        )

    @staticmethod
    def state_as_number(state: State) -> float:
        """Return a state casted to a float."""
        try:
            if state.attributes.get(ATTR_DEVICE_CLASS) == SensorDeviceClass.TIMESTAMP:
                value = as_timestamp(state.state)
            else:
                value = state_helper.state_as_number(state)
        except ValueError:
            _LOGGER.debug("Could not convert %s to float", state)
            value = 0
        return value

    @staticmethod
    def _labels(state: State) -> dict[str, Any]:
        return {
            "entity": state.entity_id,
            "domain": state.domain,
            "friendly_name": state.attributes.get(ATTR_FRIENDLY_NAME),
        }

    def _battery(self, state: State) -> None:
        if (battery_level := state.attributes.get(ATTR_BATTERY_LEVEL)) is not None:
            metric = self._metric(
                "battery_level_percent",
                prometheus_client.Gauge,
                "Battery level as a percentage of its capacity",
            )
            try:
                value = float(battery_level)
                metric.labels(**self._labels(state)).set(value)
            except ValueError:
                pass

    def _handle_binary_sensor(self, state: State) -> None:
        metric = self._metric(
            "binary_sensor_state",
            prometheus_client.Gauge,
            "State of the binary sensor (0/1)",
        )
        value = self.state_as_number(state)
        metric.labels(**self._labels(state)).set(value)

    def _handle_input_boolean(self, state: State) -> None:
        metric = self._metric(
            "input_boolean_state",
            prometheus_client.Gauge,
            "State of the input boolean (0/1)",
        )
        value = self.state_as_number(state)
        metric.labels(**self._labels(state)).set(value)

    def _numeric_handler(self, state: State, domain: str, title: str) -> None:
        if unit := self._unit_string(state.attributes.get(ATTR_UNIT_OF_MEASUREMENT)):
            metric = self._metric(
                f"{domain}_state_{unit}",
                prometheus_client.Gauge,
                f"State of the {title} measured in {unit}",
            )
        else:
            metric = self._metric(
                f"{domain}_state",
                prometheus_client.Gauge,
                f"State of the {title}",
            )

        with suppress(ValueError):
            value = self.state_as_number(state)
            if (
                state.attributes.get(ATTR_UNIT_OF_MEASUREMENT)
                == UnitOfTemperature.FAHRENHEIT
            ):
                value = TemperatureConverter.convert(
                    value, UnitOfTemperature.FAHRENHEIT, UnitOfTemperature.CELSIUS
                )
            metric.labels(**self._labels(state)).set(value)

    def _handle_input_number(self, state: State) -> None:
        self._numeric_handler(state, "input_number", "input number")

    def _handle_number(self, state: State) -> None:
        self._numeric_handler(state, "number", "number")

    def _handle_device_tracker(self, state: State) -> None:
        metric = self._metric(
            "device_tracker_state",
            prometheus_client.Gauge,
            "State of the device tracker (0/1)",
        )
        value = self.state_as_number(state)
        metric.labels(**self._labels(state)).set(value)

    def _handle_person(self, state: State) -> None:
        metric = self._metric(
            "person_state", prometheus_client.Gauge, "State of the person (0/1)"
        )
        value = self.state_as_number(state)
        metric.labels(**self._labels(state)).set(value)

    def _handle_cover(self, state: State) -> None:
        metric = self._metric(
            "cover_state",
            prometheus_client.Gauge,
            "State of the cover (0/1)",
            ["state"],
        )

        cover_states = [STATE_CLOSED, STATE_CLOSING, STATE_OPEN, STATE_OPENING]
        for cover_state in cover_states:
            metric.labels(**dict(self._labels(state), state=cover_state)).set(
                float(cover_state == state.state)
            )

        position = state.attributes.get(ATTR_CURRENT_POSITION)
        if position is not None:
            position_metric = self._metric(
                "cover_position",
                prometheus_client.Gauge,
                "Position of the cover (0-100)",
            )
            position_metric.labels(**self._labels(state)).set(float(position))

        tilt_position = state.attributes.get(ATTR_CURRENT_TILT_POSITION)
        if tilt_position is not None:
            tilt_position_metric = self._metric(
                "cover_tilt_position",
                prometheus_client.Gauge,
                "Tilt Position of the cover (0-100)",
            )
            tilt_position_metric.labels(**self._labels(state)).set(float(tilt_position))

    def _handle_light(self, state: State) -> None:
        metric = self._metric(
            "light_brightness_percent",
            prometheus_client.Gauge,
            "Light brightness percentage (0..100)",
        )

        try:
            brightness = state.attributes.get(ATTR_BRIGHTNESS)
            if state.state == STATE_ON and brightness is not None:
                value = brightness / 255.0
            else:
                value = self.state_as_number(state)
            value = value * 100
            metric.labels(**self._labels(state)).set(value)
        except ValueError:
            pass

    def _handle_lock(self, state: State) -> None:
        metric = self._metric(
            "lock_state", prometheus_client.Gauge, "State of the lock (0/1)"
        )
        value = self.state_as_number(state)
        metric.labels(**self._labels(state)).set(value)

    def _handle_climate_temp(
        self, state: State, attr: str, metric_name: str, metric_description: str
    ) -> None:
        if (temp := state.attributes.get(attr)) is not None:
            if self._climate_units == UnitOfTemperature.FAHRENHEIT:
                temp = TemperatureConverter.convert(
                    temp, UnitOfTemperature.FAHRENHEIT, UnitOfTemperature.CELSIUS
                )
            metric = self._metric(
                metric_name,
                prometheus_client.Gauge,
                metric_description,
            )
            metric.labels(**self._labels(state)).set(temp)

    def _handle_climate(self, state: State) -> None:
        self._handle_climate_temp(
            state,
            ATTR_TEMPERATURE,
            "climate_target_temperature_celsius",
            "Target temperature in degrees Celsius",
        )
        self._handle_climate_temp(
            state,
            ATTR_TARGET_TEMP_HIGH,
            "climate_target_temperature_high_celsius",
            "Target high temperature in degrees Celsius",
        )
        self._handle_climate_temp(
            state,
            ATTR_TARGET_TEMP_LOW,
            "climate_target_temperature_low_celsius",
            "Target low temperature in degrees Celsius",
        )
        self._handle_climate_temp(
            state,
            ATTR_CURRENT_TEMPERATURE,
            "climate_current_temperature_celsius",
            "Current temperature in degrees Celsius",
        )

        if current_action := state.attributes.get(ATTR_HVAC_ACTION):
            metric = self._metric(
                "climate_action",
                prometheus_client.Gauge,
                "HVAC action",
                ["action"],
            )
            for action in HVACAction:
                metric.labels(**dict(self._labels(state), action=action.value)).set(
                    float(action == current_action)
                )

        current_mode = state.state
        available_modes = state.attributes.get(ATTR_HVAC_MODES)
        if current_mode and available_modes:
            metric = self._metric(
                "climate_mode",
                prometheus_client.Gauge,
                "HVAC mode",
                ["mode"],
            )
            for mode in available_modes:
                metric.labels(**dict(self._labels(state), mode=mode)).set(
                    float(mode == current_mode)
                )

    def _handle_humidifier(self, state: State) -> None:
        humidifier_target_humidity_percent = state.attributes.get(ATTR_HUMIDITY)
        if humidifier_target_humidity_percent:
            metric = self._metric(
                "humidifier_target_humidity_percent",
                prometheus_client.Gauge,
                "Target Relative Humidity",
            )
            metric.labels(**self._labels(state)).set(humidifier_target_humidity_percent)

        metric = self._metric(
            "humidifier_state",
            prometheus_client.Gauge,
            "State of the humidifier (0/1)",
        )
        try:
            value = self.state_as_number(state)
            metric.labels(**self._labels(state)).set(value)
        except ValueError:
            pass

        current_mode = state.attributes.get(ATTR_MODE)
        available_modes = state.attributes.get(ATTR_AVAILABLE_MODES)
        if current_mode and available_modes:
            metric = self._metric(
                "humidifier_mode",
                prometheus_client.Gauge,
                "Humidifier Mode",
                ["mode"],
            )
            for mode in available_modes:
                metric.labels(**dict(self._labels(state), mode=mode)).set(
                    float(mode == current_mode)
                )

    def _handle_sensor(self, state: State) -> None:
        unit = self._unit_string(state.attributes.get(ATTR_UNIT_OF_MEASUREMENT))

        for metric_handler in self._sensor_metric_handlers:
            metric = metric_handler(state, unit)
            if metric is not None:
                break

        if metric is not None:
            documentation = "State of the sensor"
            if unit:
                documentation = f"Sensor data measured in {unit}"

            _metric = self._metric(metric, prometheus_client.Gauge, documentation)

            try:
                value = self.state_as_number(state)
                if (
                    state.attributes.get(ATTR_UNIT_OF_MEASUREMENT)
                    == UnitOfTemperature.FAHRENHEIT
                ):
                    value = TemperatureConverter.convert(
                        value, UnitOfTemperature.FAHRENHEIT, UnitOfTemperature.CELSIUS
                    )
                _metric.labels(**self._labels(state)).set(value)
            except ValueError:
                pass

        self._battery(state)

    def _sensor_default_metric(self, state: State, unit: str | None) -> str | None:
        """Get default metric."""
        return self._default_metric

    @staticmethod
    def _sensor_attribute_metric(state: State, unit: str | None) -> str | None:
        """Get metric based on device class attribute."""
        metric = state.attributes.get(ATTR_DEVICE_CLASS)
        if metric is not None:
            return f"sensor_{metric}_{unit}"
        return None

    @staticmethod
    def _sensor_timestamp_metric(state: State, unit: str | None) -> str | None:
        """Get metric for timestamp sensors, which have no unit of measurement attribute."""
        metric = state.attributes.get(ATTR_DEVICE_CLASS)
        if metric == SensorDeviceClass.TIMESTAMP:
            return f"sensor_{metric}_seconds"
        return None

    def _sensor_override_metric(self, state: State, unit: str | None) -> str | None:
        """Get metric from override in configuration."""
        if self._override_metric:
            return self._override_metric
        return None

    def _sensor_override_component_metric(
        self, state: State, unit: str | None
    ) -> str | None:
        """Get metric from override in component confioguration."""
        return self._component_config.get(state.entity_id).get(CONF_OVERRIDE_METRIC)

    @staticmethod
    def _sensor_fallback_metric(state: State, unit: str | None) -> str | None:
        """Get metric from fallback logic for compatibility."""
        if unit in (None, ""):
            try:
                state_helper.state_as_number(state)
            except ValueError:
                _LOGGER.debug("Unsupported sensor: %s", state.entity_id)
                return None
            return "sensor_state"
        return f"sensor_unit_{unit}"

    @staticmethod
    def _unit_string(unit: str | None) -> str | None:
        """Get a formatted string of the unit."""
        if unit is None:
            return None

        units = {
            UnitOfTemperature.CELSIUS: "celsius",
            UnitOfTemperature.FAHRENHEIT: "celsius",  # F should go into C metric
            PERCENTAGE: "percent",
        }
        default = unit.replace("/", "_per_")
        default = default.lower()
        return units.get(unit, default)

    def _handle_switch(self, state: State) -> None:
        metric = self._metric(
            "switch_state", prometheus_client.Gauge, "State of the switch (0/1)"
        )

        try:
            value = self.state_as_number(state)
            metric.labels(**self._labels(state)).set(value)
        except ValueError:
            pass

        self._handle_attributes(state)

    def _handle_fan(self, state: State) -> None:
        metric = self._metric(
            "fan_state", prometheus_client.Gauge, "State of the fan (0/1)"
        )

        try:
            value = self.state_as_number(state)
            metric.labels(**self._labels(state)).set(value)
        except ValueError:
            pass

        fan_speed_percent = state.attributes.get(ATTR_PERCENTAGE)
        if fan_speed_percent is not None:
            fan_speed_metric = self._metric(
                "fan_speed_percent",
                prometheus_client.Gauge,
                "Fan speed percent (0-100)",
            )
            fan_speed_metric.labels(**self._labels(state)).set(float(fan_speed_percent))

        fan_is_oscillating = state.attributes.get(ATTR_OSCILLATING)
        if fan_is_oscillating is not None:
            fan_oscillating_metric = self._metric(
                "fan_is_oscillating",
                prometheus_client.Gauge,
                "Whether the fan is oscillating (0/1)",
            )
            fan_oscillating_metric.labels(**self._labels(state)).set(
                float(fan_is_oscillating)
            )

        fan_preset_mode = state.attributes.get(ATTR_PRESET_MODE)
        available_modes = state.attributes.get(ATTR_PRESET_MODES)
        if fan_preset_mode and available_modes:
            fan_preset_metric = self._metric(
                "fan_preset_mode",
                prometheus_client.Gauge,
                "Fan preset mode enum",
                ["mode"],
            )
            for mode in available_modes:
                fan_preset_metric.labels(**dict(self._labels(state), mode=mode)).set(
                    float(mode == fan_preset_mode)
                )

        fan_direction = state.attributes.get(ATTR_DIRECTION)
        if fan_direction is not None:
            fan_direction_metric = self._metric(
                "fan_direction_reversed",
                prometheus_client.Gauge,
                "Fan direction reversed (bool)",
            )
            if fan_direction == DIRECTION_FORWARD:
                fan_direction_metric.labels(**self._labels(state)).set(0)
            elif fan_direction == DIRECTION_REVERSE:
                fan_direction_metric.labels(**self._labels(state)).set(1)

    def _handle_zwave(self, state: State) -> None:
        self._battery(state)

    def _handle_automation(self, state: State) -> None:
        metric = self._metric(
            "automation_triggered_count",
            prometheus_client.Counter,
            "Count of times an automation has been triggered",
        )

        metric.labels(**self._labels(state)).inc()

    def _handle_counter(self, state: State) -> None:
        metric = self._metric(
            "counter_value",
            prometheus_client.Gauge,
            "Value of counter entities",
        )

        metric.labels(**self._labels(state)).set(self.state_as_number(state))

    def _handle_update(self, state: State) -> None:
        metric = self._metric(
            "update_state",
            prometheus_client.Gauge,
            "Update state, indicating if an update is available (0/1)",
        )
        value = self.state_as_number(state)
        metric.labels(**self._labels(state)).set(value)


class PrometheusView(HomeAssistantView):
    """Handle Prometheus requests."""

    url = API_ENDPOINT
    name = "api:prometheus"

    def __init__(self, requires_auth: bool) -> None:
        """Initialize Prometheus view."""
        self.requires_auth = requires_auth

    async def get(self, request: web.Request) -> web.Response:
        """Handle request for Prometheus metrics."""
        _LOGGER.debug("Received Prometheus metrics request")

        hass = request.app[KEY_HASS]
        body = await hass.async_add_executor_job(
            prometheus_client.generate_latest, prometheus_client.REGISTRY
        )
        return web.Response(
            body=body,
            content_type=CONTENT_TYPE_TEXT_PLAIN,
        )<|MERGE_RESOLUTION|>--- conflicted
+++ resolved
@@ -26,7 +26,6 @@
     ATTR_CURRENT_POSITION,
     ATTR_CURRENT_TILT_POSITION,
 )
-<<<<<<< HEAD
 from homeassistant.components.fan import (
     ATTR_DIRECTION,
     ATTR_OSCILLATING,
@@ -36,10 +35,7 @@
     DIRECTION_FORWARD,
     DIRECTION_REVERSE,
 )
-from homeassistant.components.http import HomeAssistantView
-=======
 from homeassistant.components.http import KEY_HASS, HomeAssistantView
->>>>>>> 490dd53e
 from homeassistant.components.humidifier import ATTR_AVAILABLE_MODES, ATTR_HUMIDITY
 from homeassistant.components.light import ATTR_BRIGHTNESS
 from homeassistant.components.sensor import SensorDeviceClass
