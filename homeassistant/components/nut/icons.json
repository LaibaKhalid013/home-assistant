{
  "entity": {
    "sensor": {
<<<<<<< HEAD
      "ambient_humidity_status": {
        "default": "mdi:information-outline"
      },
      "ambient_temperature_status": {
        "default": "mdi:information-outline"
      },
      "ups_status_display": {
        "default": "mdi:information-outline"
      },
      "ups_status": {
=======
      "battery_alarm_threshold": {
>>>>>>> 34c464e8
        "default": "mdi:information-outline"
      },
      "battery_capacity": {
        "default": "mdi:flash"
      },
      "battery_charge_low": {
        "default": "mdi:gauge"
      },
      "battery_charge_restart": {
        "default": "mdi:gauge"
      },
      "battery_charge_warning": {
        "default": "mdi:gauge"
      },
      "battery_charger_status": {
        "default": "mdi:information-outline"
      },
      "battery_date": {
        "default": "mdi:calendar"
      },
      "battery_mfr_date": {
        "default": "mdi:calendar"
      },
      "battery_packs": {
        "default": "mdi:information-outline"
      },
      "battery_packs_bad": {
        "default": "mdi:information-outline"
      },
      "battery_type": {
        "default": "mdi:information-outline"
      },
      "input_bypass_phases": {
        "default": "mdi:information-outline"
      },
      "input_frequency_status": {
        "default": "mdi:information-outline"
      },
      "input_phases": {
        "default": "mdi:information-outline"
      },
      "input_sensitivity": {
        "default": "mdi:information-outline"
      },
      "input_transfer_reason": {
        "default": "mdi:information-outline"
      },
      "output_l1_power_percent": {
        "default": "mdi:gauge"
      },
      "output_l2_power_percent": {
        "default": "mdi:gauge"
      },
      "output_l3_power_percent": {
        "default": "mdi:gauge"
      },
      "output_phases": {
        "default": "mdi:information-outline"
      },
      "ups_alarm": {
        "default": "mdi:alarm"
      },
      "ups_beeper_status": {
        "default": "mdi:information-outline"
      },
      "ups_contacts": {
        "default": "mdi:information-outline"
      },
      "ups_display_language": {
        "default": "mdi:information-outline"
      },
      "ups_efficiency": {
        "default": "mdi:gauge"
      },
      "ups_id": {
        "default": "mdi:information-outline"
      },
      "ups_load": {
        "default": "mdi:gauge"
      },
      "ups_load_high": {
        "default": "mdi:gauge"
      },
      "ups_shutdown": {
        "default": "mdi:information-outline"
      },
      "ups_start_auto": {
        "default": "mdi:information-outline"
      },
      "ups_start_battery": {
        "default": "mdi:information-outline"
      },
      "ups_start_reboot": {
        "default": "mdi:information-outline"
      },
      "ups_status": {
        "default": "mdi:information-outline"
      },
      "ups_status_display": {
        "default": "mdi:information-outline"
      },
      "ups_test_date": {
        "default": "mdi:calendar"
      },
      "ups_test_result": {
        "default": "mdi:information-outline"
      },
      "ups_type": {
        "default": "mdi:information-outline"
      },
      "ups_watchdog_status": {
        "default": "mdi:information-outline"
      }
    }
  }
}<|MERGE_RESOLUTION|>--- conflicted
+++ resolved
@@ -1,20 +1,13 @@
 {
   "entity": {
     "sensor": {
-<<<<<<< HEAD
       "ambient_humidity_status": {
         "default": "mdi:information-outline"
       },
       "ambient_temperature_status": {
         "default": "mdi:information-outline"
       },
-      "ups_status_display": {
-        "default": "mdi:information-outline"
-      },
-      "ups_status": {
-=======
       "battery_alarm_threshold": {
->>>>>>> 34c464e8
         "default": "mdi:information-outline"
       },
       "battery_capacity": {
