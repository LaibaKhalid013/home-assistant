--- conflicted
+++ resolved
@@ -123,12 +123,6 @@
             if self._host_port_alias_already_configured(user_input):
                 return self.async_abort(reason="already_configured")
             _, errors = await self._async_validate_or_error(user_input)
-<<<<<<< HEAD
-
-            if not errors:
-                title = _format_host_port_alias(user_input)
-                return self.async_create_entry(title=title, data=user_input)
-=======
 
             if not errors:
                 title = _format_host_port_alias(user_input)
@@ -154,36 +148,11 @@
                     return self.async_abort(reason="already_configured")
                 self.available_resources.update(info["available_resources"])
                 return await self.async_step_resources()
->>>>>>> dbd1ca45
 
         return self.async_show_form(
             step_id="user", data_schema=DATA_SCHEMA, errors=errors
         )
 
-<<<<<<< HEAD
-    async def async_step_user(self, user_input=None):
-        """Handle the user input."""
-        errors = {}
-        if user_input is not None:
-            info, errors = await self._async_validate_or_error(user_input)
-
-            if not errors:
-                self.nut_config.update(user_input)
-                if len(info["ups_list"]) > 1:
-                    self.ups_list = info["ups_list"]
-                    return await self.async_step_ups()
-
-                if self._host_port_alias_already_configured(self.nut_config):
-                    return self.async_abort(reason="already_configured")
-                self.available_resources.update(info["available_resources"])
-                return await self.async_step_resources()
-
-        return self.async_show_form(
-            step_id="user", data_schema=DATA_SCHEMA, errors=errors
-        )
-
-=======
->>>>>>> dbd1ca45
     async def async_step_ups(self, user_input=None):
         """Handle the picking the ups."""
         errors = {}
