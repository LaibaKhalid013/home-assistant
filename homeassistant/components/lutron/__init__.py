"""Component for interacting with a Lutron RadioRA 2 system."""
from dataclasses import dataclass
import logging

from pylutron import Button, Led, Lutron, OccupancyGroup, Output
import voluptuous as vol

from homeassistant import config_entries
from homeassistant.config_entries import ConfigEntry
from homeassistant.const import (
    ATTR_ID,
    CONF_HOST,
    CONF_PASSWORD,
    CONF_USERNAME,
    Platform,
)
from homeassistant.core import DOMAIN as HOMEASSISTANT_DOMAIN, HomeAssistant
from homeassistant.data_entry_flow import FlowResultType
import homeassistant.helpers.config_validation as cv
from homeassistant.helpers.issue_registry import IssueSeverity, async_create_issue
from homeassistant.helpers.typing import ConfigType
from homeassistant.util import slugify

from .const import DOMAIN

PLATFORMS = [
    Platform.BINARY_SENSOR,
    Platform.COVER,
    Platform.LIGHT,
    Platform.SCENE,
    Platform.SWITCH,
]

_LOGGER = logging.getLogger(__name__)

# Attribute on events that indicates what action was taken with the button.
ATTR_ACTION = "action"
ATTR_FULL_ID = "full_id"
ATTR_UUID = "uuid"

CONFIG_SCHEMA = vol.Schema(
    {
        DOMAIN: vol.Schema(
            {
                vol.Required(CONF_HOST): cv.string,
                vol.Required(CONF_PASSWORD): cv.string,
                vol.Required(CONF_USERNAME): cv.string,
            }
        )
    },
    extra=vol.ALLOW_EXTRA,
)


async def _async_import(hass: HomeAssistant, base_config: ConfigType) -> None:
    """Import a config entry from configuration.yaml."""

    result = await hass.config_entries.flow.async_init(
        DOMAIN,
        context={"source": config_entries.SOURCE_IMPORT},
        data=base_config[DOMAIN],
    )
    if (
        result["type"] == FlowResultType.CREATE_ENTRY
        or result["reason"] == "single_instance_allowed"
    ):
        async_create_issue(
            hass,
            HOMEASSISTANT_DOMAIN,
            f"deprecated_yaml_{DOMAIN}",
            breaks_in_ha_version="2024.7.0",
            is_fixable=False,
            issue_domain=DOMAIN,
            severity=IssueSeverity.WARNING,
            translation_key="deprecated_yaml",
            translation_placeholders={
                "domain": DOMAIN,
                "integration_title": "Lutron",
            },
        )
        return
    async_create_issue(
        hass,
        DOMAIN,
        f"deprecated_yaml_import_issue_{result['reason']}",
        breaks_in_ha_version="2024.7.0",
        is_fixable=False,
        issue_domain=DOMAIN,
        severity=IssueSeverity.WARNING,
        translation_key=f"deprecated_yaml_import_issue_{result['reason']}",
        translation_placeholders={
            "domain": DOMAIN,
            "integration_title": "Lutron",
        },
    )


async def async_setup(hass: HomeAssistant, base_config: ConfigType) -> bool:
    """Set up the Lutron component."""
    if DOMAIN in base_config:
        hass.async_create_task(_async_import(hass, base_config))
    return True


class LutronButton:
    """Representation of a button on a Lutron keypad.

    This is responsible for firing events as keypad buttons are pressed
    (and possibly released, depending on the button type). It is not
    represented as an entity; it simply fires events.
    """

    def __init__(self, hass: HomeAssistant, area_name, keypad, button) -> None:
        """Register callback for activity on the button."""
        name = f"{keypad.name}: {button.name}"
        if button.name == "Unknown Button":
            name += f" {button.number}"
        self._hass = hass
        self._has_release_event = (
            button.button_type is not None and "RaiseLower" in button.button_type
        )
        self._id = slugify(name)
        self._keypad = keypad
        self._area_name = area_name
        self._button_name = button.name
        self._button = button
        self._event = "lutron_event"
        self._full_id = slugify(f"{area_name} {name}")
        self._uuid = button.uuid

        button.subscribe(self.button_callback, None)

    def button_callback(self, button, context, event, params):
        """Fire an event about a button being pressed or released."""
        # Events per button type:
        #   RaiseLower -> pressed/released
        #   SingleAction -> single
        action = None
        if self._has_release_event:
            if event == Button.Event.PRESSED:
                action = "pressed"
            else:
                action = "released"
        elif event == Button.Event.PRESSED:
            action = "single"

        if action:
            data = {
                ATTR_ID: self._id,
                ATTR_ACTION: action,
                ATTR_FULL_ID: self._full_id,
                ATTR_UUID: self._uuid,
            }
            self._hass.bus.fire(self._event, data)


@dataclass
class LutronData:
    """Storage class for platform global data."""

    client: Lutron
    covers: list[tuple[str, Output]]
    lights: list[tuple[str, Output]]
    switches: list[tuple[str, Output]]
    scenes: list[tuple[str, str, Button, Led]]
    binary_sensors: list[tuple[str, OccupancyGroup]]
    buttons: list[LutronButton]


async def async_setup_entry(hass: HomeAssistant, config_entry: ConfigEntry) -> bool:
    """Set up the Lutron integration."""

    host = config_entry.data[CONF_HOST]
    uid = config_entry.data[CONF_USERNAME]
    pwd = config_entry.data[CONF_PASSWORD]

    lutron_client = Lutron(host, uid, pwd)
    await hass.async_add_executor_job(lutron_client.load_xml_db)
    lutron_client.connect()
    _LOGGER.info("Connected to main repeater at %s", host)

    entry_data = LutronData(
        client=lutron_client,
        covers=[],
        lights=[],
        switches=[],
        scenes=[],
        binary_sensors=[],
        buttons=[],
    )
    # Sort our devices into types
    _LOGGER.debug("Start adding devices")
    for area in lutron_client.areas:
        _LOGGER.debug("Working on area %s", area.name)
        for output in area.outputs:
            _LOGGER.debug("Working on output %s", output.type)
            if output.type == "SYSTEM_SHADE":
                entry_data.covers.append((area.name, output))
            elif output.is_dimmable:
                entry_data.lights.append((area.name, output))
            else:
                entry_data.switches.append((area.name, output))
        for keypad in area.keypads:
            for button in keypad.buttons:
                # If the button has a function assigned to it, add it as a scene
                if button.name != "Unknown Button" and button.button_type in (
                    "SingleAction",
                    "Toggle",
                    "SingleSceneRaiseLower",
                    "MasterRaiseLower",
                ):
                    # Associate an LED with a button if there is one
                    led = next(
                        (led for led in keypad.leds if led.number == button.number),
                        None,
                    )
                    entry_data.scenes.append((area.name, keypad.name, button, led))

                entry_data.buttons.append(LutronButton(hass, area.name, keypad, button))
        if area.occupancy_group is not None:
            entry_data.binary_sensors.append((area.name, area.occupancy_group))
    hass.data.setdefault(DOMAIN, {})[config_entry.entry_id] = entry_data

    await hass.config_entries.async_forward_entry_setups(config_entry, PLATFORMS)

    return True


async def async_unload_entry(hass: HomeAssistant, entry: ConfigEntry) -> bool:
    """Clean up resources and entities associated with the integration."""
    return await hass.config_entries.async_unload_platforms(entry, PLATFORMS)


<<<<<<< HEAD
class LutronDevice(Entity):
    """Representation of a Lutron device entity."""

    _attr_should_poll = False

    def __init__(self, area_name, lutron_device, controller) -> None:
        """Initialize the device."""
        self._lutron_device = lutron_device
        self._controller = controller
        self._area_name = area_name

    async def async_added_to_hass(self) -> None:
        """Register callbacks."""
        self._lutron_device.subscribe(self._update_callback, None)

    def _update_callback(self, _device, _context, _event, _params):
        """Run when invoked by pylutron when the device state changes."""
        self.schedule_update_ha_state()

    @property
    def name(self) -> str:
        """Return the name of the device."""
        return f"{self._area_name} {self._lutron_device.name}"

    @property
    def unique_id(self):
        """Return a unique ID."""
        # Temporary fix for https://github.com/thecynic/pylutron/issues/70
        if self._lutron_device.uuid is None:
            return None
        return f"{self._controller.guid}_{self._lutron_device.uuid}"
=======
class LutronButton:
    """Representation of a button on a Lutron keypad.

    This is responsible for firing events as keypad buttons are pressed
    (and possibly released, depending on the button type). It is not
    represented as an entity; it simply fires events.
    """

    def __init__(self, hass: HomeAssistant, area_name, keypad, button) -> None:
        """Register callback for activity on the button."""
        name = f"{keypad.name}: {button.name}"
        if button.name == "Unknown Button":
            name += f" {button.number}"
        self._hass = hass
        self._has_release_event = (
            button.button_type is not None and "RaiseLower" in button.button_type
        )
        self._id = slugify(name)
        self._keypad = keypad
        self._area_name = area_name
        self._button_name = button.name
        self._button = button
        self._event = "lutron_event"
        self._full_id = slugify(f"{area_name} {name}")
        self._uuid = button.uuid

        button.subscribe(self.button_callback, None)

    def button_callback(self, button, context, event, params):
        """Fire an event about a button being pressed or released."""
        # Events per button type:
        #   RaiseLower -> pressed/released
        #   SingleAction -> single
        action = None
        if self._has_release_event:
            if event == Button.Event.PRESSED:
                action = "pressed"
            else:
                action = "released"
        elif event == Button.Event.PRESSED:
            action = "single"

        if action:
            data = {
                ATTR_ID: self._id,
                ATTR_ACTION: action,
                ATTR_FULL_ID: self._full_id,
                ATTR_UUID: self._uuid,
            }
            self._hass.bus.fire(self._event, data)
>>>>>>> 9672ca57
<|MERGE_RESOLUTION|>--- conflicted
+++ resolved
@@ -228,90 +228,4 @@
 
 async def async_unload_entry(hass: HomeAssistant, entry: ConfigEntry) -> bool:
     """Clean up resources and entities associated with the integration."""
-    return await hass.config_entries.async_unload_platforms(entry, PLATFORMS)
-
-
-<<<<<<< HEAD
-class LutronDevice(Entity):
-    """Representation of a Lutron device entity."""
-
-    _attr_should_poll = False
-
-    def __init__(self, area_name, lutron_device, controller) -> None:
-        """Initialize the device."""
-        self._lutron_device = lutron_device
-        self._controller = controller
-        self._area_name = area_name
-
-    async def async_added_to_hass(self) -> None:
-        """Register callbacks."""
-        self._lutron_device.subscribe(self._update_callback, None)
-
-    def _update_callback(self, _device, _context, _event, _params):
-        """Run when invoked by pylutron when the device state changes."""
-        self.schedule_update_ha_state()
-
-    @property
-    def name(self) -> str:
-        """Return the name of the device."""
-        return f"{self._area_name} {self._lutron_device.name}"
-
-    @property
-    def unique_id(self):
-        """Return a unique ID."""
-        # Temporary fix for https://github.com/thecynic/pylutron/issues/70
-        if self._lutron_device.uuid is None:
-            return None
-        return f"{self._controller.guid}_{self._lutron_device.uuid}"
-=======
-class LutronButton:
-    """Representation of a button on a Lutron keypad.
-
-    This is responsible for firing events as keypad buttons are pressed
-    (and possibly released, depending on the button type). It is not
-    represented as an entity; it simply fires events.
-    """
-
-    def __init__(self, hass: HomeAssistant, area_name, keypad, button) -> None:
-        """Register callback for activity on the button."""
-        name = f"{keypad.name}: {button.name}"
-        if button.name == "Unknown Button":
-            name += f" {button.number}"
-        self._hass = hass
-        self._has_release_event = (
-            button.button_type is not None and "RaiseLower" in button.button_type
-        )
-        self._id = slugify(name)
-        self._keypad = keypad
-        self._area_name = area_name
-        self._button_name = button.name
-        self._button = button
-        self._event = "lutron_event"
-        self._full_id = slugify(f"{area_name} {name}")
-        self._uuid = button.uuid
-
-        button.subscribe(self.button_callback, None)
-
-    def button_callback(self, button, context, event, params):
-        """Fire an event about a button being pressed or released."""
-        # Events per button type:
-        #   RaiseLower -> pressed/released
-        #   SingleAction -> single
-        action = None
-        if self._has_release_event:
-            if event == Button.Event.PRESSED:
-                action = "pressed"
-            else:
-                action = "released"
-        elif event == Button.Event.PRESSED:
-            action = "single"
-
-        if action:
-            data = {
-                ATTR_ID: self._id,
-                ATTR_ACTION: action,
-                ATTR_FULL_ID: self._full_id,
-                ATTR_UUID: self._uuid,
-            }
-            self._hass.bus.fire(self._event, data)
->>>>>>> 9672ca57
+    return await hass.config_entries.async_unload_platforms(entry, PLATFORMS)