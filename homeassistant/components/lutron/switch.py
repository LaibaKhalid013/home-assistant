--- conflicted
+++ resolved
@@ -4,11 +4,7 @@
 from collections.abc import Mapping
 from typing import Any
 
-<<<<<<< HEAD
-from pylutron import Button, Led, Lutron, LutronEntity, Output
-=======
 from pylutron import Button, Led, Lutron, Output
->>>>>>> 15ce7060
 
 from homeassistant.components.switch import SwitchEntity
 from homeassistant.config_entries import ConfigEntry
@@ -52,11 +48,7 @@
     _lutron_device: Output
 
     def __init__(
-<<<<<<< HEAD
-        self, area_name: str, lutron_device: LutronEntity, controller: Lutron
-=======
         self, area_name: str, lutron_device: Output, controller: Lutron
->>>>>>> 15ce7060
     ) -> None:
         """Initialize the switch."""
         self._prev_state = None
@@ -90,10 +82,7 @@
     """Representation of a Lutron Keypad LED."""
 
     _lutron_device: Led
-<<<<<<< HEAD
     _attr_name = "LED"
-=======
->>>>>>> 15ce7060
 
     def __init__(
         self,
