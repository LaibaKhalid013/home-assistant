"""
Support for RFXtrx components.

For more details about this component, please refer to the documentation at
https://home-assistant.io/components/rfxtrx/
"""
import logging
from collections import OrderedDict
import voluptuous as vol

import homeassistant.helpers.config_validation as cv
from homeassistant.util import slugify
from homeassistant.const import (
    EVENT_HOMEASSISTANT_STOP,
    ATTR_ENTITY_ID, TEMP_CELSIUS,
    CONF_SENSOR_CLASS, CONF_COMMAND_ON, CONF_COMMAND_OFF
)
from homeassistant.helpers.entity import Entity

REQUIREMENTS = ['pyRFXtrx==0.18.0']

DOMAIN = 'rfxtrx'

DEFAULT_SIGNAL_REPETITIONS = 1

ATTR_AUTOMATIC_ADD = 'automatic_add'
ATTR_DEVICE = 'device'
ATTR_DEBUG = 'debug'
ATTR_STATE = 'state'
ATTR_NAME = 'name'
ATTR_FIREEVENT = 'fire_event'
ATTR_DATA_TYPE = 'data_type'
ATTR_DATA_BITS = 'data_bits'
ATTR_DUMMY = 'dummy'
ATTR_OFF_DELAY = 'off_delay'
CONF_SIGNAL_REPETITIONS = 'signal_repetitions'
CONF_DEVICES = 'devices'
EVENT_BUTTON_PRESSED = 'button_pressed'

DATA_TYPES = OrderedDict([
    ('Temperature', TEMP_CELSIUS),
    ('Temperature2', TEMP_CELSIUS),
    ('Humidity', '%'),
    ('Barometer', ''),
    ('Wind direction', ''),
    ('Rain rate', ''),
    ('Energy usage', 'W'),
    ('Total usage', 'W'),
    ('Sound', ''),
    ('Sensor Status', ''),
    ('Counter value', '')])

RECEIVED_EVT_SUBSCRIBERS = []
RFX_DEVICES = {}
_LOGGER = logging.getLogger(__name__)
RFXOBJECT = None


def _valid_device(value, device_type):
    """Validate a dictionary of devices definitions."""
    config = OrderedDict()
    for key, device in value.items():

        # Still accept old configuration
        if 'packetid' in device.keys():
            msg = 'You are using an outdated configuration of the rfxtrx ' +\
                  'device, {}.'.format(key) +\
                  ' Your new config should be:\n    {}: \n        name: {}'\
                  .format(device.get('packetid'),
                          device.get(ATTR_NAME, 'deivce_name'))
            _LOGGER.warning(msg)
            key = device.get('packetid')
            device.pop('packetid')

        key = str(key)
        if not len(key) % 2 == 0:
            key = '0' + key

        if get_rfx_object(key) is None:
            raise vol.Invalid('Rfxtrx device {} is invalid: '
                              'Invalid device id for {}'.format(key, value))

        if device_type == 'sensor':
            config[key] = DEVICE_SCHEMA_SENSOR(device)
        elif device_type == 'binary_sensor':
            config[key] = DEVICE_SCHEMA_BINARYSENSOR(device)
        elif device_type == 'light_switch':
            config[key] = DEVICE_SCHEMA(device)
        else:
            raise vol.Invalid('Rfxtrx device is invalid')

        if not config[key][ATTR_NAME]:
            config[key][ATTR_NAME] = key
    return config


def valid_sensor(value):
    """Validate sensor configuration."""
    return _valid_device(value, "sensor")


def valid_binary_sensor(value):
    """Validate binary sensor configuration."""
    return _valid_device(value, "binary_sensor")


def _valid_light_switch(value):
    return _valid_device(value, "light_switch")


DEVICE_SCHEMA = vol.Schema({
    vol.Required(ATTR_NAME): cv.string,
    vol.Optional(ATTR_FIREEVENT, default=False): cv.boolean,
})

DEVICE_SCHEMA_SENSOR = vol.Schema({
    vol.Optional(ATTR_NAME, default=None): cv.string,
    vol.Optional(ATTR_FIREEVENT, default=False): cv.boolean,
    vol.Optional(ATTR_DATA_TYPE, default=[]):
        vol.All(cv.ensure_list, [vol.In(DATA_TYPES.keys())]),
})

DEVICE_SCHEMA_BINARYSENSOR = vol.Schema({
    vol.Optional(ATTR_NAME, default=None): cv.string,
    vol.Optional(CONF_SENSOR_CLASS, default=None): cv.string,
    vol.Optional(ATTR_FIREEVENT, default=False): cv.boolean,
    vol.Optional(ATTR_OFF_DELAY, default=None):
        vol.Any(cv.time_period, cv.positive_timedelta),
    vol.Optional(ATTR_DATA_BITS, default=None): cv.positive_int,
    vol.Optional(CONF_COMMAND_ON, default=None): cv.byte,
    vol.Optional(CONF_COMMAND_OFF, default=None): cv.byte
})

DEFAULT_SCHEMA = vol.Schema({
    vol.Required("platform"): DOMAIN,
    vol.Optional(CONF_DEVICES, default={}): vol.All(dict, _valid_light_switch),
    vol.Optional(ATTR_AUTOMATIC_ADD, default=False):  cv.boolean,
    vol.Optional(CONF_SIGNAL_REPETITIONS, default=DEFAULT_SIGNAL_REPETITIONS):
        vol.Coerce(int),
})

CONFIG_SCHEMA = vol.Schema({
    DOMAIN: vol.Schema({
        vol.Required(ATTR_DEVICE): cv.string,
        vol.Optional(ATTR_DEBUG, default=False): cv.boolean,
        vol.Optional(ATTR_DUMMY, default=False): cv.boolean,
    }),
}, extra=vol.ALLOW_EXTRA)


def setup(hass, config):
    """Set up the RFXtrx component."""
    # Declare the Handle event
    def handle_receive(event):
        """Handle revieved messgaes from RFXtrx gateway."""
        # Log RFXCOM event
        if not event.device.id_string:
            return
        _LOGGER.debug("Receive RFXCOM event from "
                      "(Device_id: %s Class: %s Sub: %s, Pkt_id: %s)",
                      slugify(event.device.id_string.lower()),
                      event.device.__class__.__name__,
                      event.device.subtype,
                      "".join("{0:02x}".format(x) for x in event.data))

        # Callback to HA registered components.
        for subscriber in RECEIVED_EVT_SUBSCRIBERS:
            subscriber(event)

    # Try to load the RFXtrx module.
    import RFXtrx as rfxtrxmod

    # Init the rfxtrx module.
    global RFXOBJECT

    device = config[DOMAIN][ATTR_DEVICE]
    debug = config[DOMAIN][ATTR_DEBUG]
    dummy_connection = config[DOMAIN][ATTR_DUMMY]

    if dummy_connection:
        RFXOBJECT =\
            rfxtrxmod.Connect(device, handle_receive, debug=debug,
                              transport_protocol=rfxtrxmod.DummyTransport2)
    else:
        RFXOBJECT = rfxtrxmod.Connect(device, handle_receive, debug=debug)

    def _shutdown_rfxtrx(event):
        """Close connection with RFXtrx."""
        RFXOBJECT.close_connection()

    hass.bus.listen_once(EVENT_HOMEASSISTANT_STOP, _shutdown_rfxtrx)

    return True


def get_rfx_object(packetid):
    """Return the RFXObject with the packetid."""
    import RFXtrx as rfxtrxmod

    try:
        binarypacket = bytearray.fromhex(packetid)
    except ValueError:
        return None

    pkt = rfxtrxmod.lowlevel.parse(binarypacket)
    if pkt is None:
        return None
    if isinstance(pkt, rfxtrxmod.lowlevel.SensorPacket):
        obj = rfxtrxmod.SensorEvent(pkt)
    elif isinstance(pkt, rfxtrxmod.lowlevel.Status):
        obj = rfxtrxmod.StatusEvent(pkt)
    else:
        obj = rfxtrxmod.ControlEvent(pkt)
    return obj


<<<<<<< HEAD
def get_pt2262_deviceid(device_id, nb_data_bits):
    """Extract and return the address bits from a Lighting4/PT2262 packet."""
    import binascii
    try:
        data = bytearray.fromhex(device_id)
    except ValueError:
        return None

    mask = 0xFF & ~((1 << nb_data_bits) - 1)

    data[len(data)-1] &= mask

    return binascii.hexlify(data)


def get_pt2262_cmd(device_id, data_bits):
    """Extract and return the data bits from a Lighting4/PT2262 packet."""
    try:
        data = bytearray.fromhex(device_id)
    except ValueError:
        return None

    mask = 0xFF & ((1 << data_bits) - 1)

    return hex(data[-1] & mask)


# pylint: disable=unused-variable
def get_pt2262_device(device_id):
    """Look for the device which id matches the given device_id parameter."""
    for dev_id, device in RFX_DEVICES.items():
        try:
            if (device.is_pt2262 and
                    device.masked_id == get_pt2262_deviceid(
                        device_id,
                        device.data_bits)):
                _LOGGER.info("rfxtrx: found matching device %s for %s",
                             device_id,
                             get_pt2262_deviceid(device_id, device.data_bits))
                return device
        except AttributeError:
            continue
    return None


# pylint: disable=unused-variable
def find_possible_pt2262_device(device_id):
    """Look for the device which id matches the given device_id parameter."""
    for dev_id, device in RFX_DEVICES.items():
        if len(dev_id) == len(device_id):
            size = None
            for i in range(0, len(dev_id)):
                if dev_id[i] != device_id[i]:
                    break
                size = i

            if size is not None:
                size = len(dev_id) - size - 1
                _LOGGER.info("rfxtrx: found possible device %s for %s "
                             "with the following configuration:\n"
                             "data_bits=%d\n"
                             "command_on=0x%s\n"
                             "command_off=0x%s\n",
                             device_id,
                             dev_id,
                             size * 4,
                             dev_id[-size:], device_id[-size:])
                return device

    return None


def get_devices_from_config(config, device):
=======
def get_devices_from_config(config, device, hass):
>>>>>>> 1c2f4866
    """Read rfxtrx configuration."""
    signal_repetitions = config[CONF_SIGNAL_REPETITIONS]

    devices = []
    for packet_id, entity_info in config[CONF_DEVICES].items():
        event = get_rfx_object(packet_id)
        device_id = slugify(event.device.id_string.lower())
        if device_id in RFX_DEVICES:
            continue
        _LOGGER.info("Add %s rfxtrx", entity_info[ATTR_NAME])

        # Check if i must fire event
        fire_event = entity_info[ATTR_FIREEVENT]
        datas = {ATTR_STATE: False, ATTR_FIREEVENT: fire_event}

        new_device = device(entity_info[ATTR_NAME], event, datas,
                            signal_repetitions)
        new_device.hass = hass
        RFX_DEVICES[device_id] = new_device
        devices.append(new_device)
    return devices


def get_new_device(event, config, device, hass):
    """Add entity if not exist and the automatic_add is True."""
    device_id = slugify(event.device.id_string.lower())
    if device_id in RFX_DEVICES:
        return

    if not config[ATTR_AUTOMATIC_ADD]:
        return

    pkt_id = "".join("{0:02x}".format(x) for x in event.data)
    _LOGGER.info(
        "Automatic add %s rfxtrx device (Class: %s Sub: %s Packet_id: %s)",
        device_id,
        event.device.__class__.__name__,
        event.device.subtype,
        pkt_id
    )
    datas = {ATTR_STATE: False, ATTR_FIREEVENT: False}
    signal_repetitions = config[CONF_SIGNAL_REPETITIONS]
    new_device = device(pkt_id, event, datas,
                        signal_repetitions)
    new_device.hass = hass
    RFX_DEVICES[device_id] = new_device
    return new_device


def apply_received_command(event):
    """Apply command from rfxtrx."""
    device_id = slugify(event.device.id_string.lower())
    # Check if entity exists or previously added automatically
    if device_id not in RFX_DEVICES:
        return

    _LOGGER.debug(
        "Device_id: %s device_update. Command: %s",
        device_id,
        event.values['Command']
    )

    if event.values['Command'] == 'On'\
            or event.values['Command'] == 'Off':

        # Update the rfxtrx device state
        is_on = event.values['Command'] == 'On'
        RFX_DEVICES[device_id].update_state(is_on)

    elif hasattr(RFX_DEVICES[device_id], 'brightness')\
            and event.values['Command'] == 'Set level':
        _brightness = (event.values['Dim level'] * 255 // 100)

        # Update the rfxtrx device state
        is_on = _brightness > 0
        RFX_DEVICES[device_id].update_state(is_on, _brightness)

    # Fire event
    if RFX_DEVICES[device_id].should_fire_event:
        RFX_DEVICES[device_id].hass.bus.fire(
            EVENT_BUTTON_PRESSED, {
                ATTR_ENTITY_ID:
                    RFX_DEVICES[device_id].entity_id,
                ATTR_STATE: event.values['Command'].lower()
            }
        )
        _LOGGER.info(
            "Rfxtrx fired event: (event_type: %s, %s: %s, %s: %s)",
            EVENT_BUTTON_PRESSED,
            ATTR_ENTITY_ID,
            RFX_DEVICES[device_id].entity_id,
            ATTR_STATE,
            event.values['Command'].lower()
        )


class RfxtrxDevice(Entity):
    """Represents a Rfxtrx device.

    Contains the common logic for Rfxtrx lights and switches.
    """

    def __init__(self, name, event, datas, signal_repetitions):
        """Initialize the device."""
        self.signal_repetitions = signal_repetitions
        self._name = name
        self._event = event
        self._state = datas[ATTR_STATE]
        self._should_fire_event = datas[ATTR_FIREEVENT]
        self._brightness = 0

    @property
    def should_poll(self):
        """No polling needed for a RFXtrx switch."""
        return False

    @property
    def name(self):
        """Return the name of the device if any."""
        return self._name

    @property
    def should_fire_event(self):
        """Return is the device must fire event."""
        return self._should_fire_event

    @property
    def is_pt2262(self):
        """Return true if the device is PT2262-based."""
        return False

    @property
    def is_on(self):
        """Return true if device is on."""
        return self._state

    @property
    def assumed_state(self):
        """Return true if unable to access real state of entity."""
        return True

    def turn_off(self, **kwargs):
        """Turn the device off."""
        self._send_command("turn_off")

    def update_state(self, state, brightness=0):
        """Update det state of the device."""
        self._state = state
        self._brightness = brightness
        self.schedule_update_ha_state()

    def _send_command(self, command, brightness=0):
        if not self._event:
            return

        if command == "turn_on":
            for _ in range(self.signal_repetitions):
                self._event.device.send_on(RFXOBJECT.transport)
            self._state = True

        elif command == "dim":
            for _ in range(self.signal_repetitions):
                self._event.device.send_dim(RFXOBJECT.transport,
                                            brightness)
            self._state = True

        elif command == 'turn_off':
            for _ in range(self.signal_repetitions):
                self._event.device.send_off(RFXOBJECT.transport)
            self._state = False
            self._brightness = 0

        elif command == "roll_up":
            for _ in range(self.signal_repetitions):
                self._event.device.send_open(RFXOBJECT.transport)

        elif command == "roll_down":
            for _ in range(self.signal_repetitions):
                self._event.device.send_close(RFXOBJECT.transport)

        elif command == "stop_roll":
            for _ in range(self.signal_repetitions):
                self._event.device.send_stop(RFXOBJECT.transport)

        self.schedule_update_ha_state()<|MERGE_RESOLUTION|>--- conflicted
+++ resolved
@@ -214,7 +214,6 @@
     return obj
 
 
-<<<<<<< HEAD
 def get_pt2262_deviceid(device_id, nb_data_bits):
     """Extract and return the address bits from a Lighting4/PT2262 packet."""
     import binascii
@@ -287,10 +286,7 @@
     return None
 
 
-def get_devices_from_config(config, device):
-=======
 def get_devices_from_config(config, device, hass):
->>>>>>> 1c2f4866
     """Read rfxtrx configuration."""
     signal_repetitions = config[CONF_SIGNAL_REPETITIONS]
 
