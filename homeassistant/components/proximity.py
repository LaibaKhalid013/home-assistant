"""
Support for tracking the proximity of a device.

Component to monitor the proximity of devices to a particular zone and the
direction of travel.

For more details about this component, please refer to the documentation at
https://home-assistant.io/components/proximity/
"""
import logging

from homeassistant.helpers.entity import Entity
from homeassistant.helpers.event import track_state_change
from homeassistant.util.location import distance
from homeassistant.util.distance import convert
from homeassistant.const import ATTR_UNIT_OF_MEASUREMENT

DEPENDENCIES = ['zone', 'device_tracker']

DOMAIN = 'proximity'

NOT_SET = 'not set'

# Default tolerance
DEFAULT_TOLERANCE = 1

# Default zone
DEFAULT_PROXIMITY_ZONE = 'home'

<<<<<<< HEAD
# Default unit of measure
DEFAULT_UNIT_OF_MEASUREMENT = 'km'
=======
# Default distance to zone
DEFAULT_DIST_TO_ZONE = NOT_SET

# Default direction of travel
DEFAULT_DIR_OF_TRAVEL = NOT_SET

# Default nearest device
DEFAULT_NEAREST = NOT_SET
>>>>>>> 492ade7b

# Entity attributes
ATTR_DIST_FROM = 'dist_to_zone'
ATTR_DIR_OF_TRAVEL = 'dir_of_travel'
ATTR_NEAREST = 'nearest'

_LOGGER = logging.getLogger(__name__)


<<<<<<< HEAD
def setup(hass, config):  # pylint: disable=too-many-locals,too-many-statements
    """Get the zones and offsets from configuration.yaml."""
    for prox in config[DOMAIN]:
        ignored_zones = []
        if 'ignored_zones' in prox:
            for variable in prox['ignored_zones']:
                ignored_zones.append(variable)

        # Get the devices from configuration.yaml.
        if 'devices' not in prox:
            _LOGGER.error('devices not found in config')
            return False

        proximity_devices = []
        for variable in prox['devices']:
            proximity_devices.append(variable)

        # Get the direction of travel tolerance from configuration.yaml.
        tolerance = prox.get('tolerance', DEFAULT_TOLERANCE)

        # Get the zone to monitor proximity to from configuration.yaml.
        proximity_zone = prox.get('zone', DEFAULT_PROXIMITY_ZONE)

        # Get the unit of measurement from configuration.yaml.
        unit_of_measure = prox.get(ATTR_UNIT_OF_MEASUREMENT, DEFAULT_UNIT_OF_MEASUREMENT)

        entity_id = DOMAIN + '.' + proximity_zone
        proximity_zone = 'zone.' + proximity_zone

        state = hass.states.get(proximity_zone)
        zone_friendly_name = (state.name).lower()

        # Set the default values.
        dist_to_zone = 'not set'
        dir_of_travel = 'not set'
        nearest = 'not set'

        proximity = Proximity(hass, zone_friendly_name, dist_to_zone,
                              dir_of_travel, nearest, ignored_zones,
                              proximity_devices, tolerance, proximity_zone,
                              unit_of_measure)
        proximity.entity_id = entity_id
=======
def setup_proximity_component(hass, config):
    """Set up individual proximity component."""
    # Get the devices from configuration.yaml.
    if 'devices' not in config:
        _LOGGER.error('devices not found in config')
        return False

    ignored_zones = []
    if 'ignored_zones' in config:
        for variable in config['ignored_zones']:
            ignored_zones.append(variable)

    proximity_devices = []
    for variable in config['devices']:
        proximity_devices.append(variable)

    # Get the direction of travel tolerance from configuration.yaml.
    tolerance = config.get('tolerance', DEFAULT_TOLERANCE)

    # Get the zone to monitor proximity to from configuration.yaml.
    proximity_zone = config.get('zone', DEFAULT_PROXIMITY_ZONE)

    # Get the unit of measurement from configuration.yaml.
    unit_of_measure = config.get(ATTR_UNIT_OF_MEASUREMENT,
                                 hass.config.units.length_unit)

    zone_id = 'zone.{}'.format(proximity_zone)
    state = hass.states.get(zone_id)
    zone_friendly_name = (state.name).lower()

    proximity = Proximity(hass, zone_friendly_name, DEFAULT_DIST_TO_ZONE,
                          DEFAULT_DIR_OF_TRAVEL, DEFAULT_NEAREST,
                          ignored_zones, proximity_devices, tolerance,
                          zone_id, unit_of_measure)
    proximity.entity_id = '{}.{}'.format(DOMAIN, proximity_zone)
>>>>>>> 492ade7b

        proximity.update_ha_state()

        # Main command to monitor proximity of devices.
        track_state_change(hass, proximity_devices,
                           proximity.check_proximity_state_change)

    return True


def setup(hass, config):
    """Get the zones and offsets from configuration.yaml."""
    result = True
    if isinstance(config[DOMAIN], list):
        for proximity_config in config[DOMAIN]:
            if not setup_proximity_component(hass, proximity_config):
                result = False
    elif not setup_proximity_component(hass, config[DOMAIN]):
        result = False

    return result


class Proximity(Entity):  # pylint: disable=too-many-instance-attributes
    """Representation of a Proximity."""

    # pylint: disable=too-many-arguments
    def __init__(self, hass, zone_friendly_name, dist_to, dir_of_travel,
                 nearest, ignored_zones, proximity_devices, tolerance,
                 proximity_zone, unit_of_measure):
        """Initialize the proximity."""
        self.hass = hass
        self.friendly_name = zone_friendly_name
        self.dist_to = dist_to
        self.dir_of_travel = dir_of_travel
        self.nearest = nearest
        self.ignored_zones = ignored_zones
        self.proximity_devices = proximity_devices
        self.tolerance = tolerance
        self.proximity_zone = proximity_zone
        self.unit_of_measure = unit_of_measure

    @property
    def name(self):
        """Return the name of the entity."""
        return self.friendly_name

    @property
    def state(self):
        """Return the state."""
        return self.dist_to

    @property
    def unit_of_measurement(self):
        """Return the unit of measurement of this entity."""
        return self.unit_of_measure

    @property
    def state_attributes(self):
        """Return the state attributes."""
        return {
            ATTR_DIR_OF_TRAVEL: self.dir_of_travel,
            ATTR_NEAREST: self.nearest,
        }

    # pylint: disable=too-many-branches,too-many-statements,too-many-locals
    def check_proximity_state_change(self, entity, old_state, new_state):
        """Function to perform the proximity checking."""
        entity_name = new_state.name
        devices_to_calculate = False
        devices_in_zone = ''

        zone_state = self.hass.states.get(self.proximity_zone)
        proximity_latitude = zone_state.attributes.get('latitude')
        proximity_longitude = zone_state.attributes.get('longitude')

        # Check for devices in the monitored zone.
        for device in self.proximity_devices:
            device_state = self.hass.states.get(device)

            if device_state.state not in self.ignored_zones:
                devices_to_calculate = True

            # Check the location of all devices.
            if (device_state.state).lower() == (self.friendly_name).lower():
                device_friendly = device_state.name
                if devices_in_zone != '':
                    devices_in_zone = devices_in_zone + ', '
                devices_in_zone = devices_in_zone + device_friendly

        # No-one to track so reset the entity.
        if not devices_to_calculate:
            self.dist_to = 'not set'
            self.dir_of_travel = 'not set'
            self.nearest = 'not set'
            self.update_ha_state()
            return

        # At least one device is in the monitored zone so update the entity.
        if devices_in_zone != '':
            self.dist_to = 0
            self.dir_of_travel = 'arrived'
            self.nearest = devices_in_zone
            self.update_ha_state()
            return

        # We can't check proximity because latitude and longitude don't exist.
        if 'latitude' not in new_state.attributes:
            return

        # Collect distances to the zone for all devices.
        distances_to_zone = {}
        for device in self.proximity_devices:
            # Ignore devices in an ignored zone.
            device_state = self.hass.states.get(device)
            if device_state.state in self.ignored_zones:
                continue

            # Ignore devices if proximity cannot be calculated.
            if 'latitude' not in device_state.attributes:
                continue

            # Calculate the distance to the proximity zone.
            dist_to_zone = distance(proximity_latitude,
                                    proximity_longitude,
                                    device_state.attributes['latitude'],
                                    device_state.attributes['longitude'])

            # Add the device and distance to a dictionary.
            distances_to_zone[device] = round(
                convert(dist_to_zone, 'm', self.unit_of_measure), 1)

        # Loop through each of the distances collected and work out the
        # closest.
        closest_device = None  # type: str
        dist_to_zone = None  # type: float

        for device in distances_to_zone:
            if not dist_to_zone or distances_to_zone[device] < dist_to_zone:
                closest_device = device
                dist_to_zone = distances_to_zone[device]

        # If the closest device is one of the other devices.
        if closest_device != entity:
            self.dist_to = round(distances_to_zone[closest_device])
            self.dir_of_travel = 'unknown'
            device_state = self.hass.states.get(closest_device)
            self.nearest = device_state.name
            self.update_ha_state()
            return

        # Stop if we cannot calculate the direction of travel (i.e. we don't
        # have a previous state and a current LAT and LONG).
        if old_state is None or 'latitude' not in old_state.attributes:
            self.dist_to = round(distances_to_zone[entity])
            self.dir_of_travel = 'unknown'
            self.nearest = entity_name
            self.update_ha_state()
            return

        # Reset the variables
        distance_travelled = 0

        # Calculate the distance travelled.
        old_distance = distance(proximity_latitude, proximity_longitude,
                                old_state.attributes['latitude'],
                                old_state.attributes['longitude'])
        new_distance = distance(proximity_latitude, proximity_longitude,
                                new_state.attributes['latitude'],
                                new_state.attributes['longitude'])
        distance_travelled = round(new_distance - old_distance, 1)

        # Check for tolerance
        if distance_travelled < self.tolerance * -1:
            direction_of_travel = 'towards'
        elif distance_travelled > self.tolerance:
            direction_of_travel = 'away_from'
        else:
            direction_of_travel = 'stationary'

        # Update the proximity entity
        self.dist_to = round(dist_to_zone)
        self.dir_of_travel = direction_of_travel
        self.nearest = entity_name
        self.update_ha_state()
        _LOGGER.debug('proximity.%s update entity: distance=%s: direction=%s: '
                      'device=%s', self.friendly_name, round(dist_to_zone),
                      direction_of_travel, entity_name)

        _LOGGER.info('%s: proximity calculation complete', entity_name)<|MERGE_RESOLUTION|>--- conflicted
+++ resolved
@@ -27,10 +27,6 @@
 # Default zone
 DEFAULT_PROXIMITY_ZONE = 'home'
 
-<<<<<<< HEAD
-# Default unit of measure
-DEFAULT_UNIT_OF_MEASUREMENT = 'km'
-=======
 # Default distance to zone
 DEFAULT_DIST_TO_ZONE = NOT_SET
 
@@ -39,7 +35,6 @@
 
 # Default nearest device
 DEFAULT_NEAREST = NOT_SET
->>>>>>> 492ade7b
 
 # Entity attributes
 ATTR_DIST_FROM = 'dist_to_zone'
@@ -49,50 +44,6 @@
 _LOGGER = logging.getLogger(__name__)
 
 
-<<<<<<< HEAD
-def setup(hass, config):  # pylint: disable=too-many-locals,too-many-statements
-    """Get the zones and offsets from configuration.yaml."""
-    for prox in config[DOMAIN]:
-        ignored_zones = []
-        if 'ignored_zones' in prox:
-            for variable in prox['ignored_zones']:
-                ignored_zones.append(variable)
-
-        # Get the devices from configuration.yaml.
-        if 'devices' not in prox:
-            _LOGGER.error('devices not found in config')
-            return False
-
-        proximity_devices = []
-        for variable in prox['devices']:
-            proximity_devices.append(variable)
-
-        # Get the direction of travel tolerance from configuration.yaml.
-        tolerance = prox.get('tolerance', DEFAULT_TOLERANCE)
-
-        # Get the zone to monitor proximity to from configuration.yaml.
-        proximity_zone = prox.get('zone', DEFAULT_PROXIMITY_ZONE)
-
-        # Get the unit of measurement from configuration.yaml.
-        unit_of_measure = prox.get(ATTR_UNIT_OF_MEASUREMENT, DEFAULT_UNIT_OF_MEASUREMENT)
-
-        entity_id = DOMAIN + '.' + proximity_zone
-        proximity_zone = 'zone.' + proximity_zone
-
-        state = hass.states.get(proximity_zone)
-        zone_friendly_name = (state.name).lower()
-
-        # Set the default values.
-        dist_to_zone = 'not set'
-        dir_of_travel = 'not set'
-        nearest = 'not set'
-
-        proximity = Proximity(hass, zone_friendly_name, dist_to_zone,
-                              dir_of_travel, nearest, ignored_zones,
-                              proximity_devices, tolerance, proximity_zone,
-                              unit_of_measure)
-        proximity.entity_id = entity_id
-=======
 def setup_proximity_component(hass, config):
     """Set up individual proximity component."""
     # Get the devices from configuration.yaml.
@@ -128,13 +79,12 @@
                           ignored_zones, proximity_devices, tolerance,
                           zone_id, unit_of_measure)
     proximity.entity_id = '{}.{}'.format(DOMAIN, proximity_zone)
->>>>>>> 492ade7b
-
-        proximity.update_ha_state()
-
-        # Main command to monitor proximity of devices.
-        track_state_change(hass, proximity_devices,
-                           proximity.check_proximity_state_change)
+
+    proximity.update_ha_state()
+
+    # Main command to monitor proximity of devices.
+    track_state_change(hass, proximity_devices,
+                       proximity.check_proximity_state_change)
 
     return True
 
