--- conflicted
+++ resolved
@@ -23,11 +23,13 @@
     STATE_UNAVAILABLE,
     STATE_UNKNOWN,
 )
-<<<<<<< HEAD
-from homeassistant.core import CALLBACK_TYPE, Event, HomeAssistant, callback
-=======
-from homeassistant.core import Event, EventStateChangedData, HomeAssistant, callback
->>>>>>> cc99a9b6
+from homeassistant.core import (
+    CALLBACK_TYPE,
+    Event,
+    EventStateChangedData,
+    HomeAssistant,
+    callback,
+)
 from homeassistant.helpers import (
     config_validation as cv,
     device_registry as dr,
