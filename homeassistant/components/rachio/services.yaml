set_zone_moisture_percent:
  description: Set the moisture percentage of a zone or group of zones.
  fields:
    entity_id:
      description: Name of the zone entity. Can also be a group of zones. [Required]
      example: "switch.front_yard"
    percent:
      description: Set the desired zone moisture percentage from 0 to 100. [Required]
      example: 50
start_multiple_zone_schedule:
  description: Create a custom schedule of zones and runtimes.
  fields:
    entity_id:
<<<<<<< HEAD
      description: Name of the zone or zones to run. [Required]
=======
      description: Name of the zone or zones to run. Zones should all be on the same controller, attempting to start zones on multiple controllers may have undesired results. [Required]
>>>>>>> 648e7504
      example: "switch.front_yard, switch.side_yard"
    duration:
      description: Number of minutes to run the zone(s). If only 1 duration is given, that time will be used for all zones. If given a list of durations, the durations will apply to the respective zone listed above. [Required]
      example: 15, 20<|MERGE_RESOLUTION|>--- conflicted
+++ resolved
@@ -11,11 +11,7 @@
   description: Create a custom schedule of zones and runtimes.
   fields:
     entity_id:
-<<<<<<< HEAD
-      description: Name of the zone or zones to run. [Required]
-=======
       description: Name of the zone or zones to run. Zones should all be on the same controller, attempting to start zones on multiple controllers may have undesired results. [Required]
->>>>>>> 648e7504
       example: "switch.front_yard, switch.side_yard"
     duration:
       description: Number of minutes to run the zone(s). If only 1 duration is given, that time will be used for all zones. If given a list of durations, the durations will apply to the respective zone listed above. [Required]
