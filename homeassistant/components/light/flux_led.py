"""
Support for Flux lights.

For more details about this platform, please refer to the documentation at
https://home-assistant.io/components/light.flux_led/
"""
import logging
import socket
import random
from asyncio import sleep
from functools import partial

import voluptuous as vol

from homeassistant.const import CONF_DEVICES, CONF_NAME, CONF_PROTOCOL
from homeassistant.components.light import (
    ATTR_BRIGHTNESS, ATTR_HS_COLOR, ATTR_EFFECT, ATTR_WHITE_VALUE,
    EFFECT_COLORLOOP, EFFECT_RANDOM, SUPPORT_BRIGHTNESS, SUPPORT_EFFECT,
    SUPPORT_COLOR, SUPPORT_WHITE_VALUE, Light, PLATFORM_SCHEMA)
import homeassistant.helpers.config_validation as cv
import homeassistant.util.color as color_util

REQUIREMENTS = ['flux_led==0.22']

_LOGGER = logging.getLogger(__name__)

CONF_AUTOMATIC_ADD = 'automatic_add'
CONF_CUSTOM_EFFECT = 'custom_effect'
CONF_COLORS = 'colors'
CONF_SPEED_PCT = 'speed_pct'
CONF_TRANSITION = 'transition'
ATTR_MODE = 'mode'

DOMAIN = 'flux_led'

SUPPORT_FLUX_LED = (SUPPORT_BRIGHTNESS | SUPPORT_EFFECT |
                    SUPPORT_COLOR)

MODE_RGB = 'rgb'
MODE_RGBW = 'rgbw'

# This mode enables white value to be controlled by brightness.
# RGB value is ignored when this mode is specified.
MODE_WHITE = 'w'

# List of supported effects which aren't already declared in LIGHT
EFFECT_RED_FADE = 'red_fade'
EFFECT_GREEN_FADE = 'green_fade'
EFFECT_BLUE_FADE = 'blue_fade'
EFFECT_YELLOW_FADE = 'yellow_fade'
EFFECT_CYAN_FADE = 'cyan_fade'
EFFECT_PURPLE_FADE = 'purple_fade'
EFFECT_WHITE_FADE = 'white_fade'
EFFECT_RED_GREEN_CROSS_FADE = 'rg_cross_fade'
EFFECT_RED_BLUE_CROSS_FADE = 'rb_cross_fade'
EFFECT_GREEN_BLUE_CROSS_FADE = 'gb_cross_fade'
EFFECT_COLORSTROBE = 'colorstrobe'
EFFECT_RED_STROBE = 'red_strobe'
EFFECT_GREEN_STROBE = 'green_strobe'
EFFECT_BLUE_STROBE = 'blue_strobe'
EFFECT_YELLOW_STROBE = 'yellow_strobe'
EFFECT_CYAN_STROBE = 'cyan_strobe'
EFFECT_PURPLE_STROBE = 'purple_strobe'
EFFECT_WHITE_STROBE = 'white_strobe'
EFFECT_COLORJUMP = 'colorjump'
EFFECT_CUSTOM = 'custom'

EFFECT_MAP = {
    EFFECT_COLORLOOP:             0x25,
    EFFECT_RED_FADE:              0x26,
    EFFECT_GREEN_FADE:            0x27,
    EFFECT_BLUE_FADE:             0x28,
    EFFECT_YELLOW_FADE:           0x29,
    EFFECT_CYAN_FADE:             0x2a,
    EFFECT_PURPLE_FADE:           0x2b,
    EFFECT_WHITE_FADE:            0x2c,
    EFFECT_RED_GREEN_CROSS_FADE:  0x2d,
    EFFECT_RED_BLUE_CROSS_FADE:   0x2e,
    EFFECT_GREEN_BLUE_CROSS_FADE: 0x2f,
    EFFECT_COLORSTROBE:           0x30,
    EFFECT_RED_STROBE:            0x31,
    EFFECT_GREEN_STROBE:          0x32,
    EFFECT_BLUE_STROBE:           0x33,
    EFFECT_YELLOW_STROBE:         0x34,
    EFFECT_CYAN_STROBE:           0x35,
    EFFECT_PURPLE_STROBE:         0x36,
    EFFECT_WHITE_STROBE:          0x37,
    EFFECT_COLORJUMP:             0x38
}
EFFECT_CUSTOM_CODE = 0x60

TRANSITION_GRADUAL = 'gradual'
TRANSITION_JUMP = 'jump'
TRANSITION_STROBE = 'strobe'

FLUX_EFFECT_LIST = sorted(list(EFFECT_MAP)) + [EFFECT_RANDOM]

CUSTOM_EFFECT_SCHEMA = vol.Schema({
    vol.Required(CONF_COLORS):
        vol.All(cv.ensure_list, vol.Length(min=1, max=16),
                [vol.All(vol.ExactSequence((cv.byte, cv.byte, cv.byte)),
                         vol.Coerce(tuple))]),
    vol.Optional(CONF_SPEED_PCT, default=50):
        vol.All(vol.Range(min=0, max=100), vol.Coerce(int)),
    vol.Optional(CONF_TRANSITION, default=TRANSITION_GRADUAL):
        vol.All(cv.string, vol.In(
            [TRANSITION_GRADUAL, TRANSITION_JUMP, TRANSITION_STROBE])),
})

DEVICE_SCHEMA = vol.Schema({
    vol.Optional(CONF_NAME): cv.string,
    vol.Optional(ATTR_MODE, default=MODE_RGBW):
        vol.All(cv.string, vol.In([MODE_RGBW, MODE_RGB, MODE_WHITE])),
    vol.Optional(CONF_PROTOCOL):
        vol.All(cv.string, vol.In(['ledenet'])),
    vol.Optional(CONF_CUSTOM_EFFECT): CUSTOM_EFFECT_SCHEMA,
})

PLATFORM_SCHEMA = PLATFORM_SCHEMA.extend({
    vol.Optional(CONF_DEVICES, default={}): {cv.string: DEVICE_SCHEMA},
    vol.Optional(CONF_AUTOMATIC_ADD, default=False):  cv.boolean,
})


def setup_platform(hass, config, add_entities, discovery_info=None):
    """Set up the Flux lights."""
    import flux_led
    lights = []
    light_ips = []

    for ipaddr, device_config in config.get(CONF_DEVICES, {}).items():
        device = {}
        device['name'] = device_config[CONF_NAME]
        device['ipaddr'] = ipaddr
        device[CONF_PROTOCOL] = device_config.get(CONF_PROTOCOL)
        device[ATTR_MODE] = device_config[ATTR_MODE]
        device[CONF_CUSTOM_EFFECT] = device_config.get(CONF_CUSTOM_EFFECT)
        light = FluxLight(device)
        lights.append(light)
        light_ips.append(ipaddr)

    if not config.get(CONF_AUTOMATIC_ADD, False):
        add_entities(lights, True)
        return

    # Find the bulbs on the LAN
    scanner = flux_led.BulbScanner()
    scanner.scan(timeout=10)
    for device in scanner.getBulbInfo():
        ipaddr = device['ipaddr']
        if ipaddr in light_ips:
            continue
        device['name'] = '{} {}'.format(device['id'], ipaddr)
        device[ATTR_MODE] = MODE_RGBW
        device[CONF_PROTOCOL] = None
        device[CONF_CUSTOM_EFFECT] = None
        light = FluxLight(device)
        lights.append(light)

    add_entities(lights, True)


class FluxLight(Light):
    """Representation of a Flux light."""

    def __init__(self, device):
        """Initialize the light."""
        self._name = device['name']
        self._ipaddr = device['ipaddr']
        self._protocol = device[CONF_PROTOCOL]
        self._mode = device[ATTR_MODE]
        self._custom_effect = device[CONF_CUSTOM_EFFECT]
        self._bulb = None
        self._error_reported = False
        self._color = (0, 0, 100)
        self._white_value = 0

    def _connect(self):
        """Connect to Flux light."""
        import flux_led

        self._bulb = flux_led.WifiLedBulb(self._ipaddr, timeout=5)
        if self._protocol:
            self._bulb.setProtocol(self._protocol)

        # After bulb object is created the status is updated. We can
        # now set the correct mode if it was not explicitly defined.
        if not self._mode:
            if self._bulb.rgbwcapable:
                self._mode = MODE_RGBW
            else:
                self._mode = MODE_RGB

    def _disconnect(self):
        """Disconnect from Flux light."""
        self._bulb = None

    @property
    def available(self) -> bool:
        """Return True if entity is available."""
        return self._bulb is not None

    @property
    def name(self):
        """Return the name of the device if any."""
        return self._name

    @property
    def is_on(self):
        """Return true if device is on."""
        return self._bulb.isOn()

    @property
    def brightness(self):
        """Return the brightness of this light between 0..255."""
        if self._mode == MODE_WHITE:
            return self._white_value

        return int(self._color[2] / 100 * 255)

    @property
    def hs_color(self):
        """Return the color property."""
        return self._color[0:2]

    @property
    def supported_features(self):
        """Flag supported features."""
        if self._mode == MODE_RGBW:
            return SUPPORT_FLUX_LED | SUPPORT_WHITE_VALUE

        if self._mode == MODE_WHITE:
            return SUPPORT_BRIGHTNESS

        return SUPPORT_FLUX_LED

    @property
    def white_value(self):
        """Return the white value of this light between 0..255."""
        return self._white_value

    @property
    def effect_list(self):
        """Return the list of supported effects."""
        if self._custom_effect:
            return FLUX_EFFECT_LIST + [EFFECT_CUSTOM]

        return FLUX_EFFECT_LIST

<<<<<<< HEAD
    async def async_turn_on(self, **kwargs):
        await self.hass.async_add_executor_job(partial(self._turn_on,
                                                       **kwargs))
        # The bulb needs a second to tell its new values,
        # so we wait 2 seconds before updating
        await sleep(2)

    def _turn_on(self, **kwargs):
=======
    @property
    def effect(self):
        """Return the current effect."""
        current_mode = self._bulb.raw_state[3]

        if current_mode == EFFECT_CUSTOM_CODE:
            return EFFECT_CUSTOM

        for effect, code in EFFECT_MAP.items():
            if current_mode == code:
                return effect

        return None

    def turn_on(self, **kwargs):
>>>>>>> 9ab543ab
        """Turn the specified or all lights on."""
        self._bulb.turnOn()

        hs_color = kwargs.get(ATTR_HS_COLOR)
        brightness = kwargs.get(ATTR_BRIGHTNESS)
        effect = kwargs.get(ATTR_EFFECT)
        white = kwargs.get(ATTR_WHITE_VALUE)

        # Show warning if effect set with rgb, brightness, or white level
        if effect and (brightness or white or hs_color):
            _LOGGER.warning("RGB, brightness and white level are ignored when"
                            " an effect is specified for a flux bulb")

        # Random color effect
        if effect == EFFECT_RANDOM:
            self._bulb.setRgb(random.randint(0, 255),
                              random.randint(0, 255),
                              random.randint(0, 255))
            return

        if effect == EFFECT_CUSTOM:
            if self._custom_effect:
                self._bulb.setCustomPattern(
                    self._custom_effect[CONF_COLORS],
                    self._custom_effect[CONF_SPEED_PCT],
                    self._custom_effect[CONF_TRANSITION])
            return

        # Effect selection
        if effect in EFFECT_MAP:
            self._bulb.setPresetPattern(EFFECT_MAP[effect], 50)
            return

        # Preserve current brightness on color/white level change
        if brightness is None:
            brightness = self.brightness

        if hs_color:
            self._color = (hs_color[0], hs_color[1], brightness / 255 * 100)
        elif brightness and (hs_color is None) and self._mode != MODE_WHITE:
            self._color = (self._color[0], self._color[1],
                           brightness / 255 * 100)

        # handle W only mode (use brightness instead of white value)
        if self._mode == MODE_WHITE:
            self._bulb.setRgbw(0, 0, 0, w=brightness)

        # handle RGBW mode
        elif self._mode == MODE_RGBW:
            if white is None:
                self._bulb.setRgbw(*color_util.color_hsv_to_RGB(*self._color))
            else:
                self._bulb.setRgbw(w=white)
        # handle RGB mode
        else:
            self._bulb.setRgb(*color_util.color_hsv_to_RGB(*self._color))
        return

    def turn_off(self, **kwargs):
        """Turn the specified or all lights off."""
        self._bulb.turnOff()

    def update(self):
        """Synchronize state with bulb."""
        if not self.available:
            try:
                self._connect()
                self._error_reported = False
                if self._bulb.getRgb() != (0, 0, 0):
                    color = self._bulb.getRgbw()
                    self._color = color_util.color_RGB_to_hsv(*color[0:3])
                    self._white_value = color[3]
            except socket.error:
                self._disconnect()
                if not self._error_reported:
                    _LOGGER.warning("Failed to connect to bulb %s, %s",
                                    self._ipaddr, self._name)
                    self._error_reported = True
                return
        self._bulb.update_state(retry=2)
        if self._bulb.getRgb() != (0, 0, 0):
            color = self._bulb.getRgbw()
            self._color = color_util.color_RGB_to_hsv(*color[0:3])
            self._white_value = color[3]<|MERGE_RESOLUTION|>--- conflicted
+++ resolved
@@ -247,7 +247,20 @@
 
         return FLUX_EFFECT_LIST
 
-<<<<<<< HEAD
+    @property
+    def effect(self):
+        """Return the current effect."""
+        current_mode = self._bulb.raw_state[3]
+
+        if current_mode == EFFECT_CUSTOM_CODE:
+            return EFFECT_CUSTOM
+
+        for effect, code in EFFECT_MAP.items():
+            if current_mode == code:
+                return effect
+
+        return None
+
     async def async_turn_on(self, **kwargs):
         await self.hass.async_add_executor_job(partial(self._turn_on,
                                                        **kwargs))
@@ -256,23 +269,6 @@
         await sleep(2)
 
     def _turn_on(self, **kwargs):
-=======
-    @property
-    def effect(self):
-        """Return the current effect."""
-        current_mode = self._bulb.raw_state[3]
-
-        if current_mode == EFFECT_CUSTOM_CODE:
-            return EFFECT_CUSTOM
-
-        for effect, code in EFFECT_MAP.items():
-            if current_mode == code:
-                return effect
-
-        return None
-
-    def turn_on(self, **kwargs):
->>>>>>> 9ab543ab
         """Turn the specified or all lights on."""
         self._bulb.turnOn()
 
