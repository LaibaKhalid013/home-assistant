"""
Support for Xiaomi Philips Lights (LED Ball & Ceiling Lamp, Eyecare Lamp 2).

For more details about this platform, please refer to the documentation
https://home-assistant.io/components/light.xiaomi_miio/
"""
import asyncio
import datetime
from datetime import timedelta
from functools import partial
import logging
from math import ceil

import voluptuous as vol

from homeassistant.components.light import (
    ATTR_BRIGHTNESS, ATTR_COLOR_TEMP, ATTR_ENTITY_ID, DOMAIN, PLATFORM_SCHEMA,
    SUPPORT_BRIGHTNESS, SUPPORT_COLOR_TEMP, Light)
from homeassistant.const import CONF_HOST, CONF_NAME, CONF_TOKEN
from homeassistant.exceptions import PlatformNotReady
import homeassistant.helpers.config_validation as cv
from homeassistant.util import dt

REQUIREMENTS = ['python-miio==0.4.1', 'construct==2.9.45']

_LOGGER = logging.getLogger(__name__)

DEFAULT_NAME = 'Xiaomi Philips Light'
DATA_KEY = 'light.xiaomi_miio'

CONF_MODEL = 'model'

PLATFORM_SCHEMA = PLATFORM_SCHEMA.extend({
    vol.Required(CONF_HOST): cv.string,
    vol.Required(CONF_TOKEN): vol.All(cv.string, vol.Length(min=32, max=32)),
    vol.Optional(CONF_NAME, default=DEFAULT_NAME): cv.string,
    vol.Optional(CONF_MODEL): vol.In(
        ['philips.light.sread1',
         'philips.light.ceiling',
         'philips.light.zyceiling',
         'philips.light.bulb',
         'philips.light.candle',
         'philips.light.candle2',
         'philips.light.mono1']),
})

<<<<<<< HEAD
=======
REQUIREMENTS = ['python-miio==0.4.2', 'construct==2.9.41']

>>>>>>> fc67f5ee
# The light does not accept cct values < 1
CCT_MIN = 1
CCT_MAX = 100

DELAYED_TURN_OFF_MAX_DEVIATION_SECONDS = 4
DELAYED_TURN_OFF_MAX_DEVIATION_MINUTES = 1

SUCCESS = ['ok']
ATTR_MODEL = 'model'
ATTR_SCENE = 'scene'
ATTR_DELAYED_TURN_OFF = 'delayed_turn_off'
ATTR_TIME_PERIOD = 'time_period'
ATTR_NIGHT_LIGHT_MODE = 'night_light_mode'
ATTR_AUTOMATIC_COLOR_TEMPERATURE = 'automatic_color_temperature'
ATTR_REMINDER = 'reminder'
ATTR_EYECARE_MODE = 'eyecare_mode'

SERVICE_SET_SCENE = 'xiaomi_miio_set_scene'
SERVICE_SET_DELAYED_TURN_OFF = 'xiaomi_miio_set_delayed_turn_off'
SERVICE_REMINDER_ON = 'xiaomi_miio_reminder_on'
SERVICE_REMINDER_OFF = 'xiaomi_miio_reminder_off'
SERVICE_NIGHT_LIGHT_MODE_ON = 'xiaomi_miio_night_light_mode_on'
SERVICE_NIGHT_LIGHT_MODE_OFF = 'xiaomi_miio_night_light_mode_off'
SERVICE_EYECARE_MODE_ON = 'xiaomi_miio_eyecare_mode_on'
SERVICE_EYECARE_MODE_OFF = 'xiaomi_miio_eyecare_mode_off'

XIAOMI_MIIO_SERVICE_SCHEMA = vol.Schema({
    vol.Optional(ATTR_ENTITY_ID): cv.entity_ids,
})

SERVICE_SCHEMA_SET_SCENE = XIAOMI_MIIO_SERVICE_SCHEMA.extend({
    vol.Required(ATTR_SCENE):
        vol.All(vol.Coerce(int), vol.Clamp(min=1, max=4))
})

SERVICE_SCHEMA_SET_DELAYED_TURN_OFF = XIAOMI_MIIO_SERVICE_SCHEMA.extend({
    vol.Required(ATTR_TIME_PERIOD):
        vol.All(cv.time_period, cv.positive_timedelta)
})

SERVICE_TO_METHOD = {
    SERVICE_SET_DELAYED_TURN_OFF: {
        'method': 'async_set_delayed_turn_off',
        'schema': SERVICE_SCHEMA_SET_DELAYED_TURN_OFF},
    SERVICE_SET_SCENE: {
        'method': 'async_set_scene',
        'schema': SERVICE_SCHEMA_SET_SCENE},
    SERVICE_REMINDER_ON: {'method': 'async_reminder_on'},
    SERVICE_REMINDER_OFF: {'method': 'async_reminder_off'},
    SERVICE_NIGHT_LIGHT_MODE_ON: {'method': 'async_night_light_mode_on'},
    SERVICE_NIGHT_LIGHT_MODE_OFF: {'method': 'async_night_light_mode_off'},
    SERVICE_EYECARE_MODE_ON: {'method': 'async_eyecare_mode_on'},
    SERVICE_EYECARE_MODE_OFF: {'method': 'async_eyecare_mode_off'},
}


async def async_setup_platform(hass, config, async_add_entities,
                               discovery_info=None):
    """Set up the light from config."""
    from miio import Device, DeviceException
    if DATA_KEY not in hass.data:
        hass.data[DATA_KEY] = {}

    host = config.get(CONF_HOST)
    name = config.get(CONF_NAME)
    token = config.get(CONF_TOKEN)
    model = config.get(CONF_MODEL)

    _LOGGER.info("Initializing with host %s (token %s...)", host, token[:5])

    devices = []
    unique_id = None

    if model is None:
        try:
            miio_device = Device(host, token)
            device_info = miio_device.info()
            model = device_info.model
            unique_id = "{}-{}".format(model, device_info.mac_address)
            _LOGGER.info("%s %s %s detected",
                         model,
                         device_info.firmware_version,
                         device_info.hardware_version)
        except DeviceException:
            raise PlatformNotReady

    if model == 'philips.light.sread1':
        from miio import PhilipsEyecare
        light = PhilipsEyecare(host, token)
        primary_device = XiaomiPhilipsEyecareLamp(
            name, light, model, unique_id)
        devices.append(primary_device)
        hass.data[DATA_KEY][host] = primary_device

        secondary_device = XiaomiPhilipsEyecareLampAmbientLight(
            name, light, model, unique_id)
        devices.append(secondary_device)
        # The ambient light doesn't expose additional services.
        # A hass.data[DATA_KEY] entry isn't needed.
    elif model in ['philips.light.ceiling', 'philips.light.zyceiling']:
        from miio import Ceil
        light = Ceil(host, token)
        device = XiaomiPhilipsCeilingLamp(name, light, model, unique_id)
        devices.append(device)
        hass.data[DATA_KEY][host] = device
    elif model in ['philips.light.bulb',
                   'philips.light.candle',
                   'philips.light.candle2']:
        from miio import PhilipsBulb
        light = PhilipsBulb(host, token)
        device = XiaomiPhilipsBulb(name, light, model, unique_id)
        devices.append(device)
        hass.data[DATA_KEY][host] = device
    elif model == 'philips.light.mono1':
        from miio import PhilipsBulb
        light = PhilipsBulb(host, token)
        device = XiaomiPhilipsGenericLight(name, light, model, unique_id)
        devices.append(device)
        hass.data[DATA_KEY][host] = device
    else:
        _LOGGER.error(
            'Unsupported device found! Please create an issue at '
            'https://github.com/syssi/philipslight/issues '
            'and provide the following data: %s', model)
        return False

    async_add_entities(devices, update_before_add=True)

    async def async_service_handler(service):
        """Map services to methods on Xiaomi Philips Lights."""
        method = SERVICE_TO_METHOD.get(service.service)
        params = {key: value for key, value in service.data.items()
                  if key != ATTR_ENTITY_ID}
        entity_ids = service.data.get(ATTR_ENTITY_ID)
        if entity_ids:
            target_devices = [dev for dev in hass.data[DATA_KEY].values()
                              if dev.entity_id in entity_ids]
        else:
            target_devices = hass.data[DATA_KEY].values()

        update_tasks = []
        for target_device in target_devices:
            if not hasattr(target_device, method['method']):
                continue
            await getattr(target_device, method['method'])(**params)
            update_tasks.append(target_device.async_update_ha_state(True))

        if update_tasks:
            await asyncio.wait(update_tasks, loop=hass.loop)

    for xiaomi_miio_service in SERVICE_TO_METHOD:
        schema = SERVICE_TO_METHOD[xiaomi_miio_service].get(
            'schema', XIAOMI_MIIO_SERVICE_SCHEMA)
        hass.services.async_register(
            DOMAIN, xiaomi_miio_service, async_service_handler, schema=schema)


class XiaomiPhilipsAbstractLight(Light):
    """Representation of a Abstract Xiaomi Philips Light."""

    def __init__(self, name, light, model, unique_id):
        """Initialize the light device."""
        self._name = name
        self._light = light
        self._model = model
        self._unique_id = unique_id

        self._brightness = None

        self._available = False
        self._state = None
        self._state_attrs = {
            ATTR_MODEL: self._model,
        }

    @property
    def should_poll(self):
        """Poll the light."""
        return True

    @property
    def unique_id(self):
        """Return an unique ID."""
        return self._unique_id

    @property
    def name(self):
        """Return the name of the device if any."""
        return self._name

    @property
    def available(self):
        """Return true when state is known."""
        return self._available

    @property
    def device_state_attributes(self):
        """Return the state attributes of the device."""
        return self._state_attrs

    @property
    def is_on(self):
        """Return true if light is on."""
        return self._state

    @property
    def brightness(self):
        """Return the brightness of this light between 0..255."""
        return self._brightness

    @property
    def supported_features(self):
        """Return the supported features."""
        return SUPPORT_BRIGHTNESS

    async def _try_command(self, mask_error, func, *args, **kwargs):
        """Call a light command handling error messages."""
        from miio import DeviceException
        try:
            result = await self.hass.async_add_job(
                partial(func, *args, **kwargs))

            _LOGGER.debug("Response received from light: %s", result)

            return result == SUCCESS
        except DeviceException as exc:
            _LOGGER.error(mask_error, exc)
            self._available = False
            return False

    async def async_turn_on(self, **kwargs):
        """Turn the light on."""
        if ATTR_BRIGHTNESS in kwargs:
            brightness = kwargs[ATTR_BRIGHTNESS]
            percent_brightness = ceil(100 * brightness / 255.0)

            _LOGGER.debug(
                "Setting brightness: %s %s%%",
                brightness, percent_brightness)

            result = await self._try_command(
                "Setting brightness failed: %s",
                self._light.set_brightness, percent_brightness)

            if result:
                self._brightness = brightness
        else:
            await self._try_command(
                "Turning the light on failed.", self._light.on)

    async def async_turn_off(self, **kwargs):
        """Turn the light off."""
        await self._try_command(
            "Turning the light off failed.", self._light.off)

    async def async_update(self):
        """Fetch state from the device."""
        from miio import DeviceException
        try:
            state = await self.hass.async_add_job(self._light.status)
            _LOGGER.debug("Got new state: %s", state)

            self._available = True
            self._state = state.is_on
            self._brightness = ceil((255 / 100.0) * state.brightness)

        except DeviceException as ex:
            self._available = False
            _LOGGER.error("Got exception while fetching the state: %s", ex)


class XiaomiPhilipsGenericLight(XiaomiPhilipsAbstractLight):
    """Representation of a Generic Xiaomi Philips Light."""

    def __init__(self, name, light, model, unique_id):
        """Initialize the light device."""
        super().__init__(name, light, model, unique_id)

        self._state_attrs.update({
            ATTR_SCENE: None,
            ATTR_DELAYED_TURN_OFF: None,
        })

    async def async_update(self):
        """Fetch state from the device."""
        from miio import DeviceException
        try:
            state = await self.hass.async_add_job(self._light.status)
            _LOGGER.debug("Got new state: %s", state)

            self._available = True
            self._state = state.is_on
            self._brightness = ceil((255 / 100.0) * state.brightness)

            delayed_turn_off = self.delayed_turn_off_timestamp(
                state.delay_off_countdown,
                dt.utcnow(),
                self._state_attrs[ATTR_DELAYED_TURN_OFF])

            self._state_attrs.update({
                ATTR_SCENE: state.scene,
                ATTR_DELAYED_TURN_OFF: delayed_turn_off,
            })

        except DeviceException as ex:
            self._available = False
            _LOGGER.error("Got exception while fetching the state: %s", ex)

    async def async_set_scene(self, scene: int = 1):
        """Set the fixed scene."""
        await self._try_command(
            "Setting a fixed scene failed.",
            self._light.set_scene, scene)

    async def async_set_delayed_turn_off(self, time_period: timedelta):
        """Set delayed turn off."""
        await self._try_command(
            "Setting the turn off delay failed.",
            self._light.delay_off, time_period.total_seconds())

    @staticmethod
    def delayed_turn_off_timestamp(countdown: int,
                                   current: datetime,
                                   previous: datetime):
        """Update the turn off timestamp only if necessary."""
        if countdown is not None and countdown > 0:
            new = current.replace(microsecond=0) + \
                  timedelta(seconds=countdown)

            if previous is None:
                return new

            lower = timedelta(seconds=-DELAYED_TURN_OFF_MAX_DEVIATION_SECONDS)
            upper = timedelta(seconds=DELAYED_TURN_OFF_MAX_DEVIATION_SECONDS)
            diff = previous - new
            if lower < diff < upper:
                return previous

            return new

        return None


class XiaomiPhilipsBulb(XiaomiPhilipsGenericLight):
    """Representation of a Xiaomi Philips Bulb."""

    def __init__(self, name, light, model, unique_id):
        """Initialize the light device."""
        super().__init__(name, light, model, unique_id)

        self._color_temp = None

    @property
    def color_temp(self):
        """Return the color temperature."""
        return self._color_temp

    @property
    def min_mireds(self):
        """Return the coldest color_temp that this light supports."""
        return 175

    @property
    def max_mireds(self):
        """Return the warmest color_temp that this light supports."""
        return 333

    @property
    def supported_features(self):
        """Return the supported features."""
        return SUPPORT_BRIGHTNESS | SUPPORT_COLOR_TEMP

    async def async_turn_on(self, **kwargs):
        """Turn the light on."""
        if ATTR_COLOR_TEMP in kwargs:
            color_temp = kwargs[ATTR_COLOR_TEMP]
            percent_color_temp = self.translate(
                color_temp, self.max_mireds,
                self.min_mireds, CCT_MIN, CCT_MAX)

        if ATTR_BRIGHTNESS in kwargs:
            brightness = kwargs[ATTR_BRIGHTNESS]
            percent_brightness = ceil(100 * brightness / 255.0)

        if ATTR_BRIGHTNESS in kwargs and ATTR_COLOR_TEMP in kwargs:
            _LOGGER.debug(
                "Setting brightness and color temperature: "
                "%s %s%%, %s mireds, %s%% cct",
                brightness, percent_brightness,
                color_temp, percent_color_temp)

            result = await self._try_command(
                "Setting brightness and color temperature failed: "
                "%s bri, %s cct",
                self._light.set_brightness_and_color_temperature,
                percent_brightness, percent_color_temp)

            if result:
                self._color_temp = color_temp
                self._brightness = brightness

        elif ATTR_COLOR_TEMP in kwargs:
            _LOGGER.debug(
                "Setting color temperature: "
                "%s mireds, %s%% cct",
                color_temp, percent_color_temp)

            result = await self._try_command(
                "Setting color temperature failed: %s cct",
                self._light.set_color_temperature, percent_color_temp)

            if result:
                self._color_temp = color_temp

        elif ATTR_BRIGHTNESS in kwargs:
            brightness = kwargs[ATTR_BRIGHTNESS]
            percent_brightness = ceil(100 * brightness / 255.0)

            _LOGGER.debug(
                "Setting brightness: %s %s%%",
                brightness, percent_brightness)

            result = await self._try_command(
                "Setting brightness failed: %s",
                self._light.set_brightness, percent_brightness)

            if result:
                self._brightness = brightness

        else:
            await self._try_command(
                "Turning the light on failed.", self._light.on)

    async def async_update(self):
        """Fetch state from the device."""
        from miio import DeviceException
        try:
            state = await self.hass.async_add_job(self._light.status)
            _LOGGER.debug("Got new state: %s", state)

            self._available = True
            self._state = state.is_on
            self._brightness = ceil((255 / 100.0) * state.brightness)
            self._color_temp = self.translate(
                state.color_temperature,
                CCT_MIN, CCT_MAX,
                self.max_mireds, self.min_mireds)

            delayed_turn_off = self.delayed_turn_off_timestamp(
                state.delay_off_countdown,
                dt.utcnow(),
                self._state_attrs[ATTR_DELAYED_TURN_OFF])

            self._state_attrs.update({
                ATTR_SCENE: state.scene,
                ATTR_DELAYED_TURN_OFF: delayed_turn_off,
            })

        except DeviceException as ex:
            self._available = False
            _LOGGER.error("Got exception while fetching the state: %s", ex)

    @staticmethod
    def translate(value, left_min, left_max, right_min, right_max):
        """Map a value from left span to right span."""
        left_span = left_max - left_min
        right_span = right_max - right_min
        value_scaled = float(value - left_min) / float(left_span)
        return int(right_min + (value_scaled * right_span))


class XiaomiPhilipsCeilingLamp(XiaomiPhilipsBulb):
    """Representation of a Xiaomi Philips Ceiling Lamp."""

    def __init__(self, name, light, model, unique_id):
        """Initialize the light device."""
        super().__init__(name, light, model, unique_id)

        self._state_attrs.update({
            ATTR_NIGHT_LIGHT_MODE: None,
            ATTR_AUTOMATIC_COLOR_TEMPERATURE: None,
        })

    @property
    def min_mireds(self):
        """Return the coldest color_temp that this light supports."""
        return 175

    @property
    def max_mireds(self):
        """Return the warmest color_temp that this light supports."""
        return 370

    async def async_update(self):
        """Fetch state from the device."""
        from miio import DeviceException
        try:
            state = await self.hass.async_add_job(self._light.status)
            _LOGGER.debug("Got new state: %s", state)

            self._available = True
            self._state = state.is_on
            self._brightness = ceil((255 / 100.0) * state.brightness)
            self._color_temp = self.translate(
                state.color_temperature,
                CCT_MIN, CCT_MAX,
                self.max_mireds, self.min_mireds)

            delayed_turn_off = self.delayed_turn_off_timestamp(
                state.delay_off_countdown,
                dt.utcnow(),
                self._state_attrs[ATTR_DELAYED_TURN_OFF])

            self._state_attrs.update({
                ATTR_SCENE: state.scene,
                ATTR_DELAYED_TURN_OFF: delayed_turn_off,
                ATTR_NIGHT_LIGHT_MODE: state.smart_night_light,
                ATTR_AUTOMATIC_COLOR_TEMPERATURE:
                    state.automatic_color_temperature,
            })

        except DeviceException as ex:
            self._available = False
            _LOGGER.error("Got exception while fetching the state: %s", ex)


class XiaomiPhilipsEyecareLamp(XiaomiPhilipsGenericLight):
    """Representation of a Xiaomi Philips Eyecare Lamp 2."""

    def __init__(self, name, light, model, unique_id):
        """Initialize the light device."""
        super().__init__(name, light, model, unique_id)

        self._state_attrs.update({
            ATTR_REMINDER: None,
            ATTR_NIGHT_LIGHT_MODE: None,
            ATTR_EYECARE_MODE: None,
        })

    async def async_update(self):
        """Fetch state from the device."""
        from miio import DeviceException
        try:
            state = await self.hass.async_add_job(self._light.status)
            _LOGGER.debug("Got new state: %s", state)

            self._available = True
            self._state = state.is_on
            self._brightness = ceil((255 / 100.0) * state.brightness)

            delayed_turn_off = self.delayed_turn_off_timestamp(
                state.delay_off_countdown,
                dt.utcnow(),
                self._state_attrs[ATTR_DELAYED_TURN_OFF])

            self._state_attrs.update({
                ATTR_SCENE: state.scene,
                ATTR_DELAYED_TURN_OFF: delayed_turn_off,
                ATTR_REMINDER: state.reminder,
                ATTR_NIGHT_LIGHT_MODE: state.smart_night_light,
                ATTR_EYECARE_MODE: state.eyecare,
            })

        except DeviceException as ex:
            self._available = False
            _LOGGER.error("Got exception while fetching the state: %s", ex)

    async def async_set_delayed_turn_off(self, time_period: timedelta):
        """Set delayed turn off."""
        await self._try_command(
            "Setting the turn off delay failed.",
            self._light.delay_off, round(time_period.total_seconds() / 60))

    async def async_reminder_on(self):
        """Enable the eye fatigue notification."""
        await self._try_command(
            "Turning on the reminder failed.",
            self._light.reminder_on)

    async def async_reminder_off(self):
        """Disable the eye fatigue notification."""
        await self._try_command(
            "Turning off the reminder failed.",
            self._light.reminder_off)

    async def async_night_light_mode_on(self):
        """Turn the smart night light mode on."""
        await self._try_command(
            "Turning on the smart night light mode failed.",
            self._light.smart_night_light_on)

    async def async_night_light_mode_off(self):
        """Turn the smart night light mode off."""
        await self._try_command(
            "Turning off the smart night light mode failed.",
            self._light.smart_night_light_off)

    async def async_eyecare_mode_on(self):
        """Turn the eyecare mode on."""
        await self._try_command(
            "Turning on the eyecare mode failed.",
            self._light.eyecare_on)

    async def async_eyecare_mode_off(self):
        """Turn the eyecare mode off."""
        await self._try_command(
            "Turning off the eyecare mode failed.",
            self._light.eyecare_off)

    @staticmethod
    def delayed_turn_off_timestamp(countdown: int,
                                   current: datetime,
                                   previous: datetime):
        """Update the turn off timestamp only if necessary."""
        if countdown is not None and countdown > 0:
            new = current.replace(second=0, microsecond=0) + \
                  timedelta(minutes=countdown)

            if previous is None:
                return new

            lower = timedelta(minutes=-DELAYED_TURN_OFF_MAX_DEVIATION_MINUTES)
            upper = timedelta(minutes=DELAYED_TURN_OFF_MAX_DEVIATION_MINUTES)
            diff = previous - new
            if lower < diff < upper:
                return previous

            return new

        return None


class XiaomiPhilipsEyecareLampAmbientLight(XiaomiPhilipsAbstractLight):
    """Representation of a Xiaomi Philips Eyecare Lamp Ambient Light."""

    def __init__(self, name, light, model, unique_id):
        """Initialize the light device."""
        name = '{} Ambient Light'.format(name)
        if unique_id is not None:
            unique_id = "{}-{}".format(unique_id, 'ambient')
        super().__init__(name, light, model, unique_id)

    async def async_turn_on(self, **kwargs):
        """Turn the light on."""
        if ATTR_BRIGHTNESS in kwargs:
            brightness = kwargs[ATTR_BRIGHTNESS]
            percent_brightness = ceil(100 * brightness / 255.0)

            _LOGGER.debug(
                "Setting brightness of the ambient light: %s %s%%",
                brightness, percent_brightness)

            result = await self._try_command(
                "Setting brightness of the ambient failed: %s",
                self._light.set_ambient_brightness, percent_brightness)

            if result:
                self._brightness = brightness
        else:
            await self._try_command(
                "Turning the ambient light on failed.", self._light.ambient_on)

    async def async_turn_off(self, **kwargs):
        """Turn the light off."""
        await self._try_command(
            "Turning the ambient light off failed.", self._light.ambient_off)

    async def async_update(self):
        """Fetch state from the device."""
        from miio import DeviceException
        try:
            state = await self.hass.async_add_job(self._light.status)
            _LOGGER.debug("Got new state: %s", state)

            self._available = True
            self._state = state.ambient
            self._brightness = ceil((255 / 100.0) * state.ambient_brightness)

        except DeviceException as ex:
            self._available = False
            _LOGGER.error("Got exception while fetching the state: %s", ex)<|MERGE_RESOLUTION|>--- conflicted
+++ resolved
@@ -21,7 +21,7 @@
 import homeassistant.helpers.config_validation as cv
 from homeassistant.util import dt
 
-REQUIREMENTS = ['python-miio==0.4.1', 'construct==2.9.45']
+REQUIREMENTS = ['python-miio==0.4.2', 'construct==2.9.45']
 
 _LOGGER = logging.getLogger(__name__)
 
@@ -44,11 +44,6 @@
          'philips.light.mono1']),
 })
 
-<<<<<<< HEAD
-=======
-REQUIREMENTS = ['python-miio==0.4.2', 'construct==2.9.41']
-
->>>>>>> fc67f5ee
 # The light does not accept cct values < 1
 CCT_MIN = 1
 CCT_MAX = 100
