--- conflicted
+++ resolved
@@ -17,12 +17,9 @@
     SUPPORT_BRIGHTNESS, SUPPORT_COLOR_TEMP, SUPPORT_EFFECT, SUPPORT_FLASH,
     SUPPORT_COLOR, SUPPORT_TRANSITION, Light, PLATFORM_SCHEMA)
 import homeassistant.helpers.config_validation as cv
-<<<<<<< HEAD
-import homeassistant.util.color as color_util
-=======
-from homeassistant.util.color import color_temperature_mired_to_kelvin
+from homeassistant.util.color import (
+    color_temperature_mired_to_kelvin, color_hs_to_RGB)
 from homeassistant.helpers.restore_state import async_get_last_state
->>>>>>> 3442b674
 
 REQUIREMENTS = ['limitlessled==1.1.0']
 
@@ -243,46 +240,7 @@
         return self._temperature
 
     @property
-<<<<<<< HEAD
-    def supported_features(self):
-        """Flag supported features."""
-        return SUPPORT_LIMITLESSLED_WHITE
-
-    @state(True)
-    def turn_on(self, transition_time, pipeline, **kwargs):
-        """Turn on (or adjust property of) a group."""
-        # Check arguments.
-        if ATTR_BRIGHTNESS in kwargs:
-            self._brightness = kwargs[ATTR_BRIGHTNESS]
-        if ATTR_COLOR_TEMP in kwargs:
-            self._temperature = kwargs[ATTR_COLOR_TEMP]
-        # Set up transition.
-        pipeline.transition(
-            transition_time,
-            brightness=_from_hass_brightness(self._brightness),
-            temperature=_from_hass_temperature(self._temperature)
-        )
-
-
-class LimitlessLEDRGBWGroup(LimitlessLEDGroup):
-    """Representation of a LimitlessLED RGBW group."""
-
-    def __init__(self, group, config):
-        """Initialize RGBW group."""
-        super().__init__(group, config)
-        # Initialize group with known values.
-        self.group.on = True
-        self.group.white()
-        self._color = WHITE
-        self.group.brightness = 0.0
-        self._brightness = _to_hass_brightness(1.0)
-        self.group.on = False
-
-    @property
     def hs_color(self):
-=======
-    def rgb_color(self):
->>>>>>> 3442b674
         """Return the color property."""
         return self._color
 
@@ -323,117 +281,28 @@
 
         if ATTR_BRIGHTNESS in kwargs:
             self._brightness = kwargs[ATTR_BRIGHTNESS]
-<<<<<<< HEAD
-        if ATTR_HS_COLOR in kwargs:
+            args['brightness'] = self.limitlessled_brightness()
+
+        if ATTR_HS_COLOR in kwargs and self._supported & SUPPORT_COLOR:
             self._color = kwargs[ATTR_HS_COLOR]
-        # White is a special case.
-        if self._color[1] < MIN_SATURATION:
-            pipeline.white()
-            self._color = WHITE
-        # Set up transition.
-        pipeline.transition(
-            transition_time,
-            brightness=_from_hass_brightness(self._brightness),
-            color=_from_hass_color(self._color)
-        )
-        # Flash.
-        if ATTR_FLASH in kwargs:
-            duration = 0
-            if kwargs[ATTR_FLASH] == FLASH_LONG:
-                duration = 1
-            pipeline.flash(duration=duration)
-        # Add effects.
-        if ATTR_EFFECT in kwargs:
-            if kwargs[ATTR_EFFECT] == EFFECT_COLORLOOP:
-                self.repeating = True
-                pipeline.append(COLORLOOP)
-            if kwargs[ATTR_EFFECT] == EFFECT_WHITE:
-=======
-            args['brightness'] = self.limitlessled_brightness()
-
-        if ATTR_RGB_COLOR in kwargs and self._supported & SUPPORT_RGB_COLOR:
-            self._color = kwargs[ATTR_RGB_COLOR]
             # White is a special case.
-            if min(self._color) > 256 - RGB_BOUNDARY:
->>>>>>> 3442b674
+            if self._color[1] < MIN_SATURATION:
                 pipeline.white()
                 self._color = WHITE
             else:
                 args['color'] = self.limitlessled_color()
 
         if ATTR_COLOR_TEMP in kwargs:
-            if self._supported & SUPPORT_RGB_COLOR:
+            if self._supported & SUPPORT_COLOR:
                 pipeline.white()
             self._color = WHITE
             if self._supported & SUPPORT_COLOR_TEMP:
                 self._temperature = kwargs[ATTR_COLOR_TEMP]
                 args['temperature'] = self.limitlessled_temperature()
 
-<<<<<<< HEAD
-class LimitlessLEDRGBWWGroup(LimitlessLEDGroup):
-    """Representation of a LimitlessLED RGBWW group."""
-
-    def __init__(self, group, config):
-        """Initialize RGBWW group."""
-        super().__init__(group, config)
-        # Initialize group with known values.
-        self.group.on = True
-        self.group.white()
-        self.group.temperature = 0.0
-        self._color = WHITE
-        self.group.brightness = 0.0
-        self._brightness = _to_hass_brightness(1.0)
-        self._temperature = _to_hass_temperature(self.group.temperature)
-        self.group.on = False
-
-    @property
-    def hs_color(self):
-        """Return the color property."""
-        return self._color
-
-    @property
-    def color_temp(self):
-        """Return the temperature property."""
-        return self._temperature
-
-    @property
-    def supported_features(self):
-        """Flag supported features."""
-        return SUPPORT_LIMITLESSLED_RGBWW
-
-    @state(True)
-    def turn_on(self, transition_time, pipeline, **kwargs):
-        """Turn on (or adjust property of) a group."""
-        from limitlessled.presets import COLORLOOP
-        # Check arguments.
-        if ATTR_BRIGHTNESS in kwargs:
-            self._brightness = kwargs[ATTR_BRIGHTNESS]
-        if ATTR_HS_COLOR in kwargs:
-            self._color = kwargs[ATTR_HS_COLOR]
-        elif ATTR_COLOR_TEMP in kwargs:
-            self._temperature = kwargs[ATTR_COLOR_TEMP]
-        # White is a special case.
-        if self._color[1] < MIN_SATURATION:
-            pipeline.white()
-            self._color = WHITE
-        # Set up transition.
-        if self._color == WHITE:
-            pipeline.transition(
-                transition_time,
-                brightness=_from_hass_brightness(self._brightness),
-                temperature=_from_hass_temperature(self._temperature)
-            )
-        else:
-            pipeline.transition(
-                transition_time,
-                brightness=_from_hass_brightness(self._brightness),
-                color=_from_hass_color(self._color)
-            )
-=======
         if args:
             pipeline.transition(transition_time, **args)
 
->>>>>>> 3442b674
         # Flash.
         if ATTR_FLASH in kwargs and self._supported & SUPPORT_FLASH:
             duration = 0
@@ -451,34 +320,6 @@
                 pipeline.white()
                 self._color = WHITE
 
-<<<<<<< HEAD
-
-def _from_hass_temperature(temperature):
-    """Convert Home Assistant color temperature units to percentage."""
-    return 1 - (temperature - 154) / 346
-
-
-def _to_hass_temperature(temperature):
-    """Convert percentage to Home Assistant color temperature units."""
-    return 500 - int(temperature * 346)
-
-
-def _from_hass_brightness(brightness):
-    """Convert Home Assistant brightness units to percentage."""
-    return brightness / 255
-
-
-def _to_hass_brightness(brightness):
-    """Convert percentage to Home Assistant brightness units."""
-    return int(brightness * 255)
-
-
-def _from_hass_color(hs_color):
-    """Convert Home Assistant RGB list to Color tuple."""
-    from limitlessled import Color
-    rgb = color_util.color_hs_to_RGB(*hs_color)
-    return Color(*tuple(rgb))
-=======
     def limitlessled_temperature(self):
         """Convert Home Assistant color temperature units to percentage."""
         max_kelvin = color_temperature_mired_to_kelvin(self.min_mireds)
@@ -493,7 +334,6 @@
         return self._brightness / 255
 
     def limitlessled_color(self):
-        """Convert Home Assistant RGB list to Color tuple."""
+        """Convert Home Assistant HS list to RGB Color tuple."""
         from limitlessled import Color
-        return Color(*tuple(self._color))
->>>>>>> 3442b674
+        return Color(color_hs_to_RGB(*tuple(self._color)))