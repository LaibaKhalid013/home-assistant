"""
This component provides light support for the Philips Hue system.

For more details about this platform, please refer to the documentation at
https://home-assistant.io/components/light.hue/
"""
import asyncio
from datetime import timedelta
import logging
import random

import async_timeout

import homeassistant.components.hue as hue
from homeassistant.components.light import (
<<<<<<< HEAD
    ATTR_BRIGHTNESS, ATTR_COLOR_TEMP, ATTR_EFFECT, ATTR_FLASH,
    ATTR_TRANSITION, ATTR_HS_COLOR, EFFECT_COLORLOOP, EFFECT_RANDOM,
    FLASH_LONG, FLASH_SHORT, SUPPORT_BRIGHTNESS, SUPPORT_COLOR_TEMP,
    SUPPORT_EFFECT, SUPPORT_FLASH, SUPPORT_COLOR, SUPPORT_TRANSITION,
    Light, PLATFORM_SCHEMA)
from homeassistant.const import CONF_FILENAME, CONF_HOST, DEVICE_DEFAULT_NAME
import homeassistant.helpers.config_validation as cv
import homeassistant.util as util
from homeassistant.util import yaml
=======
    ATTR_BRIGHTNESS, ATTR_COLOR_TEMP, ATTR_EFFECT, ATTR_FLASH, ATTR_RGB_COLOR,
    ATTR_TRANSITION, ATTR_XY_COLOR, EFFECT_COLORLOOP, EFFECT_RANDOM,
    FLASH_LONG, FLASH_SHORT, SUPPORT_BRIGHTNESS,
    SUPPORT_COLOR_TEMP, SUPPORT_EFFECT, SUPPORT_FLASH, SUPPORT_RGB_COLOR,
    SUPPORT_TRANSITION, SUPPORT_XY_COLOR, Light)
import homeassistant.util.color as color_util
>>>>>>> 3442b674

DEPENDENCIES = ['hue']
SCAN_INTERVAL = timedelta(seconds=5)

_LOGGER = logging.getLogger(__name__)

SUPPORT_HUE_ON_OFF = (SUPPORT_FLASH | SUPPORT_TRANSITION)
SUPPORT_HUE_DIMMABLE = (SUPPORT_HUE_ON_OFF | SUPPORT_BRIGHTNESS)
SUPPORT_HUE_COLOR_TEMP = (SUPPORT_HUE_DIMMABLE | SUPPORT_COLOR_TEMP)
SUPPORT_HUE_COLOR = (SUPPORT_HUE_DIMMABLE | SUPPORT_EFFECT | SUPPORT_COLOR)
SUPPORT_HUE_EXTENDED = (SUPPORT_HUE_COLOR_TEMP | SUPPORT_HUE_COLOR)

SUPPORT_HUE = {
    'Extended color light': SUPPORT_HUE_EXTENDED,
    'Color light': SUPPORT_HUE_COLOR,
    'Dimmable light': SUPPORT_HUE_DIMMABLE,
    'On/Off plug-in unit': SUPPORT_HUE_ON_OFF,
    'Color temperature light': SUPPORT_HUE_COLOR_TEMP
    }

ATTR_IS_HUE_GROUP = 'is_hue_group'
# Minimum Hue Bridge API version to support groups
# 1.4.0 introduced extended group info
# 1.12 introduced the state object for groups
# 1.13 introduced "any_on" to group state objects
GROUP_MIN_API_VERSION = (1, 13, 0)


async def async_setup_platform(hass, config, async_add_devices,
                               discovery_info=None):
    """Set up the Hue lights."""
    if discovery_info is None:
        return

    bridge = hass.data[hue.DOMAIN][discovery_info['host']]
    cur_lights = {}
    cur_groups = {}

    api_version = tuple(
        int(v) for v in bridge.api.config.apiversion.split('.'))

    allow_groups = bridge.allow_groups
    if allow_groups and api_version < GROUP_MIN_API_VERSION:
        _LOGGER.warning('Please update your Hue bridge to support groups')
        allow_groups = False

    # Hue updates all lights via a single API call.
    #
    # If we call a service to update 2 lights, we only want the API to be
    # called once.
    #
    # The throttle decorator will return right away if a call is currently
    # in progress. This means that if we are updating 2 lights, the first one
    # is in the update method, the second one will skip it and assume the
    # update went through and updates it's data, not good!
    #
    # The current mechanism will make sure that all lights will wait till
    # the update call is done before writing their data to the state machine.
    #
    # An alternative approach would be to disable automatic polling by Home
    # Assistant and take control ourselves. This works great for polling as now
    # we trigger from 1 time update an update to all entities. However it gets
    # tricky from inside async_turn_on and async_turn_off.
    #
    # If automatic polling is enabled, Home Assistant will call the entity
    # update method after it is done calling all the services. This means that
    # when we update, we know all commands have been processed. If we trigger
    # the update from inside async_turn_on, the update will not capture the
    # changes to the second entity until the next polling update because the
    # throttle decorator will prevent the call.

    progress = None
    light_progress = set()
    group_progress = set()

    async def request_update(is_group, object_id):
        """Request an update.

        We will only make 1 request to the server for updating at a time. If a
        request is in progress, we will join the request that is in progress.

        This approach is possible because should_poll=True. That means that
        Home Assistant will ask lights for updates during a polling cycle or
        after it has called a service.

        We keep track of the lights that are waiting for the request to finish.
        When new data comes in, we'll trigger an update for all non-waiting
        lights. This covers the case where a service is called to enable 2
        lights but in the meanwhile some other light has changed too.
        """
        nonlocal progress

        progress_set = group_progress if is_group else light_progress
        progress_set.add(object_id)

        if progress is not None:
            return await progress

        progress = asyncio.ensure_future(update_bridge())
        result = await progress
        progress = None
        light_progress.clear()
        group_progress.clear()
        return result

    async def update_bridge():
        """Update the values of the bridge.

        Will update lights and, if enabled, groups from the bridge.
        """
        tasks = []
        tasks.append(async_update_items(
            hass, bridge, async_add_devices, request_update,
            False, cur_lights, light_progress
        ))

        if allow_groups:
            tasks.append(async_update_items(
                hass, bridge, async_add_devices, request_update,
                True, cur_groups, group_progress
            ))

        await asyncio.wait(tasks)

    await update_bridge()


async def async_update_items(hass, bridge, async_add_devices,
                             request_bridge_update, is_group, current,
                             progress_waiting):
    """Update either groups or lights from the bridge."""
    import aiohue

    if is_group:
        api = bridge.api.groups
    else:
        api = bridge.api.lights

    try:
        with async_timeout.timeout(4):
            await api.update()
    except (asyncio.TimeoutError, aiohue.AiohueException):
        if not bridge.available:
            return

        _LOGGER.error('Unable to reach bridge %s', bridge.host)
        bridge.available = False

        for light_id, light in current.items():
            if light_id not in progress_waiting:
                light.async_schedule_update_ha_state()

        return

    if not bridge.available:
        _LOGGER.info('Reconnected to bridge %s', bridge.host)
        bridge.available = True

    new_lights = []

    for item_id in api:
        if item_id not in current:
            current[item_id] = HueLight(
                api[item_id], request_bridge_update, bridge, is_group)

            new_lights.append(current[item_id])
        elif item_id not in progress_waiting:
            current[item_id].async_schedule_update_ha_state()

    if new_lights:
        async_add_devices(new_lights)


class HueLight(Light):
    """Representation of a Hue light."""

    def __init__(self, light, request_bridge_update, bridge, is_group=False):
        """Initialize the light."""
        self.light = light
        self.async_request_bridge_update = request_bridge_update
        self.bridge = bridge
        self.is_group = is_group

        if is_group:
            self.is_osram = False
            self.is_philips = False
        else:
            self.is_osram = light.manufacturername == 'OSRAM'
            self.is_philips = light.manufacturername == 'Philips'

    @property
    def unique_id(self):
        """Return the ID of this Hue light."""
        return self.light.uniqueid

    @property
    def name(self):
        """Return the name of the Hue light."""
        return self.light.name

    @property
    def brightness(self):
        """Return the brightness of this light between 0..255."""
        if self.is_group:
            return self.light.action.get('bri')
        return self.light.state.get('bri')

    @property
    def hs_color(self):
        """Return the hs color value."""
        if self.is_group:
<<<<<<< HEAD
            return (
                self.info['action'].get('hue'),
                self.info['action'].get('sat'),
            )
        return (
            self.info['state'].get('hue'),
            self.info['state'].get('sat'),
        )
=======
            return self.light.action.get('xy')
        return self.light.state.get('xy')
>>>>>>> 3442b674

    @property
    def color_temp(self):
        """Return the CT color value."""
        if self.is_group:
            return self.light.action.get('ct')
        return self.light.state.get('ct')

    @property
    def is_on(self):
        """Return true if device is on."""
        if self.is_group:
            return self.light.state['any_on']
        return self.light.state['on']

    @property
    def available(self):
        """Return if light is available."""
        return self.bridge.available and (self.is_group or
                                          self.bridge.allow_unreachable or
                                          self.light.state['reachable'])

    @property
    def supported_features(self):
        """Flag supported features."""
        return SUPPORT_HUE.get(self.light.type, SUPPORT_HUE_EXTENDED)

    @property
    def effect_list(self):
        """Return the list of supported effects."""
        return [EFFECT_COLORLOOP, EFFECT_RANDOM]

    async def async_turn_on(self, **kwargs):
        """Turn the specified or all lights on."""
        command = {'on': True}

        if ATTR_TRANSITION in kwargs:
            command['transitiontime'] = int(kwargs[ATTR_TRANSITION] * 10)

<<<<<<< HEAD
        if ATTR_HS_COLOR in kwargs:
            command['hue'] = kwargs[ATTR_HS_COLOR][0]
            command['sat'] = kwargs[ATTR_HS_COLOR][1]
=======
        if ATTR_XY_COLOR in kwargs:
            if self.is_osram:
                color_hue, sat = color_util.color_xy_to_hs(
                    *kwargs[ATTR_XY_COLOR])
                command['hue'] = color_hue / 360 * 65535
                command['sat'] = sat / 100 * 255
            else:
                command['xy'] = kwargs[ATTR_XY_COLOR]
        elif ATTR_RGB_COLOR in kwargs:
            if self.is_osram:
                hsv = color_util.color_RGB_to_hsv(
                    *(int(val) for val in kwargs[ATTR_RGB_COLOR]))
                command['hue'] = hsv[0] / 360 * 65535
                command['sat'] = hsv[1] / 100 * 255
                command['bri'] = hsv[2] / 100 * 255
            else:
                xyb = color_util.color_RGB_to_xy(
                    *(int(val) for val in kwargs[ATTR_RGB_COLOR]))
                command['xy'] = xyb[0], xyb[1]
>>>>>>> 3442b674
        elif ATTR_COLOR_TEMP in kwargs:
            temp = kwargs[ATTR_COLOR_TEMP]
            command['ct'] = max(self.min_mireds, min(temp, self.max_mireds))

        if ATTR_BRIGHTNESS in kwargs:
            command['bri'] = kwargs[ATTR_BRIGHTNESS]

        flash = kwargs.get(ATTR_FLASH)

        if flash == FLASH_LONG:
            command['alert'] = 'lselect'
            del command['on']
        elif flash == FLASH_SHORT:
            command['alert'] = 'select'
            del command['on']
        else:
            command['alert'] = 'none'

        effect = kwargs.get(ATTR_EFFECT)

        if effect == EFFECT_COLORLOOP:
            command['effect'] = 'colorloop'
        elif effect == EFFECT_RANDOM:
            command['hue'] = random.randrange(0, 65535)
            command['sat'] = random.randrange(150, 254)
        elif self.is_philips:
            command['effect'] = 'none'

        if self.is_group:
            await self.light.set_action(**command)
        else:
            await self.light.set_state(**command)

    async def async_turn_off(self, **kwargs):
        """Turn the specified or all lights off."""
        command = {'on': False}

        if ATTR_TRANSITION in kwargs:
            command['transitiontime'] = int(kwargs[ATTR_TRANSITION] * 10)

        flash = kwargs.get(ATTR_FLASH)

        if flash == FLASH_LONG:
            command['alert'] = 'lselect'
            del command['on']
        elif flash == FLASH_SHORT:
            command['alert'] = 'select'
            del command['on']
        else:
            command['alert'] = 'none'

        if self.is_group:
            await self.light.set_action(**command)
        else:
            await self.light.set_state(**command)

    async def async_update(self):
        """Synchronize state with bridge."""
        await self.async_request_bridge_update(self.is_group, self.light.id)

    @property
    def device_state_attributes(self):
        """Return the device state attributes."""
        attributes = {}
        if self.is_group:
            attributes[ATTR_IS_HUE_GROUP] = self.is_group
        return attributes<|MERGE_RESOLUTION|>--- conflicted
+++ resolved
@@ -13,24 +13,12 @@
 
 import homeassistant.components.hue as hue
 from homeassistant.components.light import (
-<<<<<<< HEAD
     ATTR_BRIGHTNESS, ATTR_COLOR_TEMP, ATTR_EFFECT, ATTR_FLASH,
     ATTR_TRANSITION, ATTR_HS_COLOR, EFFECT_COLORLOOP, EFFECT_RANDOM,
     FLASH_LONG, FLASH_SHORT, SUPPORT_BRIGHTNESS, SUPPORT_COLOR_TEMP,
     SUPPORT_EFFECT, SUPPORT_FLASH, SUPPORT_COLOR, SUPPORT_TRANSITION,
     Light, PLATFORM_SCHEMA)
-from homeassistant.const import CONF_FILENAME, CONF_HOST, DEVICE_DEFAULT_NAME
-import homeassistant.helpers.config_validation as cv
-import homeassistant.util as util
-from homeassistant.util import yaml
-=======
-    ATTR_BRIGHTNESS, ATTR_COLOR_TEMP, ATTR_EFFECT, ATTR_FLASH, ATTR_RGB_COLOR,
-    ATTR_TRANSITION, ATTR_XY_COLOR, EFFECT_COLORLOOP, EFFECT_RANDOM,
-    FLASH_LONG, FLASH_SHORT, SUPPORT_BRIGHTNESS,
-    SUPPORT_COLOR_TEMP, SUPPORT_EFFECT, SUPPORT_FLASH, SUPPORT_RGB_COLOR,
-    SUPPORT_TRANSITION, SUPPORT_XY_COLOR, Light)
 import homeassistant.util.color as color_util
->>>>>>> 3442b674
 
 DEPENDENCIES = ['hue']
 SCAN_INTERVAL = timedelta(seconds=5)
@@ -242,19 +230,14 @@
     def hs_color(self):
         """Return the hs color value."""
         if self.is_group:
-<<<<<<< HEAD
             return (
-                self.info['action'].get('hue'),
-                self.info['action'].get('sat'),
+                self.light.action.get('hue') / 65535 * 360,
+                self.light.action.get('sat') / 255 * 100,
             )
         return (
-            self.info['state'].get('hue'),
-            self.info['state'].get('sat'),
+            self.light.stage.get('hue') / 65535 * 360,
+            self.light.stage.get('sat') / 255 * 100,
         )
-=======
-            return self.light.action.get('xy')
-        return self.light.state.get('xy')
->>>>>>> 3442b674
 
     @property
     def color_temp(self):
@@ -294,31 +277,9 @@
         if ATTR_TRANSITION in kwargs:
             command['transitiontime'] = int(kwargs[ATTR_TRANSITION] * 10)
 
-<<<<<<< HEAD
         if ATTR_HS_COLOR in kwargs:
-            command['hue'] = kwargs[ATTR_HS_COLOR][0]
-            command['sat'] = kwargs[ATTR_HS_COLOR][1]
-=======
-        if ATTR_XY_COLOR in kwargs:
-            if self.is_osram:
-                color_hue, sat = color_util.color_xy_to_hs(
-                    *kwargs[ATTR_XY_COLOR])
-                command['hue'] = color_hue / 360 * 65535
-                command['sat'] = sat / 100 * 255
-            else:
-                command['xy'] = kwargs[ATTR_XY_COLOR]
-        elif ATTR_RGB_COLOR in kwargs:
-            if self.is_osram:
-                hsv = color_util.color_RGB_to_hsv(
-                    *(int(val) for val in kwargs[ATTR_RGB_COLOR]))
-                command['hue'] = hsv[0] / 360 * 65535
-                command['sat'] = hsv[1] / 100 * 255
-                command['bri'] = hsv[2] / 100 * 255
-            else:
-                xyb = color_util.color_RGB_to_xy(
-                    *(int(val) for val in kwargs[ATTR_RGB_COLOR]))
-                command['xy'] = xyb[0], xyb[1]
->>>>>>> 3442b674
+            command['hue'] = kwargs[ATTR_HS_COLOR][0] / 360 * 65535
+            command['sat'] = kwargs[ATTR_HS_COLOR][1] / 100 * 255
         elif ATTR_COLOR_TEMP in kwargs:
             temp = kwargs[ATTR_COLOR_TEMP]
             command['ct'] = max(self.min_mireds, min(temp, self.max_mireds))
