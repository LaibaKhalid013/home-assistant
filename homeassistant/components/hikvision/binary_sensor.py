"""Support for Hikvision event stream events represented as binary sensors."""
from datetime import timedelta
import logging

from pyhik.hikvision import HikCamera
import voluptuous as vol

from homeassistant.components.binary_sensor import (
<<<<<<< HEAD
    DEVICE_CLASS_MOTION,
=======
    DEVICE_CLASS_CONNECTIVITY,
>>>>>>> 827711bc
    PLATFORM_SCHEMA,
    BinarySensorEntity,
)
from homeassistant.const import (
    ATTR_LAST_TRIP_TIME,
    CONF_CUSTOMIZE,
    CONF_HOST,
    CONF_NAME,
    CONF_PASSWORD,
    CONF_PORT,
    CONF_SSL,
    CONF_USERNAME,
    EVENT_HOMEASSISTANT_START,
    EVENT_HOMEASSISTANT_STOP,
)
import homeassistant.helpers.config_validation as cv
from homeassistant.helpers.event import track_point_in_utc_time
from homeassistant.util.dt import utcnow

_LOGGER = logging.getLogger(__name__)

CONF_IGNORED = "ignored"
CONF_DELAY = "delay"

DEFAULT_PORT = 80
DEFAULT_IGNORED = False
DEFAULT_DELAY = 0

ATTR_DELAY = "delay"

DEVICE_CLASS_MAP = {
    "Motion": DEVICE_CLASS_MOTION,
    "Line Crossing": DEVICE_CLASS_MOTION,
    "Field Detection": DEVICE_CLASS_MOTION,
    "Video Loss": None,
    "Tamper Detection": DEVICE_CLASS_MOTION,
    "Shelter Alarm": None,
    "Disk Full": None,
    "Disk Error": None,
    "Net Interface Broken": DEVICE_CLASS_CONNECTIVITY,
    "IP Conflict": DEVICE_CLASS_CONNECTIVITY,
    "Illegal Access": None,
    "Video Mismatch": None,
    "Bad Video": None,
    "PIR Alarm": DEVICE_CLASS_MOTION,
    "Face Detection": DEVICE_CLASS_MOTION,
    "Scene Change Detection": DEVICE_CLASS_MOTION,
    "I/O": None,
    "Unattended Baggage": DEVICE_CLASS_MOTION,
    "Attended Baggage": DEVICE_CLASS_MOTION,
    "Recording Failure": None,
    "Exiting Region": DEVICE_CLASS_MOTION,
    "Entering Region": DEVICE_CLASS_MOTION,
}

CUSTOMIZE_SCHEMA = vol.Schema(
    {
        vol.Optional(CONF_IGNORED, default=DEFAULT_IGNORED): cv.boolean,
        vol.Optional(CONF_DELAY, default=DEFAULT_DELAY): cv.positive_int,
    }
)

PLATFORM_SCHEMA = PLATFORM_SCHEMA.extend(
    {
        vol.Optional(CONF_NAME): cv.string,
        vol.Required(CONF_HOST): cv.string,
        vol.Optional(CONF_PORT, default=DEFAULT_PORT): cv.port,
        vol.Optional(CONF_SSL, default=False): cv.boolean,
        vol.Required(CONF_USERNAME): cv.string,
        vol.Required(CONF_PASSWORD): cv.string,
        vol.Optional(CONF_CUSTOMIZE, default={}): vol.Schema(
            {cv.string: CUSTOMIZE_SCHEMA}
        ),
    }
)


def setup_platform(hass, config, add_entities, discovery_info=None):
    """Set up the Hikvision binary sensor devices."""
    name = config.get(CONF_NAME)
    host = config.get(CONF_HOST)
    port = config.get(CONF_PORT)
    username = config.get(CONF_USERNAME)
    password = config.get(CONF_PASSWORD)

    customize = config.get(CONF_CUSTOMIZE)

    protocol = "https" if config[CONF_SSL] else "http"

    url = f"{protocol}://{host}"

    data = HikvisionData(hass, url, port, name, username, password)

    if data.sensors is None:
        _LOGGER.error("Hikvision event stream has no data, unable to set up")
        return False

    entities = []

    for sensor, channel_list in data.sensors.items():
        for channel in channel_list:
            # Build sensor name, then parse customize config.
            if data.type == "NVR":
                sensor_name = f"{sensor.replace(' ', '_')}_{channel[1]}"
            else:
                sensor_name = sensor.replace(" ", "_")

            custom = customize.get(sensor_name.lower(), {})
            ignore = custom.get(CONF_IGNORED)
            delay = custom.get(CONF_DELAY)

            _LOGGER.debug(
                "Entity: %s - %s, Options - Ignore: %s, Delay: %s",
                data.name,
                sensor_name,
                ignore,
                delay,
            )
            if not ignore:
                entities.append(
                    HikvisionBinarySensor(hass, sensor, channel[1], data, delay)
                )

    add_entities(entities)


class HikvisionData:
    """Hikvision device event stream object."""

    def __init__(self, hass, url, port, name, username, password):
        """Initialize the data object."""

        self._url = url
        self._port = port
        self._name = name
        self._username = username
        self._password = password

        # Establish camera
        self.camdata = HikCamera(self._url, self._port, self._username, self._password)

        if self._name is None:
            self._name = self.camdata.get_name

        hass.bus.listen_once(EVENT_HOMEASSISTANT_STOP, self.stop_hik)
        hass.bus.listen_once(EVENT_HOMEASSISTANT_START, self.start_hik)

    def stop_hik(self, event):
        """Shutdown Hikvision subscriptions and subscription thread on exit."""
        self.camdata.disconnect()

    def start_hik(self, event):
        """Start Hikvision event stream thread."""
        self.camdata.start_stream()

    @property
    def sensors(self):
        """Return list of available sensors and their states."""
        return self.camdata.current_event_states

    @property
    def cam_id(self):
        """Return device id."""
        return self.camdata.get_id

    @property
    def name(self):
        """Return device name."""
        return self._name

    @property
    def type(self):
        """Return device type."""
        return self.camdata.get_type

    def get_attributes(self, sensor, channel):
        """Return attribute list for sensor/channel."""
        return self.camdata.fetch_attributes(sensor, channel)


class HikvisionBinarySensor(BinarySensorEntity):
    """Representation of a Hikvision binary sensor."""

    def __init__(self, hass, sensor, channel, cam, delay):
        """Initialize the binary_sensor."""
        self._hass = hass
        self._cam = cam
        self._sensor = sensor
        self._channel = channel

        if self._cam.type == "NVR":
            self._name = f"{self._cam.name} {sensor} {channel}"
        else:
            self._name = f"{self._cam.name} {sensor}"

        self._id = f"{self._cam.cam_id}.{sensor}.{channel}"

        if delay is None:
            self._delay = 0
        else:
            self._delay = delay

        self._timer = None

        # Register callback function with pyHik
        self._cam.camdata.add_update_callback(self._update_callback, self._id)

    def _sensor_state(self):
        """Extract sensor state."""
        return self._cam.get_attributes(self._sensor, self._channel)[0]

    def _sensor_last_update(self):
        """Extract sensor last update time."""
        return self._cam.get_attributes(self._sensor, self._channel)[3]

    @property
    def name(self):
        """Return the name of the Hikvision sensor."""
        return self._name

    @property
    def unique_id(self):
        """Return a unique ID."""
        return self._id

    @property
    def is_on(self):
        """Return true if sensor is on."""
        return self._sensor_state()

    @property
    def device_class(self):
        """Return the class of this sensor, from DEVICE_CLASSES."""
        try:
            return DEVICE_CLASS_MAP[self._sensor]
        except KeyError:
            # Sensor must be unknown to us, add as generic
            return None

    @property
    def should_poll(self):
        """No polling needed."""
        return False

    @property
    def device_state_attributes(self):
        """Return the state attributes."""
        attr = {}
        attr[ATTR_LAST_TRIP_TIME] = self._sensor_last_update()

        if self._delay != 0:
            attr[ATTR_DELAY] = self._delay

        return attr

    def _update_callback(self, msg):
        """Update the sensor's state, if needed."""
        _LOGGER.debug("Callback signal from: %s", msg)

        if self._delay > 0 and not self.is_on:
            # Set timer to wait until updating the state
            def _delay_update(now):
                """Timer callback for sensor update."""
                _LOGGER.debug(
                    "%s Called delayed (%ssec) update", self._name, self._delay
                )
                self.schedule_update_ha_state()
                self._timer = None

            if self._timer is not None:
                self._timer()
                self._timer = None

            self._timer = track_point_in_utc_time(
                self._hass, _delay_update, utcnow() + timedelta(seconds=self._delay)
            )

        elif self._delay > 0 and self.is_on:
            # For delayed sensors kill any callbacks on true events and update
            if self._timer is not None:
                self._timer()
                self._timer = None

            self.schedule_update_ha_state()

        else:
            self.schedule_update_ha_state()<|MERGE_RESOLUTION|>--- conflicted
+++ resolved
@@ -6,11 +6,8 @@
 import voluptuous as vol
 
 from homeassistant.components.binary_sensor import (
-<<<<<<< HEAD
+    DEVICE_CLASS_CONNECTIVITY,
     DEVICE_CLASS_MOTION,
-=======
-    DEVICE_CLASS_CONNECTIVITY,
->>>>>>> 827711bc
     PLATFORM_SCHEMA,
     BinarySensorEntity,
 )
