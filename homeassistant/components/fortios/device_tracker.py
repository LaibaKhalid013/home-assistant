"""Support to use FortiOS device like FortiGate as device tracker.

This component is part of the device_tracker platform.
"""
from __future__ import annotations

import logging
from awesomeversion import AwesomeVersion
from fortiosapi import FortiOSAPI
import voluptuous as vol

from homeassistant.components.device_tracker import (
    DOMAIN,
    PLATFORM_SCHEMA as PARENT_PLATFORM_SCHEMA,
    DeviceScanner,
)
from homeassistant.const import CONF_HOST, CONF_TOKEN, CONF_VERIFY_SSL
from homeassistant.core import HomeAssistant
import homeassistant.helpers.config_validation as cv
from homeassistant.helpers.typing import ConfigType

_LOGGER = logging.getLogger(__name__)
#DEFAULT_VERIFY_SSL = False

PLATFORM_SCHEMA = PARENT_PLATFORM_SCHEMA.extend(
    {
        vol.Required(CONF_HOST): cv.string,
        vol.Required(CONF_TOKEN): cv.string,
        vol.Optional(CONF_VERIFY_SSL, default=False): cv.boolean,
    }
)


def get_scanner(hass: HomeAssistant, config: ConfigType) -> FortiOSDeviceScanner | None:
    """Validate the configuration and return a FortiOS scanner."""
    scanner = FortiOSDeviceScanner(config[DOMAIN])

    return scanner if scanner._success_init else None

class FortiOSDeviceScanner(DeviceScanner):
    """This class queries a FortiOS unit for connected devices."""

    def __init__(self, config):
        """Initialize the scanner."""
        self.host = config[CONF_HOST]
        self.token = config[CONF_TOKEN]
        self.verify_ssl = config[CONF_VERIFY_SSL]
        self.last_results = {}
        self._success_init = None
        self._fgt = self.get_fortios_obj()

        if self._fgt is not None:
            # Test the router is accessible.
            data = self.get_fortios_data()
            self._success_init = data is not None
        
    def scan_devices(self):
        """Scan for new devices and return a list with found device IDs."""
        self._update_info()
        return [client["mac"] for client in self.last_results]

    def get_device_name(self, device):
        """Return the name of the given device or None if we don't know."""
        _LOGGER.debug("Getting name of device %s", device)

        device = device.lower()

        if not self._last_results:
            _LOGGER.error("No json results to get device names")
            return None

<<<<<<< HEAD
        for client in self._last_results:
            """Return the name of the given device or None if we don't know."""
            if not self.last_results:
                return None
            for client in self.last_results:
                if client["mac"] == device:
                    return client["name"]
            return None
=======
class FortiOSDeviceScanner(DeviceScanner):
    """Class which queries a FortiOS unit for connected devices."""
>>>>>>> 7b5d26d3

    def _update_info(self):
        """Ensure the information from the FortiOS device is up to date.

        Return boolean if scanning successful.
        """
        _LOGGER.debug("_update_info")

        if not self._success_init:
            return False

        if not (data := self.get_fortios_data()):
            return False

        self._last_results = data.values()
        return True
    
    def get_fortios_data(self):
        """Retrieve data from FortiOS device and return parsed result."""
        _LOGGER.debug("get_fortios_data")
        data = self._fgt.monitor("user/device/query", "", parameters = {'filter':'format=master_mac|hostname|is_online'})
        devices = {}
        if data:
            try:
                for client in data["results"]:
                    if "is_online" in client and "master_mac" in client:
                        if client["is_online"]:
                            hostname = client["master_mac"].replace(":", "_")

                            if "hostname" in client:
                                hostname = client["hostname"]

                            devices[client["master_mac"]] = {
                                "mac": client["master_mac"].upper(),
                                "name": hostname
                            }
            except KeyError as kex:
                _LOGGER.error("Key not found in clients: %s", kex)
         
        return devices

    def get_fortios_obj(self):
        """Validate the configuration and return a FortiOSAPI object"""
        _LOGGER.debug("get_fortios_obj")

        fgt = FortiOSAPI()

        try:
            fgt.tokenlogin(self.host, self.token, self.verify_ssl, None, 12, "root")
        except ConnectionError as ex:
            _LOGGER.error("ConnectionError to FortiOS API: %s", ex)
            return None
        except Exception as ex:  # pylint: disable=broad-except
            _LOGGER.error("Failed to login to FortiOS API: %s", ex)
            return None

        system_status = fgt.monitor("system/status", "")

        current_version = AwesomeVersion(system_status["version"])
        minimum_version = AwesomeVersion("6.4.3")
        if current_version < minimum_version:
            _LOGGER.error(
                "Unsupported FortiOS version: %s. Version %s and newer are supported",
                current_version,
                minimum_version,
            )
            return None

        return fgt<|MERGE_RESOLUTION|>--- conflicted
+++ resolved
@@ -38,7 +38,7 @@
     return scanner if scanner._success_init else None
 
 class FortiOSDeviceScanner(DeviceScanner):
-    """This class queries a FortiOS unit for connected devices."""
+    """Class which queries a FortiOS unit for connected devices."""
 
     def __init__(self, config):
         """Initialize the scanner."""
@@ -69,7 +69,6 @@
             _LOGGER.error("No json results to get device names")
             return None
 
-<<<<<<< HEAD
         for client in self._last_results:
             """Return the name of the given device or None if we don't know."""
             if not self.last_results:
@@ -78,10 +77,6 @@
                 if client["mac"] == device:
                     return client["name"]
             return None
-=======
-class FortiOSDeviceScanner(DeviceScanner):
-    """Class which queries a FortiOS unit for connected devices."""
->>>>>>> 7b5d26d3
 
     def _update_info(self):
         """Ensure the information from the FortiOS device is up to date.
