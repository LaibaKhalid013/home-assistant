--- conflicted
+++ resolved
@@ -7,15 +7,10 @@
   "config_flow": true,
   "documentation": "https://www.home-assistant.io/integrations/acmeda",
   "iot_class": "local_push",
-<<<<<<< HEAD
   "loggers": [
     "aiopulse"
   ],
   "requirements": [
-    "aiopulse==0.4.3"
+    "aiopulse==0.4.4"
   ]
-=======
-  "loggers": ["aiopulse"],
-  "requirements": ["aiopulse==0.4.4"]
->>>>>>> 26281662
 }