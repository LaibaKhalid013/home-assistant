"""The Assist pipeline integration."""
from __future__ import annotations

from collections.abc import AsyncIterable

from homeassistant.components import stt
from homeassistant.core import Context, HomeAssistant
from homeassistant.helpers.typing import ConfigType

from .const import DOMAIN
from .error import PipelineNotFound
from .pipeline import (
    Pipeline,
    PipelineEvent,
    PipelineEventCallback,
    PipelineEventType,
    PipelineInput,
    PipelineRun,
    PipelineStage,
    async_get_pipeline,
    async_setup_pipeline_store,
)
from .websocket_api import async_register_websocket_api

__all__ = (
    "DOMAIN",
    "async_setup",
    "async_pipeline_from_audio_stream",
    "Pipeline",
    "PipelineEvent",
    "PipelineEventType",
)


async def async_setup(hass: HomeAssistant, config: ConfigType) -> bool:
    """Set up the Assist pipeline integration."""
    await async_setup_pipeline_store(hass)
    async_register_websocket_api(hass)

    return True


async def async_pipeline_from_audio_stream(
    hass: HomeAssistant,
    event_callback: PipelineEventCallback,
    stt_metadata: stt.SpeechMetadata,
    stt_stream: AsyncIterable[bytes],
    language: str | None = None,
    pipeline_id: str | None = None,
    conversation_id: str | None = None,
    context: Context | None = None,
    tts_options: dict | None = None,
) -> None:
    """Create an audio pipeline from an audio stream."""
    if language is None and pipeline_id is None:
        language = hass.config.language

<<<<<<< HEAD
    if stt_metadata.language == "":
        stt_metadata.language = language
=======
    # Temporary workaround for language codes
    if language == "en":
        language = "en-US"
>>>>>>> ef7e3e27

    if context is None:
        context = Context()

    pipeline = await async_get_pipeline(
        hass,
        pipeline_id=pipeline_id,
        language=language,
    )
    if pipeline is None:
        raise PipelineNotFound(
            "pipeline_not_found", f"Pipeline {pipeline_id} not found"
        )

    if stt_metadata.language == "":
        stt_metadata.language = pipeline.language

    pipeline_input = PipelineInput(
        conversation_id=conversation_id,
        stt_metadata=stt_metadata,
        stt_stream=stt_stream,
        run=PipelineRun(
            hass,
            context=context,
            pipeline=pipeline,
            start_stage=PipelineStage.STT,
            end_stage=PipelineStage.TTS,
            event_callback=event_callback,
            tts_options=tts_options,
        ),
    )

    await pipeline_input.validate()
    await pipeline_input.execute()<|MERGE_RESOLUTION|>--- conflicted
+++ resolved
@@ -55,14 +55,9 @@
     if language is None and pipeline_id is None:
         language = hass.config.language
 
-<<<<<<< HEAD
-    if stt_metadata.language == "":
-        stt_metadata.language = language
-=======
     # Temporary workaround for language codes
     if language == "en":
         language = "en-US"
->>>>>>> ef7e3e27
 
     if context is None:
         context = Context()
