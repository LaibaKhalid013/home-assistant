--- conflicted
+++ resolved
@@ -28,11 +28,8 @@
     CONF_MONITORED_CONDITIONS,
     CONF_NAME,
     TEMP_CELSIUS,
-<<<<<<< HEAD
+    TIME_HOURS,
     UNIT_PERCENTAGE,
-=======
-    TIME_HOURS,
->>>>>>> 693441e5
 )
 import homeassistant.helpers.config_validation as cv
 from homeassistant.helpers.entity import Entity
