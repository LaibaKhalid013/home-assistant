--- conflicted
+++ resolved
@@ -5,7 +5,6 @@
 https://home-assistant.io/components/cover.mqtt/
 """
 import logging
-from typing import Optional
 
 import voluptuous as vol
 
@@ -24,7 +23,7 @@
     ATTR_DISCOVERY_HASH, CONF_AVAILABILITY_TOPIC, CONF_STATE_TOPIC,
     CONF_COMMAND_TOPIC, CONF_PAYLOAD_AVAILABLE, CONF_PAYLOAD_NOT_AVAILABLE,
     CONF_QOS, CONF_RETAIN, valid_publish_topic, valid_subscribe_topic,
-    MqttAvailability, MqttDiscoveryUpdate, MqttEntityDeviceInfo)
+    MqttAvailability, MqttDiscoveryUpdate, MqttEntityDeviceInfo, subscription)
 from homeassistant.components.mqtt.discovery import MQTT_DISCOVERY_NEW
 import homeassistant.helpers.config_validation as cv
 from homeassistant.helpers.dispatcher import async_dispatcher_connect
@@ -87,7 +86,7 @@
     if (CONF_SET_POSITION_TOPIC in value and
             CONF_GET_POSITION_TOPIC not in value):
         raise vol.Invalid(
-            "Set position topic must be set together with get position topic.")
+            "set_position_topic must be set together with position_topic.")
     return value
 
 
@@ -130,7 +129,7 @@
 async def async_setup_platform(hass: HomeAssistantType, config: ConfigType,
                                async_add_entities, discovery_info=None):
     """Set up MQTT cover through configuration.yaml."""
-    await _async_setup_entity(hass, config, async_add_entities)
+    await _async_setup_entity(config, async_add_entities)
 
 
 async def async_setup_entry(hass, config_entry, async_add_entities):
@@ -138,7 +137,7 @@
     async def async_discover(discovery_payload):
         """Discover and add an MQTT cover."""
         config = PLATFORM_SCHEMA(discovery_payload)
-        await _async_setup_entity(hass, config, async_add_entities,
+        await _async_setup_entity(config, async_add_entities,
                                   discovery_payload[ATTR_DISCOVERY_HASH])
 
     async_dispatcher_connect(
@@ -146,108 +145,66 @@
         async_discover)
 
 
-async def _async_setup_entity(hass, config, async_add_entities,
+async def _async_setup_entity(config, async_add_entities,
                               discovery_hash=None):
     """Set up the MQTT Cover."""
-    value_template = config.get(CONF_VALUE_TEMPLATE)
-    if value_template is not None:
-        value_template.hass = hass
-    set_position_template = config.get(CONF_SET_POSITION_TEMPLATE)
-    if set_position_template is not None:
-        set_position_template.hass = hass
-
-    async_add_entities([MqttCover(
-        config.get(CONF_NAME),
-        config.get(CONF_STATE_TOPIC),
-        config.get(CONF_GET_POSITION_TOPIC),
-        config.get(CONF_COMMAND_TOPIC),
-        config.get(CONF_AVAILABILITY_TOPIC),
-        config.get(CONF_TILT_COMMAND_TOPIC),
-        config.get(CONF_TILT_STATUS_TOPIC),
-        config.get(CONF_QOS),
-        config.get(CONF_RETAIN),
-        config.get(CONF_STATE_OPEN),
-        config.get(CONF_STATE_CLOSED),
-        config.get(CONF_POSITION_OPEN),
-        config.get(CONF_POSITION_CLOSED),
-        config.get(CONF_PAYLOAD_OPEN),
-        config.get(CONF_PAYLOAD_CLOSE),
-        config.get(CONF_PAYLOAD_STOP),
-        config.get(CONF_PAYLOAD_AVAILABLE),
-        config.get(CONF_PAYLOAD_NOT_AVAILABLE),
-        config.get(CONF_OPTIMISTIC),
-        value_template,
-        config.get(CONF_TILT_OPEN_POSITION),
-        config.get(CONF_TILT_CLOSED_POSITION),
-        config.get(CONF_TILT_MIN),
-        config.get(CONF_TILT_MAX),
-        config.get(CONF_TILT_STATE_OPTIMISTIC),
-        config.get(CONF_TILT_INVERT_STATE),
-        config.get(CONF_SET_POSITION_TOPIC),
-        set_position_template,
-        config.get(CONF_UNIQUE_ID),
-        config.get(CONF_DEVICE),
-        discovery_hash
-    )])
+    async_add_entities([MqttCover(config, discovery_hash)])
 
 
 class MqttCover(MqttAvailability, MqttDiscoveryUpdate, MqttEntityDeviceInfo,
                 CoverDevice):
     """Representation of a cover that can be controlled using MQTT."""
 
-    def __init__(self, name, state_topic, get_position_topic,
-                 command_topic, availability_topic,
-                 tilt_command_topic, tilt_status_topic, qos, retain,
-                 state_open, state_closed, position_open, position_closed,
-                 payload_open, payload_close, payload_stop, payload_available,
-                 payload_not_available, optimistic, value_template,
-                 tilt_open_position, tilt_closed_position, tilt_min, tilt_max,
-                 tilt_optimistic, tilt_invert, set_position_topic,
-                 set_position_template, unique_id: Optional[str],
-                 device_config: Optional[ConfigType], discovery_hash):
+    def __init__(self, config, discovery_hash):
         """Initialize the cover."""
-        MqttAvailability.__init__(self, availability_topic, qos,
-                                  payload_available, payload_not_available)
-        MqttDiscoveryUpdate.__init__(self, discovery_hash)
-        MqttEntityDeviceInfo.__init__(self, device_config)
         self._position = None
         self._state = None
-        self._name = name
-        self._state_topic = state_topic
-        self._get_position_topic = get_position_topic
-        self._command_topic = command_topic
-        self._tilt_command_topic = tilt_command_topic
-        self._tilt_status_topic = tilt_status_topic
-        self._qos = qos
-        self._payload_open = payload_open
-        self._payload_close = payload_close
-        self._payload_stop = payload_stop
-        self._state_open = state_open
-        self._state_closed = state_closed
-        self._position_open = position_open
-        self._position_closed = position_closed
-        self._retain = retain
-        self._tilt_open_position = tilt_open_position
-        self._tilt_closed_position = tilt_closed_position
-        self._optimistic = (optimistic or (state_topic is None and
-                                           get_position_topic is None))
-        self._template = value_template
+        self._sub_state = None
+
+        self._name = None
+        self._state_topic = None
+        self._get_position_topic = None
+        self._command_topic = None
+        self._tilt_command_topic = None
+        self._tilt_status_topic = None
+        self._qos = None
+        self._payload_open = None
+        self._payload_close = None
+        self._payload_stop = None
+        self._state_open = None
+        self._state_closed = None
+        self._position_open = None
+        self._position_closed = None
+        self._retain = None
+        self._tilt_open_position = None
+        self._tilt_closed_position = None
+        self._optimistic = None
+        self._template = None
         self._tilt_value = None
-        self._tilt_min = tilt_min
-        self._tilt_max = tilt_max
-        self._tilt_optimistic = tilt_optimistic
-        self._tilt_invert = tilt_invert
-        self._set_position_topic = set_position_topic
-        self._set_position_template = set_position_template
-        self._unique_id = unique_id
-        self._discovery_hash = discovery_hash
+        self._tilt_min = None
+        self._tilt_max = None
+        self._tilt_optimistic = None
+        self._tilt_invert = None
+        self._set_position_topic = None
+        self._set_position_template = None
+        self._unique_id = None
+
+        # Load config
+        self._setup_from_config(config)
+
+        availability_topic = config.get(CONF_AVAILABILITY_TOPIC)
+        payload_available = config.get(CONF_PAYLOAD_AVAILABLE)
+        payload_not_available = config.get(CONF_PAYLOAD_NOT_AVAILABLE)
+        device_config = config.get(CONF_DEVICE)
+
+        MqttAvailability.__init__(self, availability_topic, self._qos,
+                                  payload_available, payload_not_available)
+        MqttDiscoveryUpdate.__init__(self, discovery_hash,
+                                     self.discovery_update)
+        MqttEntityDeviceInfo.__init__(self, device_config)
 
     async def async_added_to_hass(self):
         """Subscribe MQTT events."""
-<<<<<<< HEAD
-        await MqttAvailability.async_added_to_hass(self)
-        await MqttDiscoveryUpdate.async_added_to_hass(self)
-=======
         await super().async_added_to_hass()
         await self._subscribe_topics()
 
@@ -298,7 +255,6 @@
             self._set_position_template.hass = self.hass
 
         topics = {}
->>>>>>> 28215d7e
 
         @callback
         def tilt_updated(topic, payload, qos):
@@ -332,29 +288,29 @@
             if self._template is not None:
                 payload = self._template.async_render_with_possible_json_value(
                     payload)
+
             if payload.isnumeric():
-                if 0 <= int(payload) <= 100:
-                    percentage_payload = int(payload)
-                else:
-                    percentage_payload = self.find_percentage_in_range(
-                        float(payload), COVER_PAYLOAD)
-                if 0 <= percentage_payload <= 100:
-                    self._position = percentage_payload
-                    self._state = self._position == 0
+                percentage_payload = self.find_percentage_in_range(
+                    float(payload), COVER_PAYLOAD)
+                self._position = percentage_payload
+                self._state = percentage_payload == DEFAULT_POSITION_CLOSED
             else:
                 _LOGGER.warning(
                     "Payload is not integer within range: %s",
                     payload)
                 return
             self.async_schedule_update_ha_state()
+
         if self._get_position_topic:
-            await mqtt.async_subscribe(
-                self.hass, self._get_position_topic,
-                position_message_received, self._qos)
+            topics['get_position_topic'] = {
+                'topic': self._get_position_topic,
+                'msg_callback': position_message_received,
+                'qos': self._qos}
         elif self._state_topic:
-            await mqtt.async_subscribe(
-                self.hass, self._state_topic,
-                state_message_received, self._qos)
+            topics['state_topic'] = {
+                'topic': self._state_topic,
+                'msg_callback': state_message_received,
+                'qos': self._qos}
         else:
             # Force into optimistic mode.
             self._optimistic = True
@@ -364,8 +320,19 @@
         else:
             self._tilt_optimistic = False
             self._tilt_value = STATE_UNKNOWN
-            await mqtt.async_subscribe(
-                self.hass, self._tilt_status_topic, tilt_updated, self._qos)
+            topics['tilt_status_topic'] = {
+                'topic': self._tilt_status_topic,
+                'msg_callback': tilt_updated,
+                'qos': self._qos}
+
+        self._sub_state = await subscription.async_subscribe_topics(
+            self.hass, self._sub_state,
+            topics)
+
+    async def async_will_remove_from_hass(self):
+        """Unsubscribe when removed."""
+        await subscription.async_unsubscribe_topics(self.hass, self._sub_state)
+        await MqttAvailability.async_will_remove_from_hass(self)
 
     @property
     def should_poll(self):
@@ -427,7 +394,8 @@
             # Optimistically assume that cover has changed state.
             self._state = False
             if self._get_position_topic:
-                self._position = self._position_open
+                self._position = self.find_percentage_in_range(
+                    self._position_open, COVER_PAYLOAD)
             self.async_schedule_update_ha_state()
 
     async def async_close_cover(self, **kwargs):
@@ -442,7 +410,8 @@
             # Optimistically assume that cover has changed state.
             self._state = True
             if self._get_position_topic:
-                self._position = self._position_closed
+                self._position = self.find_percentage_in_range(
+                    self._position_closed, COVER_PAYLOAD)
             self.async_schedule_update_ha_state()
 
     async def async_stop_cover(self, **kwargs):
@@ -504,7 +473,7 @@
             mqtt.async_publish(self.hass, self._set_position_topic,
                                position, self._qos, self._retain)
             if self._optimistic:
-                self._state = percentage_position == 0
+                self._state = percentage_position == self._position_closed
                 self._position = percentage_position
                 self.async_schedule_update_ha_state()
 
@@ -522,6 +491,11 @@
         offset_position = position - min_range
         position_percentage = round(
             float(offset_position) / current_range * 100.0)
+
+        max_percent = 100
+        min_percent = 0
+        position_percentage = min(max(position_percentage, min_percent),
+                                  max_percent)
         if range_type == TILT_PAYLOAD and self._tilt_invert:
             return 100 - position_percentage
         return position_percentage
