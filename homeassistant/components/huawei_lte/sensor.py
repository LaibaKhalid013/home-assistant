"""Support for Huawei LTE sensors."""
from __future__ import annotations

from bisect import bisect
from collections.abc import Callable, Sequence
from dataclasses import dataclass, field
from datetime import datetime, timedelta
import logging
import re

from homeassistant.components.sensor import (
    DOMAIN as SENSOR_DOMAIN,
    SensorDeviceClass,
    SensorEntity,
    SensorEntityDescription,
    SensorStateClass,
)
from homeassistant.config_entries import ConfigEntry
from homeassistant.const import (
    PERCENTAGE,
    EntityCategory,
    UnitOfDataRate,
    UnitOfFrequency,
    UnitOfInformation,
    UnitOfTime,
)
from homeassistant.core import HomeAssistant
from homeassistant.helpers.entity import Entity
from homeassistant.helpers.entity_platform import AddEntitiesCallback
from homeassistant.helpers.typing import StateType

from . import HuaweiLteBaseEntityWithDevice
from .const import (
    DOMAIN,
    KEY_DEVICE_INFORMATION,
    KEY_DEVICE_SIGNAL,
    KEY_MONITORING_CHECK_NOTIFICATIONS,
    KEY_MONITORING_MONTH_STATISTICS,
    KEY_MONITORING_STATUS,
    KEY_MONITORING_TRAFFIC_STATISTICS,
    KEY_NET_CURRENT_PLMN,
    KEY_NET_NET_MODE,
    KEY_SMS_SMS_COUNT,
    SENSOR_KEYS,
)

_LOGGER = logging.getLogger(__name__)


def format_default(value: StateType) -> tuple[StateType, str | None]:
    """Format value."""
    unit = None
    if value is not None:
        # Clean up value and infer unit, e.g. -71dBm, 15 dB
        if match := re.match(
            r"([>=<]*)(?P<value>.+?)\s*(?P<unit>[a-zA-Z]+)\s*$", str(value)
        ):
            try:
                value = float(match.group("value"))
                unit = match.group("unit")
            except ValueError:
                pass
    return value, unit


def format_freq_mhz(value: StateType) -> tuple[StateType, UnitOfFrequency]:
    """Format a frequency value for which source is in tenths of MHz."""
    return (
        float(value) / 10 if value is not None else None,
        UnitOfFrequency.MEGAHERTZ,
    )


def format_last_reset_elapsed_seconds(value: str | None) -> datetime | None:
    """Convert elapsed seconds to last reset datetime."""
    if value is None:
        return None
    try:
        last_reset = datetime.now() - timedelta(seconds=int(value))
        last_reset.replace(microsecond=0)
        return last_reset
    except ValueError:
        return None


def signal_icon(limits: Sequence[int], value: StateType) -> str:
    """Get signal icon."""
    return (
        "mdi:signal-cellular-outline",
        "mdi:signal-cellular-1",
        "mdi:signal-cellular-2",
        "mdi:signal-cellular-3",
    )[bisect(limits, value if value is not None else -1000)]


def bandwidth_icon(limits: Sequence[int], value: StateType) -> str:
    """Get bandwidth icon."""
    return (
        "mdi:speedometer-slow",
        "mdi:speedometer-medium",
        "mdi:speedometer",
    )[bisect(limits, value if value is not None else -1000)]


@dataclass
class HuaweiSensorGroup:
    """Class describing Huawei LTE sensor groups."""

    descriptions: dict[str, HuaweiSensorEntityDescription]
    include: re.Pattern[str] | None = None
    exclude: re.Pattern[str] | None = None


@dataclass
class HuaweiSensorEntityDescription(SensorEntityDescription):
    """Class describing Huawei LTE sensor entities."""

    # HuaweiLteSensor does not support UNDEFINED or None,
    # restrict the type to str.
    name: str = ""

    format_fn: Callable[[str], tuple[StateType, str | None]] = format_default
    icon_fn: Callable[[StateType], str] | None = None
    device_class_fn: Callable[[StateType], SensorDeviceClass | None] | None = None
    last_reset_item: str | None = None
    last_reset_format_fn: Callable[[str | None], datetime | None] | None = None


SENSOR_META: dict[str, HuaweiSensorGroup] = {
    #
    # Device information
    #
    KEY_DEVICE_INFORMATION: HuaweiSensorGroup(
        include=re.compile(r"^(WanIP.*Address|uptime)$", re.IGNORECASE),
        descriptions={
            "uptime": HuaweiSensorEntityDescription(
                key="uptime",
                translation_key="uptime",
                icon="mdi:timer-outline",
                native_unit_of_measurement=UnitOfTime.SECONDS,
                device_class=SensorDeviceClass.DURATION,
                entity_category=EntityCategory.DIAGNOSTIC,
            ),
            "WanIPAddress": HuaweiSensorEntityDescription(
                key="WanIPAddress",
                translation_key="wan_ip_address",
                icon="mdi:ip",
                entity_category=EntityCategory.DIAGNOSTIC,
                entity_registry_enabled_default=True,
            ),
            "WanIPv6Address": HuaweiSensorEntityDescription(
                key="WanIPv6Address",
                translation_key="wan_ipv6_address",
                icon="mdi:ip",
                entity_category=EntityCategory.DIAGNOSTIC,
            ),
        },
    ),
    #
    # Signal
    #
    KEY_DEVICE_SIGNAL: HuaweiSensorGroup(
        descriptions={
            "arfcn": HuaweiSensorEntityDescription(
                key="arfcn",
                translation_key="arfcn",
                entity_category=EntityCategory.DIAGNOSTIC,
            ),
            "band": HuaweiSensorEntityDescription(
                key="band",
                translation_key="band",
                entity_category=EntityCategory.DIAGNOSTIC,
            ),
            "bsic": HuaweiSensorEntityDescription(
                key="bsic",
                translation_key="base_station_identity_code",
                entity_category=EntityCategory.DIAGNOSTIC,
            ),
            "cell_id": HuaweiSensorEntityDescription(
                key="cell_id",
                translation_key="cell_id",
                icon="mdi:transmission-tower",
                entity_category=EntityCategory.DIAGNOSTIC,
            ),
            "cqi0": HuaweiSensorEntityDescription(
                key="cqi0",
                translation_key="cqi0",
                icon="mdi:speedometer",
                entity_category=EntityCategory.DIAGNOSTIC,
            ),
            "cqi1": HuaweiSensorEntityDescription(
                key="cqi1",
                translation_key="cqi1",
                icon="mdi:speedometer",
            ),
            "dl_mcs": HuaweiSensorEntityDescription(
                key="dl_mcs",
                translation_key="downlink_mcs",
                entity_category=EntityCategory.DIAGNOSTIC,
            ),
            "dlbandwidth": HuaweiSensorEntityDescription(
                key="dlbandwidth",
                translation_key="downlink_bandwidth",
                icon_fn=lambda x: bandwidth_icon((8, 15), x),
                entity_category=EntityCategory.DIAGNOSTIC,
            ),
            "dlfrequency": HuaweiSensorEntityDescription(
                key="dlfrequency",
                translation_key="downlink_frequency",
                device_class=SensorDeviceClass.FREQUENCY,
                entity_category=EntityCategory.DIAGNOSTIC,
            ),
            "earfcn": HuaweiSensorEntityDescription(
                key="earfcn",
                translation_key="earfcn",
                entity_category=EntityCategory.DIAGNOSTIC,
            ),
            "ecio": HuaweiSensorEntityDescription(
                key="ecio",
                translation_key="ecio",
                device_class=SensorDeviceClass.SIGNAL_STRENGTH,
                # https://wiki.teltonika.lt/view/EC/IO
                icon_fn=lambda x: signal_icon((-20, -10, -6), x),
                state_class=SensorStateClass.MEASUREMENT,
                entity_category=EntityCategory.DIAGNOSTIC,
            ),
            "enodeb_id": HuaweiSensorEntityDescription(
                key="enodeb_id",
                translation_key="enodeb_id",
                entity_category=EntityCategory.DIAGNOSTIC,
            ),
            "lac": HuaweiSensorEntityDescription(
                key="lac",
                translation_key="lac",
                icon="mdi:map-marker",
                entity_category=EntityCategory.DIAGNOSTIC,
            ),
            "ltedlfreq": HuaweiSensorEntityDescription(
                key="ltedlfreq",
                translation_key="lte_downlink_frequency",
                format_fn=format_freq_mhz,
                suggested_display_precision=0,
                device_class=SensorDeviceClass.FREQUENCY,
                entity_category=EntityCategory.DIAGNOSTIC,
            ),
            "lteulfreq": HuaweiSensorEntityDescription(
                key="lteulfreq",
                translation_key="lte_uplink_frequency",
                format_fn=format_freq_mhz,
                suggested_display_precision=0,
                device_class=SensorDeviceClass.FREQUENCY,
                entity_category=EntityCategory.DIAGNOSTIC,
            ),
            "mode": HuaweiSensorEntityDescription(
                key="mode",
                translation_key="mode",
                format_fn=lambda x: (
                    {"0": "2G", "2": "3G", "7": "4G"}.get(x),
                    None,
                ),
                icon_fn=lambda x: (
                    {
                        "2G": "mdi:signal-2g",
                        "3G": "mdi:signal-3g",
                        "4G": "mdi:signal-4g",
                    }.get(str(x), "mdi:signal")
                ),
                entity_category=EntityCategory.DIAGNOSTIC,
            ),
            "pci": HuaweiSensorEntityDescription(
                key="pci",
                translation_key="pci",
                icon="mdi:transmission-tower",
                entity_category=EntityCategory.DIAGNOSTIC,
            ),
            "plmn": HuaweiSensorEntityDescription(
                key="plmn",
                translation_key="plmn",
                entity_category=EntityCategory.DIAGNOSTIC,
            ),
            "rac": HuaweiSensorEntityDescription(
                key="rac",
                translation_key="rac",
                icon="mdi:map-marker",
                entity_category=EntityCategory.DIAGNOSTIC,
            ),
            "rrc_status": HuaweiSensorEntityDescription(
                key="rrc_status",
                translation_key="rrc_status",
                entity_category=EntityCategory.DIAGNOSTIC,
            ),
            "rscp": HuaweiSensorEntityDescription(
                key="rscp",
                translation_key="rscp",
                device_class=SensorDeviceClass.SIGNAL_STRENGTH,
                # https://wiki.teltonika.lt/view/RSCP
                icon_fn=lambda x: signal_icon((-95, -85, -75), x),
                state_class=SensorStateClass.MEASUREMENT,
                entity_category=EntityCategory.DIAGNOSTIC,
            ),
            "rsrp": HuaweiSensorEntityDescription(
                key="rsrp",
                translation_key="rsrp",
                device_class=SensorDeviceClass.SIGNAL_STRENGTH,
                # http://www.lte-anbieter.info/technik/rsrp.php
                icon_fn=lambda x: signal_icon((-110, -95, -80), x),
                state_class=SensorStateClass.MEASUREMENT,
                entity_category=EntityCategory.DIAGNOSTIC,
                entity_registry_enabled_default=True,
            ),
            "rsrq": HuaweiSensorEntityDescription(
                key="rsrq",
                translation_key="rsrq",
                device_class=SensorDeviceClass.SIGNAL_STRENGTH,
                # http://www.lte-anbieter.info/technik/rsrq.php
                icon_fn=lambda x: signal_icon((-11, -8, -5), x),
                state_class=SensorStateClass.MEASUREMENT,
                entity_category=EntityCategory.DIAGNOSTIC,
                entity_registry_enabled_default=True,
            ),
            "rssi": HuaweiSensorEntityDescription(
                key="rssi",
                translation_key="rssi",
                device_class=SensorDeviceClass.SIGNAL_STRENGTH,
                # https://eyesaas.com/wi-fi-signal-strength/
                icon_fn=lambda x: signal_icon((-80, -70, -60), x),
                state_class=SensorStateClass.MEASUREMENT,
                entity_category=EntityCategory.DIAGNOSTIC,
                entity_registry_enabled_default=True,
            ),
            "sinr": HuaweiSensorEntityDescription(
                key="sinr",
                translation_key="sinr",
                device_class=SensorDeviceClass.SIGNAL_STRENGTH,
                # http://www.lte-anbieter.info/technik/sinr.php
                icon_fn=lambda x: signal_icon((0, 5, 10), x),
                state_class=SensorStateClass.MEASUREMENT,
                entity_category=EntityCategory.DIAGNOSTIC,
                entity_registry_enabled_default=True,
            ),
            "tac": HuaweiSensorEntityDescription(
                key="tac",
                translation_key="tac",
                icon="mdi:map-marker",
                entity_category=EntityCategory.DIAGNOSTIC,
            ),
            "tdd": HuaweiSensorEntityDescription(
                key="tdd",
                translation_key="tdd",
                entity_category=EntityCategory.DIAGNOSTIC,
            ),
            "transmode": HuaweiSensorEntityDescription(
                key="transmode",
                translation_key="transmission_mode",
                entity_category=EntityCategory.DIAGNOSTIC,
            ),
            "txpower": HuaweiSensorEntityDescription(
                key="txpower",
                translation_key="transmit_power",
                # The value we get from the API tends to consist of several, e.g.
                #     PPusch:15dBm PPucch:2dBm PSrs:42dBm PPrach:1dBm
                # Present as SIGNAL_STRENGTH only if it was parsed to a number.
                # We could try to parse this to separate component sensors sometime.
                device_class_fn=lambda x: (
                    SensorDeviceClass.SIGNAL_STRENGTH
                    if isinstance(x, (float, int))
                    else None
                ),
                entity_category=EntityCategory.DIAGNOSTIC,
            ),
            "ul_mcs": HuaweiSensorEntityDescription(
                key="ul_mcs",
                translation_key="uplink_mcs",
                entity_category=EntityCategory.DIAGNOSTIC,
            ),
            "ulbandwidth": HuaweiSensorEntityDescription(
                key="ulbandwidth",
                translation_key="uplink_bandwidth",
                icon_fn=lambda x: bandwidth_icon((8, 15), x),
                entity_category=EntityCategory.DIAGNOSTIC,
            ),
            "ulfrequency": HuaweiSensorEntityDescription(
                key="ulfrequency",
                translation_key="uplink_frequency",
                device_class=SensorDeviceClass.FREQUENCY,
                entity_category=EntityCategory.DIAGNOSTIC,
            ),
        }
    ),
    #
    # Monitoring
    #
    KEY_MONITORING_CHECK_NOTIFICATIONS: HuaweiSensorGroup(
        exclude=re.compile(
            r"^(onlineupdatestatus|smsstoragefull)$",
            re.IGNORECASE,
        ),
        descriptions={
            "UnreadMessage": HuaweiSensorEntityDescription(
                key="UnreadMessage",
                translation_key="sms_unread",
                icon="mdi:email-arrow-left",
            ),
        },
    ),
    KEY_MONITORING_MONTH_STATISTICS: HuaweiSensorGroup(
        exclude=re.compile(
            r"^(currentday|month)(duration|lastcleartime)$", re.IGNORECASE
        ),
        descriptions={
            "CurrentDayUsed": HuaweiSensorEntityDescription(
                key="CurrentDayUsed",
                translation_key="current_day_transfer",
                native_unit_of_measurement=UnitOfInformation.BYTES,
                device_class=SensorDeviceClass.DATA_SIZE,
                icon="mdi:arrow-up-down-bold",
                state_class=SensorStateClass.TOTAL,
                last_reset_item="CurrentDayDuration",
                last_reset_format_fn=format_last_reset_elapsed_seconds,
            ),
            "CurrentMonthDownload": HuaweiSensorEntityDescription(
                key="CurrentMonthDownload",
                translation_key="current_month_download",
                native_unit_of_measurement=UnitOfInformation.BYTES,
                device_class=SensorDeviceClass.DATA_SIZE,
                icon="mdi:download",
                state_class=SensorStateClass.TOTAL,
                last_reset_item="MonthDuration",
                last_reset_format_fn=format_last_reset_elapsed_seconds,
            ),
            "CurrentMonthUpload": HuaweiSensorEntityDescription(
                key="CurrentMonthUpload",
                translation_key="current_month_upload",
                native_unit_of_measurement=UnitOfInformation.BYTES,
                device_class=SensorDeviceClass.DATA_SIZE,
                icon="mdi:upload",
                state_class=SensorStateClass.TOTAL,
                last_reset_item="MonthDuration",
                last_reset_format_fn=format_last_reset_elapsed_seconds,
            ),
        },
    ),
    KEY_MONITORING_STATUS: HuaweiSensorGroup(
        include=re.compile(
            r"^(batterypercent|currentwifiuser|(primary|secondary).*dns)$",
            re.IGNORECASE,
        ),
        descriptions={
            "BatteryPercent": HuaweiSensorEntityDescription(
                key="BatteryPercent",
                device_class=SensorDeviceClass.BATTERY,
                native_unit_of_measurement=PERCENTAGE,
                state_class=SensorStateClass.MEASUREMENT,
                entity_category=EntityCategory.DIAGNOSTIC,
            ),
            "CurrentWifiUser": HuaweiSensorEntityDescription(
                key="CurrentWifiUser",
                translation_key="wifi_clients_connected",
                icon="mdi:wifi",
                state_class=SensorStateClass.MEASUREMENT,
                entity_category=EntityCategory.DIAGNOSTIC,
            ),
            "PrimaryDns": HuaweiSensorEntityDescription(
                key="PrimaryDns",
                translation_key="primary_dns_server",
                icon="mdi:ip",
                entity_category=EntityCategory.DIAGNOSTIC,
            ),
            "PrimaryIPv6Dns": HuaweiSensorEntityDescription(
                key="PrimaryIPv6Dns",
                translation_key="primary_ipv6_dns_server",
                icon="mdi:ip",
                entity_category=EntityCategory.DIAGNOSTIC,
            ),
            "SecondaryDns": HuaweiSensorEntityDescription(
                key="SecondaryDns",
                translation_key="secondary_dns_server",
                icon="mdi:ip",
                entity_category=EntityCategory.DIAGNOSTIC,
            ),
            "SecondaryIPv6Dns": HuaweiSensorEntityDescription(
                key="SecondaryIPv6Dns",
                translation_key="secondary_ipv6_dns_server",
                icon="mdi:ip",
                entity_category=EntityCategory.DIAGNOSTIC,
            ),
        },
    ),
    KEY_MONITORING_TRAFFIC_STATISTICS: HuaweiSensorGroup(
        exclude=re.compile(r"^showtraffic$", re.IGNORECASE),
        descriptions={
            "CurrentConnectTime": HuaweiSensorEntityDescription(
                key="CurrentConnectTime",
                translation_key="current_connection_duration",
                native_unit_of_measurement=UnitOfTime.SECONDS,
                device_class=SensorDeviceClass.DURATION,
                icon="mdi:timer-outline",
            ),
            "CurrentDownload": HuaweiSensorEntityDescription(
                key="CurrentDownload",
                translation_key="current_connection_download",
                native_unit_of_measurement=UnitOfInformation.BYTES,
                device_class=SensorDeviceClass.DATA_SIZE,
                icon="mdi:download",
                state_class=SensorStateClass.TOTAL_INCREASING,
            ),
            "CurrentDownloadRate": HuaweiSensorEntityDescription(
                key="CurrentDownloadRate",
                translation_key="current_download_rate",
                native_unit_of_measurement=UnitOfDataRate.BYTES_PER_SECOND,
                device_class=SensorDeviceClass.DATA_RATE,
                icon="mdi:download",
                state_class=SensorStateClass.MEASUREMENT,
            ),
            "CurrentUpload": HuaweiSensorEntityDescription(
                key="CurrentUpload",
                translation_key="current_connection_upload",
                native_unit_of_measurement=UnitOfInformation.BYTES,
                device_class=SensorDeviceClass.DATA_SIZE,
                icon="mdi:upload",
                state_class=SensorStateClass.TOTAL_INCREASING,
            ),
            "CurrentUploadRate": HuaweiSensorEntityDescription(
                key="CurrentUploadRate",
                translation_key="current_upload_rate",
                native_unit_of_measurement=UnitOfDataRate.BYTES_PER_SECOND,
                device_class=SensorDeviceClass.DATA_RATE,
                icon="mdi:upload",
                state_class=SensorStateClass.MEASUREMENT,
            ),
            "TotalConnectTime": HuaweiSensorEntityDescription(
                key="TotalConnectTime",
                translation_key="total_connected_duration",
                native_unit_of_measurement=UnitOfTime.SECONDS,
                device_class=SensorDeviceClass.DURATION,
                icon="mdi:timer-outline",
                state_class=SensorStateClass.TOTAL_INCREASING,
            ),
            "TotalDownload": HuaweiSensorEntityDescription(
                key="TotalDownload",
                translation_key="total_download",
                native_unit_of_measurement=UnitOfInformation.BYTES,
                device_class=SensorDeviceClass.DATA_SIZE,
                icon="mdi:download",
                state_class=SensorStateClass.TOTAL_INCREASING,
            ),
            "TotalUpload": HuaweiSensorEntityDescription(
                key="TotalUpload",
                translation_key="total_upload",
                native_unit_of_measurement=UnitOfInformation.BYTES,
                device_class=SensorDeviceClass.DATA_SIZE,
                icon="mdi:upload",
                state_class=SensorStateClass.TOTAL_INCREASING,
            ),
        },
    ),
    #
    # Network
    #
    KEY_NET_CURRENT_PLMN: HuaweiSensorGroup(
        exclude=re.compile(r"^(Rat|ShortName|Spn)$", re.IGNORECASE),
        descriptions={
            "FullName": HuaweiSensorEntityDescription(
                key="FullName",
                translation_key="operator_name",
                entity_category=EntityCategory.DIAGNOSTIC,
            ),
            "Numeric": HuaweiSensorEntityDescription(
                key="Numeric",
                translation_key="operator_code",
                entity_category=EntityCategory.DIAGNOSTIC,
            ),
            "State": HuaweiSensorEntityDescription(
                key="State",
                translation_key="operator_search_mode",
                entity_category=EntityCategory.DIAGNOSTIC,
            ),
        },
    ),
    KEY_NET_NET_MODE: HuaweiSensorGroup(
        include=re.compile(r"^NetworkMode$", re.IGNORECASE),
        descriptions={
            "NetworkMode": HuaweiSensorEntityDescription(
                key="NetworkMode",
<<<<<<< HEAD
                translation_key="preferred_mode",
                icon="mdi:transmission-tower",
                format_fn=lambda x: (
                    {
                        NetworkModeEnum.MODE_AUTO.value: "4G/3G/2G",
                        NetworkModeEnum.MODE_4G_3G_AUTO.value: "4G/3G",
                        NetworkModeEnum.MODE_4G_2G_AUTO.value: "4G/2G",
                        NetworkModeEnum.MODE_4G_ONLY.value: "4G",
                        NetworkModeEnum.MODE_3G_2G_AUTO.value: "3G/2G",
                        NetworkModeEnum.MODE_3G_ONLY.value: "3G",
                        NetworkModeEnum.MODE_2G_ONLY.value: "2G",
                    }.get(x),
                    None,
                ),
=======
                translation_key="preferred_network_mode",
>>>>>>> 516966db
                entity_category=EntityCategory.DIAGNOSTIC,
            ),
        },
    ),
    #
    # SMS
    #
    KEY_SMS_SMS_COUNT: HuaweiSensorGroup(
        descriptions={
            "LocalDeleted": HuaweiSensorEntityDescription(
                key="LocalDeleted",
                translation_key="sms_deleted_device",
                icon="mdi:email-minus",
            ),
            "LocalDraft": HuaweiSensorEntityDescription(
                key="LocalDraft",
                translation_key="sms_drafts_device",
                icon="mdi:email-arrow-right-outline",
            ),
            "LocalInbox": HuaweiSensorEntityDescription(
                key="LocalInbox",
                translation_key="sms_inbox_device",
                icon="mdi:email",
            ),
            "LocalMax": HuaweiSensorEntityDescription(
                key="LocalMax",
                translation_key="sms_capacity_device",
                icon="mdi:email",
            ),
            "LocalOutbox": HuaweiSensorEntityDescription(
                key="LocalOutbox",
                translation_key="sms_outbox_device",
                icon="mdi:email-arrow-right",
            ),
            "LocalUnread": HuaweiSensorEntityDescription(
                key="LocalUnread",
                translation_key="sms_unread_device",
                icon="mdi:email-arrow-left",
            ),
            "SimDraft": HuaweiSensorEntityDescription(
                key="SimDraft",
                translation_key="sms_drafts_sim",
                icon="mdi:email-arrow-right-outline",
            ),
            "SimInbox": HuaweiSensorEntityDescription(
                key="SimInbox",
                translation_key="sms_inbox_sim",
                icon="mdi:email",
            ),
            "SimMax": HuaweiSensorEntityDescription(
                key="SimMax",
                translation_key="sms_capacity_sim",
                icon="mdi:email",
            ),
            "SimOutbox": HuaweiSensorEntityDescription(
                key="SimOutbox",
                translation_key="sms_outbox_sim",
                icon="mdi:email-arrow-right",
            ),
            "SimUnread": HuaweiSensorEntityDescription(
                key="SimUnread",
                translation_key="sms_unread_sim",
                icon="mdi:email-arrow-left",
            ),
            "SimUsed": HuaweiSensorEntityDescription(
                key="SimUsed",
                translation_key="sms_messages_sim",
                icon="mdi:email-arrow-left",
            ),
        },
    ),
}


async def async_setup_entry(
    hass: HomeAssistant,
    config_entry: ConfigEntry,
    async_add_entities: AddEntitiesCallback,
) -> None:
    """Set up from config entry."""
    router = hass.data[DOMAIN].routers[config_entry.entry_id]
    sensors: list[Entity] = []
    for key in SENSOR_KEYS:
        if not (items := router.data.get(key)):
            continue
        if key_meta := SENSOR_META.get(key):
            if key_meta.include:
                items = filter(key_meta.include.search, items)
            if key_meta.exclude:
                items = [x for x in items if not key_meta.exclude.search(x)]
        for item in items:
            sensors.append(
                HuaweiLteSensor(
                    router,
                    key,
                    item,
                    SENSOR_META[key].descriptions.get(
                        item, HuaweiSensorEntityDescription(key=item)
                    ),
                )
            )

    async_add_entities(sensors, True)


@dataclass
class HuaweiLteSensor(HuaweiLteBaseEntityWithDevice, SensorEntity):
    """Huawei LTE sensor entity."""

    key: str
    item: str
    entity_description: HuaweiSensorEntityDescription

    _state: StateType = field(default=None, init=False)
    _unit: str | None = field(default=None, init=False)
    _last_reset: datetime | None = field(default=None, init=False)

    async def async_added_to_hass(self) -> None:
        """Subscribe to needed data on add."""
        await super().async_added_to_hass()
        self.router.subscriptions[self.key].append(f"{SENSOR_DOMAIN}/{self.item}")
        if self.entity_description.last_reset_item:
            self.router.subscriptions[self.key].append(
                f"{SENSOR_DOMAIN}/{self.entity_description.last_reset_item}"
            )

    async def async_will_remove_from_hass(self) -> None:
        """Unsubscribe from needed data on remove."""
        await super().async_will_remove_from_hass()
        self.router.subscriptions[self.key].remove(f"{SENSOR_DOMAIN}/{self.item}")
        if self.entity_description.last_reset_item:
            self.router.subscriptions[self.key].remove(
                f"{SENSOR_DOMAIN}/{self.entity_description.last_reset_item}"
            )

    @property
    def _device_unique_id(self) -> str:
        return f"{self.key}.{self.item}"

    @property
    def native_value(self) -> StateType:
        """Return sensor state."""
        return self._state

    @property
    def native_unit_of_measurement(self) -> str | None:
        """Return sensor's unit of measurement."""
        return self.entity_description.native_unit_of_measurement or self._unit

    @property
    def icon(self) -> str | None:
        """Return icon for sensor."""
        if self.entity_description.icon_fn:
            return self.entity_description.icon_fn(self.state)
        return self.entity_description.icon

    @property
    def device_class(self) -> SensorDeviceClass | None:
        """Return device class for sensor."""
        if self.entity_description.device_class_fn:
            # Note: using self.state could infloop here.
            return self.entity_description.device_class_fn(self.native_value)
        return super().device_class

    @property
    def last_reset(self) -> datetime | None:
        """Return the time when the sensor was last reset, if any."""
        return self._last_reset

    async def async_update(self) -> None:
        """Update state."""
        try:
            value = self.router.data[self.key][self.item]
        except KeyError:
            _LOGGER.debug("%s[%s] not in data", self.key, self.item)
            value = None

        last_reset = None
        if (
            self.entity_description.last_reset_item
            and self.entity_description.last_reset_format_fn
        ):
            try:
                last_reset_value = self.router.data[self.key][
                    self.entity_description.last_reset_item
                ]
            except KeyError:
                _LOGGER.debug(
                    "%s[%s] not in data",
                    self.key,
                    self.entity_description.last_reset_item,
                )
            else:
                last_reset = self.entity_description.last_reset_format_fn(
                    last_reset_value
                )

        self._state, self._unit = self.entity_description.format_fn(value)
        self._last_reset = last_reset
        self._available = value is not None<|MERGE_RESOLUTION|>--- conflicted
+++ resolved
@@ -582,24 +582,7 @@
         descriptions={
             "NetworkMode": HuaweiSensorEntityDescription(
                 key="NetworkMode",
-<<<<<<< HEAD
-                translation_key="preferred_mode",
-                icon="mdi:transmission-tower",
-                format_fn=lambda x: (
-                    {
-                        NetworkModeEnum.MODE_AUTO.value: "4G/3G/2G",
-                        NetworkModeEnum.MODE_4G_3G_AUTO.value: "4G/3G",
-                        NetworkModeEnum.MODE_4G_2G_AUTO.value: "4G/2G",
-                        NetworkModeEnum.MODE_4G_ONLY.value: "4G",
-                        NetworkModeEnum.MODE_3G_2G_AUTO.value: "3G/2G",
-                        NetworkModeEnum.MODE_3G_ONLY.value: "3G",
-                        NetworkModeEnum.MODE_2G_ONLY.value: "2G",
-                    }.get(x),
-                    None,
-                ),
-=======
                 translation_key="preferred_network_mode",
->>>>>>> 516966db
                 entity_category=EntityCategory.DIAGNOSTIC,
             ),
         },
