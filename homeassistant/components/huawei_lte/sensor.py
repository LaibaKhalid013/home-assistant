--- conflicted
+++ resolved
@@ -8,14 +8,10 @@
 
 from homeassistant.const import CONF_URL, CONF_MONITORED_CONDITIONS, STATE_UNKNOWN
 from homeassistant.components.sensor import (
-<<<<<<< HEAD
-    PLATFORM_SCHEMA, DEVICE_CLASS_SIGNAL_STRENGTH)
-from homeassistant.helpers import entity_registry
-=======
     PLATFORM_SCHEMA,
     DEVICE_CLASS_SIGNAL_STRENGTH,
 )
->>>>>>> 3bd7b15b
+from homeassistant.helpers import entity_registry
 from homeassistant.helpers.entity import Entity
 import homeassistant.helpers.config_validation as cv
 
@@ -106,12 +102,7 @@
 )
 
 
-<<<<<<< HEAD
-async def async_setup_platform(
-        hass, config, async_add_entities, discovery_info):
-=======
-def setup_platform(hass, config, add_entities, discovery_info):
->>>>>>> 3bd7b15b
+async def async_setup_platform(hass, config, async_add_entities, discovery_info):
     """Set up Huawei LTE sensor devices."""
     data = hass.data[DATA_KEY].get_data(config)
     sensors = []
@@ -133,10 +124,10 @@
         for sensor in sensors:
             oldsuf = ".".join(sensor.path)
             if ent.unique_id.endswith(f"_{oldsuf}"):
-                entreg.async_update_entity(
-                    entid, new_unique_id=sensor.unique_id)
-                _LOGGER.debug("Updated entity %s unique id to %s",
-                              entid, sensor.unique_id)
+                entreg.async_update_entity(entid, new_unique_id=sensor.unique_id)
+                _LOGGER.debug(
+                    "Updated entity %s unique id to %s", entid, sensor.unique_id
+                )
 
     async_add_entities(sensors, True)
 
@@ -170,13 +161,7 @@
     @property
     def unique_id(self) -> str:
         """Return unique ID for sensor."""
-<<<<<<< HEAD
         return "{}-{}".format(self.data.mac, self.path)
-=======
-        return "{}_{}".format(
-            self.data["device_information.SerialNumber"], ".".join(self.path)
-        )
->>>>>>> 3bd7b15b
 
     @property
     def name(self) -> str:
