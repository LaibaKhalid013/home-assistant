--- conflicted
+++ resolved
@@ -49,241 +49,240 @@
       }
     }
   },
-<<<<<<< HEAD
+  "entity": {
+    "binary_sensor": {
+      "mobile_connection": {
+        "name": "Mobile connection"
+      },
+      "wifi_status": {
+        "name": "Wi-Fi status"
+      },
+      "24ghz_wifi_status": {
+        "name": "2.4GHz Wi-Fi status"
+      },
+      "5ghz_wifi_status": {
+        "name": "5GHz Wi-Fi status"
+      },
+      "sms_storage_full": {
+        "name": "SMS storage full"
+      }
+    },
+    "sensor": {
+      "uptime": {
+        "name": "Uptime"
+      },
+      "wan_ip_address": {
+        "name": "WAN IP address"
+      },
+      "wan_ipv6_address": {
+        "name": "WAN IPv6 address"
+      },
+      "arfcn": {
+        "name": "ARFCN"
+      },
+      "band": {
+        "name": "Band"
+      },
+      "base_station_identity_code": {
+        "name": "Base station identity code"
+      },
+      "cell_id": {
+        "name": "Cell ID"
+      },
+      "cqi0": {
+        "name": "CQI 0"
+      },
+      "cqi1": {
+        "name": "CQI 1"
+      },
+      "downlink_mcs": {
+        "name": "Downlink MCS"
+      },
+      "downlink_bandwidth": {
+        "name": "Downlink bandwidth"
+      },
+      "downlink_frequency": {
+        "name": "Downlink frequency"
+      },
+      "earfcn": {
+        "name": "EARFCN"
+      },
+      "ecio": {
+        "name": "EC/IO"
+      },
+      "enodeb_id": {
+        "name": "eNodeB ID"
+      },
+      "lac": {
+        "name": "LAC"
+      },
+      "lte_downlink_frequency": {
+        "name": "LTE downlink frequency"
+      },
+      "lte_uplink_frequency": {
+        "name": "LTE uplink frequency"
+      },
+      "pci": {
+        "name": "PCI"
+      },
+      "plmn": {
+        "name": "PLMN"
+      },
+      "rac": {
+        "name": "RAC"
+      },
+      "rrc_status": {
+        "name": "RRC status"
+      },
+      "rscp": {
+        "name": "RSCP"
+      },
+      "rsrp": {
+        "name": "RSRP"
+      },
+      "rsrq": {
+        "name": "RSRQ"
+      },
+      "rssi": {
+        "name": "RSSI"
+      },
+      "sinr": {
+        "name": "SINR"
+      },
+      "tac": {
+        "name": "TAC"
+      },
+      "tdd": {
+        "name": "TDD"
+      },
+      "transmission_mode": {
+        "name": "Transmission mode"
+      },
+      "transmit_power": {
+        "name": "Transmit power"
+      },
+      "uplink_mcs": {
+        "name": "Uplink MCS"
+      },
+      "uplink_bandwidth": {
+        "name": "Uplink bandwidth"
+      },
+      "uplink_frequency": {
+        "name": "Uplink frequency"
+      },
+      "sms_unread": {
+        "name": "SMS unread"
+      },
+      "current_day_transfer": {
+        "name": "Current day transfer"
+      },
+      "current_month_download": {
+        "name": "Current month download"
+      },
+      "current_month_upload": {
+        "name": "Current month upload"
+      },
+      "wifi_clients_connected": {
+        "name": "Wi-Fi clients connected"
+      },
+      "primary_dns_server": {
+        "name": "Primary DNS server"
+      },
+      "primary_ipv6_dns_server": {
+        "name": "Primary IPv6 DNS server"
+      },
+      "secondary_dns_server": {
+        "name": "Secondary DNS server"
+      },
+      "secondary_ipv6_dns_server": {
+        "name": "Secondary IPv6 DNS server"
+      },
+      "current_connection_duration": {
+        "name": "Current connection duration"
+      },
+      "current_connection_download": {
+        "name": "Current connection download"
+      },
+      "current_download_rate": {
+        "name": "Current download rate"
+      },
+      "current_connection_upload": {
+        "name": "Current connection upload"
+      },
+      "current_upload_rate": {
+        "name": "Current upload rate"
+      },
+      "total_connected_duration": {
+        "name": "Total connected duration"
+      },
+      "total_download": {
+        "name": "Total download"
+      },
+      "total_upload": {
+        "name": "Total upload"
+      },
+      "operator_name": {
+        "name": "Operator name"
+      },
+      "operator_code": {
+        "name": "Operator code"
+      },
+      "operator_search_mode": {
+        "name": "Operator search mode"
+      },
+      "preferred_mode": {
+        "name": "Preferred mode"
+      },
+      "sms_deleted_device": {
+        "name": "SMS deleted (device)"
+      },
+      "sms_drafts_device": {
+        "name": "SMS drafts (device)"
+      },
+      "sms_inbox_device": {
+        "name": "SMS inbox (device)"
+      },
+      "sms_capacity_device": {
+        "name": "SMS capacity (device)"
+      },
+      "sms_outbox_device": {
+        "name": "SMS outbox (device)"
+      },
+      "sms_unread_device": {
+        "name": "SMS unread (device)"
+      },
+      "sms_drafts_sim": {
+        "name": "SMS drafts (SIM)"
+      },
+      "sms_inbox_sim": {
+        "name": "SMS inbox (SIM)"
+      },
+      "sms_capacity_sim": {
+        "name": "SMS capacity (SIM)"
+      },
+      "sms_outbox_sim": {
+        "name": "SMS outbox (SIM)"
+      },
+      "sms_unread_sim": {
+        "name": "SMS unread (SIM)"
+      },
+      "sms_messages_sim": {
+        "name": "SMS messages (SIM)"
+      }
+    },
+    "switch": {
+      "mobile_data": {
+        "name": "Mobile data"
+      },
+      "wifi_guest_network": {
+        "name": "Wi-Fi guest network"
+      }
+    }
+  },
   "issues": {
     "service_changed_to_button": {
       "title": "Service changed to a button",
       "description": "The {service} service is deprecated, use the corresponding {button} button instead."
-=======
-  "entity": {
-    "binary_sensor": {
-      "mobile_connection": {
-        "name": "Mobile connection"
-      },
-      "wifi_status": {
-        "name": "Wi-Fi status"
-      },
-      "24ghz_wifi_status": {
-        "name": "2.4GHz Wi-Fi status"
-      },
-      "5ghz_wifi_status": {
-        "name": "5GHz Wi-Fi status"
-      },
-      "sms_storage_full": {
-        "name": "SMS storage full"
-      }
-    },
-    "sensor": {
-      "uptime": {
-        "name": "Uptime"
-      },
-      "wan_ip_address": {
-        "name": "WAN IP address"
-      },
-      "wan_ipv6_address": {
-        "name": "WAN IPv6 address"
-      },
-      "arfcn": {
-        "name": "ARFCN"
-      },
-      "band": {
-        "name": "Band"
-      },
-      "base_station_identity_code": {
-        "name": "Base station identity code"
-      },
-      "cell_id": {
-        "name": "Cell ID"
-      },
-      "cqi0": {
-        "name": "CQI 0"
-      },
-      "cqi1": {
-        "name": "CQI 1"
-      },
-      "downlink_mcs": {
-        "name": "Downlink MCS"
-      },
-      "downlink_bandwidth": {
-        "name": "Downlink bandwidth"
-      },
-      "downlink_frequency": {
-        "name": "Downlink frequency"
-      },
-      "earfcn": {
-        "name": "EARFCN"
-      },
-      "ecio": {
-        "name": "EC/IO"
-      },
-      "enodeb_id": {
-        "name": "eNodeB ID"
-      },
-      "lac": {
-        "name": "LAC"
-      },
-      "lte_downlink_frequency": {
-        "name": "LTE downlink frequency"
-      },
-      "lte_uplink_frequency": {
-        "name": "LTE uplink frequency"
-      },
-      "pci": {
-        "name": "PCI"
-      },
-      "plmn": {
-        "name": "PLMN"
-      },
-      "rac": {
-        "name": "RAC"
-      },
-      "rrc_status": {
-        "name": "RRC status"
-      },
-      "rscp": {
-        "name": "RSCP"
-      },
-      "rsrp": {
-        "name": "RSRP"
-      },
-      "rsrq": {
-        "name": "RSRQ"
-      },
-      "rssi": {
-        "name": "RSSI"
-      },
-      "sinr": {
-        "name": "SINR"
-      },
-      "tac": {
-        "name": "TAC"
-      },
-      "tdd": {
-        "name": "TDD"
-      },
-      "transmission_mode": {
-        "name": "Transmission mode"
-      },
-      "transmit_power": {
-        "name": "Transmit power"
-      },
-      "uplink_mcs": {
-        "name": "Uplink MCS"
-      },
-      "uplink_bandwidth": {
-        "name": "Uplink bandwidth"
-      },
-      "uplink_frequency": {
-        "name": "Uplink frequency"
-      },
-      "sms_unread": {
-        "name": "SMS unread"
-      },
-      "current_day_transfer": {
-        "name": "Current day transfer"
-      },
-      "current_month_download": {
-        "name": "Current month download"
-      },
-      "current_month_upload": {
-        "name": "Current month upload"
-      },
-      "wifi_clients_connected": {
-        "name": "Wi-Fi clients connected"
-      },
-      "primary_dns_server": {
-        "name": "Primary DNS server"
-      },
-      "primary_ipv6_dns_server": {
-        "name": "Primary IPv6 DNS server"
-      },
-      "secondary_dns_server": {
-        "name": "Secondary DNS server"
-      },
-      "secondary_ipv6_dns_server": {
-        "name": "Secondary IPv6 DNS server"
-      },
-      "current_connection_duration": {
-        "name": "Current connection duration"
-      },
-      "current_connection_download": {
-        "name": "Current connection download"
-      },
-      "current_download_rate": {
-        "name": "Current download rate"
-      },
-      "current_connection_upload": {
-        "name": "Current connection upload"
-      },
-      "current_upload_rate": {
-        "name": "Current upload rate"
-      },
-      "total_connected_duration": {
-        "name": "Total connected duration"
-      },
-      "total_download": {
-        "name": "Total download"
-      },
-      "total_upload": {
-        "name": "Total upload"
-      },
-      "operator_name": {
-        "name": "Operator name"
-      },
-      "operator_code": {
-        "name": "Operator code"
-      },
-      "operator_search_mode": {
-        "name": "Operator search mode"
-      },
-      "preferred_mode": {
-        "name": "Preferred mode"
-      },
-      "sms_deleted_device": {
-        "name": "SMS deleted (device)"
-      },
-      "sms_drafts_device": {
-        "name": "SMS drafts (device)"
-      },
-      "sms_inbox_device": {
-        "name": "SMS inbox (device)"
-      },
-      "sms_capacity_device": {
-        "name": "SMS capacity (device)"
-      },
-      "sms_outbox_device": {
-        "name": "SMS outbox (device)"
-      },
-      "sms_unread_device": {
-        "name": "SMS unread (device)"
-      },
-      "sms_drafts_sim": {
-        "name": "SMS drafts (SIM)"
-      },
-      "sms_inbox_sim": {
-        "name": "SMS inbox (SIM)"
-      },
-      "sms_capacity_sim": {
-        "name": "SMS capacity (SIM)"
-      },
-      "sms_outbox_sim": {
-        "name": "SMS outbox (SIM)"
-      },
-      "sms_unread_sim": {
-        "name": "SMS unread (SIM)"
-      },
-      "sms_messages_sim": {
-        "name": "SMS messages (SIM)"
-      }
-    },
-    "switch": {
-      "mobile_data": {
-        "name": "Mobile data"
-      },
-      "wifi_guest_network": {
-        "name": "Wi-Fi guest network"
-      }
->>>>>>> 1c1ff560
     }
   },
   "services": {
