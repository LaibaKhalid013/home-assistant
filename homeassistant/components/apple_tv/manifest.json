--- conflicted
+++ resolved
@@ -7,13 +7,6 @@
   "zeroconf": [
     "_mediaremotetv._tcp.local.",
     "_touch-able._tcp.local.",
-<<<<<<< HEAD
-    {"type":"_airplay._tcp.local.","properties":{"model":"appletv*"}},
-    {"type":"_airplay._tcp.local.","properties":{"model":"audioaccessory*"}},
-    "_appletv-v2._tcp.local.",
-    {"type":"_raop._tcp.local.","properties":{"am":"audioaccessory*"}},
-    "_hscp._tcp.local."
-=======
     "_appletv-v2._tcp.local.",
     "_hscp._tcp.local.",
     {"type":"_airplay._tcp.local.", "properties": {"model":"appletv*"}},
@@ -22,7 +15,6 @@
     {"type":"_raop._tcp.local.", "properties": {"am":"appletv*"}},
     {"type":"_raop._tcp.local.", "properties": {"am":"audioaccessory*"}},
     {"type":"_raop._tcp.local.", "properties": {"am":"airport*"}}
->>>>>>> 355f2f25
   ],
   "codeowners": ["@postlund"],
   "iot_class": "local_push"
