--- conflicted
+++ resolved
@@ -3,11 +3,7 @@
   "name": "Apple TV",
   "config_flow": true,
   "documentation": "https://www.home-assistant.io/integrations/apple_tv",
-<<<<<<< HEAD
-  "requirements": ["pyatv==0.10.1"],
-=======
   "requirements": ["pyatv==0.10.2"],
->>>>>>> 8905e6f7
   "dependencies": ["zeroconf"],
   "zeroconf": [
     "_mediaremotetv._tcp.local.",
