"""The Apple TV integration."""
import asyncio
import logging
from random import randrange

from pyatv import connect, exceptions, scan
from pyatv.const import DeviceModel, Protocol
from pyatv.convert import model_str

<<<<<<< HEAD
from homeassistant.components import zeroconf
from homeassistant.components.media_player import DOMAIN as MP_DOMAIN
from homeassistant.components.remote import DOMAIN as REMOTE_DOMAIN
=======
>>>>>>> 0dddf10f
from homeassistant.config_entries import ConfigEntry
from homeassistant.const import (
    ATTR_CONNECTIONS,
    ATTR_IDENTIFIERS,
    ATTR_MANUFACTURER,
    ATTR_MODEL,
    ATTR_NAME,
    ATTR_SUGGESTED_AREA,
    ATTR_SW_VERSION,
    CONF_ADDRESS,
    CONF_NAME,
    EVENT_HOMEASSISTANT_STOP,
    Platform,
)
from homeassistant.core import HomeAssistant, callback
from homeassistant.helpers import device_registry as dr
from homeassistant.helpers.aiohttp_client import async_get_clientsession
from homeassistant.helpers.dispatcher import (
    async_dispatcher_connect,
    async_dispatcher_send,
)
from homeassistant.helpers.entity import DeviceInfo, Entity

from .const import CONF_CREDENTIALS, CONF_IDENTIFIERS, CONF_START_OFF, DOMAIN

_LOGGER = logging.getLogger(__name__)

DEFAULT_NAME = "Apple TV"

BACKOFF_TIME_LOWER_LIMIT = 15  # seconds
BACKOFF_TIME_UPPER_LIMIT = 300  # Five minutes

SIGNAL_CONNECTED = "apple_tv_connected"
SIGNAL_DISCONNECTED = "apple_tv_disconnected"

PLATFORMS = [Platform.MEDIA_PLAYER, Platform.REMOTE]


async def async_setup_entry(hass: HomeAssistant, entry: ConfigEntry) -> bool:
    """Set up a config entry for Apple TV."""
    manager = AppleTVManager(hass, entry)
    hass.data.setdefault(DOMAIN, {})[entry.unique_id] = manager

    async def on_hass_stop(event):
        """Stop push updates when hass stops."""
        await manager.disconnect()

    entry.async_on_unload(
        hass.bus.async_listen_once(EVENT_HOMEASSISTANT_STOP, on_hass_stop)
    )

    async def setup_platforms():
        """Set up platforms and initiate connection."""
        await asyncio.gather(
            *(
                hass.config_entries.async_forward_entry_setup(entry, platform)
                for platform in PLATFORMS
            )
        )
        await manager.init()

    hass.async_create_task(setup_platforms())

    return True


async def async_unload_entry(hass: HomeAssistant, entry: ConfigEntry) -> bool:
    """Unload an Apple TV config entry."""
    unload_ok = await hass.config_entries.async_unload_platforms(entry, PLATFORMS)

    if unload_ok:
        manager = hass.data[DOMAIN].pop(entry.unique_id)
        await manager.disconnect()

    return unload_ok


class AppleTVEntity(Entity):
    """Device that sends commands to an Apple TV."""

    _attr_should_poll = False

    def __init__(self, name, identifier, manager):
        """Initialize device."""
        self.atv = None
        self.manager = manager
        self._attr_name = name
        self._attr_unique_id = identifier
        self._attr_device_info = DeviceInfo(identifiers={(DOMAIN, identifier)})

    async def async_added_to_hass(self):
        """Handle when an entity is about to be added to Home Assistant."""

        @callback
        def _async_connected(atv):
            """Handle that a connection was made to a device."""
            self.atv = atv
            self.async_device_connected(atv)
            self.async_write_ha_state()

        @callback
        def _async_disconnected():
            """Handle that a connection to a device was lost."""
            self.async_device_disconnected()
            self.atv = None
            self.async_write_ha_state()

        self.async_on_remove(
            async_dispatcher_connect(
                self.hass, f"{SIGNAL_CONNECTED}_{self.unique_id}", _async_connected
            )
        )
        self.async_on_remove(
            async_dispatcher_connect(
                self.hass,
                f"{SIGNAL_DISCONNECTED}_{self.unique_id}",
                _async_disconnected,
            )
        )

    def async_device_connected(self, atv):
        """Handle when connection is made to device."""

    def async_device_disconnected(self):
        """Handle when connection was lost to device."""


class AppleTVManager:
    """Connection and power manager for an Apple TV.

    An instance is used per device to share the same power state between
    several platforms. It also manages scanning and connection establishment
    in case of problems.
    """

    def __init__(self, hass, config_entry):
        """Initialize power manager."""
        self.config_entry = config_entry
        self.hass = hass
        self.atv = None
        self._is_on = not config_entry.options.get(CONF_START_OFF, False)
        self._connection_attempts = 0
        self._connection_was_lost = False
        self._task = None

    async def init(self):
        """Initialize power management."""
        if self._is_on:
            await self.connect()

    def connection_lost(self, _):
        """Device was unexpectedly disconnected.

        This is a callback function from pyatv.interface.DeviceListener.
        """
        _LOGGER.warning(
            'Connection lost to Apple TV "%s"', self.config_entry.data[CONF_NAME]
        )
        self._connection_was_lost = True
        self._handle_disconnect()

    def connection_closed(self):
        """Device connection was (intentionally) closed.

        This is a callback function from pyatv.interface.DeviceListener.
        """
        self._handle_disconnect()

    def _handle_disconnect(self):
        """Handle that the device disconnected and restart connect loop."""
        if self.atv:
            self.atv.listener = None
            self.atv.close()
            self.atv = None
        self._dispatch_send(SIGNAL_DISCONNECTED)
        self._start_connect_loop()

    async def connect(self):
        """Connect to device."""
        self._is_on = True
        self._start_connect_loop()

    async def disconnect(self):
        """Disconnect from device."""
        _LOGGER.debug("Disconnecting from device")
        self._is_on = False
        try:
            if self.atv:
                self.atv.push_updater.listener = None
                self.atv.push_updater.stop()
                self.atv.close()
                self.atv = None
            if self._task:
                self._task.cancel()
                self._task = None
        except Exception:  # pylint: disable=broad-except
            _LOGGER.exception("An error occurred while disconnecting")

    def _start_connect_loop(self):
        """Start background connect loop to device."""
        if not self._task and self.atv is None and self._is_on:
            self._task = asyncio.create_task(self._connect_loop())
        else:
            _LOGGER.debug(
                "Not starting connect loop (%s, %s)", self.atv is None, self._is_on
            )

    async def _connect_loop(self):
        """Connect loop background task function."""
        _LOGGER.debug("Starting connect loop")

        # Try to find device and connect as long as the user has said that
        # we are allowed to connect and we are not already connected.
        while self._is_on and self.atv is None:
            try:
                conf = await self._scan()
                if conf:
                    await self._connect(conf)
            except exceptions.AuthenticationError:
                self.config_entry.async_start_reauth(self.hass)
                asyncio.create_task(self.disconnect())
                _LOGGER.exception(
                    "Authentication failed for %s, try reconfiguring device",
                    self.config_entry.data[CONF_NAME],
                )
                break
            except asyncio.CancelledError:
                pass
            except Exception:  # pylint: disable=broad-except
                _LOGGER.exception("Failed to connect")
                self.atv = None

            if self.atv is None:
                self._connection_attempts += 1
                backoff = min(
                    max(
                        BACKOFF_TIME_LOWER_LIMIT,
                        randrange(2 ** self._connection_attempts),
                    ),
                    BACKOFF_TIME_UPPER_LIMIT,
                )

                _LOGGER.debug("Reconnecting in %d seconds", backoff)
                await asyncio.sleep(backoff)

        _LOGGER.debug("Connect loop ended")
        self._task = None

    async def _scan(self):
        """Try to find device by scanning for it."""
        identifiers = set(
            self.config_entry.data.get(CONF_IDENTIFIERS, [self.config_entry.unique_id])
        )
        address = self.config_entry.data[CONF_ADDRESS]

        # Only scan for and set up protocols that was successfully paired
        protocols = {
            Protocol(int(protocol))
            for protocol in self.config_entry.data[CONF_CREDENTIALS]
        }

        _LOGGER.debug("Discovering device %s", self.config_entry.title)
        aiozc = await zeroconf.async_get_async_instance(self.hass)
        atvs = await scan(
            self.hass.loop,
            identifier=identifiers,
            protocol=protocols,
            hosts=[address],
            aiozc=aiozc,
        )
        if atvs:
            return atvs[0]

        _LOGGER.debug(
            "Failed to find device %s with address %s",
            self.config_entry.title,
            address,
        )
        # We no longer multicast scan for the device since as soon as async_step_zeroconf runs,
        # it will update the address and reload the config entry when the device is found.
        return None

    async def _connect(self, conf):
        """Connect to device."""
        credentials = self.config_entry.data[CONF_CREDENTIALS]
        session = async_get_clientsession(self.hass)

        for protocol_int, creds in credentials.items():
            protocol = Protocol(int(protocol_int))
            if conf.get_service(protocol) is not None:
                conf.set_credentials(protocol, creds)
            else:
                _LOGGER.warning(
                    "Protocol %s not found for %s, functionality will be reduced",
                    protocol.name,
                    self.config_entry.data[CONF_NAME],
                )

        _LOGGER.debug("Connecting to device %s", self.config_entry.data[CONF_NAME])
        self.atv = await connect(conf, self.hass.loop, session=session)
        self.atv.listener = self

        self._dispatch_send(SIGNAL_CONNECTED, self.atv)
        self._address_updated(str(conf.address))

        self._async_setup_device_registry()

        self._connection_attempts = 0
        if self._connection_was_lost:
            _LOGGER.info(
                'Connection was re-established to device "%s"',
                self.config_entry.data[CONF_NAME],
            )
            self._connection_was_lost = False

    @callback
    def _async_setup_device_registry(self):
        attrs = {
            ATTR_IDENTIFIERS: {(DOMAIN, self.config_entry.unique_id)},
            ATTR_MANUFACTURER: "Apple",
            ATTR_NAME: self.config_entry.data[CONF_NAME],
        }

        area = attrs[ATTR_NAME]
        name_trailer = f" {DEFAULT_NAME}"
        if area.endswith(name_trailer):
            area = area[: -len(name_trailer)]
        attrs[ATTR_SUGGESTED_AREA] = area

        if self.atv:
            dev_info = self.atv.device_info

            attrs[ATTR_MODEL] = (
                dev_info.raw_model
                if dev_info.model == DeviceModel.Unknown and dev_info.raw_model
                else model_str(dev_info.model)
            )
            attrs[ATTR_SW_VERSION] = dev_info.version

            if dev_info.mac:
                attrs[ATTR_CONNECTIONS] = {(dr.CONNECTION_NETWORK_MAC, dev_info.mac)}

        device_registry = dr.async_get(self.hass)
        device_registry.async_get_or_create(
            config_entry_id=self.config_entry.entry_id, **attrs
        )

    @property
    def is_connecting(self):
        """Return true if connection is in progress."""
        return self._task is not None

    def _address_updated(self, address):
        """Update cached address in config entry."""
        _LOGGER.debug("Changing address to %s", address)
        self.hass.config_entries.async_update_entry(
            self.config_entry, data={**self.config_entry.data, CONF_ADDRESS: address}
        )

    def _dispatch_send(self, signal, *args):
        """Dispatch a signal to all entities managed by this manager."""
        async_dispatcher_send(
            self.hass, f"{signal}_{self.config_entry.unique_id}", *args
        )<|MERGE_RESOLUTION|>--- conflicted
+++ resolved
@@ -7,12 +7,7 @@
 from pyatv.const import DeviceModel, Protocol
 from pyatv.convert import model_str
 
-<<<<<<< HEAD
 from homeassistant.components import zeroconf
-from homeassistant.components.media_player import DOMAIN as MP_DOMAIN
-from homeassistant.components.remote import DOMAIN as REMOTE_DOMAIN
-=======
->>>>>>> 0dddf10f
 from homeassistant.config_entries import ConfigEntry
 from homeassistant.const import (
     ATTR_CONNECTIONS,
