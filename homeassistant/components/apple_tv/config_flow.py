"""Config flow for Apple TV integration."""
import asyncio
from collections import deque
from ipaddress import ip_address
import logging
from random import randrange

from pyatv import exceptions, pair, scan
from pyatv.const import DeviceModel, PairingRequirement, Protocol
from pyatv.convert import model_str, protocol_str
from pyatv.helpers import get_unique_id
import voluptuous as vol

from homeassistant import config_entries, data_entry_flow
from homeassistant.components import zeroconf
from homeassistant.const import CONF_ADDRESS, CONF_NAME, CONF_PIN
from homeassistant.core import callback
from homeassistant.exceptions import HomeAssistantError
from homeassistant.helpers.aiohttp_client import async_get_clientsession

from .const import CONF_CREDENTIALS, CONF_IDENTIFIERS, CONF_START_OFF, DOMAIN

_LOGGER = logging.getLogger(__name__)

DEVICE_INPUT = "device_input"

INPUT_PIN_SCHEMA = vol.Schema({vol.Required(CONF_PIN, default=None): int})

DEFAULT_START_OFF = False

DISCOVERY_AGGREGATION_TIME = 15  # seconds


async def device_scan(identifier, loop):
    """Scan for a specific device using identifier as filter."""

    def _filter_device(dev):
        if identifier is None:
            return True
        if identifier == str(dev.address):
            return True
        if identifier == dev.name:
            return True
        return any(service.identifier == identifier for service in dev.services)

    def _host_filter():
        try:
            return [ip_address(identifier)]
        except ValueError:
            return None

    # If we have an address, only probe that address to avoid
    # broadcast traffic on the network
    scan_result = await scan(loop, timeout=3, hosts=_host_filter())
    matches = [atv for atv in scan_result if _filter_device(atv)]

    if matches:
        return matches[0], matches[0].all_identifiers

    return None, None


class AppleTVConfigFlow(config_entries.ConfigFlow, domain=DOMAIN):
    """Handle a config flow for Apple TV."""

    VERSION = 1

    @staticmethod
    @callback
    def async_get_options_flow(config_entry):
        """Get options flow for this handler."""
        return AppleTVOptionsFlow(config_entry)

    def __init__(self):
        """Initialize a new AppleTVConfigFlow."""
        self.scan_filter = None
        self.atv = None
        self.atv_identifiers = None
        self.protocol = None
        self.pairing = None
        self.credentials = {}  # Protocol -> credentials
        self.protocols_to_pair = deque()

    @property
    def device_identifier(self):
        """Return a identifier for the config entry.

        A device has multiple unique identifiers, but Home Assistant only supports one
        per config entry. Normally, a "main identifier" is determined by pyatv by
        first collecting all identifiers and then picking one in a pre-determine order.
        Under normal circumstances, this works fine but if a service is missing or
        removed due to deprecation (which happened with MRP), then another identifier
        will be calculated instead. To fix this, all identifiers belonging to a device
        is stored with the config entry and one of them (could be random) is used as
        unique_id for said entry. When a new (zeroconf) service or device is
        discovered, the identifier is first used to look up if it belongs to an
        existing config entry. If that's the case, the unique_id from that entry is
        re-used, otherwise the newly discovered identifier is used instead.
        """
        for entry in self._async_current_entries():
            for identifier in self.atv.all_identifiers:
                if identifier in entry.data.get(CONF_IDENTIFIERS, [entry.unique_id]):
                    return entry.unique_id
        return self.atv.identifier

    async def async_step_reauth(self, user_input=None):
        """Handle initial step when updating invalid credentials."""
        self.context["title_placeholders"] = {
            "name": user_input[CONF_NAME],
            "type": "Apple TV",
        }
        self.scan_filter = self.unique_id
        self.context["identifier"] = self.unique_id
        return await self.async_step_reconfigure()

    async def async_step_reconfigure(self, user_input=None):
        """Inform user that reconfiguration is about to start."""
        if user_input is not None:
            return await self.async_find_device_wrapper(
                self.async_pair_next_protocol, allow_exist=True
            )

        return self.async_show_form(step_id="reconfigure")

    async def async_step_user(self, user_input=None):
        """Handle the initial step."""
        errors = {}
        if user_input is not None:
            self.scan_filter = user_input[DEVICE_INPUT]
            try:
                await self.async_find_device()
            except DeviceNotFound:
                errors["base"] = "no_devices_found"
            except DeviceAlreadyConfigured:
                errors["base"] = "already_configured"
            except Exception:  # pylint: disable=broad-except
                _LOGGER.exception("Unexpected exception")
                errors["base"] = "unknown"
            else:
                await self.async_set_unique_id(
                    self.device_identifier, raise_on_progress=False
                )
                self.context["all_identifiers"] = self.atv.all_identifiers
                return await self.async_step_confirm()

        return self.async_show_form(
            step_id="user",
            data_schema=vol.Schema({vol.Required(DEVICE_INPUT): str}),
            errors=errors,
        )

    async def async_step_zeroconf(
        self, discovery_info: zeroconf.ZeroconfServiceInfo
    ) -> data_entry_flow.FlowResult:
        """Handle device found via zeroconf."""
        host = discovery_info.host
        self._async_abort_entries_match({CONF_ADDRESS: host})
        service_type = discovery_info.type[:-1]  # Remove leading .
        name = discovery_info.name.replace(f".{service_type}.", "")
        properties = discovery_info.properties

        # Extract unique identifier from service
        unique_id = get_unique_id(service_type, name, properties)
        if unique_id is None:
            return self.async_abort(reason="unknown")
        self.scan_filter = host

        await self._async_aggregate_discoveries(host, unique_id, service_type)
        # Scan for the device in order to extract _all_ unique identifiers assigned to
        # it. Not doing it like this will yield multiple config flows for the same
        # device, one per protocol, which is undesired.
        return await self.async_find_device_wrapper(self.async_found_zeroconf_device)

    async def _async_aggregate_discoveries(
        self, host: str, unique_id: str, service_type: str
    ) -> None:
        """Aggregate discoveries for the same host that happen inside of DISCOVERY_AGGREGATION_TIME."""
        # Wait DISCOVERY_AGGREGATION_TIME for multiple services to be
        # discovered via zeroconf.  Once the first service is discovered
        # this allows other services to be discovered inside the time
        # window before triggering a scan of the device. This prevents
        # a multiple scans of the device at the same time since each
        # apple_tv device has multiple services that are discovered by
        # zeroconf.
        #
        # Suppose we have a device with three services: A, B and C. Let's assume
        # service A is discovered by Zeroconf, triggering a device scan that also finds
        # service B but *not* C. An identifier is picked from one of the services and
        # used as unique_id. The select process is deterministic (let's say in order A,
        # B and C) but in practice that doesn't matter. So, a flow is set up for the
        # device with unique_id set to "A" for services A and B.
        #
        # Now, service C is found and the same thing happens again but only service B
        # is found. In this case, unique_id will be set to "B" which is problematic
        # since both flows really represent the same device. They will however end up
        # as two separate flows.
        #
        # To solve this, all identifiers found during a device scan is stored as
        # "all_identifiers" in the flow context. When a new service is discovered, the
        # code below will check these identifiers for all active flows and abort if a
        # match is found. Before aborting, the original flow is updated with any
        # potentially new identifiers. In the example above, when service C is
        # discovered, the identifier of service C will be inserted into
        # "all_identifiers" of the original flow (making the device complete).
        #
        await asyncio.sleep(DISCOVERY_AGGREGATION_TIME)
        #
        # Must not await until self.context[CONF_ADDRESS] is set or other flows may
        # see it to soon and all flows will lose the race and nothing moves forward
        #
        for flow in self._async_in_progress(include_uninitialized=True):
            context = flow["context"]
            if (
                context.get("source") != config_entries.SOURCE_ZEROCONF
                or context.get(CONF_ADDRESS) != host
            ):
                continue
<<<<<<< HEAD
            if (
                service_type in SERVICES_WITH_ZEROCONF_IDENTIFIERS
                and "all_identifiers" in context
                and unique_id not in context["all_identifiers"]
            ):
=======
            if unique_id not in context.get("all_identifiers", []):
>>>>>>> 81da87d7
                # Add potentially new identifiers from this device to the existing flow
                context["all_identifiers"].append(unique_id)
            raise data_entry_flow.AbortFlow("already_in_progress")
        self.context[CONF_ADDRESS] = host
        #
        # Safe to await again after self.context[CONF_ADDRESS] is set
        #

    async def async_found_zeroconf_device(self, user_input=None):
        """Handle device found after Zeroconf discovery."""
        self.context["all_identifiers"] = self.atv.all_identifiers
        # Also abort if an integration with this identifier already exists
        await self.async_set_unique_id(self.device_identifier)
        # but be sure to update the address if its changed so the scanner
        # will probe the new address
        self._abort_if_unique_id_configured(updates={CONF_ADDRESS: self.atv.address})
        self.context["identifier"] = self.unique_id
        return await self.async_step_confirm()

    async def async_find_device_wrapper(self, next_func, allow_exist=False):
        """Find a specific device and call another function when done.

        This function will do error handling and bail out when an error
        occurs.
        """
        try:
            await self.async_find_device(allow_exist)
        except DeviceNotFound:
            return self.async_abort(reason="no_devices_found")
        except DeviceAlreadyConfigured:
            return self.async_abort(reason="already_configured")
        except Exception:  # pylint: disable=broad-except
            _LOGGER.exception("Unexpected exception")
            return self.async_abort(reason="unknown")

        return await next_func()

    async def async_find_device(self, allow_exist=False):
        """Scan for the selected device to discover services."""
        self.atv, self.atv_identifiers = await device_scan(
            self.scan_filter, self.hass.loop
        )
        if not self.atv:
            raise DeviceNotFound()

        # Protocols supported by the device are prospects for pairing
        self.protocols_to_pair = deque(
            service.protocol for service in self.atv.services if service.enabled
        )

        dev_info = self.atv.device_info
        self.context["title_placeholders"] = {
            "name": self.atv.name,
            "type": (
                dev_info.raw_model
                if dev_info.model == DeviceModel.Unknown and dev_info.raw_model
                else model_str(dev_info.model)
            ),
        }
        all_identifiers = set(self.atv.all_identifiers)
        for entry in self._async_current_entries():
            if not all_identifiers.intersection(
                entry.data.get(CONF_IDENTIFIERS, [entry.unique_id])
            ):
                continue
            if entry.data.get(CONF_ADDRESS) != self.atv.address:
                self.hass.config_entries.async_update_entry(
                    entry,
                    data={**entry.data, CONF_ADDRESS: self.atv.address},
                )
                self.hass.async_create_task(
                    self.hass.config_entries.async_reload(entry.entry_id)
                )
            if not allow_exist:
                raise DeviceAlreadyConfigured()

    async def async_step_confirm(self, user_input=None):
        """Handle user-confirmation of discovered node."""
        if user_input is not None:
            expected_identifier_count = len(self.context["all_identifiers"])
            # If number of services found during device scan mismatch number of
            # identifiers collected during Zeroconf discovery, then trigger a new scan
            # with hopes of finding all services.
            import pprint

            pprint.pprint([self.context["all_identifiers"], self.atv.all_identifiers])
            if len(self.atv.all_identifiers) != expected_identifier_count:
                try:
                    await self.async_find_device()
                except DeviceNotFound:
                    return self.async_abort(reason="device_not_found")

            # If all services still were not found, bail out with an error
            if len(self.atv.all_identifiers) != expected_identifier_count:
                return self.async_abort(reason="inconsistent_device")

            return await self.async_pair_next_protocol()

        return self.async_show_form(
            step_id="confirm",
            description_placeholders={
                "name": self.atv.name,
                "type": model_str(self.atv.device_info.model),
            },
        )

    async def async_pair_next_protocol(self):
        """Start pairing process for the next available protocol."""
        await self._async_cleanup()

        # Any more protocols to pair? Else bail out here
        if not self.protocols_to_pair:
            return await self._async_get_entry()

        self.protocol = self.protocols_to_pair.popleft()
        service = self.atv.get_service(self.protocol)

        # Service requires a password
        if service.requires_password:
            return await self.async_step_password()

        # Figure out, depending on protocol, what kind of pairing is needed
        if service.pairing == PairingRequirement.Unsupported:
            _LOGGER.debug("%s does not support pairing", self.protocol)
            return await self.async_pair_next_protocol()
        if service.pairing == PairingRequirement.Disabled:
            return await self.async_step_protocol_disabled()
        if service.pairing == PairingRequirement.NotNeeded:
            _LOGGER.debug("%s does not require pairing", self.protocol)
            self.credentials[self.protocol.value] = None
            return await self.async_pair_next_protocol()

        _LOGGER.debug("%s requires pairing", self.protocol)

        # Protocol specific arguments
        pair_args = {}
        if self.protocol == Protocol.DMAP:
            pair_args["name"] = "Home Assistant"
            pair_args["zeroconf"] = await zeroconf.async_get_instance(self.hass)

        # Initiate the pairing process
        abort_reason = None
        session = async_get_clientsession(self.hass)
        self.pairing = await pair(
            self.atv, self.protocol, self.hass.loop, session=session, **pair_args
        )
        try:
            await self.pairing.begin()
        except exceptions.ConnectionFailedError:
            return await self.async_step_service_problem()
        except exceptions.BackOffError:
            abort_reason = "backoff"
        except exceptions.PairingError:
            _LOGGER.exception("Authentication problem")
            abort_reason = "invalid_auth"
        except Exception:  # pylint: disable=broad-except
            _LOGGER.exception("Unexpected exception")
            abort_reason = "unknown"

        if abort_reason:
            await self._async_cleanup()
            return self.async_abort(reason=abort_reason)

        # Choose step depending on if PIN is required from user or not
        if self.pairing.device_provides_pin:
            return await self.async_step_pair_with_pin()

        return await self.async_step_pair_no_pin()

    async def async_step_protocol_disabled(self, user_input=None):
        """Inform user that a protocol is disabled and cannot be paired."""
        if user_input is not None:
            return await self.async_pair_next_protocol()
        return self.async_show_form(
            step_id="protocol_disabled",
            description_placeholders={"protocol": protocol_str(self.protocol)},
        )

    async def async_step_pair_with_pin(self, user_input=None):
        """Handle pairing step where a PIN is required from the user."""
        errors = {}
        if user_input is not None:
            try:
                self.pairing.pin(user_input[CONF_PIN])
                await self.pairing.finish()
                self.credentials[self.protocol.value] = self.pairing.service.credentials
                return await self.async_pair_next_protocol()
            except exceptions.PairingError:
                _LOGGER.exception("Authentication problem")
                errors["base"] = "invalid_auth"
            except Exception:  # pylint: disable=broad-except
                _LOGGER.exception("Unexpected exception")
                errors["base"] = "unknown"

        return self.async_show_form(
            step_id="pair_with_pin",
            data_schema=INPUT_PIN_SCHEMA,
            errors=errors,
            description_placeholders={"protocol": protocol_str(self.protocol)},
        )

    async def async_step_pair_no_pin(self, user_input=None):
        """Handle step where user has to enter a PIN on the device."""
        if user_input is not None:
            await self.pairing.finish()
            if self.pairing.has_paired:
                self.credentials[self.protocol.value] = self.pairing.service.credentials
                return await self.async_pair_next_protocol()

            await self.pairing.close()
            return self.async_abort(reason="device_did_not_pair")

        pin = randrange(1000, stop=10000)
        self.pairing.pin(pin)
        return self.async_show_form(
            step_id="pair_no_pin",
            description_placeholders={
                "protocol": protocol_str(self.protocol),
                "pin": pin,
            },
        )

    async def async_step_service_problem(self, user_input=None):
        """Inform user that a service will not be added."""
        if user_input is not None:
            return await self.async_pair_next_protocol()

        return self.async_show_form(
            step_id="service_problem",
            description_placeholders={"protocol": protocol_str(self.protocol)},
        )

    async def async_step_password(self, user_input=None):
        """Inform user that password is not supported."""
        if user_input is not None:
            return await self.async_pair_next_protocol()

        return self.async_show_form(
            step_id="password",
            description_placeholders={"protocol": protocol_str(self.protocol)},
        )

    async def _async_cleanup(self):
        """Clean up allocated resources."""
        if self.pairing is not None:
            await self.pairing.close()
            self.pairing = None

    async def _async_get_entry(self):
        """Return config entry or update existing config entry."""
        # Abort if no protocols were paired
        if not self.credentials:
            return self.async_abort(reason="setup_failed")

        data = {
            CONF_NAME: self.atv.name,
            CONF_CREDENTIALS: self.credentials,
            CONF_ADDRESS: str(self.atv.address),
            CONF_IDENTIFIERS: self.atv_identifiers,
        }

        existing_entry = await self.async_set_unique_id(
            self.device_identifier, raise_on_progress=False
        )

        # If an existing config entry is updated, then this was a re-auth
        if existing_entry:
            self.hass.config_entries.async_update_entry(
                existing_entry, data=data, unique_id=self.unique_id
            )
            self.hass.async_create_task(
                self.hass.config_entries.async_reload(existing_entry.entry_id)
            )
            return self.async_abort(reason="reauth_successful")

        return self.async_create_entry(title=self.atv.name, data=data)


class AppleTVOptionsFlow(config_entries.OptionsFlow):
    """Handle Apple TV options."""

    def __init__(self, config_entry):
        """Initialize Apple TV options flow."""
        self.config_entry = config_entry
        self.options = dict(config_entry.options)

    async def async_step_init(self, user_input=None):
        """Manage the Apple TV options."""
        if user_input is not None:
            self.options[CONF_START_OFF] = user_input[CONF_START_OFF]
            return self.async_create_entry(title="", data=self.options)

        return self.async_show_form(
            step_id="init",
            data_schema=vol.Schema(
                {
                    vol.Optional(
                        CONF_START_OFF,
                        default=self.config_entry.options.get(
                            CONF_START_OFF, DEFAULT_START_OFF
                        ),
                    ): bool,
                }
            ),
        )


class DeviceNotFound(HomeAssistantError):
    """Error to indicate device could not be found."""


class DeviceAlreadyConfigured(HomeAssistantError):
    """Error to indicate device is already configured."""<|MERGE_RESOLUTION|>--- conflicted
+++ resolved
@@ -215,15 +215,7 @@
                 or context.get(CONF_ADDRESS) != host
             ):
                 continue
-<<<<<<< HEAD
-            if (
-                service_type in SERVICES_WITH_ZEROCONF_IDENTIFIERS
-                and "all_identifiers" in context
-                and unique_id not in context["all_identifiers"]
-            ):
-=======
             if unique_id not in context.get("all_identifiers", []):
->>>>>>> 81da87d7
                 # Add potentially new identifiers from this device to the existing flow
                 context["all_identifiers"].append(unique_id)
             raise data_entry_flow.AbortFlow("already_in_progress")
