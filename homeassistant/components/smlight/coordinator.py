--- conflicted
+++ resolved
@@ -60,10 +60,6 @@
         self.unique_id: str | None = None
         self.legacy_api: int = 0
 
-        self.config_entry.async_create_background_task(
-            hass, self.client.sse.client(), "smlight-sse-client"
-        )
-
     async def _async_setup(self) -> None:
         """Authenticate if needed during initial setup."""
         if await self.client.check_auth_needed():
@@ -98,19 +94,7 @@
                 translation_key="unsupported_firmware",
             )
 
-<<<<<<< HEAD
-    def update_setting(self, setting: Settings, value: bool | int) -> None:
-        """Update the sensor value from event."""
-        prop = SettingsProp[setting.name].value
-        setattr(self.data.sensors, prop, value)
-
-        self.async_set_updated_data(self.data)
-
-    async def _async_update_data(self) -> SmData:
-        """Fetch data from the SMLIGHT device."""
-=======
     async def _async_update_data(self) -> _DataT:
->>>>>>> 8c34d8da
         try:
             return await self._internal_update_data()
         except SmlightAuthError as err:
