{
  "domain": "openweathermap",
  "name": "OpenWeatherMap",
  "config_flow": true,
  "documentation": "https://www.home-assistant.io/integrations/openweathermap",
  "requirements": ["pyowm==3.1.0"],
<<<<<<< HEAD
  "codeowners": ["@fabaff", "@freekode"]
=======
  "codeowners": ["@fabaff", "@freekode", "@nzapponi"]
>>>>>>> 5e8eb391
}<|MERGE_RESOLUTION|>--- conflicted
+++ resolved
@@ -4,9 +4,5 @@
   "config_flow": true,
   "documentation": "https://www.home-assistant.io/integrations/openweathermap",
   "requirements": ["pyowm==3.1.0"],
-<<<<<<< HEAD
-  "codeowners": ["@fabaff", "@freekode"]
-=======
   "codeowners": ["@fabaff", "@freekode", "@nzapponi"]
->>>>>>> 5e8eb391
 }