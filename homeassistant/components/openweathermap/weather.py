"""Support for the OpenWeatherMap (OWM) service."""
from datetime import timedelta
import logging

from pyowm import OWM
from pyowm.exceptions.api_call_error import APICallError
import voluptuous as vol

from homeassistant.components.weather import (
    ATTR_FORECAST_CONDITION,
    ATTR_FORECAST_PRECIPITATION,
    ATTR_FORECAST_TEMP,
    ATTR_FORECAST_TEMP_LOW,
    ATTR_FORECAST_TIME,
    ATTR_FORECAST_WIND_BEARING,
    ATTR_FORECAST_WIND_SPEED,
    PLATFORM_SCHEMA,
    WeatherEntity,
)
from homeassistant.const import (
    CONF_API_KEY,
    CONF_LATITUDE,
    CONF_LONGITUDE,
    CONF_MODE,
    CONF_NAME,
    PRESSURE_HPA,
    PRESSURE_INHG,
    STATE_UNKNOWN,
    TEMP_CELSIUS,
)
import homeassistant.helpers.config_validation as cv
from homeassistant.util import Throttle
from homeassistant.util.pressure import convert as convert_pressure

_LOGGER = logging.getLogger(__name__)

ATTRIBUTION = "Data provided by OpenWeatherMap"

FORECAST_MODE = ["hourly", "daily", "freedaily"]

DEFAULT_NAME = "OpenWeatherMap"

MIN_TIME_BETWEEN_FORECAST_UPDATES = timedelta(minutes=120)
MIN_TIME_BETWEEN_UPDATES = timedelta(minutes=120)

CONDITION_CLASSES = {
    "cloudy": [803, 804],
    "fog": [701, 741],
    "hail": [906],
    "lightning": [210, 211, 212, 221],
    "lightning-rainy": [200, 201, 202, 230, 231, 232],
    "partlycloudy": [801, 802],
    "pouring": [504, 314, 502, 503, 522],
    "rainy": [300, 301, 302, 310, 311, 312, 313, 500, 501, 520, 521],
    "snowy": [600, 601, 602, 611, 612, 620, 621, 622],
    "snowy-rainy": [511, 615, 616],
    "sunny": [800],
    "windy": [905, 951, 952, 953, 954, 955, 956, 957],
    "windy-variant": [958, 959, 960, 961],
    "exceptional": [711, 721, 731, 751, 761, 762, 771, 900, 901, 962, 903, 904],
}

PLATFORM_SCHEMA = PLATFORM_SCHEMA.extend(
    {
        vol.Required(CONF_API_KEY): cv.string,
        vol.Optional(CONF_LATITUDE): cv.latitude,
        vol.Optional(CONF_LONGITUDE): cv.longitude,
        vol.Optional(CONF_MODE, default="hourly"): vol.In(FORECAST_MODE),
        vol.Optional(CONF_NAME, default=DEFAULT_NAME): cv.string,
    }
)


def setup_platform(hass, config, add_entities, discovery_info=None):
    """Set up the OpenWeatherMap weather platform."""

    longitude = config.get(CONF_LONGITUDE, round(hass.config.longitude, 5))
    latitude = config.get(CONF_LATITUDE, round(hass.config.latitude, 5))
    name = config.get(CONF_NAME)
    mode = config.get(CONF_MODE)
<<<<<<< HEAD
    # aid-dom
    if config.get(CONF_API_KEY) != "use_ais_dom_api_key":
        try:
            owm = pyowm.OWM(config.get(CONF_API_KEY))
        except pyowm.exceptions.api_call_error.APICallError:
            _LOGGER.error("Error while connecting to OpenWeatherMap")
            return False
    else:
        owm = None
=======

    try:
        owm = OWM(config.get(CONF_API_KEY))
    except APICallError:
        _LOGGER.error("Error while connecting to OpenWeatherMap")
        return False
>>>>>>> 2d720847

    data = WeatherData(owm, latitude, longitude, mode)

    add_entities(
        [OpenWeatherMapWeather(name, data, hass.config.units.temperature_unit, mode)],
        True,
    )


class OpenWeatherMapWeather(WeatherEntity):
    """Implementation of an OpenWeatherMap sensor."""

    def __init__(self, name, owm, temperature_unit, mode):
        """Initialize the sensor."""
        self._name = name
        self._owm = owm
        self._temperature_unit = temperature_unit
        self._mode = mode
        self.data = None
        self.forecast_data = None

    @property
    def name(self):
        """Return the name of the sensor."""
        return self._name

    @property
    def condition(self):
        """Return the current condition."""
        try:
            return [
                k
                for k, v in CONDITION_CLASSES.items()
                if self.data.get_weather_code() in v
            ][0]
        except IndexError:
            return STATE_UNKNOWN

    @property
    def temperature(self):
        """Return the temperature."""
        return self.data.get_temperature("celsius").get("temp")

    @property
    def temperature_unit(self):
        """Return the unit of measurement."""
        return TEMP_CELSIUS

    @property
    def pressure(self):
        """Return the pressure."""
        pressure = self.data.get_pressure().get("press")
        if self.hass.config.units.name == "imperial":
            return round(convert_pressure(pressure, PRESSURE_HPA, PRESSURE_INHG), 2)
        return pressure

    @property
    def humidity(self):
        """Return the humidity."""
        return self.data.get_humidity()

    @property
    def wind_speed(self):
        """Return the wind speed."""
        if self.hass.config.units.name == "imperial":
            return round(self.data.get_wind().get("speed") * 2.24, 2)

        return round(self.data.get_wind().get("speed") * 3.6, 2)

    @property
    def wind_bearing(self):
        """Return the wind bearing."""
        return self.data.get_wind().get("deg")

    @property
    def attribution(self):
        """Return the attribution."""
        return ATTRIBUTION

    @property
    def forecast(self):
        """Return the forecast array."""
        data = []

        def calc_precipitation(rain, snow):
            """Calculate the precipitation."""
            rain_value = 0 if rain is None else rain
            snow_value = 0 if snow is None else snow
            if round(rain_value + snow_value, 1) == 0:
                return None
            return round(rain_value + snow_value, 1)

        if self._mode == "freedaily":
            weather = self.forecast_data.get_weathers()[::8]
        else:
            weather = self.forecast_data.get_weathers()

        for entry in weather:
            if self._mode == "daily":
                data.append(
                    {
                        ATTR_FORECAST_TIME: entry.get_reference_time("unix") * 1000,
                        ATTR_FORECAST_TEMP: entry.get_temperature("celsius").get("day"),
                        ATTR_FORECAST_TEMP_LOW: entry.get_temperature("celsius").get(
                            "night"
                        ),
                        ATTR_FORECAST_PRECIPITATION: calc_precipitation(
                            entry.get_rain().get("all"), entry.get_snow().get("all")
                        ),
                        ATTR_FORECAST_WIND_SPEED: entry.get_wind().get("speed"),
                        ATTR_FORECAST_WIND_BEARING: entry.get_wind().get("deg"),
                        ATTR_FORECAST_CONDITION: [
                            k
                            for k, v in CONDITION_CLASSES.items()
                            if entry.get_weather_code() in v
                        ][0],
                    }
                )
            else:
                data.append(
                    {
                        ATTR_FORECAST_TIME: entry.get_reference_time("unix") * 1000,
                        ATTR_FORECAST_TEMP: entry.get_temperature("celsius").get(
                            "temp"
                        ),
                        ATTR_FORECAST_PRECIPITATION: (
                            round(entry.get_rain().get("3h"), 1)
                            if entry.get_rain().get("3h") is not None
                            and (round(entry.get_rain().get("3h"), 1) > 0)
                            else None
                        ),
                        ATTR_FORECAST_CONDITION: [
                            k
                            for k, v in CONDITION_CLASSES.items()
                            if entry.get_weather_code() in v
                        ][0],
                    }
                )
        return data

    def update(self):
        """Get the latest data from OWM and updates the states."""
        try:
            self._owm.update()
            self._owm.update_forecast()
        except APICallError:
            _LOGGER.error("Exception when calling OWM web API to update data")
            return

        self.data = self._owm.data
        self.forecast_data = self._owm.forecast_data


class WeatherData:
    """Get the latest data from OpenWeatherMap."""

    def __init__(self, owm, latitude, longitude, mode):
        """Initialize the data object."""
        self._mode = mode
        self.owm = owm
        self.latitude = latitude
        self.longitude = longitude
        self.data = None
        self.forecast_data = None

    def ais_dom_api(self):
        # aid-dom part
        if not self.owm:
            import pyowm
            try:
                from homeassistant.components import ais_cloud
                aiscloud = ais_cloud.AisCloudWS()
                ws_resp = aiscloud.key("openweathermap_weather")
                json_ws_resp = ws_resp.json()
                try:
                    self.owm = pyowm.OWM(json_ws_resp["key"])
                except pyowm.exceptions.api_call_error.APICallError:
                    _LOGGER.error("Error while connecting to OpenWeatherMap")
            except Exception as error:
                _LOGGER.error("Unable to get the API Key to OpenWeatherMap from AIS dom. %s", error)

    @Throttle(MIN_TIME_BETWEEN_UPDATES)
    def update(self):
        self.ais_dom_api()
        """Get the latest data from OpenWeatherMap."""
        obs = self.owm.weather_at_coords(self.latitude, self.longitude)
        if obs is None:
            _LOGGER.warning("Failed to fetch data from OWM")
            return

        self.data = obs.get_weather()

    @Throttle(MIN_TIME_BETWEEN_FORECAST_UPDATES)
    def update_forecast(self):
        self.ais_dom_api()
        """Get the latest forecast from OpenWeatherMap."""
        try:
            if self._mode == "daily":
                fcd = self.owm.daily_forecast_at_coords(
                    self.latitude, self.longitude, 15
                )
            else:
                fcd = self.owm.three_hours_forecast_at_coords(
                    self.latitude, self.longitude
                )
        except APICallError:
            _LOGGER.error("Exception when calling OWM web API " "to update forecast")
            return

        if fcd is None:
            _LOGGER.warning("Failed to fetch forecast data from OWM")
            return

        self.forecast_data = fcd.get_forecast()<|MERGE_RESOLUTION|>--- conflicted
+++ resolved
@@ -78,24 +78,15 @@
     latitude = config.get(CONF_LATITUDE, round(hass.config.latitude, 5))
     name = config.get(CONF_NAME)
     mode = config.get(CONF_MODE)
-<<<<<<< HEAD
     # aid-dom
     if config.get(CONF_API_KEY) != "use_ais_dom_api_key":
         try:
-            owm = pyowm.OWM(config.get(CONF_API_KEY))
-        except pyowm.exceptions.api_call_error.APICallError:
+            owm = OWM(config.get(CONF_API_KEY))
+        except APICallError:
             _LOGGER.error("Error while connecting to OpenWeatherMap")
             return False
     else:
         owm = None
-=======
-
-    try:
-        owm = OWM(config.get(CONF_API_KEY))
-    except APICallError:
-        _LOGGER.error("Error while connecting to OpenWeatherMap")
-        return False
->>>>>>> 2d720847
 
     data = WeatherData(owm, latitude, longitude, mode)
 
@@ -265,8 +256,10 @@
         # aid-dom part
         if not self.owm:
             import pyowm
+
             try:
                 from homeassistant.components import ais_cloud
+
                 aiscloud = ais_cloud.AisCloudWS()
                 ws_resp = aiscloud.key("openweathermap_weather")
                 json_ws_resp = ws_resp.json()
@@ -275,7 +268,10 @@
                 except pyowm.exceptions.api_call_error.APICallError:
                     _LOGGER.error("Error while connecting to OpenWeatherMap")
             except Exception as error:
-                _LOGGER.error("Unable to get the API Key to OpenWeatherMap from AIS dom. %s", error)
+                _LOGGER.error(
+                    "Unable to get the API Key to OpenWeatherMap from AIS dom. %s",
+                    error,
+                )
 
     @Throttle(MIN_TIME_BETWEEN_UPDATES)
     def update(self):
