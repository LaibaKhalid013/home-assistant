{
  "config": {
    "step": {
      "user": {
        "description": "Set required parameters to connect to your device",
        "data": {
          "host": "[%key:common::config_flow::data::host%]",
          "device_name": "[%key:common::config_flow::data::name%]"
        }
      },
      "zeroconf_confirm": {
        "description": "Do you want to add the Lektrico Charger with serial number `{serial_number}` to Home Assistant?",
        "title": "Discovered Lektrico Charger device"
      }
    },
    "error": {
      "cannot_connect": "[%key:common::config_flow::error::cannot_connect%]"
    },
    "abort": {
      "already_configured": "[%key:common::config_flow::abort::already_configured_device%]",
      "cannot_connect": "[%key:common::config_flow::error::cannot_connect%]"
    }
  },
  "entity": {
    "button": {
      "charge_start": {
        "name": "Charge start"
      },
      "charge_stop": {
        "name": "Charge stop"
      }
    },
<<<<<<< HEAD
=======
    "number": {
      "led_max_brightness": {
        "name": "Led brightness"
      },
      "dynamic_limit": {
        "name": "Dynamic limit"
      }
    },
>>>>>>> 97d0d91d
    "sensor": {
      "state": {
        "name": "State",
        "state": {
          "available": "Available",
          "connected": "Connected",
          "need_auth": "Waiting for authentication",
          "paused": "Paused",
          "charging": "Charging",
          "error": "Error",
          "updating_firmware": "Updating firmware"
        }
      },
      "charging_time": {
        "name": "Charging time"
      },
      "lifetime_energy": {
        "name": "Lifetime energy"
      },
      "installation_current": {
        "name": "Installation current"
      },
      "limit_reason": {
        "name": "Limit reason",
        "state": {
          "no_limit": "No limit",
          "installation_current": "Installation current",
          "user_limit": "User limit",
          "dynamic_limit": "Dynamic limit",
          "schedule": "Schedule",
          "em_offline": "EM offline",
          "em": "EM",
          "ocpp": "OCPP"
        }
      },
      "breaker_current": {
        "name": "Breaker current"
      },
      "voltage_l1": {
        "name": "Voltage L1"
      },
      "voltage_l2": {
        "name": "Voltage L2"
      },
      "voltage_l3": {
        "name": "Voltage L3"
      },
      "current_l1": {
        "name": "Current L1"
      },
      "current_l2": {
        "name": "Current L2"
      },
      "current_l3": {
        "name": "Current L3"
      },
      "power_l1": {
        "name": "Power L1"
      },
      "power_l2": {
        "name": "Power L2"
      },
      "power_l3": {
        "name": "Power L3"
      },
      "pf_l1": {
        "name": "Power factor L1"
      },
      "pf_l2": {
        "name": "Power factor L2"
      },
      "pf_l3": {
        "name": "Power factor L3"
      }
    }
  }
}<|MERGE_RESOLUTION|>--- conflicted
+++ resolved
@@ -30,8 +30,6 @@
         "name": "Charge stop"
       }
     },
-<<<<<<< HEAD
-=======
     "number": {
       "led_max_brightness": {
         "name": "Led brightness"
@@ -40,7 +38,6 @@
         "name": "Dynamic limit"
       }
     },
->>>>>>> 97d0d91d
     "sensor": {
       "state": {
         "name": "State",
