--- conflicted
+++ resolved
@@ -3,19 +3,15 @@
 STEP_USER = "user"
 STEP_CORE_CONFIG = "core_config"
 STEP_INTEGRATION = "integration"
-<<<<<<< HEAD
+STEP_ANALYTICS = "analytics"
 STEP_MOB_INTEGRATION = "mob_integration"
 
 STEPS = [
     STEP_USER,
     STEP_CORE_CONFIG,
+    STEP_ANALYTICS,
     STEP_INTEGRATION,
     STEP_MOB_INTEGRATION,
 ]
-=======
-STEP_ANALYTICS = "analytics"
-
-STEPS = [STEP_USER, STEP_CORE_CONFIG, STEP_ANALYTICS, STEP_INTEGRATION]
->>>>>>> 75908f38
 
 DEFAULT_AREAS = ("living_room", "kitchen", "bedroom")