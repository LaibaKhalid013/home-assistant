--- conflicted
+++ resolved
@@ -19,10 +19,7 @@
     STREAM_TIMEOUT,
 )
 from .core import Segment, StreamOutput
-<<<<<<< HEAD
-=======
 from .fmp4utils import get_init_and_moof_data
->>>>>>> 720d556a
 
 _LOGGER = logging.getLogger(__name__)
 
@@ -45,18 +42,11 @@
         self._input_audio_stream = None  # av.audio.AudioStream | None
         self._output_video_stream: av.video.VideoStream = None
         self._output_audio_stream = None  # av.audio.AudioStream | None
-<<<<<<< HEAD
-
-    @staticmethod
-    def make_new_av(
-        memory_file, sequence: int, input_vstream: av.video.VideoStream
-=======
         self._segment: Segment = cast(Segment, None)
 
     @staticmethod
     def make_new_av(
         memory_file: BytesIO, sequence: int, input_vstream: av.video.VideoStream
->>>>>>> 720d556a
     ) -> av.container.OutputContainer:
         """Make a new av OutputContainer."""
         return av.open(
@@ -132,9 +122,6 @@
     def flush(self, duration):
         """Create a segment from the buffered packets and write to output."""
         self._av_output.close()
-<<<<<<< HEAD
-        segment = Segment(self._sequence, self._memory_file, duration, self._stream_id)
-=======
         segment = Segment(
             self._sequence,
             *get_init_and_moof_data(self._memory_file.getbuffer()),
@@ -142,7 +129,6 @@
             self._stream_id,
         )
         self._memory_file.close()
->>>>>>> 720d556a
         for stream_output in self._outputs:
             stream_output.put(segment)
 
@@ -156,10 +142,7 @@
     def close(self):
         """Close stream buffer."""
         self._av_output.close()
-<<<<<<< HEAD
-=======
         self._memory_file.close()
->>>>>>> 720d556a
 
 
 def stream_worker(source, options, segment_buffer, quit_event):  # noqa: C901
