--- conflicted
+++ resolved
@@ -17,11 +17,7 @@
     TEMP_CELSIUS,
     TEMP_FAHRENHEIT,
     UNIT_PERCENTAGE,
-<<<<<<< HEAD
-    UNIT_VOLT,
-=======
     VOLT,
->>>>>>> dbd1ca45
 )
 
 from . import SmartThingsEntity
@@ -238,11 +234,7 @@
         Map(Attribute.ultraviolet_index, "Ultraviolet Index", None, None)
     ],
     Capability.voltage_measurement: [
-<<<<<<< HEAD
-        Map(Attribute.voltage, "Voltage Measurement", UNIT_VOLT, None)
-=======
         Map(Attribute.voltage, "Voltage Measurement", VOLT, None)
->>>>>>> dbd1ca45
     ],
     Capability.washer_mode: [Map(Attribute.washer_mode, "Washer Mode", None, None)],
     Capability.washer_operating_state: [
