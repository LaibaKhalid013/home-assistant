"""Support for binary sensors through the SmartThings cloud API."""
from typing import Optional, Sequence

from pysmartthings import Attribute, Capability

from homeassistant.components.binary_sensor import (
    DEVICE_CLASS_MOTION,
    DEVICE_CLASS_OPENING,
    DEVICE_CLASS_PRESENCE,
    DEVICE_CLASS_PROBLEM,
    DEVICE_CLASS_SOUND,
    BinarySensorEntity,
)

from . import SmartThingsEntity
from .const import DATA_BROKERS, DOMAIN

CAPABILITY_TO_ATTRIB = {
    Capability.acceleration_sensor: Attribute.acceleration,
    Capability.contact_sensor: Attribute.contact,
    Capability.filter_status: Attribute.filter_status,
    Capability.motion_sensor: Attribute.motion,
    Capability.presence_sensor: Attribute.presence,
    Capability.sound_sensor: Attribute.sound,
    Capability.tamper_alert: Attribute.tamper,
    Capability.valve: Attribute.valve,
    Capability.water_sensor: Attribute.water,
}
ATTRIB_TO_CLASS = {
    Attribute.acceleration: "moving",
    Attribute.contact: DEVICE_CLASS_OPENING,
<<<<<<< HEAD
    Attribute.filter_status: "problem",
    Attribute.motion: DEVICE_CLASS_MOTION,
    Attribute.presence: "presence",
=======
    Attribute.filter_status: DEVICE_CLASS_PROBLEM,
    Attribute.motion: "motion",
    Attribute.presence: DEVICE_CLASS_PRESENCE,
>>>>>>> 827711bc
    Attribute.sound: DEVICE_CLASS_SOUND,
    Attribute.tamper: DEVICE_CLASS_PROBLEM,
    Attribute.valve: DEVICE_CLASS_OPENING,
    Attribute.water: "moisture",
}


async def async_setup_entry(hass, config_entry, async_add_entities):
    """Add binary sensors for a config entry."""
    broker = hass.data[DOMAIN][DATA_BROKERS][config_entry.entry_id]
    sensors = []
    for device in broker.devices.values():
        for capability in broker.get_assigned(device.device_id, "binary_sensor"):
            attrib = CAPABILITY_TO_ATTRIB[capability]
            sensors.append(SmartThingsBinarySensor(device, attrib))
    async_add_entities(sensors)


def get_capabilities(capabilities: Sequence[str]) -> Optional[Sequence[str]]:
    """Return all capabilities supported if minimum required are present."""
    return [
        capability for capability in CAPABILITY_TO_ATTRIB if capability in capabilities
    ]


class SmartThingsBinarySensor(SmartThingsEntity, BinarySensorEntity):
    """Define a SmartThings Binary Sensor."""

    def __init__(self, device, attribute):
        """Init the class."""
        super().__init__(device)
        self._attribute = attribute

    @property
    def name(self) -> str:
        """Return the name of the binary sensor."""
        return f"{self._device.label} {self._attribute}"

    @property
    def unique_id(self) -> str:
        """Return a unique ID."""
        return f"{self._device.device_id}.{self._attribute}"

    @property
    def is_on(self):
        """Return true if the binary sensor is on."""
        return self._device.status.is_on(self._attribute)

    @property
    def device_class(self):
        """Return the class of this device."""
        return ATTRIB_TO_CLASS[self._attribute]<|MERGE_RESOLUTION|>--- conflicted
+++ resolved
@@ -29,15 +29,9 @@
 ATTRIB_TO_CLASS = {
     Attribute.acceleration: "moving",
     Attribute.contact: DEVICE_CLASS_OPENING,
-<<<<<<< HEAD
-    Attribute.filter_status: "problem",
+    Attribute.filter_status: DEVICE_CLASS_PROBLEM,
     Attribute.motion: DEVICE_CLASS_MOTION,
-    Attribute.presence: "presence",
-=======
-    Attribute.filter_status: DEVICE_CLASS_PROBLEM,
-    Attribute.motion: "motion",
     Attribute.presence: DEVICE_CLASS_PRESENCE,
->>>>>>> 827711bc
     Attribute.sound: DEVICE_CLASS_SOUND,
     Attribute.tamper: DEVICE_CLASS_PROBLEM,
     Attribute.valve: DEVICE_CLASS_OPENING,
