{
  "domain": "dhcp",
  "name": "DHCP Discovery",
  "codeowners": ["@bdraco"],
  "documentation": "https://www.home-assistant.io/integrations/dhcp",
  "integration_type": "system",
  "iot_class": "local_push",
  "loggers": [
    "aiodiscover",
    "aiodhcpwatcher",
    "dnspython",
    "pyroute2",
    "scapy"
  ],
  "quality_scale": "internal",
  "requirements": [
<<<<<<< HEAD
    "aiodhcpwatcher==0.8.0",
    "aiodiscover==1.6.0",
=======
    "scapy==2.5.0",
    "aiodiscover==1.6.1",
>>>>>>> 2d8d6ce6
    "cached_ipaddress==0.3.0"
  ]
}<|MERGE_RESOLUTION|>--- conflicted
+++ resolved
@@ -14,13 +14,8 @@
   ],
   "quality_scale": "internal",
   "requirements": [
-<<<<<<< HEAD
     "aiodhcpwatcher==0.8.0",
-    "aiodiscover==1.6.0",
-=======
-    "scapy==2.5.0",
     "aiodiscover==1.6.1",
->>>>>>> 2d8d6ce6
     "cached_ipaddress==0.3.0"
   ]
 }