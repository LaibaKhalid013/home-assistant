"""The dhcp integration."""

import fnmatch
import logging
<<<<<<< HEAD
import os
from threading import Event, Thread
=======
import threading
>>>>>>> eda55dc7

from scapy.error import Scapy_Exception
from scapy.layers.dhcp import DHCP
from scapy.layers.l2 import Ether
from scapy.sendrecv import sniff

from homeassistant.components.device_tracker.const import (
    ATTR_HOST_NAME,
    ATTR_IP,
    ATTR_MAC,
    ATTR_SOURCE_TYPE,
    DOMAIN as DEVICE_TRACKER_DOMAIN,
    SOURCE_TYPE_ROUTER,
)
from homeassistant.const import (
    EVENT_HOMEASSISTANT_STARTED,
    EVENT_HOMEASSISTANT_STOP,
    STATE_HOME,
)
from homeassistant.core import Event, HomeAssistant, State, callback
from homeassistant.helpers.device_registry import format_mac
from homeassistant.helpers.event import async_track_state_added_domain
from homeassistant.loader import async_get_dhcp

from .const import DOMAIN

FILTER = "udp and (port 67 or 68)"
REQUESTED_ADDR = "requested_addr"
MESSAGE_TYPE = "message-type"
HOSTNAME = "hostname"
MAC_ADDRESS = "macaddress"
IP_ADDRESS = "ip"
DHCP_REQUEST = 3

_LOGGER = logging.getLogger(__name__)


async def async_setup(hass: HomeAssistant, config: dict) -> bool:
    """Set up the dhcp component."""

    async def _initialize(_):
        address_data = {}
        integration_matchers = await async_get_dhcp(hass)
        watchers = []

        for cls in (DHCPWatcher, DeviceTrackerWatcher):
            watcher = cls(hass, address_data, integration_matchers)
            watcher.async_start()
            watchers.append(watcher)

        def _stop(*_):
            for watcher in watchers:
                watcher.async_stop()

        hass.bus.async_listen_once(EVENT_HOMEASSISTANT_STOP, _stop)

    hass.bus.async_listen_once(EVENT_HOMEASSISTANT_STARTED, _initialize)
    return True


class WatcherBase:
    """Base class for dhcp and device tracker watching."""

    def __init__(self, hass, address_data, integration_matchers):
        """Initialize class."""
        super().__init__()

        self.hass = hass
        self._integration_matchers = integration_matchers
<<<<<<< HEAD
        self._address_data = {}
        self._stop_event = Event()

    def stop(self):
        """Stop the thread."""
        self._stop_event.set()

    def run(self):
        """Start watching for dhcp packets."""
        try:
            sniff(
                filter=FILTER,
                prn=self.handle_dhcp_packet,
                stop_filter=lambda _: self._stop_event.is_set(),
            )
        except (Scapy_Exception, OSError) as ex:
            if os.geteuid() == 0:
                _LOGGER.error("Cannot watch for dhcp packets: %s", ex)
            else:
                _LOGGER.debug(
                    "Cannot watch for dhcp packets without root or CAP_NET_RAW: %s", ex
                )
            return

    def handle_dhcp_packet(self, packet):
        """Process a dhcp packet."""
        if DHCP not in packet:
            return

        options = packet[DHCP].options

        request_type = _decode_dhcp_option(options, MESSAGE_TYPE)
        if request_type != DHCP_REQUEST:
            # DHCP request
            return

        ip_address = _decode_dhcp_option(options, REQUESTED_ADDR)
        hostname = _decode_dhcp_option(options, HOSTNAME)
        mac_address = _format_mac(packet[Ether].src)

        if ip_address is None or hostname is None or mac_address is None:
            return
=======
        self._address_data = address_data
>>>>>>> eda55dc7

    def process_client(self, ip_address, hostname, mac_address):
        """Process a client."""
        data = self._address_data.get(ip_address)

        if data and data[MAC_ADDRESS] == mac_address and data[HOSTNAME] == hostname:
            # If the address data is the same no need
            # to process it
            return

        self._address_data[ip_address] = {MAC_ADDRESS: mac_address, HOSTNAME: hostname}

        self.process_updated_address_data(ip_address, self._address_data[ip_address])

    def process_updated_address_data(self, ip_address, data):
        """Process the address data update."""
        lowercase_hostname = data[HOSTNAME].lower()
        uppercase_mac = data[MAC_ADDRESS].upper()

        _LOGGER.debug(
            "Processing updated address data for %s: mac=%s hostname=%s",
            ip_address,
            uppercase_mac,
            lowercase_hostname,
        )

        for entry in self._integration_matchers:
            if MAC_ADDRESS in entry and not fnmatch.fnmatch(
                uppercase_mac, entry[MAC_ADDRESS]
            ):
                continue

            if HOSTNAME in entry and not fnmatch.fnmatch(
                lowercase_hostname, entry[HOSTNAME]
            ):
                continue

            _LOGGER.debug("Matched %s against %s", data, entry)

            self.add_job(
                self.hass.config_entries.flow.async_init(
                    entry["domain"],
                    context={"source": DOMAIN},
                    data={IP_ADDRESS: ip_address, **data},
                )
            )


class DeviceTrackerWatcher(WatcherBase):
    """Class to watch dhcp data from routers."""

    def __init__(self, hass, address_data, integration_matchers):
        """Initialize class."""
        super().__init__(hass, address_data, integration_matchers)
        self._unsub = None

    @callback
    def async_stop(self):
        """Stop watching for new device trackers."""
        if self._unsub:
            self._unsub()
            self._unsub = None

    @callback
    def async_start(self):
        """Stop watching for new device trackers."""
        self._unsub = async_track_state_added_domain(
            self.hass, [DEVICE_TRACKER_DOMAIN], self._async_process_device_event
        )
        for state in self.hass.states.async_all(DEVICE_TRACKER_DOMAIN):
            self._async_process_device_state(state)

    def _async_process_device_event(self, event: Event):
        """Process a device tracker state change event."""
        self._async_process_device(event.get("new_state"))

    def _async_process_device_state(self, state: State):
        """Process a device tracker state."""
        if state.state != STATE_HOME:
            return

        attributes = state.attributes

        if attributes.get(ATTR_SOURCE_TYPE) != SOURCE_TYPE_ROUTER:
            return

        ip_address = attributes.get(ATTR_IP)
        hostname = attributes.get(ATTR_HOST_NAME)
        mac_address = attributes.get(ATTR_MAC)

        if ip_address is None or hostname is None or mac_address is None:
            return

        self.process_client(ip_address, hostname, _format_mac(mac_address))

    def add_job(self, job):
        """Pass a job to async_add_job since we are in async context."""
        self.hass.async_add_job(job)


class DHCPWatcher(WatcherBase, threading.Thread):
    """Class to watch dhcp requests."""

    def __init__(self, hass, address_data, integration_matchers):
        """Initialize class."""
        super().__init__(hass, address_data, integration_matchers)
        self.name = "dhcp-discovery"
        self._stop_event = threading.Event()

    @callback
    def async_stop(self):
        """Stop the thread."""
        self._stop_event.set()
        self.join()

    @callback
    def async_start(self):
        """Start the thread."""
        self.start()

    def run(self):
        """Start watching for dhcp packets."""
        try:
            sniff(
                filter=FILTER,
                prn=self.handle_dhcp_packet,
                stop_filter=lambda _: self._stop_event.is_set(),
            )
        except (Scapy_Exception, OSError) as ex:
            _LOGGER.info("Cannot watch for dhcp packets: %s", ex)
            return

    def handle_dhcp_packet(self, packet):
        """Process a dhcp packet."""
        if DHCP not in packet:
            return

        options = packet[DHCP].options

        request_type = _decode_dhcp_option(options, MESSAGE_TYPE)
        if request_type != DHCP_REQUEST:
            # DHCP request
            return

        ip_address = _decode_dhcp_option(options, REQUESTED_ADDR)
        hostname = _decode_dhcp_option(options, HOSTNAME)
        mac_address = _format_mac(packet[Ether].src)

        if ip_address is None or hostname is None or mac_address is None:
            return

        self.process_client(ip_address, hostname, mac_address)

    def add_job(self, job):
        """Pass a job to add_job since we are in a thread."""
        self.hass.add_job(job)


def _decode_dhcp_option(dhcp_options, key):
    """Extract and decode data from a packet option."""
    for option in dhcp_options:
        if len(option) < 2 or option[0] != key:
            continue

        value = option[1]
        if value is None or key != HOSTNAME:
            return value

        # hostname is unicode
        try:
            return value.decode()
        except (AttributeError, UnicodeDecodeError):
            return None


def _format_mac(mac_address):
    """Format a mac address for matching."""
    return format_mac(mac_address).replace(":", "")<|MERGE_RESOLUTION|>--- conflicted
+++ resolved
@@ -2,12 +2,7 @@
 
 import fnmatch
 import logging
-<<<<<<< HEAD
-import os
-from threading import Event, Thread
-=======
 import threading
->>>>>>> eda55dc7
 
 from scapy.error import Scapy_Exception
 from scapy.layers.dhcp import DHCP
@@ -77,52 +72,7 @@
 
         self.hass = hass
         self._integration_matchers = integration_matchers
-<<<<<<< HEAD
-        self._address_data = {}
-        self._stop_event = Event()
-
-    def stop(self):
-        """Stop the thread."""
-        self._stop_event.set()
-
-    def run(self):
-        """Start watching for dhcp packets."""
-        try:
-            sniff(
-                filter=FILTER,
-                prn=self.handle_dhcp_packet,
-                stop_filter=lambda _: self._stop_event.is_set(),
-            )
-        except (Scapy_Exception, OSError) as ex:
-            if os.geteuid() == 0:
-                _LOGGER.error("Cannot watch for dhcp packets: %s", ex)
-            else:
-                _LOGGER.debug(
-                    "Cannot watch for dhcp packets without root or CAP_NET_RAW: %s", ex
-                )
-            return
-
-    def handle_dhcp_packet(self, packet):
-        """Process a dhcp packet."""
-        if DHCP not in packet:
-            return
-
-        options = packet[DHCP].options
-
-        request_type = _decode_dhcp_option(options, MESSAGE_TYPE)
-        if request_type != DHCP_REQUEST:
-            # DHCP request
-            return
-
-        ip_address = _decode_dhcp_option(options, REQUESTED_ADDR)
-        hostname = _decode_dhcp_option(options, HOSTNAME)
-        mac_address = _format_mac(packet[Ether].src)
-
-        if ip_address is None or hostname is None or mac_address is None:
-            return
-=======
         self._address_data = address_data
->>>>>>> eda55dc7
 
     def process_client(self, ip_address, hostname, mac_address):
         """Process a client."""
