"""Base class for August entity."""
from homeassistant.core import callback
from homeassistant.helpers.entity import Entity

from . import DOMAIN
from .const import MANUFACTURER

DEVICE_TYPES = ["keypad", "lock", "camera", "doorbell", "door", "bell"]


class AugustEntityMixin(Entity):
    """Base implementation for August device."""

    _attr_should_poll = False

    def __init__(self, data, device):
        """Initialize an August device."""
        super().__init__()
        self._data = data
        self._device = device
<<<<<<< HEAD
        self._attr_device_id = device.device_id
        self._attr_detail = self._data.get_device_detail(device.device_id)
=======
        self._attr_device_info = {
            "identifiers": {(DOMAIN, self._device_id)},
            "name": device.device_name,
            "manufacturer": MANUFACTURER,
            "sw_version": self._detail.firmware_version,
            "model": self._detail.model,
            "suggested_area": _remove_device_types(device.device_name, DEVICE_TYPES),
        }

    @property
    def _device_id(self):
        return self._device.device_id

    @property
    def _detail(self):
        return self._data.get_device_detail(self._device.device_id)
>>>>>>> 11d9b33d

    @callback
    def _update_from_data_and_write_state(self):
        self._update_from_data()
        self._attr_device_info = {
            "identifiers": {(DOMAIN, self._device_id)},
            "name": self._device.device_name,
            "manufacturer": MANUFACTURER,
            "sw_version": self._attr_detail.firmware_version,
            "model": self._attr_detail.model,
            "suggested_area": _remove_device_types(
                self._device.device_name, DEVICE_TYPES
            ),
        }
        self.async_write_ha_state()

    async def async_added_to_hass(self):
        """Subscribe to updates."""
        self.async_on_remove(
            self._data.async_subscribe_device_id(
                self._device_id, self._update_from_data_and_write_state
            )
        )
        self.async_on_remove(
            self._data.activity_stream.async_subscribe_device_id(
                self._device_id, self._update_from_data_and_write_state
            )
        )


def _remove_device_types(name, device_types):
    """Strip device types from a string.

    August stores the name as Master Bed Lock
    or Master Bed Door. We can come up with a
    reasonable suggestion by removing the supported
    device types from the string.
    """
    lower_name = name.lower()
    for device_type in device_types:
        device_type_with_space = f" {device_type}"
        if lower_name.endswith(device_type_with_space):
            lower_name = lower_name[: -len(device_type_with_space)]
    return name[: len(lower_name)]<|MERGE_RESOLUTION|>--- conflicted
+++ resolved
@@ -18,10 +18,6 @@
         super().__init__()
         self._data = data
         self._device = device
-<<<<<<< HEAD
-        self._attr_device_id = device.device_id
-        self._attr_detail = self._data.get_device_detail(device.device_id)
-=======
         self._attr_device_info = {
             "identifiers": {(DOMAIN, self._device_id)},
             "name": device.device_name,
@@ -38,7 +34,6 @@
     @property
     def _detail(self):
         return self._data.get_device_detail(self._device.device_id)
->>>>>>> 11d9b33d
 
     @callback
     def _update_from_data_and_write_state(self):
