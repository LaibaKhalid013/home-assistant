"""Support for August lock."""
import logging

from yalexs.activity import SOURCE_PUBNUB, ActivityType
from yalexs.lock import LockStatus
from yalexs.util import update_lock_detail_from_activity

from homeassistant.components.lock import ATTR_CHANGED_BY, LockEntity
from homeassistant.const import ATTR_BATTERY_LEVEL
from homeassistant.core import callback
from homeassistant.helpers.restore_state import RestoreEntity

from .const import DATA_AUGUST, DOMAIN
from .entity import AugustEntityMixin

_LOGGER = logging.getLogger(__name__)


async def async_setup_entry(hass, config_entry, async_add_entities):
    """Set up August locks."""
    data = hass.data[DOMAIN][config_entry.entry_id][DATA_AUGUST]
    async_add_entities([AugustLock(data, lock) for lock in data.locks])


class AugustLock(AugustEntityMixin, RestoreEntity, LockEntity):
    """Representation of an August lock."""

    def __init__(self, data, device):
        """Initialize the lock."""
        super().__init__(data, device)
        self._data = data
        self._device = device
<<<<<<< HEAD
=======
        self._lock_status = None
>>>>>>> 11d9b33d
        self._attr_name = device.device_name
        self._attr_unique_id = f"{self._device_id:s}_lock"
        self._update_from_data()

    async def async_lock(self, **kwargs):
        """Lock the device."""
        await self._call_lock_operation(self._data.async_lock)

    async def async_unlock(self, **kwargs):
        """Unlock the device."""
        await self._call_lock_operation(self._data.async_unlock)

    async def _call_lock_operation(self, lock_operation):
        activities = await lock_operation(self._device_id)
        for lock_activity in activities:
            update_lock_detail_from_activity(self._detail, lock_activity)

        if self._update_lock_status_from_detail():
            _LOGGER.debug(
                "async_signal_device_id_update (from lock operation): %s",
                self._device_id,
            )
            self._data.async_signal_device_id_update(self._device_id)

    def _update_lock_status_from_detail(self):
        self._attr_available = self._detail.bridge_is_online

<<<<<<< HEAD
        if self._attr_is_locked != self._detail.lock_status:
            self._attr_is_locked = self._detail.lock_status
            if (
                self._attr_is_locked is None
                or self._attr_is_locked is LockStatus.UNKNOWN
            ):
                self._attr_is_locked = None
            self._attr_is_locked = self._attr_is_locked is LockStatus.LOCKED
=======
        if self._lock_status != self._detail.lock_status:
            self._lock_status = self._detail.lock_status
>>>>>>> 11d9b33d
            return True
        return False

    @callback
    def _update_from_data(self):
        """Get the latest state of the sensor and update activity."""
        lock_activity = self._data.activity_stream.get_latest_device_activity(
            self._device_id,
            {ActivityType.LOCK_OPERATION, ActivityType.LOCK_OPERATION_WITHOUT_OPERATOR},
        )

        if lock_activity is not None:
            self._attr_changed_by = lock_activity.operated_by
            update_lock_detail_from_activity(self._detail, lock_activity)
            # If the source is pubnub the lock must be online since its a live update
            if lock_activity.source == SOURCE_PUBNUB:
                self._detail.set_online(True)

        bridge_activity = self._data.activity_stream.get_latest_device_activity(
            self._device_id, {ActivityType.BRIDGE_OPERATION}
        )

        if bridge_activity is not None:
            update_lock_detail_from_activity(self._detail, bridge_activity)

<<<<<<< HEAD
=======
        self._update_lock_status_from_detail()
        if self._lock_status is None or self._lock_status is LockStatus.UNKNOWN:
            self._attr_is_locked = None
        else:
            self._attr_is_locked = self._lock_status is LockStatus.LOCKED

>>>>>>> 11d9b33d
        self._attr_extra_state_attributes = {
            ATTR_BATTERY_LEVEL: self._detail.battery_level
        }
        if self._detail.keypad is not None:
            self._attr_extra_state_attributes[
                "keypad_battery_level"
            ] = self._detail.keypad.battery_level
<<<<<<< HEAD

        self._update_lock_status_from_detail()
=======
>>>>>>> 11d9b33d

    async def async_added_to_hass(self):
        """Restore ATTR_CHANGED_BY on startup since it is likely no longer in the activity log."""
        await super().async_added_to_hass()

        last_state = await self.async_get_last_state()
        if not last_state:
            return

        if ATTR_CHANGED_BY in last_state.attributes:
            self._attr_changed_by = last_state.attributes[ATTR_CHANGED_BY]<|MERGE_RESOLUTION|>--- conflicted
+++ resolved
@@ -30,10 +30,7 @@
         super().__init__(data, device)
         self._data = data
         self._device = device
-<<<<<<< HEAD
-=======
         self._lock_status = None
->>>>>>> 11d9b33d
         self._attr_name = device.device_name
         self._attr_unique_id = f"{self._device_id:s}_lock"
         self._update_from_data()
@@ -61,19 +58,8 @@
     def _update_lock_status_from_detail(self):
         self._attr_available = self._detail.bridge_is_online
 
-<<<<<<< HEAD
-        if self._attr_is_locked != self._detail.lock_status:
-            self._attr_is_locked = self._detail.lock_status
-            if (
-                self._attr_is_locked is None
-                or self._attr_is_locked is LockStatus.UNKNOWN
-            ):
-                self._attr_is_locked = None
-            self._attr_is_locked = self._attr_is_locked is LockStatus.LOCKED
-=======
         if self._lock_status != self._detail.lock_status:
             self._lock_status = self._detail.lock_status
->>>>>>> 11d9b33d
             return True
         return False
 
@@ -99,15 +85,12 @@
         if bridge_activity is not None:
             update_lock_detail_from_activity(self._detail, bridge_activity)
 
-<<<<<<< HEAD
-=======
         self._update_lock_status_from_detail()
         if self._lock_status is None or self._lock_status is LockStatus.UNKNOWN:
             self._attr_is_locked = None
         else:
             self._attr_is_locked = self._lock_status is LockStatus.LOCKED
 
->>>>>>> 11d9b33d
         self._attr_extra_state_attributes = {
             ATTR_BATTERY_LEVEL: self._detail.battery_level
         }
@@ -115,11 +98,6 @@
             self._attr_extra_state_attributes[
                 "keypad_battery_level"
             ] = self._detail.keypad.battery_level
-<<<<<<< HEAD
-
-        self._update_lock_status_from_detail()
-=======
->>>>>>> 11d9b33d
 
     async def async_added_to_hass(self):
         """Restore ATTR_CHANGED_BY on startup since it is likely no longer in the activity log."""
