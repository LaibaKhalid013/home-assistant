"""Support for August lock."""
import logging

from aiohttp import ClientResponseError
from yalexs.activity import SOURCE_PUBNUB, ActivityType
from yalexs.lock import LockStatus
from yalexs.util import update_lock_detail_from_activity

from homeassistant.components.lock import ATTR_CHANGED_BY, LockEntity
from homeassistant.const import ATTR_BATTERY_LEVEL
from homeassistant.core import callback
from homeassistant.helpers.restore_state import RestoreEntity
import homeassistant.util.dt as dt_util

from .const import DATA_AUGUST, DOMAIN
from .entity import AugustEntityMixin

_LOGGER = logging.getLogger(__name__)

LOCK_JAMMED_ERR = 531


async def async_setup_entry(hass, config_entry, async_add_entities):
    """Set up August locks."""
    data = hass.data[DOMAIN][config_entry.entry_id][DATA_AUGUST]
    async_add_entities([AugustLock(data, lock) for lock in data.locks])


class AugustLock(AugustEntityMixin, RestoreEntity, LockEntity):
    """Representation of an August lock."""

    def __init__(self, data, device):
        """Initialize the lock."""
        super().__init__(data, device)
        self._data = data
        self._device = device
        self._lock_status = None
        self._attr_name = device.device_name
        self._attr_unique_id = f"{self._device_id:s}_lock"
        self._update_from_data()

    async def async_lock(self, **kwargs):
        """Lock the device."""
        await self._call_lock_operation(self._data.async_lock)

    async def async_unlock(self, **kwargs):
        """Unlock the device."""
        await self._call_lock_operation(self._data.async_unlock)

    async def _call_lock_operation(self, lock_operation):
        try:
            activities = await lock_operation(self._device_id)
        except ClientResponseError as err:
            if err.status == LOCK_JAMMED_ERR:
                self._detail.lock_status = LockStatus.JAMMED
                self._detail.lock_status_datetime = dt_util.utcnow()
            else:
                raise
        else:
            for lock_activity in activities:
                update_lock_detail_from_activity(self._detail, lock_activity)

        if self._update_lock_status_from_detail():
            _LOGGER.debug(
                "async_signal_device_id_update (from lock operation): %s",
                self._device_id,
            )
            self._data.async_signal_device_id_update(self._device_id)

    def _update_lock_status_from_detail(self):
        self._attr_available = self._detail.bridge_is_online

        if self._lock_status != self._detail.lock_status:
            self._lock_status = self._detail.lock_status
            return True
        return False

    @callback
    def _update_from_data(self):
        """Get the latest state of the sensor and update activity."""
        lock_activity = self._data.activity_stream.get_latest_device_activity(
            self._device_id,
            {ActivityType.LOCK_OPERATION, ActivityType.LOCK_OPERATION_WITHOUT_OPERATOR},
        )

        if lock_activity is not None:
            self._attr_changed_by = lock_activity.operated_by
            update_lock_detail_from_activity(self._detail, lock_activity)
            # If the source is pubnub the lock must be online since its a live update
            if lock_activity.source == SOURCE_PUBNUB:
                self._detail.set_online(True)

        bridge_activity = self._data.activity_stream.get_latest_device_activity(
            self._device_id, {ActivityType.BRIDGE_OPERATION}
        )

        if bridge_activity is not None:
            update_lock_detail_from_activity(self._detail, bridge_activity)

        self._update_lock_status_from_detail()
        if self._lock_status is None or self._lock_status is LockStatus.UNKNOWN:
<<<<<<< HEAD
            return None
        return self._lock_status is LockStatus.LOCKED

    @property
    def is_jammed(self):
        """Return true if the lock is jammed."""
        return self._lock_status is LockStatus.JAMMED

    @property
    def is_unlocking(self):
        """Return true if the lock is unlocking."""
        return self._lock_status is LockStatus.UNLOCKING

    @property
    def is_locking(self):
        """Return true if the lock is locking."""
        return self._lock_status is LockStatus.LOCKING

    @property
    def changed_by(self):
        """Last change triggered by."""
        return self._changed_by
=======
            self._attr_is_locked = None
        else:
            self._attr_is_locked = self._lock_status is LockStatus.LOCKED
>>>>>>> 02c955b8

        self._attr_is_jammed = self._lock_status is LockStatus.JAMMED
        self._attr_is_locking = self._lock_status is LockStatus.LOCKING
        self._attr_is_unlocking = self._lock_status is LockStatus.UNLOCKING

        self._attr_extra_state_attributes = {
            ATTR_BATTERY_LEVEL: self._detail.battery_level
        }
        if self._detail.keypad is not None:
            self._attr_extra_state_attributes[
                "keypad_battery_level"
            ] = self._detail.keypad.battery_level

    async def async_added_to_hass(self):
        """Restore ATTR_CHANGED_BY on startup since it is likely no longer in the activity log."""
        await super().async_added_to_hass()

        last_state = await self.async_get_last_state()
        if not last_state:
            return

        if ATTR_CHANGED_BY in last_state.attributes:
            self._attr_changed_by = last_state.attributes[ATTR_CHANGED_BY]<|MERGE_RESOLUTION|>--- conflicted
+++ resolved
@@ -99,34 +99,9 @@
 
         self._update_lock_status_from_detail()
         if self._lock_status is None or self._lock_status is LockStatus.UNKNOWN:
-<<<<<<< HEAD
-            return None
-        return self._lock_status is LockStatus.LOCKED
-
-    @property
-    def is_jammed(self):
-        """Return true if the lock is jammed."""
-        return self._lock_status is LockStatus.JAMMED
-
-    @property
-    def is_unlocking(self):
-        """Return true if the lock is unlocking."""
-        return self._lock_status is LockStatus.UNLOCKING
-
-    @property
-    def is_locking(self):
-        """Return true if the lock is locking."""
-        return self._lock_status is LockStatus.LOCKING
-
-    @property
-    def changed_by(self):
-        """Last change triggered by."""
-        return self._changed_by
-=======
             self._attr_is_locked = None
         else:
             self._attr_is_locked = self._lock_status is LockStatus.LOCKED
->>>>>>> 02c955b8
 
         self._attr_is_jammed = self._lock_status is LockStatus.JAMMED
         self._attr_is_locking = self._lock_status is LockStatus.LOCKING
