--- conflicted
+++ resolved
@@ -1,11 +1,6 @@
 {
   "domain": "august",
   "name": "August",
-<<<<<<< HEAD
-  "documentation": "https://www.home-assistant.io/integrations/august",
-  "requirements": ["yalexs==1.2.6", "yalexs_ble==2.0.0"],
-=======
->>>>>>> 1450b44c
   "codeowners": ["@bdraco"],
   "config_flow": true,
   "dhcp": [
@@ -33,5 +28,5 @@
   "documentation": "https://www.home-assistant.io/integrations/august",
   "iot_class": "cloud_push",
   "loggers": ["pubnub", "yalexs"],
-  "requirements": ["yalexs==1.2.6", "yalexs_ble==1.12.8"]
+  "requirements": ["yalexs==1.2.6", "yalexs_ble==2.0.0"]
 }