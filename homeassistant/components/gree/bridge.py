--- conflicted
+++ resolved
@@ -1,7 +1,6 @@
 """Helper and wrapper classes for Gree module."""
 from datetime import timedelta
 import logging
-<<<<<<< HEAD
 
 from greeclimate.device import Device, DeviceInfo
 from greeclimate.discovery import Discovery, Listener
@@ -10,18 +9,14 @@
 from homeassistant.core import HomeAssistant
 from homeassistant.helpers.dispatcher import async_dispatcher_send
 from homeassistant.helpers.update_coordinator import DataUpdateCoordinator, UpdateFailed
-=======
-from typing import List
 
-from greeclimate.device import Device, DeviceInfo
-from greeclimate.discovery import Discovery
-from greeclimate.exceptions import DeviceNotBoundError, DeviceTimeoutError
-
-from homeassistant import exceptions
-from homeassistant.core import HomeAssistant
-from homeassistant.helpers.update_coordinator import DataUpdateCoordinator, UpdateFailed
-
-from .const import DOMAIN, MAX_ERRORS
+from .const import (
+    COORDINATORS,
+    DISCOVERY_TIMEOUT,
+    DISPATCH_DEVICE_DISCOVERED,
+    DOMAIN,
+    MAX_ERRORS,
+)
 
 _LOGGER = logging.getLogger(__name__)
 
@@ -55,78 +50,6 @@
                     self.name,
                     self.device.device_info,
                 )
-                raise UpdateFailed(error) from error
-        else:
-            if not self.last_update_success and self._error_count:
-                _LOGGER.warning(
-                    "Device is available: %s (%s)",
-                    self.name,
-                    str(self.device.device_info),
-                )
-
-            self._error_count = 0
-
-    async def push_state_update(self):
-        """Send state updates to the physical device."""
-        try:
-            return await self.device.push_state_update()
-        except DeviceTimeoutError:
-            _LOGGER.warning(
-                "Timeout send state update to: %s (%s)",
-                self.name,
-                self.device.device_info,
-            )
->>>>>>> f0ab6b8b
-
-from .const import (
-    COORDINATORS,
-    DISCOVERY_TIMEOUT,
-    DISPATCH_DEVICE_DISCOVERED,
-    DOMAIN,
-    MAX_ERRORS,
-)
-
-_LOGGER = logging.getLogger(__name__)
-
-
-class DeviceDataUpdateCoordinator(DataUpdateCoordinator):
-    """Manages polling for state changes from the device."""
-
-    def __init__(self, hass: HomeAssistant, device: Device):
-        """Initialize the data update coordinator."""
-        DataUpdateCoordinator.__init__(
-            self,
-            hass,
-            _LOGGER,
-            name=f"{DOMAIN}-{device.device_info.name}",
-            update_interval=timedelta(seconds=60),
-        )
-        self.device = device
-        self._error_count = 0
-
-    async def _async_update_data(self):
-        """Update the state of the device."""
-        try:
-            await self.device.update_state()
-
-            if not self.last_update_success and self._error_count:
-                _LOGGER.warning(
-                    "Device is available: %s (%s)",
-                    self.name,
-                    str(self.device.device_info),
-                )
-
-            self._error_count = 0
-        except DeviceTimeoutError as error:
-            self._error_count += 1
-
-            # Under normal conditions GREE units timeout every once in a while
-            if self.last_update_success and self._error_count >= MAX_ERRORS:
-                _LOGGER.warning(
-                    "Device is unavailable: %s (%s)",
-                    self.name,
-                    self.device.device_info,
-                )
                 raise UpdateFailed(f"Device {self.name} is unavailable") from error
 
     async def push_state_update(self):
@@ -136,12 +59,6 @@
         except DeviceTimeoutError:
             _LOGGER.warning(
                 "Timeout send state update to: %s (%s)",
-                self.name,
-                self.device.device_info,
-            )
-        except Exception:  # pylint: disable=broad-except
-            _LOGGER.exception(
-                "Unknown exception caught while sending state update to: %s (%s)",
                 self.name,
                 self.device.device_info,
             )
