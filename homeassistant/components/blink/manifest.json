{
  "domain": "blink",
  "name": "Blink",
  "documentation": "https://www.home-assistant.io/integrations/blink",
<<<<<<< HEAD
  "requirements": ["blinkpy==0.14.2"],
=======
  "requirements": ["blinkpy==0.14.3"],
>>>>>>> dbd1ca45
  "codeowners": ["@fronzbot"]
}<|MERGE_RESOLUTION|>--- conflicted
+++ resolved
@@ -2,10 +2,6 @@
   "domain": "blink",
   "name": "Blink",
   "documentation": "https://www.home-assistant.io/integrations/blink",
-<<<<<<< HEAD
-  "requirements": ["blinkpy==0.14.2"],
-=======
   "requirements": ["blinkpy==0.14.3"],
->>>>>>> dbd1ca45
   "codeowners": ["@fronzbot"]
 }