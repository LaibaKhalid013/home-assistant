--- conflicted
+++ resolved
@@ -9,18 +9,8 @@
 from blinkpy.blinkpy import Blink, BlinkSetupError
 import voluptuous as vol
 
-<<<<<<< HEAD
-from homeassistant.config_entries import ConfigEntry, ConfigFlow, ConfigFlowResult
-from homeassistant.const import (
-    CONF_PASSWORD,
-    CONF_PIN,
-    CONF_SCAN_INTERVAL,
-    CONF_USERNAME,
-)
-=======
-from homeassistant.config_entries import ConfigFlow
+from homeassistant.config_entries import ConfigFlow, ConfigFlowResult
 from homeassistant.const import CONF_PASSWORD, CONF_PIN, CONF_USERNAME
->>>>>>> 33dd6f66
 from homeassistant.core import HomeAssistant, callback
 from homeassistant.exceptions import HomeAssistantError
 from homeassistant.helpers.aiohttp_client import async_get_clientsession
