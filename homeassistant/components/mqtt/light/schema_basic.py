--- conflicted
+++ resolved
@@ -174,14 +174,11 @@
             vol.Optional(CONF_RGBWW_STATE_TOPIC): mqtt.valid_subscribe_topic,
             vol.Optional(CONF_RGBWW_VALUE_TEMPLATE): cv.template,
             vol.Optional(CONF_STATE_VALUE_TEMPLATE): cv.template,
-<<<<<<< HEAD
             vol.Optional(CONF_WHITE_COMMAND_TOPIC): mqtt.valid_publish_topic,
             vol.Optional(CONF_WHITE_SCALE, default=DEFAULT_WHITE_SCALE): vol.All(
                 vol.Coerce(int), vol.Range(min=1)
             ),
-=======
             vol.Optional(CONF_VALUE_TEMPLATE): cv.template,
->>>>>>> 7790e8f9
             vol.Optional(CONF_WHITE_VALUE_COMMAND_TOPIC): mqtt.valid_publish_topic,
             vol.Optional(
                 CONF_WHITE_VALUE_SCALE, default=DEFAULT_WHITE_VALUE_SCALE
