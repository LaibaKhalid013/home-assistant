"""Config flow for Nightscout integration."""
from asyncio import TimeoutError as AsyncIOTimeoutError
import logging
from typing import Any

from aiohttp import ClientError, ClientResponseError
from py_nightscout import Api as NightscoutAPI
import voluptuous as vol

from homeassistant.config_entries import ConfigFlow
from homeassistant.const import CONF_API_KEY, CONF_URL
<<<<<<< HEAD
from homeassistant.exceptions import HomeAssistantError
=======
from homeassistant.data_entry_flow import FlowResult
>>>>>>> 33dd6f66

from .const import DOMAIN
from .utils import hash_from_url

_LOGGER = logging.getLogger(__name__)

DATA_SCHEMA = vol.Schema({vol.Required(CONF_URL): str, vol.Optional(CONF_API_KEY): str})


async def _validate_input(data: dict[str, Any]) -> dict[str, str]:
    """Validate the user input allows us to connect."""
    url: str = data[CONF_URL]
    api_key: str | None = data.get(CONF_API_KEY)
    try:
        api = NightscoutAPI(url, api_secret=api_key)
        status = await api.get_server_status()
        if status.settings.get("authDefaultRoles") == "status-only":
            await api.get_sgvs()
    except ClientResponseError as error:
        raise InputValidationError("invalid_auth") from error
    except (ClientError, AsyncIOTimeoutError, OSError) as error:
        raise InputValidationError("cannot_connect") from error

    # Return info to be stored in the config entry.
    return {"title": status.name}


class NightscoutConfigFlow(ConfigFlow, domain=DOMAIN):
    """Handle a config flow for Nightscout."""

    VERSION = 1

    async def async_step_user(
        self, user_input: dict[str, Any] | None = None
    ) -> FlowResult:
        """Handle the initial step."""
        errors: dict[str, str] = {}

        if user_input is not None:
            unique_id = hash_from_url(user_input[CONF_URL])
            await self.async_set_unique_id(unique_id)
            self._abort_if_unique_id_configured()
            try:
                info = await _validate_input(user_input)
            except InputValidationError as error:
                errors["base"] = error.base
            except Exception:  # pylint: disable=broad-except
                _LOGGER.exception("Unexpected exception")
                errors["base"] = "unknown"
            else:
                return self.async_create_entry(title=info["title"], data=user_input)

        return self.async_show_form(
            step_id="user", data_schema=DATA_SCHEMA, errors=errors
        )


class InputValidationError(HomeAssistantError):
    """Error to indicate we cannot proceed due to invalid input."""

    def __init__(self, base: str) -> None:
        """Initialize with error base."""
        super().__init__()
        self.base = base<|MERGE_RESOLUTION|>--- conflicted
+++ resolved
@@ -7,13 +7,9 @@
 from py_nightscout import Api as NightscoutAPI
 import voluptuous as vol
 
-from homeassistant.config_entries import ConfigFlow
+from homeassistant.config_entries import ConfigFlow, ConfigFlowResult
 from homeassistant.const import CONF_API_KEY, CONF_URL
-<<<<<<< HEAD
 from homeassistant.exceptions import HomeAssistantError
-=======
-from homeassistant.data_entry_flow import FlowResult
->>>>>>> 33dd6f66
 
 from .const import DOMAIN
 from .utils import hash_from_url
@@ -48,7 +44,7 @@
 
     async def async_step_user(
         self, user_input: dict[str, Any] | None = None
-    ) -> FlowResult:
+    ) -> ConfigFlowResult:
         """Handle the initial step."""
         errors: dict[str, str] = {}
 
