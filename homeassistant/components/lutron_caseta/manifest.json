{
  "domain": "lutron_caseta",
  "name": "Lutron Caséta",
  "documentation": "https://www.home-assistant.io/integrations/lutron_caseta",
  "requirements": [
<<<<<<< HEAD
    "pylutron-caseta==0.8.0", "aiolip==1.0.0"
=======
    "pylutron-caseta==0.8.0", "aiolip==1.0.1"
>>>>>>> d69ef485
  ],
  "config_flow": true,
  "zeroconf": ["_leap._tcp.local."],
  "homekit": {
    "models": ["Smart Bridge"]
  },  
  "codeowners": ["@swails", "@bdraco"]
}<|MERGE_RESOLUTION|>--- conflicted
+++ resolved
@@ -3,11 +3,7 @@
   "name": "Lutron Caséta",
   "documentation": "https://www.home-assistant.io/integrations/lutron_caseta",
   "requirements": [
-<<<<<<< HEAD
-    "pylutron-caseta==0.8.0", "aiolip==1.0.0"
-=======
     "pylutron-caseta==0.8.0", "aiolip==1.0.1"
->>>>>>> d69ef485
   ],
   "config_flow": true,
   "zeroconf": ["_leap._tcp.local."],
