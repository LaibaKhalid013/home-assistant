--- conflicted
+++ resolved
@@ -120,20 +120,11 @@
         BRIDGE_LIP: None,
     }
 
-<<<<<<< HEAD
-    lip_devices = bridge.get_lip_devices()
-    if lip_devices:
-        # If the bridge also supports LIP (Lutron Integration Protocol)
-        # we can fire events when pico buttons are pressed to allow
-        # pico remotes to control other devices.
-        await async_setup_lip(hass, config_entry, lip_devices)
-=======
     if bridge.lip_devices:
         # If the bridge also supports LIP (Lutron Integration Protocol)
         # we can fire events when pico buttons are pressed to allow
         # pico remotes to control other devices.
         await async_setup_lip(hass, config_entry, bridge.lip_devices)
->>>>>>> 1d01ce0a
 
     for component in LUTRON_CASETA_COMPONENTS:
         hass.async_create_task(
