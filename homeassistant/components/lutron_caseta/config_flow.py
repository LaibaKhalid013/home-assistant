--- conflicted
+++ resolved
@@ -2,9 +2,7 @@
 import asyncio
 import logging
 import os
-import ssl
-
-import async_timeout
+
 from pylutron_caseta.pairing import PAIR_CA, PAIR_CERT, PAIR_KEY, async_pair
 from pylutron_caseta.smartbridge import Smartbridge
 import voluptuous as vol
@@ -17,7 +15,6 @@
 from .const import (
     ABORT_REASON_ALREADY_CONFIGURED,
     ABORT_REASON_CANNOT_CONNECT,
-    BRIDGE_TIMEOUT,
     CONF_CA_CERTS,
     CONF_CERTFILE,
     CONF_KEYFILE,
@@ -53,8 +50,6 @@
         """Initialize a Lutron Caseta flow."""
         self.data = {}
         self.lutron_id = None
-        self.tls_assets_validated = False
-        self.attempted_tls_validation = False
 
     async def async_step_user(self, user_input=None):
         """Handle a flow initialized by the user."""
@@ -86,11 +81,7 @@
 
     async def async_step_homekit(self, discovery_info):
         """Handle a flow initialized by homekit discovery."""
-<<<<<<< HEAD
-        await self.async_step_zeroconf(discovery_info)
-=======
         return await self.async_step_zeroconf(discovery_info)
->>>>>>> 852af7e3
 
     async def async_step_link(self, user_input=None):
         """Handle pairing with the hub."""
@@ -101,16 +92,11 @@
 
         self._configure_tls_assets()
 
-        if (
-            not self.attempted_tls_validation
-            and await self.hass.async_add_executor_job(self._tls_assets_exist)
-            and await self.async_validate_connectable_bridge_config()
-        ):
-            self.tls_assets_validated = True
-        self.attempted_tls_validation = True
-
         if user_input is not None:
-            if self.tls_assets_validated:
+            if (
+                await self.hass.async_add_executor_job(self._tls_assets_exist)
+                and await self.async_validate_connectable_bridge_config()
+            ):
                 # If we previous paired and the tls assets already exist,
                 # we do not need to go though pairing again.
                 return self.async_create_entry(title=self.bridge_id, data=self.data)
@@ -221,7 +207,6 @@
     async def async_validate_connectable_bridge_config(self):
         """Check if we can connect to the bridge with the current config."""
 
-        bridge = None
         try:
             bridge = Smartbridge.create_tls(
                 hostname=self.data[CONF_HOST],
@@ -229,23 +214,16 @@
                 certfile=self.hass.config.path(self.data[CONF_CERTFILE]),
                 ca_certs=self.hass.config.path(self.data[CONF_CA_CERTS]),
             )
-        except ssl.SSLError:
-            _LOGGER.error(
-                "Invalid certificate used to connect to bridge at %s.",
+
+            await bridge.connect()
+            if not bridge.is_connected():
+                return False
+
+            await bridge.close()
+            return True
+        except Exception:  # pylint: disable=broad-except
+            _LOGGER.exception(
+                "Unknown exception while checking connectivity to bridge %s",
                 self.data[CONF_HOST],
             )
-            return False
-
-        connected_ok = False
-        try:
-            with async_timeout.timeout(BRIDGE_TIMEOUT):
-                await bridge.connect()
-            connected_ok = bridge.is_connected()
-        except asyncio.TimeoutError:
-            _LOGGER.error(
-                "Timeout while trying to connect to bridge at %s.",
-                self.data[CONF_HOST],
-            )
-
-        await bridge.close()
-        return connected_ok+            return False