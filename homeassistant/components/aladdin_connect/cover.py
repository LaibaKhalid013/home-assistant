--- conflicted
+++ resolved
@@ -21,11 +21,7 @@
     STATE_CLOSING,
     STATE_OPENING,
 )
-<<<<<<< HEAD
 from homeassistant.core import HomeAssistant, callback
-=======
-from homeassistant.core import HomeAssistant
->>>>>>> ea1e40a4
 from homeassistant.exceptions import PlatformNotReady
 import homeassistant.helpers.config_validation as cv
 from homeassistant.helpers.entity_platform import AddEntitiesCallback
@@ -72,14 +68,7 @@
 ) -> None:
     """Set up the Aladdin Connect platform."""
     acc = hass.data[DOMAIN][config_entry.entry_id]
-<<<<<<< HEAD
     doors = await acc.get_doors()
-    if doors is None:
-        raise PlatformNotReady("Error from Aladdin Connect getting doors")
-=======
-    doors = await hass.async_add_executor_job(acc.get_doors)
->>>>>>> ea1e40a4
-
     if doors is None:
         raise PlatformNotReady("Error from Aladdin Connect getting doors")
     async_add_entities(
