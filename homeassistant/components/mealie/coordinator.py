--- conflicted
+++ resolved
@@ -117,20 +117,6 @@
             client=client,
             update_interval=timedelta(minutes=5),
         )
-<<<<<<< HEAD
-=======
-        self.shopping_lists: list[ShoppingList]
-
-    async def async_get_shopping_lists(self) -> list[ShoppingList]:
-        """Return shopping lists."""
-        try:
-            self.shopping_lists = (await self.client.get_shopping_lists()).items
-        except MealieAuthenticationError as error:
-            raise ConfigEntryAuthFailed from error
-        except MealieConnectionError as error:
-            raise UpdateFailed(error) from error
-        return self.shopping_lists
->>>>>>> bb81cfa5
 
     async def _async_update_data(
         self,
