"""Bluetooth client for esphome."""
from __future__ import annotations

import asyncio
from collections.abc import Callable, Coroutine
import contextlib
import logging
from typing import Any, TypeVar, cast
import uuid

from aioesphomeapi import (
    ESP_CONNECTION_ERROR_DESCRIPTION,
    ESPHOME_GATT_ERRORS,
    BLEConnectionError,
)
from aioesphomeapi.connection import APIConnectionError, TimeoutAPIError
from aioesphomeapi.core import BluetoothGATTAPIError
import async_timeout
from bleak.backends.characteristic import BleakGATTCharacteristic
from bleak.backends.client import BaseBleakClient, NotifyCallback
from bleak.backends.device import BLEDevice
from bleak.backends.service import BleakGATTServiceCollection
from bleak.exc import BleakError

from homeassistant.components.bluetooth import async_scanner_by_source
from homeassistant.core import CALLBACK_TYPE, HomeAssistant

from ..domain_data import DomainData
from .characteristic import BleakGATTCharacteristicESPHome
from .descriptor import BleakGATTDescriptorESPHome
from .service import BleakGATTServiceESPHome

DEFAULT_MTU = 23
GATT_HEADER_SIZE = 3
DISCONNECT_TIMEOUT = 5.0
CONNECT_FREE_SLOT_TIMEOUT = 2.0
GATT_READ_TIMEOUT = 30.0
CLIENT_CONFIG_DESCRIPTOR_UUID = "00002902-0000-1000-8000-00805f9b34fb"

DEFAULT_MAX_WRITE_WITHOUT_RESPONSE = DEFAULT_MTU - GATT_HEADER_SIZE
_LOGGER = logging.getLogger(__name__)

_WrapFuncType = TypeVar(  # pylint: disable=invalid-name
    "_WrapFuncType", bound=Callable[..., Any]
)


def mac_to_int(address: str) -> int:
    """Convert a mac address to an integer."""
    return int(address.replace(":", ""), 16)


def verify_connected(func: _WrapFuncType) -> _WrapFuncType:
    """Define a wrapper throw BleakError if not connected."""

    async def _async_wrap_bluetooth_connected_operation(
        self: "ESPHomeClient", *args: Any, **kwargs: Any
    ) -> Any:
        disconnected_event = (
            self._disconnected_event  # pylint: disable=protected-access
        )
        if not disconnected_event:
            raise BleakError("Not connected")
        task = asyncio.create_task(func(self, *args, **kwargs))
        done, _ = await asyncio.wait(
            (task, disconnected_event.wait()),
            return_when=asyncio.FIRST_COMPLETED,
        )
        if disconnected_event.is_set():
            task.cancel()
            with contextlib.suppress(asyncio.CancelledError):
                await task
            raise BleakError(
                f"{self._source}: {self._ble_device.name} - {self._ble_device.address}: "  # pylint: disable=protected-access
                "Disconnected during operation"
            )
        return next(iter(done)).result()

    return cast(_WrapFuncType, _async_wrap_bluetooth_connected_operation)


def api_error_as_bleak_error(func: _WrapFuncType) -> _WrapFuncType:
    """Define a wrapper throw esphome api errors as BleakErrors."""

    async def _async_wrap_bluetooth_operation(
        self: "ESPHomeClient", *args: Any, **kwargs: Any
    ) -> Any:
        try:
            return await func(self, *args, **kwargs)
        except TimeoutAPIError as err:
            raise asyncio.TimeoutError(str(err)) from err
        except BluetoothGATTAPIError as ex:
            # If the device disconnects in the middle of an operation
            # be sure to mark it as disconnected so any library using
            # the proxy knows to reconnect.
            #
            # Because callbacks are delivered asynchronously it's possible
            # that we find out about the disconnection during the operation
            # before the callback is delivered.

            # pylint: disable=protected-access
            if ex.error.error == -1:
                _LOGGER.debug(
                    "%s: %s - %s: BLE device disconnected during %s operation",
                    self._source,
                    self._ble_device.name,
                    self._ble_device.address,
                    func.__name__,
                )
                self._async_ble_device_disconnected()
            raise BleakError(str(ex)) from ex
        except APIConnectionError as err:
            raise BleakError(str(err)) from err

    return cast(_WrapFuncType, _async_wrap_bluetooth_operation)


class ESPHomeClient(BaseBleakClient):
    """ESPHome Bleak Client."""

    def __init__(
        self, address_or_ble_device: BLEDevice | str, *args: Any, **kwargs: Any
    ) -> None:
        """Initialize the ESPHomeClient."""
        assert isinstance(address_or_ble_device, BLEDevice)
        super().__init__(address_or_ble_device, *args, **kwargs)
        self._hass: HomeAssistant = kwargs["hass"]
        self._ble_device = address_or_ble_device
        self._address_as_int = mac_to_int(self._ble_device.address)
        assert self._ble_device.details is not None
        self._source = self._ble_device.details["source"]
        self.domain_data = DomainData.get(self._hass)
        config_entry = self.domain_data.get_by_unique_id(self._source)
        self.entry_data = self.domain_data.get_entry_data(config_entry)
        self._client = self.entry_data.client
        self._is_connected = False
        self._mtu: int | None = None
        self._cancel_connection_state: CALLBACK_TYPE | None = None
        self._notify_cancels: dict[int, Callable[[], Coroutine[Any, Any, None]]] = {}
        self._disconnected_event: asyncio.Event | None = None
        self._has_cache = False

    def __str__(self) -> str:
        """Return the string representation of the client."""
        return f"ESPHomeClient ({self.address})"

    def _unsubscribe_connection_state(self) -> None:
        """Unsubscribe from connection state updates."""
        if not self._cancel_connection_state:
            return
        try:
            self._cancel_connection_state()
        except (AssertionError, ValueError) as ex:
            _LOGGER.debug(
                "%s: %s - %s: Failed to unsubscribe from connection state (likely connection dropped): %s",
                self._source,
                self._ble_device.name,
                self._ble_device.address,
                ex,
            )
        self._cancel_connection_state = None

    def _async_ble_device_disconnected(self) -> None:
        """Handle the BLE device disconnecting from the ESP."""
        was_connected = self._is_connected
        self.services = BleakGATTServiceCollection()  # type: ignore[no-untyped-call]
        self._is_connected = False
        self._notify_cancels.clear()
        if self._disconnected_event:
            self._disconnected_event.set()
            self._disconnected_event = None
        if was_connected:
            _LOGGER.debug(
                "%s: %s - %s: BLE device disconnected",
                self._source,
                self._ble_device.name,
                self._ble_device.address,
            )
            self._async_call_bleak_disconnected_callback()
        self._unsubscribe_connection_state()

    def _async_esp_disconnected(self) -> None:
        """Handle the esp32 client disconnecting from hass."""
        _LOGGER.debug(
            "%s: %s - %s: ESP device disconnected",
            self._source,
            self._ble_device.name,
            self._ble_device.address,
        )
        self.entry_data.disconnect_callbacks.remove(self._async_esp_disconnected)
        self._async_ble_device_disconnected()

    def _async_call_bleak_disconnected_callback(self) -> None:
        """Call the disconnected callback to inform the bleak consumer."""
        if self._disconnected_callback:
            self._disconnected_callback(self)
            self._disconnected_callback = None

    @api_error_as_bleak_error
    async def connect(
        self, dangerous_use_bleak_cache: bool = False, **kwargs: Any
    ) -> bool:
        """Connect to a specified Peripheral.

        Keyword Args:
            timeout (float): Timeout for required ``BleakScanner.find_device_by_address`` call. Defaults to 10.0.
        Returns:
            Boolean representing connection status.
        """
        await self._wait_for_free_connection_slot(CONNECT_FREE_SLOT_TIMEOUT)
        entry_data = self.entry_data
        self._mtu = entry_data.get_gatt_mtu_cache(self._address_as_int)
        self._has_cache = bool(
            dangerous_use_bleak_cache
            and entry_data.device_info
            and entry_data.device_info.bluetooth_proxy_version >= 3
            and entry_data.get_gatt_services_cache(self._address_as_int)
            and self._mtu
        )
        connected_future: asyncio.Future[bool] = asyncio.Future()

        def _on_bluetooth_connection_state(
            connected: bool, mtu: int, error: int
        ) -> None:
            """Handle a connect or disconnect."""
            _LOGGER.debug(
                "%s: %s - %s: Connection state changed to connected=%s mtu=%s error=%s",
                self._source,
                self._ble_device.name,
                self._ble_device.address,
                connected,
                mtu,
                error,
            )
            if connected:
                self._is_connected = True
                if not self._mtu:
                    self._mtu = mtu
                    entry_data.set_gatt_mtu_cache(self._address_as_int, mtu)
            else:
                self._async_ble_device_disconnected()

            if connected_future.done():
                return

            if error:
                try:
                    ble_connection_error = BLEConnectionError(error)
                    ble_connection_error_name = ble_connection_error.name
                    human_error = ESP_CONNECTION_ERROR_DESCRIPTION[ble_connection_error]
                except (KeyError, ValueError):
                    ble_connection_error_name = str(error)
                    human_error = ESPHOME_GATT_ERRORS.get(
                        error, f"Unknown error code {error}"
                    )
                connected_future.set_exception(
                    BleakError(
                        f"Error {ble_connection_error_name} while connecting: {human_error}"
                    )
                )
                return

            if not connected:
                connected_future.set_exception(BleakError("Disconnected"))
                return

            _LOGGER.debug(
                "%s: %s - %s: connected, registering for disconnected callbacks",
                self._source,
                self._ble_device.name,
                self._ble_device.address,
            )
            entry_data.disconnect_callbacks.append(self._async_esp_disconnected)
            connected_future.set_result(connected)

        timeout = kwargs.get("timeout", self._timeout)
        if not (scanner := async_scanner_by_source(self._hass, self._source)):
            raise BleakError("Scanner disappeared for {self._source}")
        with scanner.connecting():
            try:
                self._cancel_connection_state = (
                    await self._client.bluetooth_device_connect(
                        self._address_as_int,
                        _on_bluetooth_connection_state,
                        timeout=timeout,
                        has_cache=self._has_cache,
                    )
                )
            except Exception:  # pylint: disable=broad-except
                with contextlib.suppress(BleakError):
                    # If the connect call throws an exception,
                    # we need to make sure we await the future
                    # to avoid a warning about an un-retrieved
                    # exception since we prefer to raise the
                    # exception from the connect call as it
                    # will be more descriptive.
                    if connected_future.done():
                        await connected_future
                connected_future.cancel()
                raise
            await connected_future
        await self.get_services(dangerous_use_bleak_cache=dangerous_use_bleak_cache)
        self._disconnected_event = asyncio.Event()
        return True

    @api_error_as_bleak_error
    async def disconnect(self) -> bool:
        """Disconnect from the peripheral device."""
        self._unsubscribe_connection_state()
        await self._client.bluetooth_device_disconnect(self._address_as_int)
        await self._wait_for_free_connection_slot(DISCONNECT_TIMEOUT)
        return True

    async def _wait_for_free_connection_slot(self, timeout: float) -> None:
        """Wait for a free connection slot."""
        if self.entry_data.ble_connections_free:
            return
        _LOGGER.debug(
            "%s: %s - %s: Out of connection slots, waiting for a free one",
            self._source,
            self._ble_device.name,
            self._ble_device.address,
        )
        async with async_timeout.timeout(timeout):
            await self.entry_data.wait_for_ble_connections_free()

    @property
    def is_connected(self) -> bool:
        """Is Connected."""
        return self._is_connected

    @property
    def mtu_size(self) -> int:
        """Get ATT MTU size for active connection."""
        return self._mtu or DEFAULT_MTU

    @verify_connected
    @api_error_as_bleak_error
    async def pair(self, *args: Any, **kwargs: Any) -> bool:
        """Attempt to pair."""
        raise NotImplementedError("Pairing is not available in ESPHome.")

    @verify_connected
    @api_error_as_bleak_error
    async def unpair(self) -> bool:
        """Attempt to unpair."""
        raise NotImplementedError("Pairing is not available in ESPHome.")

    @api_error_as_bleak_error
    async def get_services(
        self, dangerous_use_bleak_cache: bool = False, **kwargs: Any
    ) -> BleakGATTServiceCollection:
        """Get all services registered for this GATT server.

        Returns:
           A :py:class:`bleak.backends.service.BleakGATTServiceCollection` with this device's services tree.
        """
        address_as_int = self._address_as_int
        entry_data = self.entry_data
        if dangerous_use_bleak_cache and (
            cached_services := entry_data.get_gatt_services_cache(address_as_int)
        ):
            _LOGGER.debug(
                "%s: %s - %s: Cached services hit",
                self._source,
                self._ble_device.name,
                self._ble_device.address,
            )
            self.services = cached_services
            return self.services
        _LOGGER.debug(
            "%s: %s - %s: Cached services miss",
            self._source,
            self._ble_device.name,
            self._ble_device.address,
        )
        esphome_services = await self._client.bluetooth_gatt_get_services(
            address_as_int
        )
        _LOGGER.debug(
            "%s: %s - %s: Got services: %s",
            self._source,
            self._ble_device.name,
            self._ble_device.address,
            esphome_services,
        )
        max_write_without_response = self.mtu_size - GATT_HEADER_SIZE
        services = BleakGATTServiceCollection()  # type: ignore[no-untyped-call]
        for service in esphome_services.services:
            services.add_service(BleakGATTServiceESPHome(service))
            for characteristic in service.characteristics:
                services.add_characteristic(
                    BleakGATTCharacteristicESPHome(
                        characteristic,
                        max_write_without_response,
                        service.uuid,
                        service.handle,
                    )
                )
                for descriptor in characteristic.descriptors:
                    services.add_descriptor(
                        BleakGATTDescriptorESPHome(
                            descriptor,
                            characteristic.uuid,
                            characteristic.handle,
                        )
                    )
        self.services = services
        _LOGGER.debug(
            "%s: %s - %s: Cached services saved",
            self._source,
            self._ble_device.name,
            self._ble_device.address,
        )
        entry_data.set_gatt_services_cache(address_as_int, services)
        return services

    def _resolve_characteristic(
        self, char_specifier: BleakGATTCharacteristic | int | str | uuid.UUID
    ) -> BleakGATTCharacteristic:
        """Resolve a characteristic specifier to a BleakGATTCharacteristic object."""
        if not isinstance(char_specifier, BleakGATTCharacteristic):
            characteristic = self.services.get_characteristic(char_specifier)
        else:
            characteristic = char_specifier
        if not characteristic:
            raise BleakError(f"Characteristic {char_specifier} was not found!")
        return characteristic

    @verify_connected
    @api_error_as_bleak_error
    async def read_gatt_char(
        self,
        char_specifier: BleakGATTCharacteristic | int | str | uuid.UUID,
        **kwargs: Any,
    ) -> bytearray:
        """Perform read operation on the specified GATT characteristic.

        Args:
            char_specifier (BleakGATTCharacteristic, int, str or UUID): The characteristic to read from,
                specified by either integer handle, UUID or directly by the
                BleakGATTCharacteristic object representing it.
        Returns:
            (bytearray) The read data.
        """
        characteristic = self._resolve_characteristic(char_specifier)
        return await self._client.bluetooth_gatt_read(
            self._address_as_int, characteristic.handle, GATT_READ_TIMEOUT
        )

    @verify_connected
    @api_error_as_bleak_error
    async def read_gatt_descriptor(self, handle: int, **kwargs: Any) -> bytearray:
        """Perform read operation on the specified GATT descriptor.

        Args:
            handle (int): The handle of the descriptor to read from.
        Returns:
            (bytearray) The read data.
        """
        return await self._client.bluetooth_gatt_read_descriptor(
            self._address_as_int, handle, GATT_READ_TIMEOUT
        )

    @verify_connected
    @api_error_as_bleak_error
    async def write_gatt_char(
        self,
        char_specifier: BleakGATTCharacteristic | int | str | uuid.UUID,
        data: bytes | bytearray | memoryview,
        response: bool = False,
    ) -> None:
        """Perform a write operation of the specified GATT characteristic.

        Args:
            char_specifier (BleakGATTCharacteristic, int, str or UUID): The characteristic to write
                to, specified by either integer handle, UUID or directly by the
                BleakGATTCharacteristic object representing it.
            data (bytes or bytearray): The data to send.
            response (bool): If write-with-response operation should be done. Defaults to `False`.
        """
        characteristic = self._resolve_characteristic(char_specifier)
        await self._client.bluetooth_gatt_write(
            self._address_as_int, characteristic.handle, bytes(data), response
        )

    @verify_connected
    @api_error_as_bleak_error
    async def write_gatt_descriptor(
        self, handle: int, data: bytes | bytearray | memoryview
    ) -> None:
        """Perform a write operation on the specified GATT descriptor.

        Args:
            handle (int): The handle of the descriptor to read from.
            data (bytes or bytearray): The data to send.
        """
        await self._client.bluetooth_gatt_write_descriptor(
            self._address_as_int, handle, bytes(data)
        )

    @verify_connected
    @api_error_as_bleak_error
    async def start_notify(
        self,
        characteristic: BleakGATTCharacteristic,
        callback: NotifyCallback,
        **kwargs: Any,
    ) -> None:
        """Activate notifications/indications on a characteristic.

        Callbacks must accept two inputs. The first will be a integer handle of the characteristic generating the
        data and the second will be a ``bytearray`` containing the data sent from the connected server.
        .. code-block:: python
            def callback(sender: int, data: bytearray):
                print(f"{sender}: {data}")
            client.start_notify(char_uuid, callback)
        Args:
            char_specifier (BleakGATTCharacteristic, int, str or UUID): The characteristic to activate
                notifications/indications on a characteristic, specified by either integer handle,
                UUID or directly by the BleakGATTCharacteristic object representing it.
            callback (function): The function to be called on notification.
        """
        ble_handle = characteristic.handle
        if ble_handle in self._notify_cancels:
            raise BleakError(
                "Notifications are already enabled on "
                f"service:{characteristic.service_uuid} "
                f"characteristic:{characteristic.uuid} "
                f"handle:{ble_handle}"
            )
        if (
            "notify" not in characteristic.properties
            and "indicate" not in characteristic.properties
        ):
            raise BleakError(
                f"Characteristic {characteristic.uuid} does not have notify or indicate property set."
            )
<<<<<<< HEAD
=======

        if self._has_cache:
            # If we have a cache, we are responsible for enabling notifications
            # on the cccd (characteristic client config descriptor) handle since
            # the esp32 will not have resolved the
            # characteristic descriptors and cannot do it for us
            cccd_descriptor = characteristic.get_descriptor(
                CLIENT_CONFIG_DESCRIPTOR_UUID
            )

            if not cccd_descriptor:
                raise BleakError(
                    f"Characteristic {characteristic.uuid} does not have a "
                    "characteristic client config descriptor."
                )

            await self._client.bluetooth_gatt_write_descriptor(
                self._address_as_int,
                cccd_descriptor.handle,
                b"\x01" if "notify" in characteristic.properties else b"\x02",
            )

>>>>>>> c20ea108
        cancel_coro = await self._client.bluetooth_gatt_start_notify(
            self._address_as_int,
            ble_handle,
            lambda handle, data: callback(data),
        )
        self._notify_cancels[ble_handle] = cancel_coro

    @api_error_as_bleak_error
    async def stop_notify(
        self,
        char_specifier: BleakGATTCharacteristic | int | str | uuid.UUID,
    ) -> None:
        """Deactivate notification/indication on a specified characteristic.

        Args:
            char_specifier (BleakGATTCharacteristic, int, str or UUID): The characteristic to deactivate
                notification/indication on, specified by either integer handle, UUID or
                directly by the BleakGATTCharacteristic object representing it.
        """
        characteristic = self._resolve_characteristic(char_specifier)
        # Do not raise KeyError if notifications are not enabled on this characteristic
        # to be consistent with the behavior of the BlueZ backend
        if coro := self._notify_cancels.pop(characteristic.handle, None):
            await coro()

    def __del__(self) -> None:
        """Destructor to make sure the connection state is unsubscribed."""
        if self._cancel_connection_state:
            _LOGGER.warning(
                "%s: %s - %s: ESPHomeClient bleak client was not properly disconnected before destruction",
                self._source,
                self._ble_device.name,
                self._ble_device.address,
            )
        if not self._hass.loop.is_closed():
            self._hass.loop.call_soon_threadsafe(self._unsubscribe_connection_state)<|MERGE_RESOLUTION|>--- conflicted
+++ resolved
@@ -536,8 +536,6 @@
             raise BleakError(
                 f"Characteristic {characteristic.uuid} does not have notify or indicate property set."
             )
-<<<<<<< HEAD
-=======
 
         if self._has_cache:
             # If we have a cache, we are responsible for enabling notifications
@@ -560,7 +558,6 @@
                 b"\x01" if "notify" in characteristic.properties else b"\x02",
             )
 
->>>>>>> c20ea108
         cancel_coro = await self._client.bluetooth_gatt_start_notify(
             self._address_as_int,
             ble_handle,
