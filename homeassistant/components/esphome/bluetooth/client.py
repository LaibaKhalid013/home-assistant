"""Bluetooth client for esphome."""
from __future__ import annotations

import asyncio
from collections.abc import Callable, Coroutine
import contextlib
import logging
from typing import Any, TypeVar, cast
import uuid

from aioesphomeapi import (
    ESP_CONNECTION_ERROR_DESCRIPTION,
    ESPHOME_GATT_ERRORS,
    BLEConnectionError,
)
from aioesphomeapi.connection import APIConnectionError, TimeoutAPIError
from aioesphomeapi.core import BluetoothGATTAPIError
import async_timeout
from bleak.backends.characteristic import BleakGATTCharacteristic
from bleak.backends.client import BaseBleakClient, NotifyCallback
from bleak.backends.device import BLEDevice
from bleak.backends.service import BleakGATTServiceCollection
from bleak.exc import BleakError

from homeassistant.components.bluetooth import async_scanner_by_source
from homeassistant.core import CALLBACK_TYPE, HomeAssistant

from ..domain_data import DomainData
from .characteristic import BleakGATTCharacteristicESPHome
from .descriptor import BleakGATTDescriptorESPHome
from .service import BleakGATTServiceESPHome

DEFAULT_MTU = 23
GATT_HEADER_SIZE = 3
DISCONNECT_TIMEOUT = 5.0
CONNECT_FREE_SLOT_TIMEOUT = 2.0
GATT_READ_TIMEOUT = 30.0

# CCCD (Characteristic Client Config Descriptor)
CCCD_UUID = "00002902-0000-1000-8000-00805f9b34fb"
CCCD_NOTIFY_BYTES = b"\x01\x00"
CCCD_INDICATE_BYTES = b"\x02\x00"

DEFAULT_MAX_WRITE_WITHOUT_RESPONSE = DEFAULT_MTU - GATT_HEADER_SIZE
_LOGGER = logging.getLogger(__name__)

_WrapFuncType = TypeVar(  # pylint: disable=invalid-name
    "_WrapFuncType", bound=Callable[..., Any]
)


def mac_to_int(address: str) -> int:
    """Convert a mac address to an integer."""
    return int(address.replace(":", ""), 16)


def verify_connected(func: _WrapFuncType) -> _WrapFuncType:
    """Define a wrapper throw BleakError if not connected."""

    async def _async_wrap_bluetooth_connected_operation(
        self: "ESPHomeClient", *args: Any, **kwargs: Any
    ) -> Any:
        disconnected_event = (
            self._disconnected_event  # pylint: disable=protected-access
        )
        if not disconnected_event:
            raise BleakError("Not connected")
        task = asyncio.create_task(func(self, *args, **kwargs))
        done, _ = await asyncio.wait(
            (task, disconnected_event.wait()),
            return_when=asyncio.FIRST_COMPLETED,
        )
        if disconnected_event.is_set():
            task.cancel()
            with contextlib.suppress(asyncio.CancelledError):
                await task
            raise BleakError(
                f"{self._source}: {self._ble_device.name} - {self._ble_device.address}: "  # pylint: disable=protected-access
                "Disconnected during operation"
            )
        return next(iter(done)).result()

    return cast(_WrapFuncType, _async_wrap_bluetooth_connected_operation)


def api_error_as_bleak_error(func: _WrapFuncType) -> _WrapFuncType:
    """Define a wrapper throw esphome api errors as BleakErrors."""

    async def _async_wrap_bluetooth_operation(
        self: "ESPHomeClient", *args: Any, **kwargs: Any
    ) -> Any:
        try:
            return await func(self, *args, **kwargs)
        except TimeoutAPIError as err:
            raise asyncio.TimeoutError(str(err)) from err
        except BluetoothGATTAPIError as ex:
            # If the device disconnects in the middle of an operation
            # be sure to mark it as disconnected so any library using
            # the proxy knows to reconnect.
            #
            # Because callbacks are delivered asynchronously it's possible
            # that we find out about the disconnection during the operation
            # before the callback is delivered.

            # pylint: disable=protected-access
            if ex.error.error == -1:
                _LOGGER.debug(
                    "%s: %s - %s: BLE device disconnected during %s operation",
                    self._source,
                    self._ble_device.name,
                    self._ble_device.address,
                    func.__name__,
                )
                self._async_ble_device_disconnected()
            raise BleakError(str(ex)) from ex
        except APIConnectionError as err:
            raise BleakError(str(err)) from err

    return cast(_WrapFuncType, _async_wrap_bluetooth_operation)


class ESPHomeClient(BaseBleakClient):
    """ESPHome Bleak Client."""

    def __init__(
        self, address_or_ble_device: BLEDevice | str, *args: Any, **kwargs: Any
    ) -> None:
        """Initialize the ESPHomeClient."""
        assert isinstance(address_or_ble_device, BLEDevice)
        super().__init__(address_or_ble_device, *args, **kwargs)
        self._hass: HomeAssistant = kwargs["hass"]
        self._ble_device = address_or_ble_device
        self._address_as_int = mac_to_int(self._ble_device.address)
        assert self._ble_device.details is not None
        self._source = self._ble_device.details["source"]
        self.domain_data = DomainData.get(self._hass)
        config_entry = self.domain_data.get_by_unique_id(self._source)
        self.entry_data = self.domain_data.get_entry_data(config_entry)
        self._client = self.entry_data.client
        self._is_connected = False
        self._mtu: int | None = None
        self._cancel_connection_state: CALLBACK_TYPE | None = None
        self._notify_cancels: dict[int, Callable[[], Coroutine[Any, Any, None]]] = {}
        self._disconnected_event: asyncio.Event | None = None
        self._has_cache = False

    def __str__(self) -> str:
        """Return the string representation of the client."""
        return f"ESPHomeClient ({self.address})"

    def _unsubscribe_connection_state(self) -> None:
        """Unsubscribe from connection state updates."""
        if not self._cancel_connection_state:
            return
        try:
            self._cancel_connection_state()
        except (AssertionError, ValueError) as ex:
            _LOGGER.debug(
                "%s: %s - %s: Failed to unsubscribe from connection state (likely connection dropped): %s",
                self._source,
                self._ble_device.name,
                self._ble_device.address,
                ex,
            )
        self._cancel_connection_state = None

    def _async_ble_device_disconnected(self) -> None:
        """Handle the BLE device disconnecting from the ESP."""
        was_connected = self._is_connected
        self.services = BleakGATTServiceCollection()  # type: ignore[no-untyped-call]
        self._is_connected = False
        self._notify_cancels.clear()
        if self._disconnected_event:
            self._disconnected_event.set()
            self._disconnected_event = None
        if was_connected:
            _LOGGER.debug(
                "%s: %s - %s: BLE device disconnected",
                self._source,
                self._ble_device.name,
                self._ble_device.address,
            )
            self._async_call_bleak_disconnected_callback()
        self._unsubscribe_connection_state()

    def _async_esp_disconnected(self) -> None:
        """Handle the esp32 client disconnecting from hass."""
        _LOGGER.debug(
            "%s: %s - %s: ESP device disconnected",
            self._source,
            self._ble_device.name,
            self._ble_device.address,
        )
        self.entry_data.disconnect_callbacks.remove(self._async_esp_disconnected)
        self._async_ble_device_disconnected()

    def _async_call_bleak_disconnected_callback(self) -> None:
        """Call the disconnected callback to inform the bleak consumer."""
        if self._disconnected_callback:
            self._disconnected_callback(self)
            self._disconnected_callback = None

    @api_error_as_bleak_error
    async def connect(
        self, dangerous_use_bleak_cache: bool = False, **kwargs: Any
    ) -> bool:
        """Connect to a specified Peripheral.

        Keyword Args:
            timeout (float): Timeout for required ``BleakScanner.find_device_by_address`` call. Defaults to 10.0.
        Returns:
            Boolean representing connection status.
        """
        await self._wait_for_free_connection_slot(CONNECT_FREE_SLOT_TIMEOUT)
        entry_data = self.entry_data
        self._mtu = entry_data.get_gatt_mtu_cache(self._address_as_int)
        self._has_cache = bool(
            dangerous_use_bleak_cache
            and entry_data.device_info
            and entry_data.device_info.bluetooth_proxy_version >= 3
            and entry_data.get_gatt_services_cache(self._address_as_int)
            and self._mtu
        )
        connected_future: asyncio.Future[bool] = asyncio.Future()

        def _on_bluetooth_connection_state(
            connected: bool, mtu: int, error: int
        ) -> None:
            """Handle a connect or disconnect."""
            _LOGGER.debug(
                "%s: %s - %s: Connection state changed to connected=%s mtu=%s error=%s",
                self._source,
                self._ble_device.name,
                self._ble_device.address,
                connected,
                mtu,
                error,
            )
            if connected:
                self._is_connected = True
                if not self._mtu:
                    self._mtu = mtu
                    entry_data.set_gatt_mtu_cache(self._address_as_int, mtu)
            else:
                self._async_ble_device_disconnected()

            if connected_future.done():
                return

            if error:
                try:
                    ble_connection_error = BLEConnectionError(error)
                    ble_connection_error_name = ble_connection_error.name
                    human_error = ESP_CONNECTION_ERROR_DESCRIPTION[ble_connection_error]
                except (KeyError, ValueError):
                    ble_connection_error_name = str(error)
                    human_error = ESPHOME_GATT_ERRORS.get(
                        error, f"Unknown error code {error}"
                    )
                connected_future.set_exception(
                    BleakError(
                        f"Error {ble_connection_error_name} while connecting: {human_error}"
                    )
                )
                return

            if not connected:
                connected_future.set_exception(BleakError("Disconnected"))
                return

            _LOGGER.debug(
                "%s: %s - %s: connected, registering for disconnected callbacks",
                self._source,
                self._ble_device.name,
                self._ble_device.address,
            )
            entry_data.disconnect_callbacks.append(self._async_esp_disconnected)
            connected_future.set_result(connected)

        timeout = kwargs.get("timeout", self._timeout)
        if not (scanner := async_scanner_by_source(self._hass, self._source)):
            raise BleakError("Scanner disappeared for {self._source}")
        with scanner.connecting():
            try:
                self._cancel_connection_state = (
                    await self._client.bluetooth_device_connect(
                        self._address_as_int,
                        _on_bluetooth_connection_state,
                        timeout=timeout,
                        has_cache=self._has_cache,
                    )
                )
            except Exception:  # pylint: disable=broad-except
                with contextlib.suppress(BleakError):
                    # If the connect call throws an exception,
                    # we need to make sure we await the future
                    # to avoid a warning about an un-retrieved
                    # exception since we prefer to raise the
                    # exception from the connect call as it
                    # will be more descriptive.
                    if connected_future.done():
                        await connected_future
                connected_future.cancel()
                raise
            await connected_future
        await self.get_services(dangerous_use_bleak_cache=dangerous_use_bleak_cache)
        self._disconnected_event = asyncio.Event()
        return True

    @api_error_as_bleak_error
    async def disconnect(self) -> bool:
        """Disconnect from the peripheral device."""
        self._unsubscribe_connection_state()
        await self._client.bluetooth_device_disconnect(self._address_as_int)
        await self._wait_for_free_connection_slot(DISCONNECT_TIMEOUT)
        return True

    async def _wait_for_free_connection_slot(self, timeout: float) -> None:
        """Wait for a free connection slot."""
        if self.entry_data.ble_connections_free:
            return
        _LOGGER.debug(
            "%s: %s - %s: Out of connection slots, waiting for a free one",
            self._source,
            self._ble_device.name,
            self._ble_device.address,
        )
        async with async_timeout.timeout(timeout):
            await self.entry_data.wait_for_ble_connections_free()

    @property
    def is_connected(self) -> bool:
        """Is Connected."""
        return self._is_connected

    @property
    def mtu_size(self) -> int:
        """Get ATT MTU size for active connection."""
        return self._mtu or DEFAULT_MTU

    @verify_connected
    @api_error_as_bleak_error
    async def pair(self, *args: Any, **kwargs: Any) -> bool:
        """Attempt to pair."""
        raise NotImplementedError("Pairing is not available in ESPHome.")

    @verify_connected
    @api_error_as_bleak_error
    async def unpair(self) -> bool:
        """Attempt to unpair."""
        raise NotImplementedError("Pairing is not available in ESPHome.")

    @api_error_as_bleak_error
    async def get_services(
        self, dangerous_use_bleak_cache: bool = False, **kwargs: Any
    ) -> BleakGATTServiceCollection:
        """Get all services registered for this GATT server.

        Returns:
           A :py:class:`bleak.backends.service.BleakGATTServiceCollection` with this device's services tree.
        """
        address_as_int = self._address_as_int
        entry_data = self.entry_data
        if dangerous_use_bleak_cache and (
            cached_services := entry_data.get_gatt_services_cache(address_as_int)
        ):
            _LOGGER.debug(
                "%s: %s - %s: Cached services hit",
                self._source,
                self._ble_device.name,
                self._ble_device.address,
            )
            self.services = cached_services
            return self.services
        _LOGGER.debug(
            "%s: %s - %s: Cached services miss",
            self._source,
            self._ble_device.name,
            self._ble_device.address,
        )
        esphome_services = await self._client.bluetooth_gatt_get_services(
            address_as_int
        )
        _LOGGER.debug(
            "%s: %s - %s: Got services: %s",
            self._source,
            self._ble_device.name,
            self._ble_device.address,
            esphome_services,
        )
        max_write_without_response = self.mtu_size - GATT_HEADER_SIZE
        services = BleakGATTServiceCollection()  # type: ignore[no-untyped-call]
        for service in esphome_services.services:
            services.add_service(BleakGATTServiceESPHome(service))
            for characteristic in service.characteristics:
                services.add_characteristic(
                    BleakGATTCharacteristicESPHome(
                        characteristic,
                        max_write_without_response,
                        service.uuid,
                        service.handle,
                    )
                )
                for descriptor in characteristic.descriptors:
                    services.add_descriptor(
                        BleakGATTDescriptorESPHome(
                            descriptor,
                            characteristic.uuid,
                            characteristic.handle,
                        )
                    )
        self.services = services
        _LOGGER.debug(
            "%s: %s - %s: Cached services saved",
            self._source,
            self._ble_device.name,
            self._ble_device.address,
        )
        entry_data.set_gatt_services_cache(address_as_int, services)
        return services

    def _resolve_characteristic(
        self, char_specifier: BleakGATTCharacteristic | int | str | uuid.UUID
    ) -> BleakGATTCharacteristic:
        """Resolve a characteristic specifier to a BleakGATTCharacteristic object."""
        if not isinstance(char_specifier, BleakGATTCharacteristic):
            characteristic = self.services.get_characteristic(char_specifier)
        else:
            characteristic = char_specifier
        if not characteristic:
            raise BleakError(f"Characteristic {char_specifier} was not found!")
        return characteristic

    @verify_connected
    @api_error_as_bleak_error
    async def read_gatt_char(
        self,
        char_specifier: BleakGATTCharacteristic | int | str | uuid.UUID,
        **kwargs: Any,
    ) -> bytearray:
        """Perform read operation on the specified GATT characteristic.

        Args:
            char_specifier (BleakGATTCharacteristic, int, str or UUID): The characteristic to read from,
                specified by either integer handle, UUID or directly by the
                BleakGATTCharacteristic object representing it.
        Returns:
            (bytearray) The read data.
        """
        characteristic = self._resolve_characteristic(char_specifier)
        return await self._client.bluetooth_gatt_read(
            self._address_as_int, characteristic.handle, GATT_READ_TIMEOUT
        )

    @verify_connected
    @api_error_as_bleak_error
    async def read_gatt_descriptor(self, handle: int, **kwargs: Any) -> bytearray:
        """Perform read operation on the specified GATT descriptor.

        Args:
            handle (int): The handle of the descriptor to read from.
        Returns:
            (bytearray) The read data.
        """
        return await self._client.bluetooth_gatt_read_descriptor(
            self._address_as_int, handle, GATT_READ_TIMEOUT
        )

    @verify_connected
    @api_error_as_bleak_error
    async def write_gatt_char(
        self,
        char_specifier: BleakGATTCharacteristic | int | str | uuid.UUID,
        data: bytes | bytearray | memoryview,
        response: bool = False,
    ) -> None:
        """Perform a write operation of the specified GATT characteristic.

        Args:
            char_specifier (BleakGATTCharacteristic, int, str or UUID): The characteristic to write
                to, specified by either integer handle, UUID or directly by the
                BleakGATTCharacteristic object representing it.
            data (bytes or bytearray): The data to send.
            response (bool): If write-with-response operation should be done. Defaults to `False`.
        """
        characteristic = self._resolve_characteristic(char_specifier)
        await self._client.bluetooth_gatt_write(
            self._address_as_int, characteristic.handle, bytes(data), response
        )

    @verify_connected
    @api_error_as_bleak_error
    async def write_gatt_descriptor(
        self, handle: int, data: bytes | bytearray | memoryview
    ) -> None:
        """Perform a write operation on the specified GATT descriptor.

        Args:
            handle (int): The handle of the descriptor to read from.
            data (bytes or bytearray): The data to send.
        """
        await self._client.bluetooth_gatt_write_descriptor(
            self._address_as_int, handle, bytes(data)
        )

    @verify_connected
    @api_error_as_bleak_error
    async def start_notify(
        self,
        characteristic: BleakGATTCharacteristic,
        callback: NotifyCallback,
        **kwargs: Any,
    ) -> None:
        """Activate notifications/indications on a characteristic.

        Callbacks must accept two inputs. The first will be a integer handle of the characteristic generating the
        data and the second will be a ``bytearray`` containing the data sent from the connected server.
        .. code-block:: python
            def callback(sender: int, data: bytearray):
                print(f"{sender}: {data}")
            client.start_notify(char_uuid, callback)
        Args:
            char_specifier (BleakGATTCharacteristic, int, str or UUID): The characteristic to activate
                notifications/indications on a characteristic, specified by either integer handle,
                UUID or directly by the BleakGATTCharacteristic object representing it.
            callback (function): The function to be called on notification.
        """
        ble_handle = characteristic.handle
        if ble_handle in self._notify_cancels:
            raise BleakError(
                "Notifications are already enabled on "
                f"service:{characteristic.service_uuid} "
                f"characteristic:{characteristic.uuid} "
                f"handle:{ble_handle}"
            )
        if (
            "notify" not in characteristic.properties
            and "indicate" not in characteristic.properties
        ):
            raise BleakError(
                f"Characteristic {characteristic.uuid} does not have notify or indicate property set."
            )

<<<<<<< HEAD
        if self._has_cache:
            # If we have a cache, we are responsible for enabling notifications
            # on the cccd (characteristic client config descriptor) handle since
            # the esp32 will not have resolved the
            # characteristic descriptors and cannot do it for us
            cccd_descriptor = characteristic.get_descriptor(
                CLIENT_CONFIG_DESCRIPTOR_UUID
            )

            if not cccd_descriptor:
                raise BleakError(
                    f"Characteristic {characteristic.uuid} does not have a "
                    "characteristic client config descriptor."
                )

            await self._client.bluetooth_gatt_write_descriptor(
                self._address_as_int,
                cccd_descriptor.handle,
                b"\x01" if "notify" in characteristic.properties else b"\x02",
                wait_for_response=False,
            )

=======
>>>>>>> 2890b237
        cancel_coro = await self._client.bluetooth_gatt_start_notify(
            self._address_as_int,
            ble_handle,
            lambda handle, data: callback(data),
        )
        self._notify_cancels[ble_handle] = cancel_coro

        if not self._has_cache:
            return

        # If we have a cache, we are responsible for enabling notifications
        # on the cccd (characteristic client config descriptor) handle since
        # the esp32 will not have resolved the
        # characteristic descriptors and cannot do it for us
        cccd_descriptor = characteristic.get_descriptor(CCCD_UUID)
        if not cccd_descriptor:
            raise BleakError(
                f"Characteristic {characteristic.uuid} does not have a "
                "characteristic client config descriptor."
            )

        _LOGGER.debug(
            "%s: %s - %s: Writing to CCD descriptor %s for notifications with properties=%s",
            self._source,
            self._ble_device.name,
            self._ble_device.address,
            cccd_descriptor.handle,
            characteristic.properties,
        )
        supports_notify = "notify" in characteristic.properties
        await self._client.bluetooth_gatt_write_descriptor(
            self._address_as_int,
            cccd_descriptor.handle,
            CCCD_NOTIFY_BYTES if supports_notify else CCCD_INDICATE_BYTES,
            wait_for_response=False,
        )

    @api_error_as_bleak_error
    async def stop_notify(
        self,
        char_specifier: BleakGATTCharacteristic | int | str | uuid.UUID,
    ) -> None:
        """Deactivate notification/indication on a specified characteristic.

        Args:
            char_specifier (BleakGATTCharacteristic, int, str or UUID): The characteristic to deactivate
                notification/indication on, specified by either integer handle, UUID or
                directly by the BleakGATTCharacteristic object representing it.
        """
        characteristic = self._resolve_characteristic(char_specifier)
        # Do not raise KeyError if notifications are not enabled on this characteristic
        # to be consistent with the behavior of the BlueZ backend
        if coro := self._notify_cancels.pop(characteristic.handle, None):
            await coro()

    def __del__(self) -> None:
        """Destructor to make sure the connection state is unsubscribed."""
        if self._cancel_connection_state:
            _LOGGER.warning(
                "%s: %s - %s: ESPHomeClient bleak client was not properly disconnected before destruction",
                self._source,
                self._ble_device.name,
                self._ble_device.address,
            )
        if not self._hass.loop.is_closed():
            self._hass.loop.call_soon_threadsafe(self._unsubscribe_connection_state)<|MERGE_RESOLUTION|>--- conflicted
+++ resolved
@@ -541,31 +541,6 @@
                 f"Characteristic {characteristic.uuid} does not have notify or indicate property set."
             )
 
-<<<<<<< HEAD
-        if self._has_cache:
-            # If we have a cache, we are responsible for enabling notifications
-            # on the cccd (characteristic client config descriptor) handle since
-            # the esp32 will not have resolved the
-            # characteristic descriptors and cannot do it for us
-            cccd_descriptor = characteristic.get_descriptor(
-                CLIENT_CONFIG_DESCRIPTOR_UUID
-            )
-
-            if not cccd_descriptor:
-                raise BleakError(
-                    f"Characteristic {characteristic.uuid} does not have a "
-                    "characteristic client config descriptor."
-                )
-
-            await self._client.bluetooth_gatt_write_descriptor(
-                self._address_as_int,
-                cccd_descriptor.handle,
-                b"\x01" if "notify" in characteristic.properties else b"\x02",
-                wait_for_response=False,
-            )
-
-=======
->>>>>>> 2890b237
         cancel_coro = await self._client.bluetooth_gatt_start_notify(
             self._address_as_int,
             ble_handle,
