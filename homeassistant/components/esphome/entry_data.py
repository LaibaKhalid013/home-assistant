"""Runtime entry data for ESPHome stored in hass.data."""
from __future__ import annotations

import asyncio
from collections.abc import Callable
from dataclasses import dataclass, field
import logging
from typing import Any, TypeVar, cast

from aioesphomeapi import (
    COMPONENT_TYPE_TO_INFO,
    APIClient,
    APIVersion,
    BinarySensorInfo,
    CameraInfo,
    ClimateInfo,
    CoverInfo,
    DeviceInfo,
    EntityInfo,
    EntityState,
    FanInfo,
    LightInfo,
    LockInfo,
    MediaPlayerInfo,
    NumberInfo,
    SelectInfo,
    SensorInfo,
    SwitchInfo,
    TextSensorInfo,
    UserService,
)
from aioesphomeapi.model import ButtonInfo

from homeassistant.config_entries import ConfigEntry
from homeassistant.core import HomeAssistant, callback
from homeassistant.helpers.dispatcher import async_dispatcher_send
from homeassistant.helpers.storage import Store

SAVE_DELAY = 120
_LOGGER = logging.getLogger(__name__)

# Mapping from ESPHome info type to HA platform
INFO_TYPE_TO_PLATFORM: dict[type[EntityInfo], str] = {
    BinarySensorInfo: "binary_sensor",
    ButtonInfo: "button",
    CameraInfo: "camera",
    ClimateInfo: "climate",
    CoverInfo: "cover",
    FanInfo: "fan",
    LightInfo: "light",
    LockInfo: "lock",
    MediaPlayerInfo: "media_player",
    NumberInfo: "number",
    SelectInfo: "select",
    SensorInfo: "sensor",
    SwitchInfo: "switch",
    TextSensorInfo: "sensor",
}

_StateT = TypeVar("_StateT", bound=EntityState)


@dataclass
class RuntimeEntryData:
    """Store runtime data for esphome config entries."""

    entry_id: str
    client: APIClient
    store: Store
    state: dict[str, dict[int, EntityState]] = field(default_factory=dict)
    info: dict[str, dict[int, EntityInfo]] = field(default_factory=dict)
<<<<<<< HEAD
=======
    entity_state_type_name_to_component_key: dict[str, str] = field(
        default_factory=dict
    )
    entity_state_type_to_component_key: dict[type[EntityState], str] = field(
        default_factory=dict
    )
>>>>>>> 8431499d

    # A second list of EntityInfo objects
    # This is necessary for when an entity is being removed. HA requires
    # some static info to be accessible during removal (unique_id, maybe others)
    # If an entity can't find anything in the info array, it will look for info here.
    old_info: dict[str, dict[int, EntityInfo]] = field(default_factory=dict)

    services: dict[int, UserService] = field(default_factory=dict)
    available: bool = False
    device_info: DeviceInfo | None = None
    api_version: APIVersion = field(default_factory=APIVersion)
    cleanup_callbacks: list[Callable[[], None]] = field(default_factory=list)
    disconnect_callbacks: list[Callable[[], None]] = field(default_factory=list)
    state_subscriptions: dict[tuple[str, int], Callable[[], None]] = field(
        default_factory=dict
    )
    loaded_platforms: set[str] = field(default_factory=set)
    platform_load_lock: asyncio.Lock = field(default_factory=asyncio.Lock)
    _storage_contents: dict[str, Any] | None = None

    @callback
    def async_remove_entity(
        self, hass: HomeAssistant, component_key: str, key: int
    ) -> None:
        """Schedule the removal of an entity."""
        signal = f"esphome_{self.entry_id}_remove_{component_key}_{key}"
        async_dispatcher_send(hass, signal)

    async def _ensure_platforms_loaded(
        self, hass: HomeAssistant, entry: ConfigEntry, platforms: set[str]
    ) -> None:
        async with self.platform_load_lock:
            needed = platforms - self.loaded_platforms
            if needed:
                await hass.config_entries.async_forward_entry_setups(entry, needed)
            self.loaded_platforms |= needed

    async def async_update_static_infos(
        self, hass: HomeAssistant, entry: ConfigEntry, infos: list[EntityInfo]
    ) -> None:
        """Distribute an update of static infos to all platforms."""
        # First, load all platforms
        needed_platforms = set()
        for info in infos:
            for info_type, platform in INFO_TYPE_TO_PLATFORM.items():
                if isinstance(info, info_type):
                    needed_platforms.add(platform)
                    break
        await self._ensure_platforms_loaded(hass, entry, needed_platforms)

        # Then send dispatcher event
        signal = f"esphome_{self.entry_id}_on_list"
        async_dispatcher_send(hass, signal, infos)

    @callback
<<<<<<< HEAD
    def async_subscribe_state_update(
        self, state_type: str, state_key: int, entity_callback: Callable[[], None]
=======
    def register_state_type(
        self, state_type: type[EntityState], component_key: str
    ) -> None:
        """Register a state type."""
        self.entity_state_type_to_component_key[state_type] = component_key
        self.entity_state_type_name_to_component_key[
            state_type.__name__
        ] = component_key

    @callback
    def component_key_for_state(self, state: EntityState) -> str:
        """Return the component key for a state."""
        state_class_name = state.__class__.__name__

        # We try to avoid doing a linear search for the
        # the component key by looking up the class name
        # in the mapping. If it's not there, we fall back
        # to a linear search for the component key by doing
        # an instance search over entity_state_type_to_component_key.
        if state_class_name in self.entity_state_type_name_to_component_key:
            return self.entity_state_type_name_to_component_key[state_class_name]

        for (
            state_type,
            component_key,
        ) in self.entity_state_type_to_component_key.items():
            if isinstance(state, state_type):
                return component_key

        raise ValueError(f"{state} is not a registered state_type")

    @callback
    def async_subscribe_state_update(
        self,
        component_key: str,
        state_key: int,
        entity_callback: Callable[[], None],
>>>>>>> 8431499d
    ) -> Callable[[], None]:
        """Subscribe to state updates."""

        def _unsubscribe() -> None:
<<<<<<< HEAD
            self.state_subscriptions.pop((state_type, state_key))

        self.state_subscriptions[(state_type, state_key)] = entity_callback
=======
            self.state_subscriptions.pop((component_key, state_key))

        self.state_subscriptions[(component_key, state_key)] = entity_callback
>>>>>>> 8431499d
        return _unsubscribe

    @callback
    def async_update_state(self, state: EntityState) -> None:
        """Distribute an update of state information to the target."""
<<<<<<< HEAD
        state_type = state.__class__.__name__
        _LOGGER.debug(
            "Dispatching update for component %s with state key %s: %s",
            state_type,
            state.key,
            state,
        )
        self.state_subscriptions[(state_type, state.key)]()
=======
        component_key = self.component_key_for_state(state)
        subscription_key = (component_key, state.key)
        self.state[component_key][state.key] = state
        _LOGGER.debug(
            "Dispatching update with key %s: %s",
            subscription_key,
            state,
        )
        if subscription_key in self.state_subscriptions:
            self.state_subscriptions[subscription_key]()
>>>>>>> 8431499d

    @callback
    def async_update_device_state(self, hass: HomeAssistant) -> None:
        """Distribute an update of a core device state like availability."""
        signal = f"esphome_{self.entry_id}_on_device_update"
        async_dispatcher_send(hass, signal)

    async def async_load_from_store(self) -> tuple[list[EntityInfo], list[UserService]]:
        """Load the retained data from store and return de-serialized data."""
        if (restored := await self.store.async_load()) is None:
            return [], []
        restored = cast("dict[str, Any]", restored)
        self._storage_contents = restored.copy()

        self.device_info = DeviceInfo.from_dict(restored.pop("device_info"))
        self.api_version = APIVersion.from_dict(restored.pop("api_version", {}))
        infos = []
        for comp_type, restored_infos in restored.items():
            if comp_type not in COMPONENT_TYPE_TO_INFO:
                continue
            for info in restored_infos:
                cls = COMPONENT_TYPE_TO_INFO[comp_type]
                infos.append(cls.from_dict(info))
        services = []
        for service in restored.get("services", []):
            services.append(UserService.from_dict(service))
        return infos, services

    async def async_save_to_store(self) -> None:
        """Generate dynamic data to store and save it to the filesystem."""
        if self.device_info is None:
            raise ValueError("device_info is not set yet")
        store_data: dict[str, Any] = {
            "device_info": self.device_info.to_dict(),
            "services": [],
            "api_version": self.api_version.to_dict(),
        }

        for comp_type, infos in self.info.items():
            store_data[comp_type] = [info.to_dict() for info in infos.values()]
        for service in self.services.values():
            store_data["services"].append(service.to_dict())

        if store_data == self._storage_contents:
            return

        def _memorized_storage() -> dict[str, Any]:
            self._storage_contents = store_data
            return store_data

        self.store.async_delay_save(_memorized_storage, SAVE_DELAY)<|MERGE_RESOLUTION|>--- conflicted
+++ resolved
@@ -69,15 +69,12 @@
     store: Store
     state: dict[str, dict[int, EntityState]] = field(default_factory=dict)
     info: dict[str, dict[int, EntityInfo]] = field(default_factory=dict)
-<<<<<<< HEAD
-=======
     entity_state_type_name_to_component_key: dict[str, str] = field(
         default_factory=dict
     )
     entity_state_type_to_component_key: dict[type[EntityState], str] = field(
         default_factory=dict
     )
->>>>>>> 8431499d
 
     # A second list of EntityInfo objects
     # This is necessary for when an entity is being removed. HA requires
@@ -133,10 +130,6 @@
         async_dispatcher_send(hass, signal, infos)
 
     @callback
-<<<<<<< HEAD
-    def async_subscribe_state_update(
-        self, state_type: str, state_key: int, entity_callback: Callable[[], None]
-=======
     def register_state_type(
         self, state_type: type[EntityState], component_key: str
     ) -> None:
@@ -174,35 +167,18 @@
         component_key: str,
         state_key: int,
         entity_callback: Callable[[], None],
->>>>>>> 8431499d
     ) -> Callable[[], None]:
         """Subscribe to state updates."""
 
         def _unsubscribe() -> None:
-<<<<<<< HEAD
-            self.state_subscriptions.pop((state_type, state_key))
-
-        self.state_subscriptions[(state_type, state_key)] = entity_callback
-=======
             self.state_subscriptions.pop((component_key, state_key))
 
         self.state_subscriptions[(component_key, state_key)] = entity_callback
->>>>>>> 8431499d
         return _unsubscribe
 
     @callback
     def async_update_state(self, state: EntityState) -> None:
         """Distribute an update of state information to the target."""
-<<<<<<< HEAD
-        state_type = state.__class__.__name__
-        _LOGGER.debug(
-            "Dispatching update for component %s with state key %s: %s",
-            state_type,
-            state.key,
-            state,
-        )
-        self.state_subscriptions[(state_type, state.key)]()
-=======
         component_key = self.component_key_for_state(state)
         subscription_key = (component_key, state.key)
         self.state[component_key][state.key] = state
@@ -213,7 +189,6 @@
         )
         if subscription_key in self.state_subscriptions:
             self.state_subscriptions[subscription_key]()
->>>>>>> 8431499d
 
     @callback
     def async_update_device_state(self, hass: HomeAssistant) -> None:
