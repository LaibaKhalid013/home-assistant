--- conflicted
+++ resolved
@@ -112,20 +112,12 @@
     device_info: DeviceInfo | None = None
     bluetooth_device: ESPHomeBluetoothDevice | None = None
     api_version: APIVersion = field(default_factory=APIVersion)
-<<<<<<< HEAD
-    cleanup_callbacks: list[Callable[[], None]] = field(default_factory=list)
-    disconnect_callbacks: set[Callable[[], None]] = field(default_factory=set)
-    state_subscriptions: dict[tuple[type[EntityState], int], Callable[[], None]] = (
-        field(default_factory=dict)
-    )
-=======
     cleanup_callbacks: list[CALLBACK_TYPE] = field(default_factory=list)
     disconnect_callbacks: set[CALLBACK_TYPE] = field(default_factory=set)
     state_subscriptions: dict[tuple[type[EntityState], int], CALLBACK_TYPE] = field(
         default_factory=dict
     )
     device_update_subscriptions: set[CALLBACK_TYPE] = field(default_factory=set)
->>>>>>> 3ec9312f
     loaded_platforms: set[Platform] = field(default_factory=set)
     platform_load_lock: asyncio.Lock = field(default_factory=asyncio.Lock)
     _storage_contents: StoreData | None = None
