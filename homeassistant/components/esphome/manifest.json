--- conflicted
+++ resolved
@@ -17,11 +17,7 @@
   "mqtt": ["esphome/discover/#"],
   "quality_scale": "platinum",
   "requirements": [
-<<<<<<< HEAD
-    "aioesphomeapi==26.0.0",
-=======
     "aioesphomeapi==27.0.0",
->>>>>>> 97d0d91d
     "esphome-dashboard-api==1.2.3",
     "bleak-esphome==1.0.0"
   ],
