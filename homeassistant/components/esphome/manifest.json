{
  "domain": "esphome",
  "name": "ESPHome",
<<<<<<< HEAD
  "config_flow": true,
  "documentation": "https://www.home-assistant.io/integrations/esphome",
  "requirements": ["git+https://github.com/MichaelMure/aioesphomeapi@quiet-fan#aioesphomeapi==13.0.5"],
  "zeroconf": ["_esphomelib._tcp.local."],
  "dhcp": [{ "registered_devices": true }],
=======
  "after_dependencies": ["zeroconf", "tag"],
>>>>>>> 1c02f19d
  "codeowners": ["@OttoWinter", "@jesserockz"],
  "config_flow": true,
  "dependencies": ["bluetooth"],
  "dhcp": [
    {
      "registered_devices": true
    }
  ],
  "documentation": "https://www.home-assistant.io/integrations/esphome",
  "integration_type": "device",
  "iot_class": "local_push",
  "loggers": ["aioesphomeapi", "noiseprotocol"],
  "requirements": ["aioesphomeapi==13.1.0", "esphome-dashboard-api==1.2.3"],
  "zeroconf": ["_esphomelib._tcp.local."]
}<|MERGE_RESOLUTION|>--- conflicted
+++ resolved
@@ -1,15 +1,7 @@
 {
   "domain": "esphome",
   "name": "ESPHome",
-<<<<<<< HEAD
-  "config_flow": true,
-  "documentation": "https://www.home-assistant.io/integrations/esphome",
-  "requirements": ["git+https://github.com/MichaelMure/aioesphomeapi@quiet-fan#aioesphomeapi==13.0.5"],
-  "zeroconf": ["_esphomelib._tcp.local."],
-  "dhcp": [{ "registered_devices": true }],
-=======
   "after_dependencies": ["zeroconf", "tag"],
->>>>>>> 1c02f19d
   "codeowners": ["@OttoWinter", "@jesserockz"],
   "config_flow": true,
   "dependencies": ["bluetooth"],
