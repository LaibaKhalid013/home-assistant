--- conflicted
+++ resolved
@@ -8,11 +8,8 @@
 PLATFORMS = [
     Platform.BINARY_SENSOR,
     Platform.BUTTON,
-<<<<<<< HEAD
     Platform.CLIMATE,
-=======
     Platform.COVER,
->>>>>>> 5b636108
     Platform.LIGHT,
     Platform.SENSOR,
     Platform.SWITCH,
