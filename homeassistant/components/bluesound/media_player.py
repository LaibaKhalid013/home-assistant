--- conflicted
+++ resolved
@@ -301,11 +301,7 @@
 
         return True
 
-<<<<<<< HEAD
-    async def _start_poll_command(self) -> None:
-=======
-    async def _poll_loop(self):
->>>>>>> 910fb093
+    async def _poll_loop(self) -> None:
         """Loop which polls the status of the player."""
         while True:
             try:
