--- conflicted
+++ resolved
@@ -1,13 +1,9 @@
 """Support for the Hive sensors."""
-
 from datetime import timedelta
 
-<<<<<<< HEAD
-=======
 from homeassistant.config_entries import ConfigEntry
 from homeassistant.core import HomeAssistant
 from homeassistant.helpers.entity_platform import AddEntitiesCallback
->>>>>>> 197abb75
 from homeassistant.components.sensor import SensorEntity
 
 from . import HiveEntity
@@ -17,7 +13,9 @@
 SCAN_INTERVAL = timedelta(seconds=15)
 
 
-async def async_setup_entry(hass, entry, async_add_entities):
+async def async_setup_entry(
+    hass: HomeAssistant, entry: ConfigEntry, async_add_entities: AddEntitiesCallback
+) -> None:
     """Set up Hive thermostat based on a config entry."""
 
     hive = hass.data[DOMAIN][entry.entry_id]
