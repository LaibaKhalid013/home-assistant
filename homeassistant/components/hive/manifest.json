{
  "domain": "hive",
  "name": "Hive",
  "config_flow": true,
  "documentation": "https://www.home-assistant.io/integrations/hive",
<<<<<<< HEAD
  "requirements": [
    "pyhiveapi==0.4.4"
  ],
  "codeowners": [
    "@Rendili",
    "@KJonline"
  ],
=======
  "requirements": ["pyhiveapi==0.4.4"],
  "codeowners": ["@Rendili", "@KJonline"],
>>>>>>> 197abb75
  "iot_class": "cloud_polling"
}<|MERGE_RESOLUTION|>--- conflicted
+++ resolved
@@ -3,17 +3,7 @@
   "name": "Hive",
   "config_flow": true,
   "documentation": "https://www.home-assistant.io/integrations/hive",
-<<<<<<< HEAD
-  "requirements": [
-    "pyhiveapi==0.4.4"
-  ],
-  "codeowners": [
-    "@Rendili",
-    "@KJonline"
-  ],
-=======
   "requirements": ["pyhiveapi==0.4.4"],
   "codeowners": ["@Rendili", "@KJonline"],
->>>>>>> 197abb75
   "iot_class": "cloud_polling"
 }