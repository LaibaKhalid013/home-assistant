"""Support for the Hive climate devices."""
from datetime import timedelta
import logging

import voluptuous as vol

from homeassistant.components.climate import ClimateEntity
from homeassistant.components.climate.const import (
    CURRENT_HVAC_HEAT,
    CURRENT_HVAC_IDLE,
    CURRENT_HVAC_OFF,
    HVAC_MODE_AUTO,
    HVAC_MODE_HEAT,
    HVAC_MODE_OFF,
    PRESET_BOOST,
    PRESET_NONE,
    SUPPORT_PRESET_MODE,
    SUPPORT_TARGET_TEMPERATURE,
)
from homeassistant.const import ATTR_TEMPERATURE, TEMP_CELSIUS, TEMP_FAHRENHEIT
from homeassistant.helpers import config_validation as cv, entity_platform
<<<<<<< HEAD
=======
from homeassistant.helpers.entity_platform import AddEntitiesCallback
>>>>>>> 197abb75

from . import HiveEntity, refresh_system
from .const import (
    ATTR_TIME_PERIOD,
    DOMAIN,
    SERVICE_BOOST_HEATING_OFF,
    SERVICE_BOOST_HEATING_ON,
)

HIVE_TO_HASS_STATE = {
    "SCHEDULE": HVAC_MODE_AUTO,
    "MANUAL": HVAC_MODE_HEAT,
    "OFF": HVAC_MODE_OFF,
}

HASS_TO_HIVE_STATE = {
    HVAC_MODE_AUTO: "SCHEDULE",
    HVAC_MODE_HEAT: "MANUAL",
    HVAC_MODE_OFF: "OFF",
}

HIVE_TO_HASS_HVAC_ACTION = {
    "UNKNOWN": CURRENT_HVAC_OFF,
    False: CURRENT_HVAC_IDLE,
    True: CURRENT_HVAC_HEAT,
}

TEMP_UNIT = {"C": TEMP_CELSIUS, "F": TEMP_FAHRENHEIT}

SUPPORT_FLAGS = SUPPORT_TARGET_TEMPERATURE | SUPPORT_PRESET_MODE
SUPPORT_HVAC = [HVAC_MODE_AUTO, HVAC_MODE_HEAT, HVAC_MODE_OFF]
SUPPORT_PRESET = [PRESET_NONE, PRESET_BOOST]
PARALLEL_UPDATES = 0
SCAN_INTERVAL = timedelta(seconds=15)
_LOGGER = logging.getLogger()


async def async_setup_entry(hass, entry, async_add_entities):
    """Set up Hive thermostat based on a config entry."""

    hive = hass.data[DOMAIN][entry.entry_id]
    devices = hive.session.deviceList.get("climate")
    entities = []
    if devices:
        for dev in devices:
            entities.append(HiveClimateEntity(hive, dev))
    async_add_entities(entities, True)

    platform = entity_platform.async_get_current_platform()

    platform.async_register_entity_service(
        "boost_heating",
        {
            vol.Required(ATTR_TIME_PERIOD): vol.All(
                cv.time_period,
                cv.positive_timedelta,
                lambda td: td.total_seconds() // 60,
            ),
            vol.Optional(ATTR_TEMPERATURE, default="25.0"): vol.Coerce(float),
        },
        "async_heating_boost",
    )

    platform.async_register_entity_service(
        SERVICE_BOOST_HEATING_ON,
        {
            vol.Required(ATTR_TIME_PERIOD): vol.All(
                cv.time_period,
                cv.positive_timedelta,
                lambda td: td.total_seconds() // 60,
            ),
            vol.Optional(ATTR_TEMPERATURE, default="25.0"): vol.Coerce(float),
        },
        "async_heating_boost_on",
    )

    platform.async_register_entity_service(
        SERVICE_BOOST_HEATING_OFF,
        {},
        "async_heating_boost_off",
    )


class HiveClimateEntity(HiveEntity, ClimateEntity):
    """Hive Climate Device."""

    _attr_supported_features = SUPPORT_FLAGS
    _attr_hvac_modes = SUPPORT_HVAC
    _attr_preset_modes = SUPPORT_PRESET

    def __init__(self, hive_session, hive_device):
        """Initialize the Climate device."""
        super().__init__(hive_session, hive_device)
        self.thermostat_node_id = hive_device["device_id"]
        self._attr_temperature_unit = TEMP_UNIT.get(hive_device["temperatureunit"])

    @refresh_system
    async def async_set_hvac_mode(self, hvac_mode):
        """Set new target hvac mode."""
        new_mode = HASS_TO_HIVE_STATE[hvac_mode]
        await self.hive.heating.setMode(self.device, new_mode)

    @refresh_system
    async def async_set_temperature(self, **kwargs):
        """Set new target temperature."""
        new_temperature = kwargs.get(ATTR_TEMPERATURE)
        if new_temperature is not None:
            await self.hive.heating.setTargetTemperature(self.device, new_temperature)

    @refresh_system
    async def async_set_preset_mode(self, preset_mode):
        """Set new preset mode."""
        if preset_mode == PRESET_NONE and self.preset_mode == PRESET_BOOST:
            await self.hive.heating.setBoostOff(self.device)
        elif preset_mode == PRESET_BOOST:
            curtemp = round(self.current_temperature * 2) / 2
            temperature = curtemp + 0.5
            await self.hive.heating.setBoostOn(self.device, 30, temperature)

    async def async_heating_boost(self, time_period, temperature):
        """Handle boost heating service call."""
        _LOGGER.warning(
            "Hive Service heating_boost will be removed in 2021.7.0, please update to heating_boost_on"
        )
        await self.async_heating_boost_on(time_period, temperature)

    @refresh_system
    async def async_heating_boost_on(self, time_period, temperature):
        """Handle boost heating service call."""
        await self.hive.heating.setBoostOn(self.device, time_period, temperature)

    @refresh_system
    async def async_heating_boost_off(self):
        """Handle boost heating service call."""
        await self.hive.heating.setBoostOff(self.device)

    async def async_update(self):
        """Update all Node data from Hive."""
        await self.hive.session.updateData(self.device)
        self.device = await self.hive.heating.getClimate(self.device)
        self._attr_available = self.device["deviceData"].get("online")
        self._attr_hvac_mode = HIVE_TO_HASS_STATE[self.device["status"]["mode"]]
        self._attr_hvac_action = HIVE_TO_HASS_HVAC_ACTION[
            self.device["status"]["action"]
        ]
        self._attr_current_temperature = self.device["status"]["current_temperature"]
        self._attr_target_temperature = self.device["status"]["target_temperature"]
        self._attr_min_temp = self.device["min_temp"]
        self._attr_max_temp = self.device["max_temp"]
        if self.device["status"]["boost"] == "ON":
            self._attr_preset_mode = PRESET_BOOST
        self._attr_preset_mode = PRESET_NONE<|MERGE_RESOLUTION|>--- conflicted
+++ resolved
@@ -6,23 +6,17 @@
 
 from homeassistant.components.climate import ClimateEntity
 from homeassistant.components.climate.const import (
-    CURRENT_HVAC_HEAT,
-    CURRENT_HVAC_IDLE,
-    CURRENT_HVAC_OFF,
-    HVAC_MODE_AUTO,
-    HVAC_MODE_HEAT,
-    HVAC_MODE_OFF,
     PRESET_BOOST,
     PRESET_NONE,
-    SUPPORT_PRESET_MODE,
-    SUPPORT_TARGET_TEMPERATURE,
+    ClimateEntityFeature,
+    HVACAction,
+    HVACMode,
 )
+from homeassistant.config_entries import ConfigEntry
 from homeassistant.const import ATTR_TEMPERATURE, TEMP_CELSIUS, TEMP_FAHRENHEIT
+from homeassistant.core import HomeAssistant
 from homeassistant.helpers import config_validation as cv, entity_platform
-<<<<<<< HEAD
-=======
 from homeassistant.helpers.entity_platform import AddEntitiesCallback
->>>>>>> 197abb75
 
 from . import HiveEntity, refresh_system
 from .const import (
@@ -33,34 +27,34 @@
 )
 
 HIVE_TO_HASS_STATE = {
-    "SCHEDULE": HVAC_MODE_AUTO,
-    "MANUAL": HVAC_MODE_HEAT,
-    "OFF": HVAC_MODE_OFF,
+    "SCHEDULE": HVACMode.AUTO,
+    "MANUAL": HVACMode.HEAT,
+    "OFF": HVACMode.OFF,
 }
 
 HASS_TO_HIVE_STATE = {
-    HVAC_MODE_AUTO: "SCHEDULE",
-    HVAC_MODE_HEAT: "MANUAL",
-    HVAC_MODE_OFF: "OFF",
+    HVACMode.AUTO: "SCHEDULE",
+    HVACMode.HEAT: "MANUAL",
+    HVACMode.OFF: "OFF",
 }
 
 HIVE_TO_HASS_HVAC_ACTION = {
-    "UNKNOWN": CURRENT_HVAC_OFF,
-    False: CURRENT_HVAC_IDLE,
-    True: CURRENT_HVAC_HEAT,
+    "UNKNOWN": HVACAction.OFF,
+    False: HVACAction.IDLE,
+    True: HVACAction.HEATING,
 }
 
 TEMP_UNIT = {"C": TEMP_CELSIUS, "F": TEMP_FAHRENHEIT}
 
-SUPPORT_FLAGS = SUPPORT_TARGET_TEMPERATURE | SUPPORT_PRESET_MODE
-SUPPORT_HVAC = [HVAC_MODE_AUTO, HVAC_MODE_HEAT, HVAC_MODE_OFF]
 SUPPORT_PRESET = [PRESET_NONE, PRESET_BOOST]
 PARALLEL_UPDATES = 0
 SCAN_INTERVAL = timedelta(seconds=15)
 _LOGGER = logging.getLogger()
 
 
-async def async_setup_entry(hass, entry, async_add_entities):
+async def async_setup_entry(
+    hass: HomeAssistant, entry: ConfigEntry, async_add_entities: AddEntitiesCallback
+) -> None:
     """Set up Hive thermostat based on a config entry."""
 
     hive = hass.data[DOMAIN][entry.entry_id]
@@ -109,9 +103,10 @@
 class HiveClimateEntity(HiveEntity, ClimateEntity):
     """Hive Climate Device."""
 
-    _attr_supported_features = SUPPORT_FLAGS
-    _attr_hvac_modes = SUPPORT_HVAC
-    _attr_preset_modes = SUPPORT_PRESET
+    _attr_hvac_modes = [HVACMode.AUTO, HVACMode.HEAT, HVACMode.OFF]
+    _attr_supported_features = (
+        ClimateEntityFeature.TARGET_TEMPERATURE | ClimateEntityFeature.PRESET_MODE
+    )
 
     def __init__(self, hive_session, hive_device):
         """Initialize the Climate device."""
@@ -120,7 +115,7 @@
         self._attr_temperature_unit = TEMP_UNIT.get(hive_device["temperatureunit"])
 
     @refresh_system
-    async def async_set_hvac_mode(self, hvac_mode):
+    async def async_set_hvac_mode(self, hvac_mode: HVACMode) -> None:
         """Set new target hvac mode."""
         new_mode = HASS_TO_HIVE_STATE[hvac_mode]
         await self.hive.heating.setMode(self.device, new_mode)
