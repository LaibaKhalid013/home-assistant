"""Support for an Intergas heater via an InComfort/InTouch Lan2RF gateway."""

from __future__ import annotations

from dataclasses import dataclass
from typing import Any

from incomfortclient import Heater as InComfortHeater

from homeassistant.components.sensor import (
    SensorDeviceClass,
    SensorEntity,
    SensorEntityDescription,
)
from homeassistant.const import UnitOfPressure, UnitOfTemperature
from homeassistant.core import HomeAssistant
from homeassistant.helpers.entity_platform import AddEntitiesCallback
from homeassistant.helpers.typing import StateType

from . import InComfortConfigEntry
from .coordinator import InComfortDataCoordinator
from .entity import IncomfortBoilerEntity

INCOMFORT_HEATER_TEMP = "CV Temp"
INCOMFORT_PRESSURE = "CV Pressure"
INCOMFORT_TAP_TEMP = "Tap Temp"


@dataclass(frozen=True, kw_only=True)
class IncomfortSensorEntityDescription(SensorEntityDescription):
    """Describes Incomfort sensor entity."""

    value_key: str
    extra_key: str | None = None
    # IncomfortSensor does not support UNDEFINED or None,
    # restrict the type to str
    name: str = ""


SENSOR_TYPES: tuple[IncomfortSensorEntityDescription, ...] = (
    IncomfortSensorEntityDescription(
        key="cv_pressure",
        name=INCOMFORT_PRESSURE,
        device_class=SensorDeviceClass.PRESSURE,
        native_unit_of_measurement=UnitOfPressure.BAR,
        value_key="pressure",
    ),
    IncomfortSensorEntityDescription(
        key="cv_temp",
        name=INCOMFORT_HEATER_TEMP,
        device_class=SensorDeviceClass.TEMPERATURE,
        native_unit_of_measurement=UnitOfTemperature.CELSIUS,
        extra_key="is_pumping",
        value_key="heater_temp",
    ),
    IncomfortSensorEntityDescription(
        key="tap_temp",
        name=INCOMFORT_TAP_TEMP,
        device_class=SensorDeviceClass.TEMPERATURE,
        native_unit_of_measurement=UnitOfTemperature.CELSIUS,
        extra_key="is_tapping",
        value_key="tap_temp",
    ),
)


async def async_setup_entry(
    hass: HomeAssistant,
    entry: InComfortConfigEntry,
    async_add_entities: AddEntitiesCallback,
) -> None:
    """Set up InComfort/InTouch sensor entities."""
    incomfort_coordinator = entry.runtime_data
    heaters = incomfort_coordinator.data.heaters
    async_add_entities(
        IncomfortSensor(incomfort_coordinator, heater, description)
        for heater in heaters
        for description in SENSOR_TYPES
    )


class IncomfortSensor(IncomfortBoilerEntity, SensorEntity):
    """Representation of an InComfort/InTouch sensor device."""

    entity_description: IncomfortSensorEntityDescription

    def __init__(
        self,
        coordinator: InComfortDataCoordinator,
        heater: InComfortHeater,
        description: IncomfortSensorEntityDescription,
    ) -> None:
        """Initialize the sensor."""
        super().__init__(coordinator, heater)
        self.entity_description = description
<<<<<<< HEAD
        self._attr_unique_id = f"{heater.serial_no}_{slugify(description.name)}"
=======

        self._heater = heater

        self._attr_unique_id = f"{heater.serial_no}_{description.key}"
        self._attr_device_info = DeviceInfo(
            identifiers={(DOMAIN, heater.serial_no)},
            manufacturer="Intergas",
            name="Boiler",
        )
>>>>>>> 8d11279b

    @property
    def native_value(self) -> StateType:
        """Return the state of the sensor."""
        return self._heater.status[self.entity_description.value_key]

    @property
    def extra_state_attributes(self) -> dict[str, Any] | None:
        """Return the device state attributes."""
        if (extra_key := self.entity_description.extra_key) is None:
            return None
        return {extra_key: self._heater.status[extra_key]}<|MERGE_RESOLUTION|>--- conflicted
+++ resolved
@@ -93,19 +93,7 @@
         """Initialize the sensor."""
         super().__init__(coordinator, heater)
         self.entity_description = description
-<<<<<<< HEAD
-        self._attr_unique_id = f"{heater.serial_no}_{slugify(description.name)}"
-=======
-
-        self._heater = heater
-
         self._attr_unique_id = f"{heater.serial_no}_{description.key}"
-        self._attr_device_info = DeviceInfo(
-            identifiers={(DOMAIN, heater.serial_no)},
-            manufacturer="Intergas",
-            name="Boiler",
-        )
->>>>>>> 8d11279b
 
     @property
     def native_value(self) -> StateType:
