"""Support for an Intergas heater via an InComfort/InTouch Lan2RF gateway."""

from __future__ import annotations

from collections.abc import Callable
from dataclasses import dataclass
from typing import Any

from incomfortclient import Heater as InComfortHeater

from homeassistant.components.binary_sensor import (
    BinarySensorEntity,
    BinarySensorEntityDescription,
)
from homeassistant.core import HomeAssistant
from homeassistant.helpers.entity_platform import AddEntitiesCallback

from . import InComfortConfigEntry
from .coordinator import InComfortDataCoordinator
from .entity import IncomfortBoilerEntity


@dataclass(frozen=True, kw_only=True)
class IncomfortBinarySensorEntityDescription(BinarySensorEntityDescription):
    """Describes Incomfort binary sensor entity."""

    value_key: str
    extra_state_attributes_fn: Callable[[dict[str, Any]], dict[str, Any]]


SENSOR_TYPES: tuple[IncomfortBinarySensorEntityDescription, ...] = (
    IncomfortBinarySensorEntityDescription(
        key="failed",
        name="Fault",
        value_key="is_failed",
        extra_state_attributes_fn=lambda status: {"fault_code": status["fault_code"]},
    ),
)


async def async_setup_entry(
    hass: HomeAssistant,
    entry: InComfortConfigEntry,
    async_add_entities: AddEntitiesCallback,
) -> None:
    """Set up an InComfort/InTouch binary_sensor entity."""
    incomfort_coordinator = entry.runtime_data
    heaters = incomfort_coordinator.data.heaters
    async_add_entities(
        IncomfortBinarySensor(incomfort_coordinator, h, description)
        for h in heaters
        for description in SENSOR_TYPES
    )


<<<<<<< HEAD
class IncomfortFailed(IncomfortBoilerEntity, BinarySensorEntity):
    """Representation of an InComfort Failed sensor."""
=======
class IncomfortBinarySensor(IncomfortEntity, BinarySensorEntity):
    """Representation of an InComfort binary sensor."""
>>>>>>> 8d11279b

    entity_description: IncomfortBinarySensorEntityDescription

    def __init__(
        self,
        coordinator: InComfortDataCoordinator,
        heater: InComfortHeater,
        description: IncomfortBinarySensorEntityDescription,
    ) -> None:
        """Initialize the binary sensor."""
<<<<<<< HEAD
        super().__init__(coordinator, heater)
        self._attr_unique_id = f"{heater.serial_no}_failed"
=======
        super().__init__(coordinator)
        self.entity_description = description

        self._heater = heater

        self._attr_unique_id = f"{heater.serial_no}_{description.key}"
        self._attr_device_info = DeviceInfo(
            identifiers={(DOMAIN, heater.serial_no)},
            manufacturer="Intergas",
            name="Boiler",
        )
>>>>>>> 8d11279b

    @property
    def is_on(self) -> bool:
        """Return the status of the sensor."""
        return self._heater.status[self.entity_description.value_key]

    @property
    def extra_state_attributes(self) -> dict[str, Any]:
        """Return the device state attributes."""
        return self.entity_description.extra_state_attributes_fn(self._heater.status)<|MERGE_RESOLUTION|>--- conflicted
+++ resolved
@@ -53,13 +53,8 @@
     )
 
 
-<<<<<<< HEAD
-class IncomfortFailed(IncomfortBoilerEntity, BinarySensorEntity):
-    """Representation of an InComfort Failed sensor."""
-=======
-class IncomfortBinarySensor(IncomfortEntity, BinarySensorEntity):
+class IncomfortBinarySensor(IncomfortBoilerEntity, BinarySensorEntity):
     """Representation of an InComfort binary sensor."""
->>>>>>> 8d11279b
 
     entity_description: IncomfortBinarySensorEntityDescription
 
@@ -70,22 +65,9 @@
         description: IncomfortBinarySensorEntityDescription,
     ) -> None:
         """Initialize the binary sensor."""
-<<<<<<< HEAD
         super().__init__(coordinator, heater)
-        self._attr_unique_id = f"{heater.serial_no}_failed"
-=======
-        super().__init__(coordinator)
         self.entity_description = description
-
-        self._heater = heater
-
         self._attr_unique_id = f"{heater.serial_no}_{description.key}"
-        self._attr_device_info = DeviceInfo(
-            identifiers={(DOMAIN, heater.serial_no)},
-            manufacturer="Intergas",
-            name="Boiler",
-        )
->>>>>>> 8d11279b
 
     @property
     def is_on(self) -> bool:
