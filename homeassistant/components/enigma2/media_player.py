--- conflicted
+++ resolved
@@ -23,11 +23,8 @@
     CONF_USERNAME,
 )
 from homeassistant.core import HomeAssistant
-<<<<<<< HEAD
-=======
 from homeassistant.exceptions import PlatformNotReady
 from homeassistant.helpers.aiohttp_client import async_create_clientsession
->>>>>>> d3bb33bd
 import homeassistant.helpers.config_validation as cv
 from homeassistant.helpers.config_validation import PLATFORM_SCHEMA
 from homeassistant.helpers.device_registry import DeviceInfo
@@ -71,7 +68,6 @@
     discovery_info: DiscoveryInfoType | None = None,
 ) -> None:
     """Set up of an enigma2 media player."""
-<<<<<<< HEAD
 
     host = config[CONF_HOST]
 
@@ -106,43 +102,6 @@
         CONF_DEEP_STANDBY: config.get(CONF_DEEP_STANDBY),
         CONF_SOURCE_BOUQUET: config.get(CONF_SOURCE_BOUQUET),
     }
-=======
-    if discovery_info:
-        # Discovery gives us the streaming service port (8001)
-        # which is not useful as OpenWebif never runs on that port.
-        # So use the default port instead.
-        config[CONF_PORT] = DEFAULT_PORT
-        config[CONF_NAME] = discovery_info["hostname"]
-        config[CONF_HOST] = discovery_info["host"]
-        config[CONF_USERNAME] = DEFAULT_USERNAME
-        config[CONF_PASSWORD] = DEFAULT_PASSWORD
-        config[CONF_SSL] = DEFAULT_SSL
-        config[CONF_USE_CHANNEL_ICON] = DEFAULT_USE_CHANNEL_ICON
-        config[CONF_MAC_ADDRESS] = DEFAULT_MAC_ADDRESS
-        config[CONF_DEEP_STANDBY] = DEFAULT_DEEP_STANDBY
-        config[CONF_SOURCE_BOUQUET] = DEFAULT_SOURCE_BOUQUET
-
-    base_url = URL.build(
-        scheme="https" if config[CONF_SSL] else "http",
-        host=config[CONF_HOST],
-        port=config.get(CONF_PORT),
-        user=config.get(CONF_USERNAME),
-        password=config.get(CONF_PASSWORD),
-    )
-
-    session = async_create_clientsession(hass, verify_ssl=False, base_url=base_url)
-
-    device = OpenWebIfDevice(
-        host=session,
-        turn_off_to_deep=config.get(CONF_DEEP_STANDBY),
-        source_bouquet=config.get(CONF_SOURCE_BOUQUET),
-    )
-
-    try:
-        about = await device.get_about()
-    except ClientConnectorError as err:
-        raise PlatformNotReady from err
->>>>>>> d3bb33bd
 
     hass.async_create_task(
         hass.config_entries.flow.async_init(
