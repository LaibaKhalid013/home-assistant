{
    "config": {
        "abort": {
            "already_configured": "\u88dd\u7f6e\u7d93\u8a2d\u5b9a\u5b8c\u6210",
            "already_in_progress": "\u8a2d\u5b9a\u5df2\u7d93\u9032\u884c\u4e2d"
        },
        "error": {
            "cannot_connect": "\u9023\u7dda\u5931\u6557",
            "no_device_selected": "\u672a\u9078\u64c7\u88dd\u7f6e\uff0c\u8acb\u9078\u64c7\u4e00\u9805\u88dd\u7f6e\u3002",
            "unknown_device": "\u88dd\u7f6e\u578b\u865f\u672a\u77e5\uff0c\u7121\u6cd5\u4f7f\u7528\u8a2d\u5b9a\u6d41\u7a0b\u3002"
        },
        "flow_title": "Xiaomi Miio\uff1a{name}",
        "step": {
            "device": {
                "data": {
                    "host": "IP \u4f4d\u5740",
                    "model": "\u88dd\u7f6e\u578b\u865f\uff08\u9078\u9805\uff09",
                    "name": "\u88dd\u7f6e\u540d\u7a31",
                    "token": "API \u6b0a\u6756"
                },
<<<<<<< HEAD
                "description": "\u5c07\u9700\u8981\u8f38\u5165 32 \u4f4d\u5b57\u5143 API \u6b0a\u6756\uff0c\u8acb\u53c3\u95b1 https://www.home-assistant.io/integrations/vacuum.xiaomi_miio/#retrieving-the-access-token \u4ee5\u7372\u5f97\u7372\u53d6\u6b0a\u6756\u7684\u6559\u5b78\u3002\u8acb\u6ce8\u610f\uff1a\u6b64API \u6b0a\u6756\u8207 Xiaomi Aqara \u6574\u5408\u6240\u4f7f\u7528\u4e4b\u6b0a\u6756\u4e0d\u540c\u3002",
=======
                "description": "\u5c07\u9700\u8981\u8f38\u5165 32 \u4f4d\u5b57\u5143 API \u6b0a\u6756\uff0c\u8acb\u53c3\u95b1 https://www.home-assistant.io/integrations/vacuum.xiaomi_miio/#retrieving-the-access-token \u4ee5\u7372\u5f97\u7372\u53d6\u6b0a\u6756\u7684\u6559\u5b78\u3002\u8acb\u6ce8\u610f\uff1a\u6b64 API \u6b0a\u6756\u8207 Xiaomi Aqara \u6574\u5408\u6240\u4f7f\u7528\u4e4b\u6b0a\u6756\u4e0d\u540c\u3002",
>>>>>>> 3ae94601
                "title": "\u9023\u7dda\u81f3\u5c0f\u7c73 MIIO \u88dd\u7f6e\u6216\u5c0f\u7c73\u7db2\u95dc"
            },
            "gateway": {
                "data": {
                    "host": "IP \u4f4d\u5740",
                    "name": "\u7db2\u95dc\u540d\u7a31",
                    "token": "API \u6b0a\u6756"
                },
                "description": "\u5c07\u9700\u8981\u8f38\u5165 32 \u4f4d\u5b57\u5143 API \u6b0a\u6756\uff0c\u8acb\u53c3\u95b1 https://www.home-assistant.io/integrations/vacuum.xiaomi_miio/#retrieving-the-access-token \u4ee5\u7372\u5f97\u7372\u53d6\u6b0a\u6756\u7684\u6559\u5b78\u3002\u8acb\u6ce8\u610f\uff1a\u6b64API \u6b0a\u6756\u8207 Xiaomi Aqara \u6574\u5408\u6240\u4f7f\u7528\u4e4b\u6b0a\u6756\u4e0d\u540c\u3002",
                "title": "\u9023\u7dda\u81f3\u5c0f\u7c73\u7db2\u95dc"
            },
            "user": {
                "data": {
                    "gateway": "\u9023\u7dda\u81f3\u5c0f\u7c73\u7db2\u95dc"
                },
                "description": "\u9078\u64c7\u6240\u8981\u9023\u7dda\u7684\u88dd\u7f6e\u3002",
                "title": "\u5c0f\u7c73 Miio"
            }
        }
    }
}<|MERGE_RESOLUTION|>--- conflicted
+++ resolved
@@ -18,11 +18,7 @@
                     "name": "\u88dd\u7f6e\u540d\u7a31",
                     "token": "API \u6b0a\u6756"
                 },
-<<<<<<< HEAD
-                "description": "\u5c07\u9700\u8981\u8f38\u5165 32 \u4f4d\u5b57\u5143 API \u6b0a\u6756\uff0c\u8acb\u53c3\u95b1 https://www.home-assistant.io/integrations/vacuum.xiaomi_miio/#retrieving-the-access-token \u4ee5\u7372\u5f97\u7372\u53d6\u6b0a\u6756\u7684\u6559\u5b78\u3002\u8acb\u6ce8\u610f\uff1a\u6b64API \u6b0a\u6756\u8207 Xiaomi Aqara \u6574\u5408\u6240\u4f7f\u7528\u4e4b\u6b0a\u6756\u4e0d\u540c\u3002",
-=======
                 "description": "\u5c07\u9700\u8981\u8f38\u5165 32 \u4f4d\u5b57\u5143 API \u6b0a\u6756\uff0c\u8acb\u53c3\u95b1 https://www.home-assistant.io/integrations/vacuum.xiaomi_miio/#retrieving-the-access-token \u4ee5\u7372\u5f97\u7372\u53d6\u6b0a\u6756\u7684\u6559\u5b78\u3002\u8acb\u6ce8\u610f\uff1a\u6b64 API \u6b0a\u6756\u8207 Xiaomi Aqara \u6574\u5408\u6240\u4f7f\u7528\u4e4b\u6b0a\u6756\u4e0d\u540c\u3002",
->>>>>>> 3ae94601
                 "title": "\u9023\u7dda\u81f3\u5c0f\u7c73 MIIO \u88dd\u7f6e\u6216\u5c0f\u7c73\u7db2\u95dc"
             },
             "gateway": {
