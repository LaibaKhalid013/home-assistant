--- conflicted
+++ resolved
@@ -2,14 +2,7 @@
   "domain": "xiaomi_miio",
   "name": "Xiaomi miio",
   "documentation": "https://www.home-assistant.io/integrations/xiaomi_miio",
-<<<<<<< HEAD
-  "requirements": [
-    "construct==2.9.45",
-    "python-miio==0.5.0.1"
-  ],
-=======
   "requirements": ["construct==2.9.45", "python-miio==0.5.0.1"],
->>>>>>> eccab375
   "dependencies": [],
   "codeowners": ["@rytilahti", "@syssi"]
 }