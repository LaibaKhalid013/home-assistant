"""Support for Xiaomi Smart WiFi Socket and Smart Power Strip."""
import asyncio
from functools import partial
import logging

from miio import AirConditioningCompanionV3, ChuangmiPlug, DeviceException, PowerStrip
from miio.powerstrip import PowerMode
import voluptuous as vol

from homeassistant.components.switch import (
    DEVICE_CLASS_SWITCH,
    PLATFORM_SCHEMA,
    SwitchEntity,
)
from homeassistant.config_entries import SOURCE_IMPORT
from homeassistant.const import (
    ATTR_ENTITY_ID,
    ATTR_MODE,
    ATTR_TEMPERATURE,
    CONF_HOST,
    CONF_NAME,
    CONF_TOKEN,
)
import homeassistant.helpers.config_validation as cv

from .const import (
    CONF_DEVICE,
    CONF_FLOW_TYPE,
    CONF_GATEWAY,
    CONF_MODEL,
    DOMAIN,
    KEY_COORDINATOR,
    SERVICE_SET_POWER_MODE,
    SERVICE_SET_POWER_PRICE,
    SERVICE_SET_WIFI_LED_OFF,
    SERVICE_SET_WIFI_LED_ON,
)
from .device import XiaomiMiioEntity
from .gateway import XiaomiGatewayDevice

_LOGGER = logging.getLogger(__name__)

DEFAULT_NAME = "Xiaomi Miio Switch"
DATA_KEY = "switch.xiaomi_miio"

MODEL_POWER_STRIP_V2 = "zimi.powerstrip.v2"
MODEL_PLUG_V3 = "chuangmi.plug.v3"

KEY_CHANNEL = "channel"
GATEWAY_SWITCH_VARS = {
    "status_ch0": {KEY_CHANNEL: 0},
    "status_ch1": {KEY_CHANNEL: 1},
    "status_ch2": {KEY_CHANNEL: 2},
}

PLATFORM_SCHEMA = PLATFORM_SCHEMA.extend(
    {
        vol.Required(CONF_HOST): cv.string,
        vol.Required(CONF_TOKEN): vol.All(cv.string, vol.Length(min=32, max=32)),
        vol.Optional(CONF_NAME, default=DEFAULT_NAME): cv.string,
        vol.Optional(CONF_MODEL): vol.In(
            [
                "chuangmi.plug.v1",
                "qmi.powerstrip.v1",
                "zimi.powerstrip.v2",
                "chuangmi.plug.m1",
                "chuangmi.plug.m3",
                "chuangmi.plug.v2",
                "chuangmi.plug.v3",
                "chuangmi.plug.hmi205",
                "chuangmi.plug.hmi206",
                "chuangmi.plug.hmi208",
                "lumi.acpartner.v3",
            ]
        ),
    }
)

ATTR_POWER = "power"
ATTR_LOAD_POWER = "load_power"
ATTR_MODEL = "model"
ATTR_POWER_MODE = "power_mode"
ATTR_WIFI_LED = "wifi_led"
ATTR_POWER_PRICE = "power_price"
ATTR_PRICE = "price"

SUCCESS = ["ok"]

FEATURE_SET_POWER_MODE = 1
FEATURE_SET_WIFI_LED = 2
FEATURE_SET_POWER_PRICE = 4

FEATURE_FLAGS_GENERIC = 0

FEATURE_FLAGS_POWER_STRIP_V1 = (
    FEATURE_SET_POWER_MODE | FEATURE_SET_WIFI_LED | FEATURE_SET_POWER_PRICE
)

FEATURE_FLAGS_POWER_STRIP_V2 = FEATURE_SET_WIFI_LED | FEATURE_SET_POWER_PRICE

FEATURE_FLAGS_PLUG_V3 = FEATURE_SET_WIFI_LED

SERVICE_SCHEMA = vol.Schema({vol.Optional(ATTR_ENTITY_ID): cv.entity_ids})

SERVICE_SCHEMA_POWER_MODE = SERVICE_SCHEMA.extend(
    {vol.Required(ATTR_MODE): vol.All(vol.In(["green", "normal"]))}
)

SERVICE_SCHEMA_POWER_PRICE = SERVICE_SCHEMA.extend(
    {vol.Required(ATTR_PRICE): cv.positive_float}
)

SERVICE_TO_METHOD = {
    SERVICE_SET_WIFI_LED_ON: {"method": "async_set_wifi_led_on"},
    SERVICE_SET_WIFI_LED_OFF: {"method": "async_set_wifi_led_off"},
    SERVICE_SET_POWER_MODE: {
        "method": "async_set_power_mode",
        "schema": SERVICE_SCHEMA_POWER_MODE,
    },
    SERVICE_SET_POWER_PRICE: {
        "method": "async_set_power_price",
        "schema": SERVICE_SCHEMA_POWER_PRICE,
    },
}


async def async_setup_platform(hass, config, async_add_entities, discovery_info=None):
    """Import Miio configuration from YAML."""
    _LOGGER.warning(
        "Loading Xiaomi Miio Switch via platform setup is deprecated; Please remove it from your configuration"
    )
    hass.async_create_task(
        hass.config_entries.flow.async_init(
            DOMAIN,
            context={"source": SOURCE_IMPORT},
            data=config,
        )
    )


async def async_setup_entry(hass, config_entry, async_add_entities):
    """Set up the switch from a config entry."""
    entities = []

    host = config_entry.data[CONF_HOST]
    token = config_entry.data[CONF_TOKEN]
    name = config_entry.title
    model = config_entry.data[CONF_MODEL]
    unique_id = config_entry.unique_id

<<<<<<< HEAD
=======
    if config_entry.data[CONF_FLOW_TYPE] == CONF_GATEWAY:
        gateway = hass.data[DOMAIN][config_entry.entry_id][CONF_GATEWAY]
        # Gateway sub devices
        sub_devices = gateway.devices
        coordinator = hass.data[DOMAIN][config_entry.entry_id][KEY_COORDINATOR]
        for sub_device in sub_devices.values():
            if sub_device.device_type != "Switch":
                continue
            switch_variables = set(sub_device.status) & set(GATEWAY_SWITCH_VARS)
            if switch_variables:
                entities.extend(
                    [
                        XiaomiGatewaySwitch(
                            coordinator, sub_device, config_entry, variable
                        )
                        for variable in switch_variables
                    ]
                )

>>>>>>> 3ae94601
    if config_entry.data[CONF_FLOW_TYPE] == CONF_DEVICE or (
        config_entry.data[CONF_FLOW_TYPE] == CONF_GATEWAY
        and model == "lumi.acpartner.v3"
    ):
        if DATA_KEY not in hass.data:
            hass.data[DATA_KEY] = {}

        _LOGGER.debug("Initializing with host %s (token %s...)", host, token[:5])

        if model in ["chuangmi.plug.v1", "chuangmi.plug.v3", "chuangmi.plug.hmi208"]:
            plug = ChuangmiPlug(host, token, model=model)

            # The device has two switchable channels (mains and a USB port).
            # A switch device per channel will be created.
            for channel_usb in [True, False]:
                if channel_usb:
                    unique_id_ch = f"{unique_id}-USB"
                else:
                    unique_id_ch = f"{unique_id}-mains"
                device = ChuangMiPlugSwitch(
                    name, plug, config_entry, unique_id_ch, channel_usb
                )
                entities.append(device)
                hass.data[DATA_KEY][host] = device
        elif model in ["qmi.powerstrip.v1", "zimi.powerstrip.v2"]:
            plug = PowerStrip(host, token, model=model)
            device = XiaomiPowerStripSwitch(name, plug, config_entry, unique_id)
            entities.append(device)
            hass.data[DATA_KEY][host] = device
        elif model in [
            "chuangmi.plug.m1",
            "chuangmi.plug.m3",
            "chuangmi.plug.v2",
            "chuangmi.plug.hmi205",
            "chuangmi.plug.hmi206",
        ]:
            plug = ChuangmiPlug(host, token, model=model)
            device = XiaomiPlugGenericSwitch(name, plug, config_entry, unique_id)
            entities.append(device)
            hass.data[DATA_KEY][host] = device
        elif model in ["lumi.acpartner.v3"]:
            plug = AirConditioningCompanionV3(host, token)
            device = XiaomiAirConditioningCompanionSwitch(
                name, plug, config_entry, unique_id
            )
            entities.append(device)
            hass.data[DATA_KEY][host] = device
        else:
            _LOGGER.error(
                "Unsupported device found! Please create an issue at "
                "https://github.com/rytilahti/python-miio/issues "
                "and provide the following data: %s",
                model,
            )

        async def async_service_handler(service):
            """Map services to methods on XiaomiPlugGenericSwitch."""
            method = SERVICE_TO_METHOD.get(service.service)
            params = {
                key: value
                for key, value in service.data.items()
                if key != ATTR_ENTITY_ID
            }
            entity_ids = service.data.get(ATTR_ENTITY_ID)
            if entity_ids:
                devices = [
                    device
                    for device in hass.data[DATA_KEY].values()
                    if device.entity_id in entity_ids
                ]
            else:
                devices = hass.data[DATA_KEY].values()

            update_tasks = []
            for device in devices:
                if not hasattr(device, method["method"]):
                    continue
                await getattr(device, method["method"])(**params)
                update_tasks.append(device.async_update_ha_state(True))

            if update_tasks:
                await asyncio.wait(update_tasks)

        for plug_service in SERVICE_TO_METHOD:
            schema = SERVICE_TO_METHOD[plug_service].get("schema", SERVICE_SCHEMA)
            hass.services.async_register(
                DOMAIN, plug_service, async_service_handler, schema=schema
            )

    async_add_entities(entities, update_before_add=True)


class XiaomiGatewaySwitch(XiaomiGatewayDevice, SwitchEntity):
    """Representation of a XiaomiGatewaySwitch."""

    def __init__(self, coordinator, sub_device, entry, variable):
        """Initialize the XiaomiSensor."""
        super().__init__(coordinator, sub_device, entry)
        self._channel = GATEWAY_SWITCH_VARS[variable][KEY_CHANNEL]
        self._data_key = f"status_ch{self._channel}"
        self._unique_id = f"{sub_device.sid}-ch{self._channel}"
        self._name = f"{sub_device.name} ch{self._channel} ({sub_device.sid})"

    @property
    def device_class(self):
        """Return the device class of this entity."""
        return DEVICE_CLASS_SWITCH

    @property
    def is_on(self):
        """Return true if switch is on."""
        return self._sub_device.status[self._data_key] == "on"

    async def async_turn_on(self, **kwargs):
        """Turn the switch on."""
        await self.hass.async_add_executor_job(self._sub_device.on, self._channel)

    async def async_turn_off(self, **kwargs):
        """Turn the switch off."""
        await self.hass.async_add_executor_job(self._sub_device.off, self._channel)

    async def async_toggle(self, **kwargs):
        """Toggle the switch."""
        await self.hass.async_add_executor_job(self._sub_device.toggle, self._channel)


class XiaomiPlugGenericSwitch(XiaomiMiioEntity, SwitchEntity):
    """Representation of a Xiaomi Plug Generic."""

    def __init__(self, name, device, entry, unique_id):
        """Initialize the plug switch."""
        super().__init__(name, device, entry, unique_id)

        self._icon = "mdi:power-socket"
        self._available = False
        self._state = None
        self._state_attrs = {ATTR_TEMPERATURE: None, ATTR_MODEL: self._model}
        self._device_features = FEATURE_FLAGS_GENERIC
        self._skip_update = False

    @property
    def icon(self):
        """Return the icon to use for device if any."""
        return self._icon

    @property
    def available(self):
        """Return true when state is known."""
        return self._available

    @property
    def extra_state_attributes(self):
        """Return the state attributes of the device."""
        return self._state_attrs

    @property
    def is_on(self):
        """Return true if switch is on."""
        return self._state

    async def _try_command(self, mask_error, func, *args, **kwargs):
        """Call a plug command handling error messages."""
        try:
            result = await self.hass.async_add_executor_job(
                partial(func, *args, **kwargs)
            )

            _LOGGER.debug("Response received from plug: %s", result)

            # The Chuangmi Plug V3 returns 0 on success on usb_on/usb_off.
            if func in ["usb_on", "usb_off"] and result == 0:
                return True

            return result == SUCCESS
        except DeviceException as exc:
            if self._available:
                _LOGGER.error(mask_error, exc)
                self._available = False

            return False

    async def async_turn_on(self, **kwargs):
        """Turn the plug on."""
        result = await self._try_command("Turning the plug on failed", self._device.on)

        if result:
            self._state = True
            self._skip_update = True

    async def async_turn_off(self, **kwargs):
        """Turn the plug off."""
        result = await self._try_command(
            "Turning the plug off failed", self._device.off
        )

        if result:
            self._state = False
            self._skip_update = True

    async def async_update(self):
        """Fetch state from the device."""
        # On state change the device doesn't provide the new state immediately.
        if self._skip_update:
            self._skip_update = False
            return

        try:
            state = await self.hass.async_add_executor_job(self._device.status)
            _LOGGER.debug("Got new state: %s", state)

            self._available = True
            self._state = state.is_on
            self._state_attrs[ATTR_TEMPERATURE] = state.temperature

        except DeviceException as ex:
            if self._available:
                self._available = False
                _LOGGER.error("Got exception while fetching the state: %s", ex)

    async def async_set_wifi_led_on(self):
        """Turn the wifi led on."""
        if self._device_features & FEATURE_SET_WIFI_LED == 0:
            return

        await self._try_command(
            "Turning the wifi led on failed", self._device.set_wifi_led, True
        )

    async def async_set_wifi_led_off(self):
        """Turn the wifi led on."""
        if self._device_features & FEATURE_SET_WIFI_LED == 0:
            return

        await self._try_command(
            "Turning the wifi led off failed", self._device.set_wifi_led, False
        )

    async def async_set_power_price(self, price: int):
        """Set the power price."""
        if self._device_features & FEATURE_SET_POWER_PRICE == 0:
            return

        await self._try_command(
            "Setting the power price of the power strip failed",
            self._device.set_power_price,
            price,
        )


class XiaomiPowerStripSwitch(XiaomiPlugGenericSwitch):
    """Representation of a Xiaomi Power Strip."""

    def __init__(self, name, plug, model, unique_id):
        """Initialize the plug switch."""
        super().__init__(name, plug, model, unique_id)

        if self._model == MODEL_POWER_STRIP_V2:
            self._device_features = FEATURE_FLAGS_POWER_STRIP_V2
        else:
            self._device_features = FEATURE_FLAGS_POWER_STRIP_V1

        self._state_attrs[ATTR_LOAD_POWER] = None

        if self._device_features & FEATURE_SET_POWER_MODE == 1:
            self._state_attrs[ATTR_POWER_MODE] = None

        if self._device_features & FEATURE_SET_WIFI_LED == 1:
            self._state_attrs[ATTR_WIFI_LED] = None

        if self._device_features & FEATURE_SET_POWER_PRICE == 1:
            self._state_attrs[ATTR_POWER_PRICE] = None

    async def async_update(self):
        """Fetch state from the device."""
        # On state change the device doesn't provide the new state immediately.
        if self._skip_update:
            self._skip_update = False
            return

        try:
            state = await self.hass.async_add_executor_job(self._device.status)
            _LOGGER.debug("Got new state: %s", state)

            self._available = True
            self._state = state.is_on
            self._state_attrs.update(
                {ATTR_TEMPERATURE: state.temperature, ATTR_LOAD_POWER: state.load_power}
            )

            if self._device_features & FEATURE_SET_POWER_MODE == 1 and state.mode:
                self._state_attrs[ATTR_POWER_MODE] = state.mode.value

            if self._device_features & FEATURE_SET_WIFI_LED == 1 and state.wifi_led:
                self._state_attrs[ATTR_WIFI_LED] = state.wifi_led

            if (
                self._device_features & FEATURE_SET_POWER_PRICE == 1
                and state.power_price
            ):
                self._state_attrs[ATTR_POWER_PRICE] = state.power_price

        except DeviceException as ex:
            if self._available:
                self._available = False
                _LOGGER.error("Got exception while fetching the state: %s", ex)

    async def async_set_power_mode(self, mode: str):
        """Set the power mode."""
        if self._device_features & FEATURE_SET_POWER_MODE == 0:
            return

        await self._try_command(
            "Setting the power mode of the power strip failed",
            self._device.set_power_mode,
            PowerMode(mode),
        )


class ChuangMiPlugSwitch(XiaomiPlugGenericSwitch):
    """Representation of a Chuang Mi Plug V1 and V3."""

    def __init__(self, name, plug, entry, unique_id, channel_usb):
        """Initialize the plug switch."""
        name = f"{name} USB" if channel_usb else name

        if unique_id is not None and channel_usb:
            unique_id = f"{unique_id}-usb"

        super().__init__(name, plug, entry, unique_id)
        self._channel_usb = channel_usb

        if self._model == MODEL_PLUG_V3:
            self._device_features = FEATURE_FLAGS_PLUG_V3
            self._state_attrs[ATTR_WIFI_LED] = None
            if self._channel_usb is False:
                self._state_attrs[ATTR_LOAD_POWER] = None

    async def async_turn_on(self, **kwargs):
        """Turn a channel on."""
        if self._channel_usb:
            result = await self._try_command(
                "Turning the plug on failed", self._device.usb_on
            )
        else:
            result = await self._try_command(
                "Turning the plug on failed", self._device.on
            )

        if result:
            self._state = True
            self._skip_update = True

    async def async_turn_off(self, **kwargs):
        """Turn a channel off."""
        if self._channel_usb:
            result = await self._try_command(
                "Turning the plug off failed", self._device.usb_off
            )
        else:
            result = await self._try_command(
                "Turning the plug off failed", self._device.off
            )

        if result:
            self._state = False
            self._skip_update = True

    async def async_update(self):
        """Fetch state from the device."""
        # On state change the device doesn't provide the new state immediately.
        if self._skip_update:
            self._skip_update = False
            return

        try:
            state = await self.hass.async_add_executor_job(self._device.status)
            _LOGGER.debug("Got new state: %s", state)

            self._available = True
            if self._channel_usb:
                self._state = state.usb_power
            else:
                self._state = state.is_on

            self._state_attrs[ATTR_TEMPERATURE] = state.temperature

            if state.wifi_led:
                self._state_attrs[ATTR_WIFI_LED] = state.wifi_led

            if self._channel_usb is False and state.load_power:
                self._state_attrs[ATTR_LOAD_POWER] = state.load_power

        except DeviceException as ex:
            if self._available:
                self._available = False
                _LOGGER.error("Got exception while fetching the state: %s", ex)


class XiaomiAirConditioningCompanionSwitch(XiaomiPlugGenericSwitch):
    """Representation of a Xiaomi AirConditioning Companion."""

    def __init__(self, name, plug, model, unique_id):
        """Initialize the acpartner switch."""
        super().__init__(name, plug, model, unique_id)

        self._state_attrs.update({ATTR_TEMPERATURE: None, ATTR_LOAD_POWER: None})

    async def async_turn_on(self, **kwargs):
        """Turn the socket on."""
        result = await self._try_command(
            "Turning the socket on failed", self._device.socket_on
        )

        if result:
            self._state = True
            self._skip_update = True

    async def async_turn_off(self, **kwargs):
        """Turn the socket off."""
        result = await self._try_command(
            "Turning the socket off failed", self._device.socket_off
        )

        if result:
            self._state = False
            self._skip_update = True

    async def async_update(self):
        """Fetch state from the device."""
        # On state change the device doesn't provide the new state immediately.
        if self._skip_update:
            self._skip_update = False
            return

        try:
            state = await self.hass.async_add_executor_job(self._device.status)
            _LOGGER.debug("Got new state: %s", state)

            self._available = True
            self._state = state.power_socket == "on"
            self._state_attrs[ATTR_LOAD_POWER] = state.load_power

        except DeviceException as ex:
            if self._available:
                self._available = False
                _LOGGER.error("Got exception while fetching the state: %s", ex)<|MERGE_RESOLUTION|>--- conflicted
+++ resolved
@@ -148,8 +148,6 @@
     model = config_entry.data[CONF_MODEL]
     unique_id = config_entry.unique_id
 
-<<<<<<< HEAD
-=======
     if config_entry.data[CONF_FLOW_TYPE] == CONF_GATEWAY:
         gateway = hass.data[DOMAIN][config_entry.entry_id][CONF_GATEWAY]
         # Gateway sub devices
@@ -169,7 +167,6 @@
                     ]
                 )
 
->>>>>>> 3ae94601
     if config_entry.data[CONF_FLOW_TYPE] == CONF_DEVICE or (
         config_entry.data[CONF_FLOW_TYPE] == CONF_GATEWAY
         and model == "lumi.acpartner.v3"
