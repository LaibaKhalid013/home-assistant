"""Constants for the Xiaomi Miio component."""
DOMAIN = "xiaomi_miio"

CONF_FLOW_TYPE = "config_flow_device"
CONF_GATEWAY = "gateway"
CONF_DEVICE = "device"
CONF_MODEL = "model"
CONF_MAC = "mac"

KEY_COORDINATOR = "coordinator"

# Fam Models
MODEL_AIRPURIFIER_V1 = "zhimi.airpurifier.v1"
MODEL_AIRPURIFIER_V2 = "zhimi.airpurifier.v2"
MODEL_AIRPURIFIER_V3 = "zhimi.airpurifier.v3"
MODEL_AIRPURIFIER_V5 = "zhimi.airpurifier.v5"
MODEL_AIRPURIFIER_PRO = "zhimi.airpurifier.v6"
MODEL_AIRPURIFIER_PRO_V7 = "zhimi.airpurifier.v7"
MODEL_AIRPURIFIER_M1 = "zhimi.airpurifier.m1"
MODEL_AIRPURIFIER_M2 = "zhimi.airpurifier.m2"
MODEL_AIRPURIFIER_MA1 = "zhimi.airpurifier.ma1"
MODEL_AIRPURIFIER_MA2 = "zhimi.airpurifier.ma2"
MODEL_AIRPURIFIER_SA1 = "zhimi.airpurifier.sa1"
MODEL_AIRPURIFIER_SA2 = "zhimi.airpurifier.sa2"
MODEL_AIRPURIFIER_2S = "zhimi.airpurifier.mc1"
MODEL_AIRPURIFIER_3 = "zhimi.airpurifier.ma4"
MODEL_AIRPURIFIER_3H = "zhimi.airpurifier.mb3"

MODEL_AIRHUMIDIFIER_V1 = "zhimi.humidifier.v1"
MODEL_AIRHUMIDIFIER_CA1 = "zhimi.humidifier.ca1"
MODEL_AIRHUMIDIFIER_CA4 = "zhimi.humidifier.ca4"
MODEL_AIRHUMIDIFIER_CB1 = "zhimi.humidifier.cb1"

MODEL_AIRFRESH_VA2 = "zhimi.airfresh.va2"

MODELS_PURIFIER_MIOT = [MODEL_AIRPURIFIER_3, MODEL_AIRPURIFIER_3H]
MODELS_HUMIDIFIER_MIOT = [MODEL_AIRHUMIDIFIER_CA4]
MODELS_FAN_MIIO = [
    MODEL_AIRPURIFIER_V1,
    MODEL_AIRPURIFIER_V2,
    MODEL_AIRPURIFIER_V3,
    MODEL_AIRPURIFIER_V5,
    MODEL_AIRPURIFIER_PRO,
    MODEL_AIRPURIFIER_PRO_V7,
    MODEL_AIRPURIFIER_M1,
    MODEL_AIRPURIFIER_M2,
    MODEL_AIRPURIFIER_MA1,
    MODEL_AIRPURIFIER_MA2,
    MODEL_AIRPURIFIER_SA1,
    MODEL_AIRPURIFIER_SA2,
    MODEL_AIRPURIFIER_2S,
    MODEL_AIRHUMIDIFIER_V1,
    MODEL_AIRHUMIDIFIER_CA1,
    MODEL_AIRHUMIDIFIER_CB1,
    MODEL_AIRFRESH_VA2,
]

# Model lists
MODELS_GATEWAY = ["lumi.gateway", "lumi.acpartner"]
MODELS_SWITCH = [
    "chuangmi.plug.v1",
    "chuangmi.plug.v3",
    "chuangmi.plug.hmi208",
    "qmi.powerstrip.v1",
    "zimi.powerstrip.v2",
    "chuangmi.plug.m1",
    "chuangmi.plug.m3",
    "chuangmi.plug.v2",
    "chuangmi.plug.hmi205",
    "chuangmi.plug.hmi206",
    "lumi.acpartner.v3",
]
<<<<<<< HEAD
MODELS_FAN = MODELS_FAN_MIIO + MODELS_HUMIDIFIER_MIOT + MODELS_PURIFIER_MIOT
=======
MODELS_VACUUM = ["roborock.vacuum"]

MODELS_ALL_DEVICES = MODELS_SWITCH + MODELS_VACUUM
MODELS_ALL = MODELS_ALL_DEVICES + MODELS_GATEWAY
>>>>>>> 81d011ef

# Fan Services
SERVICE_SET_BUZZER_ON = "fan_set_buzzer_on"
SERVICE_SET_BUZZER_OFF = "fan_set_buzzer_off"
SERVICE_SET_FAN_LED_ON = "fan_set_led_on"
SERVICE_SET_FAN_LED_OFF = "fan_set_led_off"
SERVICE_SET_CHILD_LOCK_ON = "fan_set_child_lock_on"
SERVICE_SET_CHILD_LOCK_OFF = "fan_set_child_lock_off"
SERVICE_SET_LED_BRIGHTNESS = "fan_set_led_brightness"
SERVICE_SET_FAVORITE_LEVEL = "fan_set_favorite_level"
SERVICE_SET_FAN_LEVEL = "fan_set_fan_level"
SERVICE_SET_AUTO_DETECT_ON = "fan_set_auto_detect_on"
SERVICE_SET_AUTO_DETECT_OFF = "fan_set_auto_detect_off"
SERVICE_SET_LEARN_MODE_ON = "fan_set_learn_mode_on"
SERVICE_SET_LEARN_MODE_OFF = "fan_set_learn_mode_off"
SERVICE_SET_VOLUME = "fan_set_volume"
SERVICE_RESET_FILTER = "fan_reset_filter"
SERVICE_SET_EXTRA_FEATURES = "fan_set_extra_features"
SERVICE_SET_TARGET_HUMIDITY = "fan_set_target_humidity"
SERVICE_SET_DRY_ON = "fan_set_dry_on"
SERVICE_SET_DRY_OFF = "fan_set_dry_off"
SERVICE_SET_MOTOR_SPEED = "fan_set_motor_speed"

# Light Services
SERVICE_SET_SCENE = "light_set_scene"
SERVICE_SET_DELAYED_TURN_OFF = "light_set_delayed_turn_off"
SERVICE_REMINDER_ON = "light_reminder_on"
SERVICE_REMINDER_OFF = "light_reminder_off"
SERVICE_NIGHT_LIGHT_MODE_ON = "light_night_light_mode_on"
SERVICE_NIGHT_LIGHT_MODE_OFF = "light_night_light_mode_off"
SERVICE_EYECARE_MODE_ON = "light_eyecare_mode_on"
SERVICE_EYECARE_MODE_OFF = "light_eyecare_mode_off"

# Remote Services
SERVICE_LEARN = "remote_learn_command"
SERVICE_SET_REMOTE_LED_ON = "remote_set_led_on"
SERVICE_SET_REMOTE_LED_OFF = "remote_set_led_off"

# Switch Services
SERVICE_SET_WIFI_LED_ON = "switch_set_wifi_led_on"
SERVICE_SET_WIFI_LED_OFF = "switch_set_wifi_led_off"
SERVICE_SET_POWER_MODE = "switch_set_power_mode"
SERVICE_SET_POWER_PRICE = "switch_set_power_price"

# Vacuum Services
SERVICE_MOVE_REMOTE_CONTROL = "vacuum_remote_control_move"
SERVICE_MOVE_REMOTE_CONTROL_STEP = "vacuum_remote_control_move_step"
SERVICE_START_REMOTE_CONTROL = "vacuum_remote_control_start"
SERVICE_STOP_REMOTE_CONTROL = "vacuum_remote_control_stop"
SERVICE_CLEAN_SEGMENT = "vacuum_clean_segment"
SERVICE_CLEAN_ZONE = "vacuum_clean_zone"
SERVICE_GOTO = "vacuum_goto"

# AirQuality Model
MODEL_AIRQUALITYMONITOR_V1 = "zhimi.airmonitor.v1"
MODEL_AIRQUALITYMONITOR_B1 = "cgllc.airmonitor.b1"
MODEL_AIRQUALITYMONITOR_S1 = "cgllc.airmonitor.s1"<|MERGE_RESOLUTION|>--- conflicted
+++ resolved
@@ -70,14 +70,11 @@
     "chuangmi.plug.hmi206",
     "lumi.acpartner.v3",
 ]
-<<<<<<< HEAD
 MODELS_FAN = MODELS_FAN_MIIO + MODELS_HUMIDIFIER_MIOT + MODELS_PURIFIER_MIOT
-=======
 MODELS_VACUUM = ["roborock.vacuum"]
 
-MODELS_ALL_DEVICES = MODELS_SWITCH + MODELS_VACUUM
+MODELS_ALL_DEVICES = MODELS_SWITCH + MODELS_FAN + MODELS_VACUUM
 MODELS_ALL = MODELS_ALL_DEVICES + MODELS_GATEWAY
->>>>>>> 81d011ef
 
 # Fan Services
 SERVICE_SET_BUZZER_ON = "fan_set_buzzer_on"
