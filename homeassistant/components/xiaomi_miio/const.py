"""Constants for the Xiaomi Miio component."""
DOMAIN = "xiaomi_miio"

CONF_FLOW_TYPE = "config_flow_device"
CONF_GATEWAY = "gateway"
CONF_DEVICE = "device"
CONF_MODEL = "model"
CONF_MAC = "mac"

KEY_COORDINATOR = "coordinator"

# Fam Models
MODEL_AIRPURIFIER_V1 = "zhimi.airpurifier.v1"
MODEL_AIRPURIFIER_V2 = "zhimi.airpurifier.v2"
MODEL_AIRPURIFIER_V3 = "zhimi.airpurifier.v3"
MODEL_AIRPURIFIER_V5 = "zhimi.airpurifier.v5"
MODEL_AIRPURIFIER_PRO = "zhimi.airpurifier.v6"
MODEL_AIRPURIFIER_PRO_V7 = "zhimi.airpurifier.v7"
MODEL_AIRPURIFIER_M1 = "zhimi.airpurifier.m1"
MODEL_AIRPURIFIER_M2 = "zhimi.airpurifier.m2"
MODEL_AIRPURIFIER_MA1 = "zhimi.airpurifier.ma1"
MODEL_AIRPURIFIER_MA2 = "zhimi.airpurifier.ma2"
MODEL_AIRPURIFIER_SA1 = "zhimi.airpurifier.sa1"
MODEL_AIRPURIFIER_SA2 = "zhimi.airpurifier.sa2"
MODEL_AIRPURIFIER_2S = "zhimi.airpurifier.mc1"
MODEL_AIRPURIFIER_3 = "zhimi.airpurifier.ma4"
MODEL_AIRPURIFIER_3H = "zhimi.airpurifier.mb3"

MODEL_AIRHUMIDIFIER_V1 = "zhimi.humidifier.v1"
MODEL_AIRHUMIDIFIER_CA1 = "zhimi.humidifier.ca1"
MODEL_AIRHUMIDIFIER_CA4 = "zhimi.humidifier.ca4"
MODEL_AIRHUMIDIFIER_CB1 = "zhimi.humidifier.cb1"

MODEL_AIRFRESH_VA2 = "zhimi.airfresh.va2"

MODELS_PURIFIER_MIOT = [MODEL_AIRPURIFIER_3, MODEL_AIRPURIFIER_3H]
MODELS_HUMIDIFIER_MIOT = [MODEL_AIRHUMIDIFIER_CA4]
MODELS_FAN_MIIO = [
    MODEL_AIRPURIFIER_V1,
    MODEL_AIRPURIFIER_V2,
    MODEL_AIRPURIFIER_V3,
    MODEL_AIRPURIFIER_V5,
    MODEL_AIRPURIFIER_PRO,
    MODEL_AIRPURIFIER_PRO_V7,
    MODEL_AIRPURIFIER_M1,
    MODEL_AIRPURIFIER_M2,
    MODEL_AIRPURIFIER_MA1,
    MODEL_AIRPURIFIER_MA2,
    MODEL_AIRPURIFIER_SA1,
    MODEL_AIRPURIFIER_SA2,
    MODEL_AIRPURIFIER_2S,
    MODEL_AIRHUMIDIFIER_V1,
    MODEL_AIRHUMIDIFIER_CA1,
    MODEL_AIRHUMIDIFIER_CB1,
    MODEL_AIRFRESH_VA2,
]

# Model lists
MODELS_GATEWAY = ["lumi.gateway", "lumi.acpartner"]
MODELS_SWITCH = [
    "chuangmi.plug.v1",
    "chuangmi.plug.v3",
    "chuangmi.plug.hmi208",
    "qmi.powerstrip.v1",
    "zimi.powerstrip.v2",
    "chuangmi.plug.m1",
    "chuangmi.plug.m3",
    "chuangmi.plug.v2",
    "chuangmi.plug.hmi205",
    "chuangmi.plug.hmi206",
    "lumi.acpartner.v3",
]
MODELS_FAN = MODELS_FAN_MIIO + MODELS_HUMIDIFIER_MIOT + MODELS_PURIFIER_MIOT
MODELS_VACUUM = ["roborock.vacuum"]
MODELS_AIR_MONITOR = ["zhimi.airmonitor"]

<<<<<<< HEAD
MODELS_ALL_DEVICES = MODELS_SWITCH + MODELS_VACUUM + MODELS_AIR_MONITOR
=======
MODELS_ALL_DEVICES = MODELS_SWITCH + MODELS_FAN + MODELS_VACUUM
>>>>>>> eb7220ff
MODELS_ALL = MODELS_ALL_DEVICES + MODELS_GATEWAY

# Fan Services
SERVICE_SET_BUZZER_ON = "fan_set_buzzer_on"
SERVICE_SET_BUZZER_OFF = "fan_set_buzzer_off"
SERVICE_SET_FAN_LED_ON = "fan_set_led_on"
SERVICE_SET_FAN_LED_OFF = "fan_set_led_off"
SERVICE_SET_CHILD_LOCK_ON = "fan_set_child_lock_on"
SERVICE_SET_CHILD_LOCK_OFF = "fan_set_child_lock_off"
SERVICE_SET_LED_BRIGHTNESS = "fan_set_led_brightness"
SERVICE_SET_FAVORITE_LEVEL = "fan_set_favorite_level"
SERVICE_SET_FAN_LEVEL = "fan_set_fan_level"
SERVICE_SET_AUTO_DETECT_ON = "fan_set_auto_detect_on"
SERVICE_SET_AUTO_DETECT_OFF = "fan_set_auto_detect_off"
SERVICE_SET_LEARN_MODE_ON = "fan_set_learn_mode_on"
SERVICE_SET_LEARN_MODE_OFF = "fan_set_learn_mode_off"
SERVICE_SET_VOLUME = "fan_set_volume"
SERVICE_RESET_FILTER = "fan_reset_filter"
SERVICE_SET_EXTRA_FEATURES = "fan_set_extra_features"
SERVICE_SET_TARGET_HUMIDITY = "fan_set_target_humidity"
SERVICE_SET_DRY_ON = "fan_set_dry_on"
SERVICE_SET_DRY_OFF = "fan_set_dry_off"
SERVICE_SET_MOTOR_SPEED = "fan_set_motor_speed"

# Light Services
SERVICE_SET_SCENE = "light_set_scene"
SERVICE_SET_DELAYED_TURN_OFF = "light_set_delayed_turn_off"
SERVICE_REMINDER_ON = "light_reminder_on"
SERVICE_REMINDER_OFF = "light_reminder_off"
SERVICE_NIGHT_LIGHT_MODE_ON = "light_night_light_mode_on"
SERVICE_NIGHT_LIGHT_MODE_OFF = "light_night_light_mode_off"
SERVICE_EYECARE_MODE_ON = "light_eyecare_mode_on"
SERVICE_EYECARE_MODE_OFF = "light_eyecare_mode_off"

# Remote Services
SERVICE_LEARN = "remote_learn_command"
SERVICE_SET_REMOTE_LED_ON = "remote_set_led_on"
SERVICE_SET_REMOTE_LED_OFF = "remote_set_led_off"

# Switch Services
SERVICE_SET_WIFI_LED_ON = "switch_set_wifi_led_on"
SERVICE_SET_WIFI_LED_OFF = "switch_set_wifi_led_off"
SERVICE_SET_POWER_MODE = "switch_set_power_mode"
SERVICE_SET_POWER_PRICE = "switch_set_power_price"

# Vacuum Services
SERVICE_MOVE_REMOTE_CONTROL = "vacuum_remote_control_move"
SERVICE_MOVE_REMOTE_CONTROL_STEP = "vacuum_remote_control_move_step"
SERVICE_START_REMOTE_CONTROL = "vacuum_remote_control_start"
SERVICE_STOP_REMOTE_CONTROL = "vacuum_remote_control_stop"
SERVICE_CLEAN_SEGMENT = "vacuum_clean_segment"
SERVICE_CLEAN_ZONE = "vacuum_clean_zone"
SERVICE_GOTO = "vacuum_goto"

# AirQuality Model
MODEL_AIRQUALITYMONITOR_V1 = "zhimi.airmonitor.v1"
MODEL_AIRQUALITYMONITOR_B1 = "cgllc.airmonitor.b1"
MODEL_AIRQUALITYMONITOR_S1 = "cgllc.airmonitor.s1"<|MERGE_RESOLUTION|>--- conflicted
+++ resolved
@@ -74,11 +74,7 @@
 MODELS_VACUUM = ["roborock.vacuum"]
 MODELS_AIR_MONITOR = ["zhimi.airmonitor"]
 
-<<<<<<< HEAD
-MODELS_ALL_DEVICES = MODELS_SWITCH + MODELS_VACUUM + MODELS_AIR_MONITOR
-=======
-MODELS_ALL_DEVICES = MODELS_SWITCH + MODELS_FAN + MODELS_VACUUM
->>>>>>> eb7220ff
+MODELS_ALL_DEVICES = MODELS_SWITCH + MODELS_VACUUM + MODELS_AIR_MONITOR + MODELS_FAN
 MODELS_ALL = MODELS_ALL_DEVICES + MODELS_GATEWAY
 
 # Fan Services
