"""Constants for the Xiaomi Miio component."""
DOMAIN = "xiaomi_miio"

CONF_FLOW_TYPE = "config_flow_device"
CONF_GATEWAY = "gateway"
CONF_DEVICE = "device"
CONF_MODEL = "model"
CONF_MAC = "mac"

KEY_COORDINATOR = "coordinator"

# Fan Models
MODEL_AIRPURIFIER_V1 = "zhimi.airpurifier.v1"
MODEL_AIRPURIFIER_V2 = "zhimi.airpurifier.v2"
MODEL_AIRPURIFIER_V3 = "zhimi.airpurifier.v3"
MODEL_AIRPURIFIER_V5 = "zhimi.airpurifier.v5"
MODEL_AIRPURIFIER_PRO = "zhimi.airpurifier.v6"
MODEL_AIRPURIFIER_PRO_V7 = "zhimi.airpurifier.v7"
MODEL_AIRPURIFIER_M1 = "zhimi.airpurifier.m1"
MODEL_AIRPURIFIER_M2 = "zhimi.airpurifier.m2"
MODEL_AIRPURIFIER_MA1 = "zhimi.airpurifier.ma1"
MODEL_AIRPURIFIER_MA2 = "zhimi.airpurifier.ma2"
MODEL_AIRPURIFIER_SA1 = "zhimi.airpurifier.sa1"
MODEL_AIRPURIFIER_SA2 = "zhimi.airpurifier.sa2"
MODEL_AIRPURIFIER_2S = "zhimi.airpurifier.mc1"
MODEL_AIRPURIFIER_3 = "zhimi.airpurifier.ma4"
MODEL_AIRPURIFIER_3H = "zhimi.airpurifier.mb3"

MODEL_AIRHUMIDIFIER_V1 = "zhimi.humidifier.v1"
MODEL_AIRHUMIDIFIER_CA1 = "zhimi.humidifier.ca1"
MODEL_AIRHUMIDIFIER_CA4 = "zhimi.humidifier.ca4"
MODEL_AIRHUMIDIFIER_CB1 = "zhimi.humidifier.cb1"

MODEL_AIRFRESH_VA2 = "zhimi.airfresh.va2"

MODELS_PURIFIER_MIOT = [MODEL_AIRPURIFIER_3, MODEL_AIRPURIFIER_3H]
MODELS_HUMIDIFIER_MIOT = [MODEL_AIRHUMIDIFIER_CA4]
MODELS_FAN_MIIO = [
    MODEL_AIRPURIFIER_V1,
    MODEL_AIRPURIFIER_V2,
    MODEL_AIRPURIFIER_V3,
    MODEL_AIRPURIFIER_V5,
    MODEL_AIRPURIFIER_PRO,
    MODEL_AIRPURIFIER_PRO_V7,
    MODEL_AIRPURIFIER_M1,
    MODEL_AIRPURIFIER_M2,
    MODEL_AIRPURIFIER_MA1,
    MODEL_AIRPURIFIER_MA2,
    MODEL_AIRPURIFIER_SA1,
    MODEL_AIRPURIFIER_SA2,
    MODEL_AIRPURIFIER_2S,
    MODEL_AIRHUMIDIFIER_V1,
    MODEL_AIRHUMIDIFIER_CA1,
    MODEL_AIRHUMIDIFIER_CB1,
    MODEL_AIRFRESH_VA2,
]

# Light Models
MODELS_LIGHT_EYECARE = ["philips.light.sread1"]
MODELS_LIGHT_CEILING = ["philips.light.ceiling", "philips.light.zyceiling"]
MODELS_LIGHT_MOON = ["philips.light.moonlight"]
MODELS_LIGHT_BULB = [
    "philips.light.bulb",
    "philips.light.candle",
    "philips.light.candle2",
    "philips.light.downlight",
]
MODELS_LIGHT_MONO = ["philips.light.mono1"]

# Model lists
MODELS_GATEWAY = ["lumi.gateway", "lumi.acpartner"]
MODELS_SWITCH = [
    "chuangmi.plug.v1",
    "chuangmi.plug.v3",
    "chuangmi.plug.hmi208",
    "qmi.powerstrip.v1",
    "zimi.powerstrip.v2",
    "chuangmi.plug.m1",
    "chuangmi.plug.m3",
    "chuangmi.plug.v2",
    "chuangmi.plug.hmi205",
    "chuangmi.plug.hmi206",
]
MODELS_FAN = MODELS_FAN_MIIO + MODELS_HUMIDIFIER_MIOT + MODELS_PURIFIER_MIOT
<<<<<<< HEAD
MODELS_LIGHT = (
    MODELS_LIGHT_EYECARE
    + MODELS_LIGHT_CEILING
    + MODELS_LIGHT_MOON
    + MODELS_LIGHT_BULB
    + MODELS_LIGHT_MONO
)
MODELS_VACUUM = ["roborock.vacuum"]
=======
MODELS_VACUUM = ["roborock.vacuum", "rockrobo.vacuum"]
>>>>>>> 0350a6ed

MODELS_ALL_DEVICES = MODELS_SWITCH + MODELS_FAN + MODELS_VACUUM + MODELS_LIGHT
MODELS_ALL = MODELS_ALL_DEVICES + MODELS_GATEWAY

# Fan Services
SERVICE_SET_BUZZER_ON = "fan_set_buzzer_on"
SERVICE_SET_BUZZER_OFF = "fan_set_buzzer_off"
SERVICE_SET_FAN_LED_ON = "fan_set_led_on"
SERVICE_SET_FAN_LED_OFF = "fan_set_led_off"
SERVICE_SET_CHILD_LOCK_ON = "fan_set_child_lock_on"
SERVICE_SET_CHILD_LOCK_OFF = "fan_set_child_lock_off"
SERVICE_SET_LED_BRIGHTNESS = "fan_set_led_brightness"
SERVICE_SET_FAVORITE_LEVEL = "fan_set_favorite_level"
SERVICE_SET_FAN_LEVEL = "fan_set_fan_level"
SERVICE_SET_AUTO_DETECT_ON = "fan_set_auto_detect_on"
SERVICE_SET_AUTO_DETECT_OFF = "fan_set_auto_detect_off"
SERVICE_SET_LEARN_MODE_ON = "fan_set_learn_mode_on"
SERVICE_SET_LEARN_MODE_OFF = "fan_set_learn_mode_off"
SERVICE_SET_VOLUME = "fan_set_volume"
SERVICE_RESET_FILTER = "fan_reset_filter"
SERVICE_SET_EXTRA_FEATURES = "fan_set_extra_features"
SERVICE_SET_TARGET_HUMIDITY = "fan_set_target_humidity"
SERVICE_SET_DRY_ON = "fan_set_dry_on"
SERVICE_SET_DRY_OFF = "fan_set_dry_off"
SERVICE_SET_MOTOR_SPEED = "fan_set_motor_speed"

# Light Services
SERVICE_SET_SCENE = "light_set_scene"
SERVICE_SET_DELAYED_TURN_OFF = "light_set_delayed_turn_off"
SERVICE_REMINDER_ON = "light_reminder_on"
SERVICE_REMINDER_OFF = "light_reminder_off"
SERVICE_NIGHT_LIGHT_MODE_ON = "light_night_light_mode_on"
SERVICE_NIGHT_LIGHT_MODE_OFF = "light_night_light_mode_off"
SERVICE_EYECARE_MODE_ON = "light_eyecare_mode_on"
SERVICE_EYECARE_MODE_OFF = "light_eyecare_mode_off"

# Remote Services
SERVICE_LEARN = "remote_learn_command"
SERVICE_SET_REMOTE_LED_ON = "remote_set_led_on"
SERVICE_SET_REMOTE_LED_OFF = "remote_set_led_off"

# Switch Services
SERVICE_SET_WIFI_LED_ON = "switch_set_wifi_led_on"
SERVICE_SET_WIFI_LED_OFF = "switch_set_wifi_led_off"
SERVICE_SET_POWER_MODE = "switch_set_power_mode"
SERVICE_SET_POWER_PRICE = "switch_set_power_price"

# Vacuum Services
SERVICE_MOVE_REMOTE_CONTROL = "vacuum_remote_control_move"
SERVICE_MOVE_REMOTE_CONTROL_STEP = "vacuum_remote_control_move_step"
SERVICE_START_REMOTE_CONTROL = "vacuum_remote_control_start"
SERVICE_STOP_REMOTE_CONTROL = "vacuum_remote_control_stop"
SERVICE_CLEAN_SEGMENT = "vacuum_clean_segment"
SERVICE_CLEAN_ZONE = "vacuum_clean_zone"
SERVICE_GOTO = "vacuum_goto"

# AirQuality Model
MODEL_AIRQUALITYMONITOR_V1 = "zhimi.airmonitor.v1"
MODEL_AIRQUALITYMONITOR_B1 = "cgllc.airmonitor.b1"
MODEL_AIRQUALITYMONITOR_S1 = "cgllc.airmonitor.s1"<|MERGE_RESOLUTION|>--- conflicted
+++ resolved
@@ -82,7 +82,6 @@
     "chuangmi.plug.hmi206",
 ]
 MODELS_FAN = MODELS_FAN_MIIO + MODELS_HUMIDIFIER_MIOT + MODELS_PURIFIER_MIOT
-<<<<<<< HEAD
 MODELS_LIGHT = (
     MODELS_LIGHT_EYECARE
     + MODELS_LIGHT_CEILING
@@ -90,10 +89,7 @@
     + MODELS_LIGHT_BULB
     + MODELS_LIGHT_MONO
 )
-MODELS_VACUUM = ["roborock.vacuum"]
-=======
 MODELS_VACUUM = ["roborock.vacuum", "rockrobo.vacuum"]
->>>>>>> 0350a6ed
 
 MODELS_ALL_DEVICES = MODELS_SWITCH + MODELS_FAN + MODELS_VACUUM + MODELS_LIGHT
 MODELS_ALL = MODELS_ALL_DEVICES + MODELS_GATEWAY
