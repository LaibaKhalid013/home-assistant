"""Support for Xiaomi Mi Air Quality Monitor (PM2.5) and Humidifier."""
from __future__ import annotations

from dataclasses import dataclass
import logging

from miio import AirQualityMonitor, DeviceException
from miio.gateway.gateway import (
    GATEWAY_MODEL_AC_V1,
    GATEWAY_MODEL_AC_V2,
    GATEWAY_MODEL_AC_V3,
    GATEWAY_MODEL_AQARA,
    GATEWAY_MODEL_EU,
    GatewayException,
)

from homeassistant.components.sensor import (
    STATE_CLASS_MEASUREMENT,
    STATE_CLASS_TOTAL_INCREASING,
    SensorEntity,
    SensorEntityDescription,
)
from homeassistant.const import (
    AREA_SQUARE_METERS,
    ATTR_BATTERY_LEVEL,
    ATTR_TEMPERATURE,
    CONCENTRATION_MICROGRAMS_PER_CUBIC_METER,
    CONCENTRATION_PARTS_PER_MILLION,
    CONF_HOST,
    CONF_TOKEN,
    DEVICE_CLASS_BATTERY,
    DEVICE_CLASS_CO2,
    DEVICE_CLASS_GAS,
    DEVICE_CLASS_HUMIDITY,
    DEVICE_CLASS_ILLUMINANCE,
    DEVICE_CLASS_PM25,
    DEVICE_CLASS_POWER,
    DEVICE_CLASS_PRESSURE,
    DEVICE_CLASS_TEMPERATURE,
    DEVICE_CLASS_TIMESTAMP,
    ENTITY_CATEGORY_DIAGNOSTIC,
    LIGHT_LUX,
    PERCENTAGE,
    POWER_WATT,
    PRESSURE_HPA,
    STATE_UNKNOWN,
    TEMP_CELSIUS,
    TIME_HOURS,
    TIME_SECONDS,
    VOLUME_CUBIC_METERS,
)

from . import VacuumCoordinatorDataAttributes
from .const import (
    CONF_DEVICE,
    CONF_FLOW_TYPE,
    CONF_GATEWAY,
    CONF_MODEL,
    DOMAIN,
    KEY_COORDINATOR,
    KEY_DEVICE,
    MODEL_AIRFRESH_VA2,
    MODEL_AIRHUMIDIFIER_CA1,
    MODEL_AIRHUMIDIFIER_CB1,
    MODEL_AIRPURIFIER_3C,
    MODEL_AIRPURIFIER_PRO,
    MODEL_AIRPURIFIER_PRO_V7,
    MODEL_AIRPURIFIER_V2,
    MODEL_AIRPURIFIER_V3,
    MODEL_FAN_P5,
    MODEL_FAN_V2,
    MODEL_FAN_V3,
    MODEL_FAN_ZA1,
    MODEL_FAN_ZA3,
    MODEL_FAN_ZA4,
    MODEL_FAN_ZA5,
    MODELS_AIR_QUALITY_MONITOR,
    MODELS_HUMIDIFIER_MIIO,
    MODELS_HUMIDIFIER_MIOT,
    MODELS_HUMIDIFIER_MJJSQ,
    MODELS_PURIFIER_MIIO,
    MODELS_PURIFIER_MIOT,
    MODELS_VACUUM,
)
from .device import XiaomiCoordinatedMiioEntity, XiaomiMiioEntity
from .gateway import XiaomiGatewayDevice

_LOGGER = logging.getLogger(__name__)

DEFAULT_NAME = "Xiaomi Miio Sensor"
UNIT_LUMEN = "lm"

ATTR_ACTUAL_SPEED = "actual_speed"
ATTR_AIR_QUALITY = "air_quality"
ATTR_AQI = "aqi"
ATTR_BATTERY = "battery"
ATTR_CARBON_DIOXIDE = "co2"
ATTR_CHARGING = "charging"
ATTR_DISPLAY_CLOCK = "display_clock"
ATTR_FILTER_LIFE_REMAINING = "filter_life_remaining"
ATTR_FILTER_HOURS_USED = "filter_hours_used"
ATTR_FILTER_USE = "filter_use"
ATTR_HUMIDITY = "humidity"
ATTR_ILLUMINANCE = "illuminance"
ATTR_ILLUMINANCE_LUX = "illuminance_lux"
ATTR_LOAD_POWER = "load_power"
ATTR_MOTOR2_SPEED = "motor2_speed"
ATTR_MOTOR_SPEED = "motor_speed"
ATTR_NIGHT_MODE = "night_mode"
ATTR_NIGHT_TIME_BEGIN = "night_time_begin"
ATTR_NIGHT_TIME_END = "night_time_end"
ATTR_PM25 = "pm25"
ATTR_POWER = "power"
ATTR_PRESSURE = "pressure"
ATTR_PURIFY_VOLUME = "purify_volume"
ATTR_SENSOR_STATE = "sensor_state"
ATTR_USE_TIME = "use_time"
ATTR_WATER_LEVEL = "water_level"
ATTR_DND_START = "start"
ATTR_DND_END = "end"
ATTR_LAST_CLEAN_TIME = "duration"
ATTR_LAST_CLEAN_AREA = "area"
ATTR_LAST_CLEAN_START = "start"
ATTR_LAST_CLEAN_END = "end"
ATTR_CLEAN_HISTORY_TOTAL_DURATION = "total_duration"
ATTR_CLEAN_HISTORY_TOTAL_AREA = "total_area"
ATTR_CLEAN_HISTORY_COUNT = "count"
ATTR_CLEAN_HISTORY_DUST_COLLECTION_COUNT = "dust_collection_count"
ATTR_CONSUMABLE_STATUS_MAIN_BRUSH_LEFT = "main_brush_left"
ATTR_CONSUMABLE_STATUS_SIDE_BRUSH_LEFT = "side_brush_left"
ATTR_CONSUMABLE_STATUS_FILTER_LEFT = "filter_left"
ATTR_CONSUMABLE_STATUS_SENSOR_DIRTY_LEFT = "sensor_dirty_left"


@dataclass
class XiaomiMiioSensorDescription(SensorEntityDescription):
    """Class that holds device specific info for a xiaomi aqara or humidifier sensor."""

    attributes: tuple = ()
    parent_key: str | None = None
    allow_none_as_return_value: bool = False


SENSOR_TYPES = {
    ATTR_TEMPERATURE: XiaomiMiioSensorDescription(
        key=ATTR_TEMPERATURE,
        name="Temperature",
        native_unit_of_measurement=TEMP_CELSIUS,
        device_class=DEVICE_CLASS_TEMPERATURE,
        state_class=STATE_CLASS_MEASUREMENT,
    ),
    ATTR_HUMIDITY: XiaomiMiioSensorDescription(
        key=ATTR_HUMIDITY,
        name="Humidity",
        native_unit_of_measurement=PERCENTAGE,
        device_class=DEVICE_CLASS_HUMIDITY,
        state_class=STATE_CLASS_MEASUREMENT,
    ),
    ATTR_PRESSURE: XiaomiMiioSensorDescription(
        key=ATTR_PRESSURE,
        name="Pressure",
        native_unit_of_measurement=PRESSURE_HPA,
        device_class=DEVICE_CLASS_PRESSURE,
        state_class=STATE_CLASS_MEASUREMENT,
    ),
    ATTR_LOAD_POWER: XiaomiMiioSensorDescription(
        key=ATTR_LOAD_POWER,
        name="Load Power",
        native_unit_of_measurement=POWER_WATT,
        device_class=DEVICE_CLASS_POWER,
    ),
    ATTR_WATER_LEVEL: XiaomiMiioSensorDescription(
        key=ATTR_WATER_LEVEL,
        name="Water Level",
        native_unit_of_measurement=PERCENTAGE,
        icon="mdi:water-check",
        state_class=STATE_CLASS_MEASUREMENT,
        entity_category=ENTITY_CATEGORY_DIAGNOSTIC,
    ),
    ATTR_ACTUAL_SPEED: XiaomiMiioSensorDescription(
        key=ATTR_ACTUAL_SPEED,
        name="Actual Speed",
        native_unit_of_measurement="rpm",
        icon="mdi:fast-forward",
        state_class=STATE_CLASS_MEASUREMENT,
        entity_category=ENTITY_CATEGORY_DIAGNOSTIC,
    ),
    ATTR_MOTOR_SPEED: XiaomiMiioSensorDescription(
        key=ATTR_MOTOR_SPEED,
        name="Motor Speed",
        native_unit_of_measurement="rpm",
        icon="mdi:fast-forward",
        state_class=STATE_CLASS_MEASUREMENT,
        entity_category=ENTITY_CATEGORY_DIAGNOSTIC,
    ),
    ATTR_MOTOR2_SPEED: XiaomiMiioSensorDescription(
        key=ATTR_MOTOR2_SPEED,
        name="Second Motor Speed",
        native_unit_of_measurement="rpm",
        icon="mdi:fast-forward",
        state_class=STATE_CLASS_MEASUREMENT,
        entity_category=ENTITY_CATEGORY_DIAGNOSTIC,
    ),
    ATTR_USE_TIME: XiaomiMiioSensorDescription(
        key=ATTR_USE_TIME,
        name="Use Time",
        native_unit_of_measurement=TIME_SECONDS,
        icon="mdi:progress-clock",
        state_class=STATE_CLASS_TOTAL_INCREASING,
        entity_registry_enabled_default=False,
        entity_category=ENTITY_CATEGORY_DIAGNOSTIC,
    ),
    ATTR_ILLUMINANCE: XiaomiMiioSensorDescription(
        key=ATTR_ILLUMINANCE,
        name="Illuminance",
        native_unit_of_measurement=UNIT_LUMEN,
        device_class=DEVICE_CLASS_ILLUMINANCE,
        state_class=STATE_CLASS_MEASUREMENT,
    ),
    ATTR_ILLUMINANCE_LUX: XiaomiMiioSensorDescription(
        key=ATTR_ILLUMINANCE,
        name="Illuminance",
        native_unit_of_measurement=LIGHT_LUX,
        device_class=DEVICE_CLASS_ILLUMINANCE,
        state_class=STATE_CLASS_MEASUREMENT,
    ),
    ATTR_AIR_QUALITY: XiaomiMiioSensorDescription(
        key=ATTR_AIR_QUALITY,
        native_unit_of_measurement="AQI",
        icon="mdi:cloud",
        state_class=STATE_CLASS_MEASUREMENT,
    ),
    ATTR_PM25: XiaomiMiioSensorDescription(
        key=ATTR_AQI,
        name="PM2.5",
        native_unit_of_measurement=CONCENTRATION_MICROGRAMS_PER_CUBIC_METER,
        device_class=DEVICE_CLASS_PM25,
        state_class=STATE_CLASS_MEASUREMENT,
        # This attribute sometimes returns None as return value.
        # See https://github.com/home-assistant/core/issues/57474#issuecomment-940986005
        allow_none_as_return_value=True,
    ),
    ATTR_FILTER_LIFE_REMAINING: XiaomiMiioSensorDescription(
        key=ATTR_FILTER_LIFE_REMAINING,
        name="Filter Life Remaining",
        native_unit_of_measurement=PERCENTAGE,
        icon="mdi:air-filter",
        state_class=STATE_CLASS_MEASUREMENT,
        attributes=("filter_type",),
<<<<<<< HEAD
        # This attribute sometimes returns None as return value.
        # See https://github.com/home-assistant/core/issues/57474#issuecomment-940986005
        allow_none_as_return_value=True,
=======
        entity_category=ENTITY_CATEGORY_DIAGNOSTIC,
>>>>>>> 6e631327
    ),
    ATTR_FILTER_USE: XiaomiMiioSensorDescription(
        key=ATTR_FILTER_HOURS_USED,
        name="Filter Use",
        native_unit_of_measurement=TIME_HOURS,
        icon="mdi:clock-outline",
        state_class=STATE_CLASS_MEASUREMENT,
        entity_category=ENTITY_CATEGORY_DIAGNOSTIC,
    ),
    ATTR_CARBON_DIOXIDE: XiaomiMiioSensorDescription(
        key=ATTR_CARBON_DIOXIDE,
        name="Carbon Dioxide",
        native_unit_of_measurement=CONCENTRATION_PARTS_PER_MILLION,
        device_class=DEVICE_CLASS_CO2,
        state_class=STATE_CLASS_MEASUREMENT,
    ),
    ATTR_PURIFY_VOLUME: XiaomiMiioSensorDescription(
        key=ATTR_PURIFY_VOLUME,
        name="Purify Volume",
        native_unit_of_measurement=VOLUME_CUBIC_METERS,
        device_class=DEVICE_CLASS_GAS,
        state_class=STATE_CLASS_TOTAL_INCREASING,
        entity_registry_enabled_default=False,
        entity_category=ENTITY_CATEGORY_DIAGNOSTIC,
    ),
    ATTR_BATTERY: XiaomiMiioSensorDescription(
        key=ATTR_BATTERY,
        name="Battery",
        native_unit_of_measurement=PERCENTAGE,
        device_class=DEVICE_CLASS_BATTERY,
        state_class=STATE_CLASS_MEASUREMENT,
        entity_category=ENTITY_CATEGORY_DIAGNOSTIC,
    ),
}

HUMIDIFIER_MIIO_SENSORS = (
    ATTR_HUMIDITY,
    ATTR_TEMPERATURE,
    ATTR_USE_TIME,
    ATTR_WATER_LEVEL,
)
HUMIDIFIER_CA1_CB1_SENSORS = (
    ATTR_HUMIDITY,
    ATTR_TEMPERATURE,
    ATTR_MOTOR_SPEED,
    ATTR_USE_TIME,
    ATTR_WATER_LEVEL,
)
HUMIDIFIER_MIOT_SENSORS = (
    ATTR_ACTUAL_SPEED,
    ATTR_HUMIDITY,
    ATTR_TEMPERATURE,
    ATTR_USE_TIME,
    ATTR_WATER_LEVEL,
)
HUMIDIFIER_MJJSQ_SENSORS = (ATTR_HUMIDITY, ATTR_TEMPERATURE, ATTR_USE_TIME)

PURIFIER_MIIO_SENSORS = (
    ATTR_FILTER_LIFE_REMAINING,
    ATTR_FILTER_USE,
    ATTR_HUMIDITY,
    ATTR_MOTOR_SPEED,
    ATTR_PM25,
    ATTR_TEMPERATURE,
)
PURIFIER_MIOT_SENSORS = (
    ATTR_FILTER_LIFE_REMAINING,
    ATTR_FILTER_USE,
    ATTR_HUMIDITY,
    ATTR_MOTOR_SPEED,
    ATTR_PM25,
    ATTR_PURIFY_VOLUME,
    ATTR_TEMPERATURE,
)
PURIFIER_3C_SENSORS = (
    ATTR_FILTER_LIFE_REMAINING,
    ATTR_FILTER_USE,
    ATTR_MOTOR_SPEED,
    ATTR_PM25,
)
PURIFIER_V2_SENSORS = (
    ATTR_FILTER_LIFE_REMAINING,
    ATTR_FILTER_USE,
    ATTR_HUMIDITY,
    ATTR_MOTOR_SPEED,
    ATTR_PM25,
    ATTR_PURIFY_VOLUME,
    ATTR_TEMPERATURE,
)
PURIFIER_V3_SENSORS = (
    ATTR_FILTER_LIFE_REMAINING,
    ATTR_FILTER_USE,
    ATTR_ILLUMINANCE_LUX,
    ATTR_MOTOR2_SPEED,
    ATTR_MOTOR_SPEED,
    ATTR_PM25,
    ATTR_PURIFY_VOLUME,
)
PURIFIER_PRO_SENSORS = (
    ATTR_FILTER_LIFE_REMAINING,
    ATTR_FILTER_USE,
    ATTR_HUMIDITY,
    ATTR_ILLUMINANCE_LUX,
    ATTR_MOTOR2_SPEED,
    ATTR_MOTOR_SPEED,
    ATTR_PM25,
    ATTR_PURIFY_VOLUME,
    ATTR_TEMPERATURE,
)
PURIFIER_PRO_V7_SENSORS = (
    ATTR_FILTER_LIFE_REMAINING,
    ATTR_FILTER_USE,
    ATTR_HUMIDITY,
    ATTR_ILLUMINANCE_LUX,
    ATTR_MOTOR2_SPEED,
    ATTR_MOTOR_SPEED,
    ATTR_PM25,
    ATTR_TEMPERATURE,
)
AIRFRESH_SENSORS = (
    ATTR_CARBON_DIOXIDE,
    ATTR_FILTER_LIFE_REMAINING,
    ATTR_FILTER_USE,
    ATTR_HUMIDITY,
    ATTR_ILLUMINANCE_LUX,
    ATTR_PM25,
    ATTR_TEMPERATURE,
)
FAN_V2_V3_SENSORS = (
    ATTR_BATTERY,
    ATTR_HUMIDITY,
    ATTR_TEMPERATURE,
)

FAN_ZA5_SENSORS = (ATTR_HUMIDITY, ATTR_TEMPERATURE)

MODEL_TO_SENSORS_MAP = {
    MODEL_AIRFRESH_VA2: AIRFRESH_SENSORS,
    MODEL_AIRHUMIDIFIER_CA1: HUMIDIFIER_CA1_CB1_SENSORS,
    MODEL_AIRHUMIDIFIER_CB1: HUMIDIFIER_CA1_CB1_SENSORS,
    MODEL_AIRPURIFIER_3C: PURIFIER_3C_SENSORS,
    MODEL_AIRPURIFIER_PRO: PURIFIER_PRO_SENSORS,
    MODEL_AIRPURIFIER_PRO_V7: PURIFIER_PRO_V7_SENSORS,
    MODEL_AIRPURIFIER_V2: PURIFIER_V2_SENSORS,
    MODEL_AIRPURIFIER_V3: PURIFIER_V3_SENSORS,
    MODEL_FAN_V2: FAN_V2_V3_SENSORS,
    MODEL_FAN_V3: FAN_V2_V3_SENSORS,
    MODEL_FAN_ZA5: FAN_ZA5_SENSORS,
}

VACUUM_SENSORS = {
    f"dnd_{ATTR_DND_START}": XiaomiMiioSensorDescription(
        key=ATTR_DND_START,
        icon="mdi:minus-circle-off",
        name="DnD Start",
        device_class=DEVICE_CLASS_TIMESTAMP,
        parent_key=VacuumCoordinatorDataAttributes.dnd_status,
        entity_registry_enabled_default=False,
        entity_category=ENTITY_CATEGORY_DIAGNOSTIC,
    ),
    f"dnd_{ATTR_DND_END}": XiaomiMiioSensorDescription(
        key=ATTR_DND_END,
        icon="mdi:minus-circle-off",
        name="DnD End",
        device_class=DEVICE_CLASS_TIMESTAMP,
        parent_key=VacuumCoordinatorDataAttributes.dnd_status,
        entity_registry_enabled_default=False,
        entity_category=ENTITY_CATEGORY_DIAGNOSTIC,
    ),
    f"last_clean_{ATTR_LAST_CLEAN_START}": XiaomiMiioSensorDescription(
        key=ATTR_LAST_CLEAN_START,
        icon="mdi:clock-time-twelve",
        name="Last Clean Start",
        device_class=DEVICE_CLASS_TIMESTAMP,
        parent_key=VacuumCoordinatorDataAttributes.last_clean_details,
        entity_category=ENTITY_CATEGORY_DIAGNOSTIC,
    ),
    f"last_clean_{ATTR_LAST_CLEAN_END}": XiaomiMiioSensorDescription(
        key=ATTR_LAST_CLEAN_END,
        icon="mdi:clock-time-twelve",
        device_class=DEVICE_CLASS_TIMESTAMP,
        parent_key=VacuumCoordinatorDataAttributes.last_clean_details,
        name="Last Clean End",
        entity_category=ENTITY_CATEGORY_DIAGNOSTIC,
    ),
    f"last_clean_{ATTR_LAST_CLEAN_TIME}": XiaomiMiioSensorDescription(
        native_unit_of_measurement=TIME_SECONDS,
        icon="mdi:timer-sand",
        key=ATTR_LAST_CLEAN_TIME,
        parent_key=VacuumCoordinatorDataAttributes.last_clean_details,
        name="Last Clean Duration",
        entity_category=ENTITY_CATEGORY_DIAGNOSTIC,
    ),
    f"last_clean_{ATTR_LAST_CLEAN_AREA}": XiaomiMiioSensorDescription(
        native_unit_of_measurement=AREA_SQUARE_METERS,
        icon="mdi:texture-box",
        key=ATTR_LAST_CLEAN_AREA,
        parent_key=VacuumCoordinatorDataAttributes.last_clean_details,
        name="Last Clean Area",
        entity_category=ENTITY_CATEGORY_DIAGNOSTIC,
    ),
    f"clean_history_{ATTR_CLEAN_HISTORY_TOTAL_DURATION}": XiaomiMiioSensorDescription(
        native_unit_of_measurement=TIME_SECONDS,
        icon="mdi:timer-sand",
        key=ATTR_CLEAN_HISTORY_TOTAL_DURATION,
        parent_key=VacuumCoordinatorDataAttributes.clean_history_status,
        name="Total duration",
        entity_registry_enabled_default=False,
        entity_category=ENTITY_CATEGORY_DIAGNOSTIC,
    ),
    f"clean_history_{ATTR_CLEAN_HISTORY_TOTAL_AREA}": XiaomiMiioSensorDescription(
        native_unit_of_measurement=AREA_SQUARE_METERS,
        icon="mdi:texture-box",
        key=ATTR_CLEAN_HISTORY_TOTAL_AREA,
        parent_key=VacuumCoordinatorDataAttributes.clean_history_status,
        name="Total Clean Area",
        entity_registry_enabled_default=False,
        entity_category=ENTITY_CATEGORY_DIAGNOSTIC,
    ),
    f"clean_history_{ATTR_CLEAN_HISTORY_COUNT}": XiaomiMiioSensorDescription(
        native_unit_of_measurement="",
        icon="mdi:counter",
        state_class=STATE_CLASS_TOTAL_INCREASING,
        key=ATTR_CLEAN_HISTORY_COUNT,
        parent_key=VacuumCoordinatorDataAttributes.clean_history_status,
        name="Total Clean Count",
        entity_registry_enabled_default=False,
        entity_category=ENTITY_CATEGORY_DIAGNOSTIC,
    ),
    f"clean_history_{ATTR_CLEAN_HISTORY_DUST_COLLECTION_COUNT}": XiaomiMiioSensorDescription(
        native_unit_of_measurement="",
        icon="mdi:counter",
        state_class="total_increasing",
        key=ATTR_CLEAN_HISTORY_DUST_COLLECTION_COUNT,
        parent_key=VacuumCoordinatorDataAttributes.clean_history_status,
        name="Total Dust Collection Count",
        entity_registry_enabled_default=False,
        entity_category=ENTITY_CATEGORY_DIAGNOSTIC,
    ),
    f"consumable_{ATTR_CONSUMABLE_STATUS_MAIN_BRUSH_LEFT}": XiaomiMiioSensorDescription(
        native_unit_of_measurement=TIME_SECONDS,
        icon="mdi:brush",
        key=ATTR_CONSUMABLE_STATUS_MAIN_BRUSH_LEFT,
        parent_key=VacuumCoordinatorDataAttributes.consumable_status,
        name="Main Brush Left",
        entity_registry_enabled_default=False,
        entity_category=ENTITY_CATEGORY_DIAGNOSTIC,
    ),
    f"consumable_{ATTR_CONSUMABLE_STATUS_SIDE_BRUSH_LEFT}": XiaomiMiioSensorDescription(
        native_unit_of_measurement=TIME_SECONDS,
        icon="mdi:brush",
        key=ATTR_CONSUMABLE_STATUS_SIDE_BRUSH_LEFT,
        parent_key=VacuumCoordinatorDataAttributes.consumable_status,
        name="Side Brush Left",
        entity_registry_enabled_default=False,
        entity_category=ENTITY_CATEGORY_DIAGNOSTIC,
    ),
    f"consumable_{ATTR_CONSUMABLE_STATUS_FILTER_LEFT}": XiaomiMiioSensorDescription(
        native_unit_of_measurement=TIME_SECONDS,
        icon="mdi:air-filter",
        key=ATTR_CONSUMABLE_STATUS_FILTER_LEFT,
        parent_key=VacuumCoordinatorDataAttributes.consumable_status,
        name="Filter Left",
        entity_registry_enabled_default=False,
        entity_category=ENTITY_CATEGORY_DIAGNOSTIC,
    ),
    f"consumable_{ATTR_CONSUMABLE_STATUS_SENSOR_DIRTY_LEFT}": XiaomiMiioSensorDescription(
        native_unit_of_measurement=TIME_SECONDS,
        icon="mdi:eye-outline",
        key=ATTR_CONSUMABLE_STATUS_SENSOR_DIRTY_LEFT,
        parent_key=VacuumCoordinatorDataAttributes.consumable_status,
        name="Sensor Dirty Left",
        entity_registry_enabled_default=False,
        entity_category=ENTITY_CATEGORY_DIAGNOSTIC,
    ),
}


def _setup_vacuum_sensors(hass, config_entry, async_add_entities):
    device = hass.data[DOMAIN][config_entry.entry_id].get(KEY_DEVICE)
    entities = []

    for sensor, description in VACUUM_SENSORS.items():
        entities.append(
            XiaomiGenericSensor(
                f"{config_entry.title} {description.name}",
                device,
                config_entry,
                f"{sensor}_{config_entry.unique_id}",
                hass.data[DOMAIN][config_entry.entry_id][KEY_COORDINATOR],
                description,
            )
        )

    async_add_entities(entities)


async def async_setup_entry(hass, config_entry, async_add_entities):
    """Set up the Xiaomi sensor from a config entry."""
    entities = []

    if config_entry.data[CONF_FLOW_TYPE] == CONF_GATEWAY:
        gateway = hass.data[DOMAIN][config_entry.entry_id][CONF_GATEWAY]
        # Gateway illuminance sensor
        if gateway.model not in [
            GATEWAY_MODEL_AC_V1,
            GATEWAY_MODEL_AC_V2,
            GATEWAY_MODEL_AC_V3,
            GATEWAY_MODEL_AQARA,
            GATEWAY_MODEL_EU,
        ]:
            description = SENSOR_TYPES[ATTR_ILLUMINANCE]
            entities.append(
                XiaomiGatewayIlluminanceSensor(
                    gateway, config_entry.title, config_entry.unique_id, description
                )
            )
        # Gateway sub devices
        sub_devices = gateway.devices
        coordinator = hass.data[DOMAIN][config_entry.entry_id][KEY_COORDINATOR]
        for sub_device in sub_devices.values():
            for sensor, description in SENSOR_TYPES.items():
                if sensor not in sub_device.status:
                    continue
                entities.append(
                    XiaomiGatewaySensor(
                        coordinator, sub_device, config_entry, description
                    )
                )
    elif config_entry.data[CONF_FLOW_TYPE] == CONF_DEVICE:
        host = config_entry.data[CONF_HOST]
        token = config_entry.data[CONF_TOKEN]
        model = config_entry.data[CONF_MODEL]

        if model in (MODEL_FAN_ZA1, MODEL_FAN_ZA3, MODEL_FAN_ZA4, MODEL_FAN_P5):
            return

        if model in MODELS_AIR_QUALITY_MONITOR:
            unique_id = config_entry.unique_id
            name = config_entry.title
            _LOGGER.debug("Initializing with host %s (token %s...)", host, token[:5])

            device = AirQualityMonitor(host, token)
            description = SENSOR_TYPES[ATTR_AIR_QUALITY]
            entities.append(
                XiaomiAirQualityMonitor(
                    name, device, config_entry, unique_id, description
                )
            )
        else:
            device = hass.data[DOMAIN][config_entry.entry_id][KEY_DEVICE]
            sensors = []
            if model in MODEL_TO_SENSORS_MAP:
                sensors = MODEL_TO_SENSORS_MAP[model]
            elif model in MODELS_HUMIDIFIER_MIOT:
                sensors = HUMIDIFIER_MIOT_SENSORS
            elif model in MODELS_HUMIDIFIER_MJJSQ:
                sensors = HUMIDIFIER_MJJSQ_SENSORS
            elif model in MODELS_HUMIDIFIER_MIIO:
                sensors = HUMIDIFIER_MIIO_SENSORS
            elif model in MODELS_PURIFIER_MIIO:
                sensors = PURIFIER_MIIO_SENSORS
            elif model in MODELS_PURIFIER_MIOT:
                sensors = PURIFIER_MIOT_SENSORS
            elif model in MODELS_VACUUM:
                return _setup_vacuum_sensors(hass, config_entry, async_add_entities)

            for sensor, description in SENSOR_TYPES.items():
                if sensor not in sensors:
                    continue
                entities.append(
                    XiaomiGenericSensor(
                        f"{config_entry.title} {description.name}",
                        device,
                        config_entry,
                        f"{sensor}_{config_entry.unique_id}",
                        hass.data[DOMAIN][config_entry.entry_id][KEY_COORDINATOR],
                        description,
                    )
                )

    async_add_entities(entities)


class XiaomiGenericSensor(XiaomiCoordinatedMiioEntity, SensorEntity):
    """Representation of a Xiaomi generic sensor."""

    def __init__(
        self,
        name,
        device,
        entry,
        unique_id,
        coordinator,
        description: XiaomiMiioSensorDescription,
    ):
        """Initialize the entity."""
        super().__init__(name, device, entry, unique_id, coordinator)
        self._attr_unique_id = unique_id
        self.entity_description: XiaomiMiioSensorDescription = description

    def _handle_coordinator_update(self) -> None:
        if self.entity_description.parent_key is not None:
            self._attr_native_value = self._extract_value_from_attribute(
                getattr(self.coordinator.data, self.entity_description.parent_key),
                self.entity_description.key,
            )
        else:
            self._attr_native_value = self._extract_value_from_attribute(
                self.coordinator.data, self.entity_description.key
            )

        if self._attr_native_value is None:
            self._attr_native_value = STATE_UNKNOWN

        super()._handle_coordinator_update()

    @property
    def extra_state_attributes(self):
        """Return the state attributes."""
        if self._attr_native_value is None:
            return None

        return {
            attr: self._extract_value_from_attribute(self.coordinator.data, attr)
            for attr in self.entity_description.attributes
            if hasattr(self.coordinator.data, attr)
        }

    def _parse_none(self, state, attribute) -> str:
        if self.entity_description.allow_none_as_return_value:
            _LOGGER.debug(
                "Allowed None value for state %s and attribute %s",
                type(state),
                attribute,
            )
            return STATE_UNKNOWN

        return super()._parse_none(state, attribute)


class XiaomiAirQualityMonitor(XiaomiMiioEntity, SensorEntity):
    """Representation of a Xiaomi Air Quality Monitor."""

    def __init__(self, name, device, entry, unique_id, description):
        """Initialize the entity."""
        super().__init__(name, device, entry, unique_id)

        self._available = None
        self._state = None
        self._state_attrs = {
            ATTR_POWER: None,
            ATTR_BATTERY_LEVEL: None,
            ATTR_CHARGING: None,
            ATTR_DISPLAY_CLOCK: None,
            ATTR_NIGHT_MODE: None,
            ATTR_NIGHT_TIME_BEGIN: None,
            ATTR_NIGHT_TIME_END: None,
            ATTR_SENSOR_STATE: None,
        }
        self.entity_description = description

    @property
    def available(self):
        """Return true when state is known."""
        return self._available

    @property
    def native_value(self):
        """Return the state of the device."""
        return self._state

    @property
    def extra_state_attributes(self):
        """Return the state attributes of the device."""
        return self._state_attrs

    async def async_update(self):
        """Fetch state from the miio device."""
        try:
            state = await self.hass.async_add_executor_job(self._device.status)
            _LOGGER.debug("Got new state: %s", state)

            self._available = True
            self._state = state.aqi
            self._state_attrs.update(
                {
                    ATTR_POWER: state.power,
                    ATTR_CHARGING: state.usb_power,
                    ATTR_BATTERY_LEVEL: state.battery,
                    ATTR_DISPLAY_CLOCK: state.display_clock,
                    ATTR_NIGHT_MODE: state.night_mode,
                    ATTR_NIGHT_TIME_BEGIN: state.night_time_begin,
                    ATTR_NIGHT_TIME_END: state.night_time_end,
                    ATTR_SENSOR_STATE: state.sensor_state,
                }
            )

        except DeviceException as ex:
            if self._available:
                self._available = False
                _LOGGER.error("Got exception while fetching the state: %s", ex)


class XiaomiGatewaySensor(XiaomiGatewayDevice, SensorEntity):
    """Representation of a XiaomiGatewaySensor."""

    def __init__(self, coordinator, sub_device, entry, description):
        """Initialize the XiaomiSensor."""
        super().__init__(coordinator, sub_device, entry)
        self._unique_id = f"{sub_device.sid}-{description.key}"
        self._name = f"{description.key} ({sub_device.sid})".capitalize()
        self.entity_description = description

    @property
    def native_value(self):
        """Return the state of the sensor."""
        return self._sub_device.status[self.entity_description.key]


class XiaomiGatewayIlluminanceSensor(SensorEntity):
    """Representation of the gateway device's illuminance sensor."""

    def __init__(self, gateway_device, gateway_name, gateway_device_id, description):
        """Initialize the entity."""

        self._attr_name = f"{gateway_name} {description.name}"
        self._attr_unique_id = f"{gateway_device_id}-{description.key}"
        self._attr_device_info = {"identifiers": {(DOMAIN, gateway_device_id)}}
        self._gateway = gateway_device
        self.entity_description = description
        self._available = False
        self._state = None

    @property
    def available(self):
        """Return true when state is known."""
        return self._available

    @property
    def native_value(self):
        """Return the state of the device."""
        return self._state

    async def async_update(self):
        """Fetch state from the device."""
        try:
            self._state = await self.hass.async_add_executor_job(
                self._gateway.get_illumination
            )
            self._available = True
        except GatewayException as ex:
            if self._available:
                self._available = False
                _LOGGER.error(
                    "Got exception while fetching the gateway illuminance state: %s", ex
                )<|MERGE_RESOLUTION|>--- conflicted
+++ resolved
@@ -247,13 +247,10 @@
         icon="mdi:air-filter",
         state_class=STATE_CLASS_MEASUREMENT,
         attributes=("filter_type",),
-<<<<<<< HEAD
+        entity_category=ENTITY_CATEGORY_DIAGNOSTIC,
         # This attribute sometimes returns None as return value.
         # See https://github.com/home-assistant/core/issues/57474#issuecomment-940986005
         allow_none_as_return_value=True,
-=======
-        entity_category=ENTITY_CATEGORY_DIAGNOSTIC,
->>>>>>> 6e631327
     ),
     ATTR_FILTER_USE: XiaomiMiioSensorDescription(
         key=ATTR_FILTER_HOURS_USED,
