"""Support for Xiaomi Mi Air Quality Monitor (PM2.5)."""
from dataclasses import dataclass
import logging

from miio import AirQualityMonitor, DeviceException
from miio.gateway.gateway import (
    GATEWAY_MODEL_AC_V1,
    GATEWAY_MODEL_AC_V2,
    GATEWAY_MODEL_AC_V3,
    GATEWAY_MODEL_EU,
    GatewayException,
)
import voluptuous as vol

from homeassistant.components.sensor import PLATFORM_SCHEMA
from homeassistant.config_entries import SOURCE_IMPORT
from homeassistant.const import (
    ATTR_BATTERY_LEVEL,
    CONF_HOST,
    CONF_NAME,
    CONF_TOKEN,
    DEVICE_CLASS_HUMIDITY,
    DEVICE_CLASS_ILLUMINANCE,
    DEVICE_CLASS_POWER,
    DEVICE_CLASS_PRESSURE,
    DEVICE_CLASS_TEMPERATURE,
    PERCENTAGE,
    POWER_WATT,
    PRESSURE_HPA,
    TEMP_CELSIUS,
)
import homeassistant.helpers.config_validation as cv
from homeassistant.helpers.entity import Entity

from .const import CONF_DEVICE, CONF_FLOW_TYPE, CONF_GATEWAY, DOMAIN, KEY_COORDINATOR
from .device import XiaomiMiioEntity
from .gateway import XiaomiGatewayDevice

_LOGGER = logging.getLogger(__name__)

DEFAULT_NAME = "Xiaomi Miio Sensor"
<<<<<<< HEAD
DATA_KEY = "sensor.xiaomi_miio"
=======
>>>>>>> 3ae94601
UNIT_LUMEN = "lm"

PLATFORM_SCHEMA = PLATFORM_SCHEMA.extend(
    {
        vol.Required(CONF_HOST): cv.string,
        vol.Required(CONF_TOKEN): vol.All(cv.string, vol.Length(min=32, max=32)),
        vol.Optional(CONF_NAME, default=DEFAULT_NAME): cv.string,
    }
)

ATTR_POWER = "power"
ATTR_CHARGING = "charging"
ATTR_DISPLAY_CLOCK = "display_clock"
ATTR_NIGHT_MODE = "night_mode"
ATTR_NIGHT_TIME_BEGIN = "night_time_begin"
ATTR_NIGHT_TIME_END = "night_time_end"
ATTR_SENSOR_STATE = "sensor_state"

SUCCESS = ["ok"]


@dataclass
class SensorType:
    """Class that holds device specific info for a xiaomi aqara sensor."""

    unit: str = None
    icon: str = None
    device_class: str = None


GATEWAY_SENSOR_TYPES = {
    "temperature": SensorType(
        unit=TEMP_CELSIUS, icon=None, device_class=DEVICE_CLASS_TEMPERATURE
    ),
    "humidity": SensorType(
        unit=PERCENTAGE, icon=None, device_class=DEVICE_CLASS_HUMIDITY
    ),
    "pressure": SensorType(
        unit=PRESSURE_HPA, icon=None, device_class=DEVICE_CLASS_PRESSURE
    ),
    "load_power": SensorType(
        unit=POWER_WATT, icon=None, device_class=DEVICE_CLASS_POWER
    ),
}


async def async_setup_platform(hass, config, async_add_entities, discovery_info=None):
    """Import Miio configuration from YAML."""
    _LOGGER.warning(
        "Loading Xiaomi Miio Sensor via platform setup is deprecated. "
        "Please remove it from your configuration"
    )
    hass.async_create_task(
        hass.config_entries.flow.async_init(
            DOMAIN,
            context={"source": SOURCE_IMPORT},
            data=config,
        )
    )


async def async_setup_entry(hass, config_entry, async_add_entities):
    """Set up the Xiaomi sensor from a config entry."""
    entities = []

    if config_entry.data[CONF_FLOW_TYPE] == CONF_GATEWAY:
        gateway = hass.data[DOMAIN][config_entry.entry_id][CONF_GATEWAY]
        # Gateway illuminance sensor
        if gateway.model not in [
            GATEWAY_MODEL_AC_V1,
            GATEWAY_MODEL_AC_V2,
            GATEWAY_MODEL_AC_V3,
            GATEWAY_MODEL_EU,
        ]:
            entities.append(
                XiaomiGatewayIlluminanceSensor(
                    gateway, config_entry.title, config_entry.unique_id
                )
            )
        # Gateway sub devices
        sub_devices = gateway.devices
        coordinator = hass.data[DOMAIN][config_entry.entry_id][KEY_COORDINATOR]
        for sub_device in sub_devices.values():
            sensor_variables = set(sub_device.status) & set(GATEWAY_SENSOR_TYPES)
            if sensor_variables:
                entities.extend(
                    [
                        XiaomiGatewaySensor(
                            coordinator, sub_device, config_entry, variable
                        )
                        for variable in sensor_variables
                    ]
                )

    if config_entry.data[CONF_FLOW_TYPE] == CONF_DEVICE:
        host = config_entry.data[CONF_HOST]
        token = config_entry.data[CONF_TOKEN]
        name = config_entry.title
        unique_id = config_entry.unique_id

        _LOGGER.debug("Initializing with host %s (token %s...)", host, token[:5])

        device = AirQualityMonitor(host, token)
        entities.append(XiaomiAirQualityMonitor(name, device, config_entry, unique_id))

    async_add_entities(entities, update_before_add=True)


class XiaomiAirQualityMonitor(XiaomiMiioEntity):
    """Representation of a Xiaomi Air Quality Monitor."""

    def __init__(self, name, device, entry, unique_id):
        """Initialize the entity."""
        super().__init__(name, device, entry, unique_id)

        self._icon = "mdi:cloud"
        self._unit_of_measurement = "AQI"
        self._available = None
        self._state = None
        self._state_attrs = {
            ATTR_POWER: None,
            ATTR_BATTERY_LEVEL: None,
            ATTR_CHARGING: None,
            ATTR_DISPLAY_CLOCK: None,
            ATTR_NIGHT_MODE: None,
            ATTR_NIGHT_TIME_BEGIN: None,
            ATTR_NIGHT_TIME_END: None,
            ATTR_SENSOR_STATE: None,
        }

    @property
    def unit_of_measurement(self):
        """Return the unit of measurement of this entity, if any."""
        return self._unit_of_measurement

    @property
    def icon(self):
        """Return the icon to use for device if any."""
        return self._icon

    @property
    def available(self):
        """Return true when state is known."""
        return self._available

    @property
    def state(self):
        """Return the state of the device."""
        return self._state

    @property
    def extra_state_attributes(self):
        """Return the state attributes of the device."""
        return self._state_attrs

    async def async_update(self):
        """Fetch state from the miio device."""
        try:
            state = await self.hass.async_add_executor_job(self._device.status)
            _LOGGER.debug("Got new state: %s", state)

            self._available = True
            self._state = state.aqi
            self._state_attrs.update(
                {
                    ATTR_POWER: state.power,
                    ATTR_CHARGING: state.usb_power,
                    ATTR_BATTERY_LEVEL: state.battery,
                    ATTR_DISPLAY_CLOCK: state.display_clock,
                    ATTR_NIGHT_MODE: state.night_mode,
                    ATTR_NIGHT_TIME_BEGIN: state.night_time_begin,
                    ATTR_NIGHT_TIME_END: state.night_time_end,
                    ATTR_SENSOR_STATE: state.sensor_state,
                }
            )

        except DeviceException as ex:
            if self._available:
                self._available = False
                _LOGGER.error("Got exception while fetching the state: %s", ex)


class XiaomiGatewaySensor(XiaomiGatewayDevice):
    """Representation of a XiaomiGatewaySensor."""

    def __init__(self, coordinator, sub_device, entry, data_key):
        """Initialize the XiaomiSensor."""
        super().__init__(coordinator, sub_device, entry)
        self._data_key = data_key
        self._unique_id = f"{sub_device.sid}-{data_key}"
        self._name = f"{data_key} ({sub_device.sid})".capitalize()

    @property
    def icon(self):
        """Return the icon to use in the frontend."""
        return GATEWAY_SENSOR_TYPES[self._data_key].icon

    @property
    def unit_of_measurement(self):
        """Return the unit of measurement of this entity, if any."""
        return GATEWAY_SENSOR_TYPES[self._data_key].unit

    @property
    def device_class(self):
        """Return the device class of this entity."""
        return GATEWAY_SENSOR_TYPES[self._data_key].device_class

    @property
    def state(self):
        """Return the state of the sensor."""
        return self._sub_device.status[self._data_key]


class XiaomiGatewayIlluminanceSensor(Entity):
    """Representation of the gateway device's illuminance sensor."""

    def __init__(self, gateway_device, gateway_name, gateway_device_id):
        """Initialize the entity."""
        self._gateway = gateway_device
        self._name = f"{gateway_name} Illuminance"
        self._gateway_device_id = gateway_device_id
        self._unique_id = f"{gateway_device_id}-illuminance"
        self._available = False
        self._state = None

    @property
    def unique_id(self):
        """Return an unique ID."""
        return self._unique_id

    @property
    def device_info(self):
        """Return the device info of the gateway."""
        return {"identifiers": {(DOMAIN, self._gateway_device_id)}}

    @property
    def name(self):
        """Return the name of this entity, if any."""
        return self._name

    @property
    def available(self):
        """Return true when state is known."""
        return self._available

    @property
    def unit_of_measurement(self):
        """Return the unit of measurement of this entity."""
        return UNIT_LUMEN

    @property
    def device_class(self):
        """Return the device class of this entity."""
        return DEVICE_CLASS_ILLUMINANCE

    @property
    def state(self):
        """Return the state of the device."""
        return self._state

    async def async_update(self):
        """Fetch state from the device."""
        try:
            self._state = await self.hass.async_add_executor_job(
                self._gateway.get_illumination
            )
            self._available = True
        except GatewayException as ex:
            if self._available:
                self._available = False
                _LOGGER.error(
                    "Got exception while fetching the gateway illuminance state: %s", ex
                )<|MERGE_RESOLUTION|>--- conflicted
+++ resolved
@@ -39,10 +39,6 @@
 _LOGGER = logging.getLogger(__name__)
 
 DEFAULT_NAME = "Xiaomi Miio Sensor"
-<<<<<<< HEAD
-DATA_KEY = "sensor.xiaomi_miio"
-=======
->>>>>>> 3ae94601
 UNIT_LUMEN = "lm"
 
 PLATFORM_SCHEMA = PLATFORM_SCHEMA.extend(
