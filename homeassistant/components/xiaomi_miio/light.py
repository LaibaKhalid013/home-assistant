"""Support for Xiaomi Philips Lights."""
import asyncio
import datetime
from datetime import timedelta
from functools import partial
import logging
from math import ceil

from miio import Ceil, DeviceException, PhilipsBulb, PhilipsEyecare, PhilipsMoonlight
from miio.gateway import (
    GATEWAY_MODEL_AC_V1,
    GATEWAY_MODEL_AC_V2,
    GATEWAY_MODEL_AC_V3,
    GatewayException,
)
import voluptuous as vol

from homeassistant.components.light import (
    ATTR_BRIGHTNESS,
    ATTR_COLOR_TEMP,
    ATTR_HS_COLOR,
    PLATFORM_SCHEMA,
    SUPPORT_BRIGHTNESS,
    SUPPORT_COLOR,
    SUPPORT_COLOR_TEMP,
    LightEntity,
)
from homeassistant.config_entries import SOURCE_IMPORT
from homeassistant.const import ATTR_ENTITY_ID, CONF_HOST, CONF_NAME, CONF_TOKEN
import homeassistant.helpers.config_validation as cv
from homeassistant.util import color, dt

from .const import (
    CONF_DEVICE,
    CONF_FLOW_TYPE,
    CONF_GATEWAY,
    CONF_MODEL,
    DOMAIN,
<<<<<<< HEAD
    KEY_COORDINATOR,
=======
    MODELS_LIGHT,
    MODELS_LIGHT_BULB,
    MODELS_LIGHT_CEILING,
    MODELS_LIGHT_EYECARE,
    MODELS_LIGHT_MONO,
    MODELS_LIGHT_MOON,
>>>>>>> c7b9a071
    SERVICE_EYECARE_MODE_OFF,
    SERVICE_EYECARE_MODE_ON,
    SERVICE_NIGHT_LIGHT_MODE_OFF,
    SERVICE_NIGHT_LIGHT_MODE_ON,
    SERVICE_REMINDER_OFF,
    SERVICE_REMINDER_ON,
    SERVICE_SET_DELAYED_TURN_OFF,
    SERVICE_SET_SCENE,
)
<<<<<<< HEAD
from .gateway import XiaomiGatewayDevice
=======
from .device import XiaomiMiioEntity
>>>>>>> c7b9a071

_LOGGER = logging.getLogger(__name__)

DEFAULT_NAME = "Xiaomi Philips Light"
DATA_KEY = "light.xiaomi_miio"

PLATFORM_SCHEMA = PLATFORM_SCHEMA.extend(
    {
        vol.Required(CONF_HOST): cv.string,
        vol.Required(CONF_TOKEN): vol.All(cv.string, vol.Length(min=32, max=32)),
        vol.Optional(CONF_NAME, default=DEFAULT_NAME): cv.string,
        vol.Optional(CONF_MODEL): vol.In(MODELS_LIGHT),
    }
)

# The light does not accept cct values < 1
CCT_MIN = 1
CCT_MAX = 100

DELAYED_TURN_OFF_MAX_DEVIATION_SECONDS = 4
DELAYED_TURN_OFF_MAX_DEVIATION_MINUTES = 1

SUCCESS = ["ok"]
ATTR_SCENE = "scene"
ATTR_DELAYED_TURN_OFF = "delayed_turn_off"
ATTR_TIME_PERIOD = "time_period"
ATTR_NIGHT_LIGHT_MODE = "night_light_mode"
ATTR_AUTOMATIC_COLOR_TEMPERATURE = "automatic_color_temperature"
ATTR_REMINDER = "reminder"
ATTR_EYECARE_MODE = "eyecare_mode"

# Moonlight
ATTR_SLEEP_ASSISTANT = "sleep_assistant"
ATTR_SLEEP_OFF_TIME = "sleep_off_time"
ATTR_TOTAL_ASSISTANT_SLEEP_TIME = "total_assistant_sleep_time"
ATTR_BAND_SLEEP = "band_sleep"
ATTR_BAND = "band"

XIAOMI_MIIO_SERVICE_SCHEMA = vol.Schema({vol.Optional(ATTR_ENTITY_ID): cv.entity_ids})

SERVICE_SCHEMA_SET_SCENE = XIAOMI_MIIO_SERVICE_SCHEMA.extend(
    {vol.Required(ATTR_SCENE): vol.All(vol.Coerce(int), vol.Clamp(min=1, max=6))}
)

SERVICE_SCHEMA_SET_DELAYED_TURN_OFF = XIAOMI_MIIO_SERVICE_SCHEMA.extend(
    {vol.Required(ATTR_TIME_PERIOD): cv.positive_time_period}
)

SERVICE_TO_METHOD = {
    SERVICE_SET_DELAYED_TURN_OFF: {
        "method": "async_set_delayed_turn_off",
        "schema": SERVICE_SCHEMA_SET_DELAYED_TURN_OFF,
    },
    SERVICE_SET_SCENE: {
        "method": "async_set_scene",
        "schema": SERVICE_SCHEMA_SET_SCENE,
    },
    SERVICE_REMINDER_ON: {"method": "async_reminder_on"},
    SERVICE_REMINDER_OFF: {"method": "async_reminder_off"},
    SERVICE_NIGHT_LIGHT_MODE_ON: {"method": "async_night_light_mode_on"},
    SERVICE_NIGHT_LIGHT_MODE_OFF: {"method": "async_night_light_mode_off"},
    SERVICE_EYECARE_MODE_ON: {"method": "async_eyecare_mode_on"},
    SERVICE_EYECARE_MODE_OFF: {"method": "async_eyecare_mode_off"},
}


async def async_setup_platform(hass, config, async_add_entities, discovery_info=None):
    """Import Miio configuration from YAML."""
    _LOGGER.warning(
        "Loading Xiaomi Miio Light via platform setup is deprecated. "
        "Please remove it from your configuration"
    )
    hass.async_create_task(
        hass.config_entries.flow.async_init(
            DOMAIN,
            context={"source": SOURCE_IMPORT},
            data=config,
        )
    )


async def async_setup_entry(hass, config_entry, async_add_entities):
    """Set up the Xiaomi light from a config entry."""
    entities = []

    if config_entry.data[CONF_FLOW_TYPE] == CONF_GATEWAY:
        gateway = hass.data[DOMAIN][config_entry.entry_id][CONF_GATEWAY]
        # Gateway light
        if gateway.model not in [
            GATEWAY_MODEL_AC_V1,
            GATEWAY_MODEL_AC_V2,
            GATEWAY_MODEL_AC_V3,
        ]:
            entities.append(
                XiaomiGatewayLight(gateway, config_entry.title, config_entry.unique_id)
            )
        # Gateway sub devices
        sub_devices = gateway.devices
        coordinator = hass.data[DOMAIN][config_entry.entry_id][KEY_COORDINATOR]
        for sub_device in sub_devices.values():
            if sub_device.device_type == "LightBulb":
                entities.append(
                    XiaomiGatewayBulb(coordinator, sub_device, config_entry)
                )

    if config_entry.data[CONF_FLOW_TYPE] == CONF_DEVICE:
        if DATA_KEY not in hass.data:
            hass.data[DATA_KEY] = {}

        host = config_entry.data[CONF_HOST]
        token = config_entry.data[CONF_TOKEN]
        name = config_entry.title
        model = config_entry.data[CONF_MODEL]
        unique_id = config_entry.unique_id

        _LOGGER.debug("Initializing with host %s (token %s...)", host, token[:5])

        if model in MODELS_LIGHT_EYECARE:
            light = PhilipsEyecare(host, token)
            entity = XiaomiPhilipsEyecareLamp(name, light, config_entry, unique_id)
            entities.append(entity)
            hass.data[DATA_KEY][host] = entity

            entities.append(
                XiaomiPhilipsEyecareLampAmbientLight(
                    name, light, config_entry, unique_id
                )
            )
            # The ambient light doesn't expose additional services.
            # A hass.data[DATA_KEY] entry isn't needed.
        elif model in MODELS_LIGHT_CEILING:
            light = Ceil(host, token)
            entity = XiaomiPhilipsCeilingLamp(name, light, config_entry, unique_id)
            entities.append(entity)
            hass.data[DATA_KEY][host] = entity
        elif model in MODELS_LIGHT_MOON:
            light = PhilipsMoonlight(host, token)
            entity = XiaomiPhilipsMoonlightLamp(name, light, config_entry, unique_id)
            entities.append(entity)
            hass.data[DATA_KEY][host] = entity
        elif model in MODELS_LIGHT_BULB:
            light = PhilipsBulb(host, token)
            entity = XiaomiPhilipsBulb(name, light, config_entry, unique_id)
            entities.append(entity)
            hass.data[DATA_KEY][host] = entity
        elif model in MODELS_LIGHT_MONO:
            light = PhilipsBulb(host, token)
            entity = XiaomiPhilipsGenericLight(name, light, config_entry, unique_id)
            entities.append(entity)
            hass.data[DATA_KEY][host] = entity
        else:
            _LOGGER.error(
                "Unsupported device found! Please create an issue at "
                "https://github.com/syssi/philipslight/issues "
                "and provide the following data: %s",
                model,
            )
            return

        async def async_service_handler(service):
            """Map services to methods on Xiaomi Philips Lights."""
            method = SERVICE_TO_METHOD.get(service.service)
            params = {
                key: value
                for key, value in service.data.items()
                if key != ATTR_ENTITY_ID
            }
            entity_ids = service.data.get(ATTR_ENTITY_ID)
            if entity_ids:
                target_devices = [
                    dev
                    for dev in hass.data[DATA_KEY].values()
                    if dev.entity_id in entity_ids
                ]
            else:
                target_devices = hass.data[DATA_KEY].values()

            update_tasks = []
            for target_device in target_devices:
                if not hasattr(target_device, method["method"]):
                    continue
                await getattr(target_device, method["method"])(**params)
                update_tasks.append(target_device.async_update_ha_state(True))

            if update_tasks:
                await asyncio.wait(update_tasks)

        for xiaomi_miio_service in SERVICE_TO_METHOD:
            schema = SERVICE_TO_METHOD[xiaomi_miio_service].get(
                "schema", XIAOMI_MIIO_SERVICE_SCHEMA
            )
            hass.services.async_register(
                DOMAIN, xiaomi_miio_service, async_service_handler, schema=schema
            )

    async_add_entities(entities, update_before_add=True)


class XiaomiPhilipsAbstractLight(XiaomiMiioEntity, LightEntity):
    """Representation of a Abstract Xiaomi Philips Light."""

    def __init__(self, name, device, entry, unique_id):
        """Initialize the light device."""
        super().__init__(name, device, entry, unique_id)

        self._brightness = None
        self._available = False
        self._state = None
        self._state_attrs = {}

    @property
    def available(self):
        """Return true when state is known."""
        return self._available

    @property
    def extra_state_attributes(self):
        """Return the state attributes of the device."""
        return self._state_attrs

    @property
    def is_on(self):
        """Return true if light is on."""
        return self._state

    @property
    def brightness(self):
        """Return the brightness of this light between 0..255."""
        return self._brightness

    @property
    def supported_features(self):
        """Return the supported features."""
        return SUPPORT_BRIGHTNESS

    async def _try_command(self, mask_error, func, *args, **kwargs):
        """Call a light command handling error messages."""
        try:
            result = await self.hass.async_add_executor_job(
                partial(func, *args, **kwargs)
            )

            _LOGGER.debug("Response received from light: %s", result)

            return result == SUCCESS
        except DeviceException as exc:
            if self._available:
                _LOGGER.error(mask_error, exc)
                self._available = False

            return False

    async def async_turn_on(self, **kwargs):
        """Turn the light on."""
        if ATTR_BRIGHTNESS in kwargs:
            brightness = kwargs[ATTR_BRIGHTNESS]
            percent_brightness = ceil(100 * brightness / 255.0)

            _LOGGER.debug("Setting brightness: %s %s%%", brightness, percent_brightness)

            result = await self._try_command(
                "Setting brightness failed: %s",
                self._device.set_brightness,
                percent_brightness,
            )

            if result:
                self._brightness = brightness
        else:
            await self._try_command("Turning the light on failed.", self._device.on)

    async def async_turn_off(self, **kwargs):
        """Turn the light off."""
        await self._try_command("Turning the light off failed.", self._device.off)

    async def async_update(self):
        """Fetch state from the device."""
        try:
            state = await self.hass.async_add_executor_job(self._device.status)
        except DeviceException as ex:
            if self._available:
                self._available = False
                _LOGGER.error("Got exception while fetching the state: %s", ex)

            return

        _LOGGER.debug("Got new state: %s", state)
        self._available = True
        self._state = state.is_on
        self._brightness = ceil((255 / 100.0) * state.brightness)


class XiaomiPhilipsGenericLight(XiaomiPhilipsAbstractLight):
    """Representation of a Generic Xiaomi Philips Light."""

    def __init__(self, name, device, entry, unique_id):
        """Initialize the light device."""
        super().__init__(name, device, entry, unique_id)

        self._state_attrs.update({ATTR_SCENE: None, ATTR_DELAYED_TURN_OFF: None})

    async def async_update(self):
        """Fetch state from the device."""
        try:
            state = await self.hass.async_add_executor_job(self._device.status)
        except DeviceException as ex:
            if self._available:
                self._available = False
                _LOGGER.error("Got exception while fetching the state: %s", ex)

            return

        _LOGGER.debug("Got new state: %s", state)
        self._available = True
        self._state = state.is_on
        self._brightness = ceil((255 / 100.0) * state.brightness)

        delayed_turn_off = self.delayed_turn_off_timestamp(
            state.delay_off_countdown,
            dt.utcnow(),
            self._state_attrs[ATTR_DELAYED_TURN_OFF],
        )

        self._state_attrs.update(
            {ATTR_SCENE: state.scene, ATTR_DELAYED_TURN_OFF: delayed_turn_off}
        )

    async def async_set_scene(self, scene: int = 1):
        """Set the fixed scene."""
        await self._try_command(
            "Setting a fixed scene failed.", self._device.set_scene, scene
        )

    async def async_set_delayed_turn_off(self, time_period: timedelta):
        """Set delayed turn off."""
        await self._try_command(
            "Setting the turn off delay failed.",
            self._device.delay_off,
            time_period.total_seconds(),
        )

    @staticmethod
    def delayed_turn_off_timestamp(
        countdown: int, current: datetime, previous: datetime
    ):
        """Update the turn off timestamp only if necessary."""
        if countdown is not None and countdown > 0:
            new = current.replace(microsecond=0) + timedelta(seconds=countdown)

            if previous is None:
                return new

            lower = timedelta(seconds=-DELAYED_TURN_OFF_MAX_DEVIATION_SECONDS)
            upper = timedelta(seconds=DELAYED_TURN_OFF_MAX_DEVIATION_SECONDS)
            diff = previous - new
            if lower < diff < upper:
                return previous

            return new

        return None


class XiaomiPhilipsBulb(XiaomiPhilipsGenericLight):
    """Representation of a Xiaomi Philips Bulb."""

    def __init__(self, name, device, entry, unique_id):
        """Initialize the light device."""
        super().__init__(name, device, entry, unique_id)

        self._color_temp = None

    @property
    def color_temp(self):
        """Return the color temperature."""
        return self._color_temp

    @property
    def min_mireds(self):
        """Return the coldest color_temp that this light supports."""
        return 175

    @property
    def max_mireds(self):
        """Return the warmest color_temp that this light supports."""
        return 333

    @property
    def supported_features(self):
        """Return the supported features."""
        return SUPPORT_BRIGHTNESS | SUPPORT_COLOR_TEMP

    async def async_turn_on(self, **kwargs):
        """Turn the light on."""
        if ATTR_COLOR_TEMP in kwargs:
            color_temp = kwargs[ATTR_COLOR_TEMP]
            percent_color_temp = self.translate(
                color_temp, self.max_mireds, self.min_mireds, CCT_MIN, CCT_MAX
            )

        if ATTR_BRIGHTNESS in kwargs:
            brightness = kwargs[ATTR_BRIGHTNESS]
            percent_brightness = ceil(100 * brightness / 255.0)

        if ATTR_BRIGHTNESS in kwargs and ATTR_COLOR_TEMP in kwargs:
            _LOGGER.debug(
                "Setting brightness and color temperature: "
                "%s %s%%, %s mireds, %s%% cct",
                brightness,
                percent_brightness,
                color_temp,
                percent_color_temp,
            )

            result = await self._try_command(
                "Setting brightness and color temperature failed: %s bri, %s cct",
                self._device.set_brightness_and_color_temperature,
                percent_brightness,
                percent_color_temp,
            )

            if result:
                self._color_temp = color_temp
                self._brightness = brightness

        elif ATTR_COLOR_TEMP in kwargs:
            _LOGGER.debug(
                "Setting color temperature: %s mireds, %s%% cct",
                color_temp,
                percent_color_temp,
            )

            result = await self._try_command(
                "Setting color temperature failed: %s cct",
                self._device.set_color_temperature,
                percent_color_temp,
            )

            if result:
                self._color_temp = color_temp

        elif ATTR_BRIGHTNESS in kwargs:
            brightness = kwargs[ATTR_BRIGHTNESS]
            percent_brightness = ceil(100 * brightness / 255.0)

            _LOGGER.debug("Setting brightness: %s %s%%", brightness, percent_brightness)

            result = await self._try_command(
                "Setting brightness failed: %s",
                self._device.set_brightness,
                percent_brightness,
            )

            if result:
                self._brightness = brightness

        else:
            await self._try_command("Turning the light on failed.", self._device.on)

    async def async_update(self):
        """Fetch state from the device."""
        try:
            state = await self.hass.async_add_executor_job(self._device.status)
        except DeviceException as ex:
            if self._available:
                self._available = False
                _LOGGER.error("Got exception while fetching the state: %s", ex)

            return

        _LOGGER.debug("Got new state: %s", state)
        self._available = True
        self._state = state.is_on
        self._brightness = ceil((255 / 100.0) * state.brightness)
        self._color_temp = self.translate(
            state.color_temperature, CCT_MIN, CCT_MAX, self.max_mireds, self.min_mireds
        )

        delayed_turn_off = self.delayed_turn_off_timestamp(
            state.delay_off_countdown,
            dt.utcnow(),
            self._state_attrs[ATTR_DELAYED_TURN_OFF],
        )

        self._state_attrs.update(
            {ATTR_SCENE: state.scene, ATTR_DELAYED_TURN_OFF: delayed_turn_off}
        )

    @staticmethod
    def translate(value, left_min, left_max, right_min, right_max):
        """Map a value from left span to right span."""
        left_span = left_max - left_min
        right_span = right_max - right_min
        value_scaled = float(value - left_min) / float(left_span)
        return int(right_min + (value_scaled * right_span))


class XiaomiPhilipsCeilingLamp(XiaomiPhilipsBulb):
    """Representation of a Xiaomi Philips Ceiling Lamp."""

    def __init__(self, name, device, entry, unique_id):
        """Initialize the light device."""
        super().__init__(name, device, entry, unique_id)

        self._state_attrs.update(
            {ATTR_NIGHT_LIGHT_MODE: None, ATTR_AUTOMATIC_COLOR_TEMPERATURE: None}
        )

    @property
    def min_mireds(self):
        """Return the coldest color_temp that this light supports."""
        return 175

    @property
    def max_mireds(self):
        """Return the warmest color_temp that this light supports."""
        return 370

    async def async_update(self):
        """Fetch state from the device."""
        try:
            state = await self.hass.async_add_executor_job(self._device.status)
        except DeviceException as ex:
            if self._available:
                self._available = False
                _LOGGER.error("Got exception while fetching the state: %s", ex)

            return

        _LOGGER.debug("Got new state: %s", state)
        self._available = True
        self._state = state.is_on
        self._brightness = ceil((255 / 100.0) * state.brightness)
        self._color_temp = self.translate(
            state.color_temperature, CCT_MIN, CCT_MAX, self.max_mireds, self.min_mireds
        )

        delayed_turn_off = self.delayed_turn_off_timestamp(
            state.delay_off_countdown,
            dt.utcnow(),
            self._state_attrs[ATTR_DELAYED_TURN_OFF],
        )

        self._state_attrs.update(
            {
                ATTR_SCENE: state.scene,
                ATTR_DELAYED_TURN_OFF: delayed_turn_off,
                ATTR_NIGHT_LIGHT_MODE: state.smart_night_light,
                ATTR_AUTOMATIC_COLOR_TEMPERATURE: state.automatic_color_temperature,
            }
        )


class XiaomiPhilipsEyecareLamp(XiaomiPhilipsGenericLight):
    """Representation of a Xiaomi Philips Eyecare Lamp 2."""

    def __init__(self, name, device, entry, unique_id):
        """Initialize the light device."""
        super().__init__(name, device, entry, unique_id)

        self._state_attrs.update(
            {ATTR_REMINDER: None, ATTR_NIGHT_LIGHT_MODE: None, ATTR_EYECARE_MODE: None}
        )

    async def async_update(self):
        """Fetch state from the device."""
        try:
            state = await self.hass.async_add_executor_job(self._device.status)
        except DeviceException as ex:
            if self._available:
                self._available = False
                _LOGGER.error("Got exception while fetching the state: %s", ex)

            return

        _LOGGER.debug("Got new state: %s", state)
        self._available = True
        self._state = state.is_on
        self._brightness = ceil((255 / 100.0) * state.brightness)

        delayed_turn_off = self.delayed_turn_off_timestamp(
            state.delay_off_countdown,
            dt.utcnow(),
            self._state_attrs[ATTR_DELAYED_TURN_OFF],
        )

        self._state_attrs.update(
            {
                ATTR_SCENE: state.scene,
                ATTR_DELAYED_TURN_OFF: delayed_turn_off,
                ATTR_REMINDER: state.reminder,
                ATTR_NIGHT_LIGHT_MODE: state.smart_night_light,
                ATTR_EYECARE_MODE: state.eyecare,
            }
        )

    async def async_set_delayed_turn_off(self, time_period: timedelta):
        """Set delayed turn off."""
        await self._try_command(
            "Setting the turn off delay failed.",
            self._device.delay_off,
            round(time_period.total_seconds() / 60),
        )

    async def async_reminder_on(self):
        """Enable the eye fatigue notification."""
        await self._try_command(
            "Turning on the reminder failed.", self._device.reminder_on
        )

    async def async_reminder_off(self):
        """Disable the eye fatigue notification."""
        await self._try_command(
            "Turning off the reminder failed.", self._device.reminder_off
        )

    async def async_night_light_mode_on(self):
        """Turn the smart night light mode on."""
        await self._try_command(
            "Turning on the smart night light mode failed.",
            self._device.smart_night_light_on,
        )

    async def async_night_light_mode_off(self):
        """Turn the smart night light mode off."""
        await self._try_command(
            "Turning off the smart night light mode failed.",
            self._device.smart_night_light_off,
        )

    async def async_eyecare_mode_on(self):
        """Turn the eyecare mode on."""
        await self._try_command(
            "Turning on the eyecare mode failed.", self._device.eyecare_on
        )

    async def async_eyecare_mode_off(self):
        """Turn the eyecare mode off."""
        await self._try_command(
            "Turning off the eyecare mode failed.", self._device.eyecare_off
        )

    @staticmethod
    def delayed_turn_off_timestamp(
        countdown: int, current: datetime, previous: datetime
    ):
        """Update the turn off timestamp only if necessary."""
        if countdown is not None and countdown > 0:
            new = current.replace(second=0, microsecond=0) + timedelta(
                minutes=countdown
            )

            if previous is None:
                return new

            lower = timedelta(minutes=-DELAYED_TURN_OFF_MAX_DEVIATION_MINUTES)
            upper = timedelta(minutes=DELAYED_TURN_OFF_MAX_DEVIATION_MINUTES)
            diff = previous - new
            if lower < diff < upper:
                return previous

            return new

        return None


class XiaomiPhilipsEyecareLampAmbientLight(XiaomiPhilipsAbstractLight):
    """Representation of a Xiaomi Philips Eyecare Lamp Ambient Light."""

    def __init__(self, name, device, entry, unique_id):
        """Initialize the light device."""
        name = f"{name} Ambient Light"
        if unique_id is not None:
            unique_id = f"{unique_id}-ambient"
        super().__init__(name, device, entry, unique_id)

    async def async_turn_on(self, **kwargs):
        """Turn the light on."""
        if ATTR_BRIGHTNESS in kwargs:
            brightness = kwargs[ATTR_BRIGHTNESS]
            percent_brightness = ceil(100 * brightness / 255.0)

            _LOGGER.debug(
                "Setting brightness of the ambient light: %s %s%%",
                brightness,
                percent_brightness,
            )

            result = await self._try_command(
                "Setting brightness of the ambient failed: %s",
                self._device.set_ambient_brightness,
                percent_brightness,
            )

            if result:
                self._brightness = brightness
        else:
            await self._try_command(
                "Turning the ambient light on failed.", self._device.ambient_on
            )

    async def async_turn_off(self, **kwargs):
        """Turn the light off."""
        await self._try_command(
            "Turning the ambient light off failed.", self._device.ambient_off
        )

    async def async_update(self):
        """Fetch state from the device."""
        try:
            state = await self.hass.async_add_executor_job(self._device.status)
        except DeviceException as ex:
            if self._available:
                self._available = False
                _LOGGER.error("Got exception while fetching the state: %s", ex)

            return

        _LOGGER.debug("Got new state: %s", state)
        self._available = True
        self._state = state.ambient
        self._brightness = ceil((255 / 100.0) * state.ambient_brightness)


class XiaomiPhilipsMoonlightLamp(XiaomiPhilipsBulb):
    """Representation of a Xiaomi Philips Zhirui Bedside Lamp."""

    def __init__(self, name, device, entry, unique_id):
        """Initialize the light device."""
        super().__init__(name, device, entry, unique_id)

        self._hs_color = None
        self._state_attrs.pop(ATTR_DELAYED_TURN_OFF)
        self._state_attrs.update(
            {
                ATTR_SLEEP_ASSISTANT: None,
                ATTR_SLEEP_OFF_TIME: None,
                ATTR_TOTAL_ASSISTANT_SLEEP_TIME: None,
                ATTR_BAND_SLEEP: None,
                ATTR_BAND: None,
            }
        )

    @property
    def min_mireds(self):
        """Return the coldest color_temp that this light supports."""
        return 153

    @property
    def max_mireds(self):
        """Return the warmest color_temp that this light supports."""
        return 588

    @property
    def hs_color(self) -> tuple:
        """Return the hs color value."""
        return self._hs_color

    @property
    def supported_features(self):
        """Return the supported features."""
        return SUPPORT_BRIGHTNESS | SUPPORT_COLOR | SUPPORT_COLOR_TEMP

    async def async_turn_on(self, **kwargs):
        """Turn the light on."""
        if ATTR_COLOR_TEMP in kwargs:
            color_temp = kwargs[ATTR_COLOR_TEMP]
            percent_color_temp = self.translate(
                color_temp, self.max_mireds, self.min_mireds, CCT_MIN, CCT_MAX
            )

        if ATTR_BRIGHTNESS in kwargs:
            brightness = kwargs[ATTR_BRIGHTNESS]
            percent_brightness = ceil(100 * brightness / 255.0)

        if ATTR_HS_COLOR in kwargs:
            hs_color = kwargs[ATTR_HS_COLOR]
            rgb = color.color_hs_to_RGB(*hs_color)

        if ATTR_BRIGHTNESS in kwargs and ATTR_HS_COLOR in kwargs:
            _LOGGER.debug(
                "Setting brightness and color: %s %s%%, %s",
                brightness,
                percent_brightness,
                rgb,
            )

            result = await self._try_command(
                "Setting brightness and color failed: %s bri, %s color",
                self._device.set_brightness_and_rgb,
                percent_brightness,
                rgb,
            )

            if result:
                self._hs_color = hs_color
                self._brightness = brightness

        elif ATTR_BRIGHTNESS in kwargs and ATTR_COLOR_TEMP in kwargs:
            _LOGGER.debug(
                "Setting brightness and color temperature: "
                "%s %s%%, %s mireds, %s%% cct",
                brightness,
                percent_brightness,
                color_temp,
                percent_color_temp,
            )

            result = await self._try_command(
                "Setting brightness and color temperature failed: %s bri, %s cct",
                self._device.set_brightness_and_color_temperature,
                percent_brightness,
                percent_color_temp,
            )

            if result:
                self._color_temp = color_temp
                self._brightness = brightness

        elif ATTR_HS_COLOR in kwargs:
            _LOGGER.debug("Setting color: %s", rgb)

            result = await self._try_command(
                "Setting color failed: %s", self._device.set_rgb, rgb
            )

            if result:
                self._hs_color = hs_color

        elif ATTR_COLOR_TEMP in kwargs:
            _LOGGER.debug(
                "Setting color temperature: %s mireds, %s%% cct",
                color_temp,
                percent_color_temp,
            )

            result = await self._try_command(
                "Setting color temperature failed: %s cct",
                self._device.set_color_temperature,
                percent_color_temp,
            )

            if result:
                self._color_temp = color_temp

        elif ATTR_BRIGHTNESS in kwargs:
            brightness = kwargs[ATTR_BRIGHTNESS]
            percent_brightness = ceil(100 * brightness / 255.0)

            _LOGGER.debug("Setting brightness: %s %s%%", brightness, percent_brightness)

            result = await self._try_command(
                "Setting brightness failed: %s",
                self._device.set_brightness,
                percent_brightness,
            )

            if result:
                self._brightness = brightness

        else:
            await self._try_command("Turning the light on failed.", self._device.on)

    async def async_update(self):
        """Fetch state from the device."""
        try:
            state = await self.hass.async_add_executor_job(self._device.status)
        except DeviceException as ex:
            if self._available:
                self._available = False
                _LOGGER.error("Got exception while fetching the state: %s", ex)

            return

        _LOGGER.debug("Got new state: %s", state)
        self._available = True
        self._state = state.is_on
        self._brightness = ceil((255 / 100.0) * state.brightness)
        self._color_temp = self.translate(
            state.color_temperature, CCT_MIN, CCT_MAX, self.max_mireds, self.min_mireds
        )
        self._hs_color = color.color_RGB_to_hs(*state.rgb)

        self._state_attrs.update(
            {
                ATTR_SCENE: state.scene,
                ATTR_SLEEP_ASSISTANT: state.sleep_assistant,
                ATTR_SLEEP_OFF_TIME: state.sleep_off_time,
                ATTR_TOTAL_ASSISTANT_SLEEP_TIME: state.total_assistant_sleep_time,
                ATTR_BAND_SLEEP: state.brand_sleep,
                ATTR_BAND: state.brand,
            }
        )

    async def async_set_delayed_turn_off(self, time_period: timedelta):
        """Set delayed turn off. Unsupported."""
        return


class XiaomiGatewayLight(LightEntity):
    """Representation of a gateway device's light."""

    def __init__(self, gateway_device, gateway_name, gateway_device_id):
        """Initialize the XiaomiGatewayLight."""
        self._gateway = gateway_device
        self._name = f"{gateway_name} Light"
        self._gateway_device_id = gateway_device_id
        self._unique_id = gateway_device_id
        self._available = False
        self._is_on = None
        self._brightness_pct = 100
        self._rgb = (255, 255, 255)
        self._hs = (0, 0)

    @property
    def unique_id(self):
        """Return an unique ID."""
        return self._unique_id

    @property
    def device_info(self):
        """Return the device info of the gateway."""
        return {
            "identifiers": {(DOMAIN, self._gateway_device_id)},
        }

    @property
    def name(self):
        """Return the name of this entity, if any."""
        return self._name

    @property
    def available(self):
        """Return true when state is known."""
        return self._available

    @property
    def is_on(self):
        """Return true if it is on."""
        return self._is_on

    @property
    def brightness(self):
        """Return the brightness of this light between 0..255."""
        return int(255 * self._brightness_pct / 100)

    @property
    def hs_color(self):
        """Return the hs color value."""
        return self._hs

    @property
    def supported_features(self):
        """Return the supported features."""
        return SUPPORT_BRIGHTNESS | SUPPORT_COLOR

    def turn_on(self, **kwargs):
        """Turn the light on."""
        if ATTR_HS_COLOR in kwargs:
            rgb = color.color_hs_to_RGB(*kwargs[ATTR_HS_COLOR])
        else:
            rgb = self._rgb

        if ATTR_BRIGHTNESS in kwargs:
            brightness_pct = int(100 * kwargs[ATTR_BRIGHTNESS] / 255)
        else:
            brightness_pct = self._brightness_pct

        self._gateway.light.set_rgb(brightness_pct, rgb)

        self.schedule_update_ha_state()

    def turn_off(self, **kwargs):
        """Turn the light off."""
        self._gateway.light.set_rgb(0, self._rgb)
        self.schedule_update_ha_state()

    async def async_update(self):
        """Fetch state from the device."""
        try:
            state_dict = await self.hass.async_add_executor_job(
                self._gateway.light.rgb_status
            )
        except GatewayException as ex:
            if self._available:
                self._available = False
                _LOGGER.error(
                    "Got exception while fetching the gateway light state: %s", ex
                )
            return

        self._available = True
        self._is_on = state_dict["is_on"]

        if self._is_on:
            self._brightness_pct = state_dict["brightness"]
            self._rgb = state_dict["rgb"]
            self._hs = color.color_RGB_to_hs(*self._rgb)


class XiaomiGatewayBulb(XiaomiGatewayDevice, LightEntity):
    """Representation of Xiaomi Gateway Bulb."""

    @property
    def brightness(self):
        """Return the brightness of the light."""
        return round((self._sub_device.status["brightness"] * 255) / 100)

    @property
    def color_temp(self):
        """Return current color temperature."""
        return self._sub_device.status["color_temp"]

    @property
    def is_on(self):
        """Return true if light is on."""
        return self._sub_device.status["status"] == "on"

    @property
    def min_mireds(self):
        """Return min cct."""
        return self._sub_device.status["cct_min"]

    @property
    def max_mireds(self):
        """Return max cct."""
        return self._sub_device.status["cct_max"]

    @property
    def supported_features(self):
        """Return the supported features."""
        return SUPPORT_BRIGHTNESS | SUPPORT_COLOR_TEMP

    async def async_turn_on(self, **kwargs):
        """Instruct the light to turn on."""
        await self.hass.async_add_executor_job(self._sub_device.on)

        if ATTR_COLOR_TEMP in kwargs:
            color_temp = kwargs[ATTR_COLOR_TEMP]
            await self.hass.async_add_executor_job(
                self._sub_device.set_color_temp, color_temp
            )

        if ATTR_BRIGHTNESS in kwargs:
            brightness = round((kwargs[ATTR_BRIGHTNESS] * 100) / 255)
            await self.hass.async_add_executor_job(
                self._sub_device.set_brightness, brightness
            )

    async def async_turn_off(self, **kwargsf):
        """Instruct the light to turn off."""
        await self.hass.async_add_executor_job(self._sub_device.off)<|MERGE_RESOLUTION|>--- conflicted
+++ resolved
@@ -36,16 +36,13 @@
     CONF_GATEWAY,
     CONF_MODEL,
     DOMAIN,
-<<<<<<< HEAD
     KEY_COORDINATOR,
-=======
     MODELS_LIGHT,
     MODELS_LIGHT_BULB,
     MODELS_LIGHT_CEILING,
     MODELS_LIGHT_EYECARE,
     MODELS_LIGHT_MONO,
     MODELS_LIGHT_MOON,
->>>>>>> c7b9a071
     SERVICE_EYECARE_MODE_OFF,
     SERVICE_EYECARE_MODE_ON,
     SERVICE_NIGHT_LIGHT_MODE_OFF,
@@ -55,11 +52,9 @@
     SERVICE_SET_DELAYED_TURN_OFF,
     SERVICE_SET_SCENE,
 )
-<<<<<<< HEAD
+
+from .device import XiaomiMiioEntity
 from .gateway import XiaomiGatewayDevice
-=======
-from .device import XiaomiMiioEntity
->>>>>>> c7b9a071
 
 _LOGGER = logging.getLogger(__name__)
 
