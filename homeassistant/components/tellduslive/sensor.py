"""Support for Tellstick Net/Telstick Live sensors."""
import logging

from homeassistant.components import sensor, tellduslive
from homeassistant.const import (
    DEVICE_CLASS_HUMIDITY,
    DEVICE_CLASS_ILLUMINANCE,
    DEVICE_CLASS_TEMPERATURE,
    POWER_WATT,
    SPEED_METERS_PER_SECOND,
    TEMP_CELSIUS,
    TIME_HOURS,
<<<<<<< HEAD
    TIME_SECONDS,
    UNIT_PERCENTAGE,
=======
>>>>>>> 54883892
)
from homeassistant.helpers.dispatcher import async_dispatcher_connect

from .entry import TelldusLiveEntity

_LOGGER = logging.getLogger(__name__)

SENSOR_TYPE_TEMPERATURE = "temp"
SENSOR_TYPE_HUMIDITY = "humidity"
SENSOR_TYPE_RAINRATE = "rrate"
SENSOR_TYPE_RAINTOTAL = "rtot"
SENSOR_TYPE_WINDDIRECTION = "wdir"
SENSOR_TYPE_WINDAVERAGE = "wavg"
SENSOR_TYPE_WINDGUST = "wgust"
SENSOR_TYPE_UV = "uv"
SENSOR_TYPE_WATT = "watt"
SENSOR_TYPE_LUMINANCE = "lum"
SENSOR_TYPE_DEW_POINT = "dewp"
SENSOR_TYPE_BAROMETRIC_PRESSURE = "barpress"

SENSOR_TYPES = {
    SENSOR_TYPE_TEMPERATURE: [
        "Temperature",
        TEMP_CELSIUS,
        None,
        DEVICE_CLASS_TEMPERATURE,
    ],
    SENSOR_TYPE_HUMIDITY: ["Humidity", UNIT_PERCENTAGE, None, DEVICE_CLASS_HUMIDITY],
    SENSOR_TYPE_RAINRATE: ["Rain rate", f"mm/{TIME_HOURS}", "mdi:water", None],
    SENSOR_TYPE_RAINTOTAL: ["Rain total", "mm", "mdi:water", None],
    SENSOR_TYPE_WINDDIRECTION: ["Wind direction", "", "", None],
    SENSOR_TYPE_WINDAVERAGE: ["Wind average", SPEED_METERS_PER_SECOND, "", None],
    SENSOR_TYPE_WINDGUST: ["Wind gust", SPEED_METERS_PER_SECOND, "", None],
    SENSOR_TYPE_UV: ["UV", "UV", "", None],
    SENSOR_TYPE_WATT: ["Power", POWER_WATT, "", None],
    SENSOR_TYPE_LUMINANCE: ["Luminance", "lx", None, DEVICE_CLASS_ILLUMINANCE],
    SENSOR_TYPE_DEW_POINT: ["Dew Point", TEMP_CELSIUS, None, DEVICE_CLASS_TEMPERATURE],
    SENSOR_TYPE_BAROMETRIC_PRESSURE: ["Barometric Pressure", "kPa", "", None],
}


async def async_setup_platform(hass, config, async_add_entities, discovery_info=None):
    """Old way of setting up TelldusLive.

    Can only be called when a user accidentally mentions the platform in their
    config. But even in that case it would have been ignored.
    """
    pass


async def async_setup_entry(hass, config_entry, async_add_entities):
    """Set up tellduslive sensors dynamically."""

    async def async_discover_sensor(device_id):
        """Discover and add a discovered sensor."""
        client = hass.data[tellduslive.DOMAIN]
        async_add_entities([TelldusLiveSensor(client, device_id)])

    async_dispatcher_connect(
        hass,
        tellduslive.TELLDUS_DISCOVERY_NEW.format(sensor.DOMAIN, tellduslive.DOMAIN),
        async_discover_sensor,
    )


class TelldusLiveSensor(TelldusLiveEntity):
    """Representation of a Telldus Live sensor."""

    @property
    def device_id(self):
        """Return id of the device."""
        return self._id[0]

    @property
    def _type(self):
        """Return the type of the sensor."""
        return self._id[1]

    @property
    def _value(self):
        """Return value of the sensor."""
        return self.device.value(*self._id[1:])

    @property
    def _value_as_temperature(self):
        """Return the value as temperature."""
        return round(float(self._value), 1)

    @property
    def _value_as_luminance(self):
        """Return the value as luminance."""
        return round(float(self._value), 1)

    @property
    def _value_as_humidity(self):
        """Return the value as humidity."""
        return int(round(float(self._value)))

    @property
    def name(self):
        """Return the name of the sensor."""
        return "{} {}".format(super().name, self.quantity_name or "").strip()

    @property
    def state(self):
        """Return the state of the sensor."""
        if not self.available:
            return None
        if self._type == SENSOR_TYPE_TEMPERATURE:
            return self._value_as_temperature
        if self._type == SENSOR_TYPE_HUMIDITY:
            return self._value_as_humidity
        if self._type == SENSOR_TYPE_LUMINANCE:
            return self._value_as_luminance
        return self._value

    @property
    def quantity_name(self):
        """Name of quantity."""
        return SENSOR_TYPES[self._type][0] if self._type in SENSOR_TYPES else None

    @property
    def unit_of_measurement(self):
        """Return the unit of measurement."""
        return SENSOR_TYPES[self._type][1] if self._type in SENSOR_TYPES else None

    @property
    def icon(self):
        """Return the icon."""
        return SENSOR_TYPES[self._type][2] if self._type in SENSOR_TYPES else None

    @property
    def device_class(self):
        """Return the device class."""
        return SENSOR_TYPES[self._type][3] if self._type in SENSOR_TYPES else None

    @property
    def unique_id(self) -> str:
        """Return a unique ID."""
        return "{}-{}-{}".format(*self._id)<|MERGE_RESOLUTION|>--- conflicted
+++ resolved
@@ -10,11 +10,7 @@
     SPEED_METERS_PER_SECOND,
     TEMP_CELSIUS,
     TIME_HOURS,
-<<<<<<< HEAD
-    TIME_SECONDS,
     UNIT_PERCENTAGE,
-=======
->>>>>>> 54883892
 )
 from homeassistant.helpers.dispatcher import async_dispatcher_connect
 
