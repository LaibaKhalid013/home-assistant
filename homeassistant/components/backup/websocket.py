--- conflicted
+++ resolved
@@ -7,12 +7,7 @@
 from homeassistant.components import websocket_api
 from homeassistant.core import HomeAssistant, callback
 
-<<<<<<< HEAD
-from .const import DOMAIN, LOGGER
-from .manager import BaseBackupManager
-=======
 from .const import DATA_MANAGER, LOGGER
->>>>>>> 666e8e13
 
 
 @callback
@@ -37,13 +32,8 @@
     msg: dict[str, Any],
 ) -> None:
     """List all stored backups."""
-<<<<<<< HEAD
-    manager: BaseBackupManager = hass.data[DOMAIN]
+    manager = hass.data[DATA_MANAGER]
     backups = await manager.async_get_backups()
-=======
-    manager = hass.data[DATA_MANAGER]
-    backups = await manager.get_backups()
->>>>>>> 666e8e13
     connection.send_result(
         msg["id"],
         {
@@ -67,12 +57,7 @@
     msg: dict[str, Any],
 ) -> None:
     """Remove a backup."""
-<<<<<<< HEAD
-    manager: BaseBackupManager = hass.data[DOMAIN]
-    await manager.async_remove_backup(slug=msg["slug"])
-=======
-    await hass.data[DATA_MANAGER].remove_backup(msg["slug"])
->>>>>>> 666e8e13
+    await hass.data[DATA_MANAGER].async_remove_backup(slug=msg["slug"])
     connection.send_result(msg["id"])
 
 
@@ -85,12 +70,7 @@
     msg: dict[str, Any],
 ) -> None:
     """Generate a backup."""
-<<<<<<< HEAD
-    manager: BaseBackupManager = hass.data[DOMAIN]
-    backup = await manager.async_create_backup()
-=======
-    backup = await hass.data[DATA_MANAGER].generate_backup()
->>>>>>> 666e8e13
+    backup = await hass.data[DATA_MANAGER].async_create_backup()
     connection.send_result(msg["id"], backup)
 
 
@@ -103,11 +83,7 @@
     msg: dict[str, Any],
 ) -> None:
     """Backup start notification."""
-<<<<<<< HEAD
-    manager: BaseBackupManager = hass.data[DOMAIN]
-=======
     manager = hass.data[DATA_MANAGER]
->>>>>>> 666e8e13
     manager.backing_up = True
     LOGGER.debug("Backup start notification")
 
@@ -129,11 +105,7 @@
     msg: dict[str, Any],
 ) -> None:
     """Backup end notification."""
-<<<<<<< HEAD
-    manager: BaseBackupManager = hass.data[DOMAIN]
-=======
     manager = hass.data[DATA_MANAGER]
->>>>>>> 666e8e13
     manager.backing_up = False
     LOGGER.debug("Backup end notification")
 
