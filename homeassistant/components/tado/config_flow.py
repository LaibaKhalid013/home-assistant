"""Config flow for Tado integration."""
import logging

from PyTado.interface import Tado
import requests.exceptions
import voluptuous as vol

from homeassistant import config_entries, core, exceptions
from homeassistant.components import zeroconf
from homeassistant.const import CONF_PASSWORD, CONF_USERNAME
from homeassistant.core import callback
from homeassistant.data_entry_flow import FlowResult

from .const import CONF_FALLBACK, DOMAIN, UNIQUE_ID

_LOGGER = logging.getLogger(__name__)

DATA_SCHEMA = vol.Schema(
    {vol.Required(CONF_USERNAME): str, vol.Required(CONF_PASSWORD): str}
)


async def validate_input(hass: core.HomeAssistant, data):
    """Validate the user input allows us to connect.

    Data has the keys from DATA_SCHEMA with values provided by the user.
    """

    try:
        tado = await hass.async_add_executor_job(
            Tado, data[CONF_USERNAME], data[CONF_PASSWORD]
        )
        tado_me = await hass.async_add_executor_job(tado.getMe)
    except KeyError as ex:
        raise InvalidAuth from ex
    except RuntimeError as ex:
        raise CannotConnect from ex
    except requests.exceptions.HTTPError as ex:
        if ex.response.status_code > 400 and ex.response.status_code < 500:
            raise InvalidAuth from ex
        raise CannotConnect from ex

    if "homes" not in tado_me or len(tado_me["homes"]) == 0:
        raise NoHomes

    home = tado_me["homes"][0]
    unique_id = str(home["id"])
    name = home["name"]

    return {"title": name, UNIQUE_ID: unique_id}


class ConfigFlow(config_entries.ConfigFlow, domain=DOMAIN):
    """Handle a config flow for Tado."""

    VERSION = 1

    async def async_step_user(self, user_input=None):
        """Handle the initial step."""
        errors = {}
        if user_input is not None:
            try:
                validated = await validate_input(self.hass, user_input)
            except CannotConnect:
                errors["base"] = "cannot_connect"
            except InvalidAuth:
                errors["base"] = "invalid_auth"
            except NoHomes:
                errors["base"] = "no_homes"
            except Exception:  # pylint: disable=broad-except
                _LOGGER.exception("Unexpected exception")
                errors["base"] = "unknown"

            if "base" not in errors:
                await self.async_set_unique_id(validated[UNIQUE_ID])
                self._abort_if_unique_id_configured()
                return self.async_create_entry(
                    title=validated["title"], data=user_input
                )

        return self.async_show_form(
            step_id="user", data_schema=DATA_SCHEMA, errors=errors
        )

    async def async_step_homekit(
        self, discovery_info: zeroconf.ZeroconfServiceInfo
    ) -> FlowResult:
        """Handle HomeKit discovery."""
        self._async_abort_entries_match()
        properties = {
            key.lower(): value
            for (key, value) in discovery_info[zeroconf.ATTR_PROPERTIES].items()
        }
<<<<<<< HEAD
        await self.async_set_unique_id(properties["id"])
        self._abort_if_unique_id_configured()
=======
        await self.async_set_unique_id(properties[zeroconf.ATTR_PROPERTIES_ID])
>>>>>>> cb3b19b0
        return await self.async_step_user()

    def _username_already_configured(self, user_input):
        """See if we already have a username matching user input configured."""
        existing_username = {
            entry.data[CONF_USERNAME] for entry in self._async_current_entries()
        }
        return user_input[CONF_USERNAME] in existing_username

    @staticmethod
    @callback
    def async_get_options_flow(config_entry):
        """Get the options flow for this handler."""
        return OptionsFlowHandler(config_entry)


class OptionsFlowHandler(config_entries.OptionsFlow):
    """Handle a option flow for tado."""

    def __init__(self, config_entry: config_entries.ConfigEntry) -> None:
        """Initialize options flow."""
        self.config_entry = config_entry

    async def async_step_init(self, user_input=None):
        """Handle options flow."""
        if user_input is not None:
            return self.async_create_entry(title="", data=user_input)

        data_schema = vol.Schema(
            {
                vol.Required(
                    CONF_FALLBACK, default=self.config_entry.options.get(CONF_FALLBACK)
                ): bool,
            }
        )
        return self.async_show_form(step_id="init", data_schema=data_schema)


class CannotConnect(exceptions.HomeAssistantError):
    """Error to indicate we cannot connect."""


class InvalidAuth(exceptions.HomeAssistantError):
    """Error to indicate there is invalid auth."""


class NoHomes(exceptions.HomeAssistantError):
    """Error to indicate the account has no homes."""<|MERGE_RESOLUTION|>--- conflicted
+++ resolved
@@ -91,12 +91,8 @@
             key.lower(): value
             for (key, value) in discovery_info[zeroconf.ATTR_PROPERTIES].items()
         }
-<<<<<<< HEAD
-        await self.async_set_unique_id(properties["id"])
+        await self.async_set_unique_id(properties[zeroconf.ATTR_PROPERTIES_ID])
         self._abort_if_unique_id_configured()
-=======
-        await self.async_set_unique_id(properties[zeroconf.ATTR_PROPERTIES_ID])
->>>>>>> cb3b19b0
         return await self.async_step_user()
 
     def _username_already_configured(self, user_input):
