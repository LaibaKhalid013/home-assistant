"""Config flow for Universal Devices ISY994 integration."""
from __future__ import annotations

import logging
from typing import Any
from urllib.parse import urlparse, urlunparse

from aiohttp import CookieJar
import async_timeout
from pyisy import ISYConnectionError, ISYInvalidAuthError, ISYResponseParseError
from pyisy.configuration import Configuration
from pyisy.connection import Connection
import voluptuous as vol

from homeassistant import config_entries, core, data_entry_flow, exceptions
from homeassistant.components import dhcp, ssdp
from homeassistant.const import CONF_HOST, CONF_NAME, CONF_PASSWORD, CONF_USERNAME
from homeassistant.core import callback
from homeassistant.helpers import aiohttp_client

from .const import (
    CONF_IGNORE_STRING,
    CONF_RESTORE_LIGHT_STATE,
    CONF_SENSOR_STRING,
    CONF_TLS_VER,
    CONF_VAR_SENSOR_STRING,
    DEFAULT_IGNORE_STRING,
    DEFAULT_RESTORE_LIGHT_STATE,
    DEFAULT_SENSOR_STRING,
    DEFAULT_TLS_VERSION,
    DEFAULT_VAR_SENSOR_STRING,
    DOMAIN,
    HTTP_PORT,
    HTTPS_PORT,
    ISY_URL_POSTFIX,
    SCHEME_HTTP,
    SCHEME_HTTPS,
    UDN_UUID_PREFIX,
)

_LOGGER = logging.getLogger(__name__)


def _data_schema(schema_input: dict[str, str]) -> vol.Schema:
    """Generate schema with defaults."""
    return vol.Schema(
        {
            vol.Required(CONF_HOST, default=schema_input.get(CONF_HOST, "")): str,
            vol.Required(CONF_USERNAME): str,
            vol.Required(CONF_PASSWORD): str,
            vol.Optional(CONF_TLS_VER, default=DEFAULT_TLS_VERSION): vol.In([1.1, 1.2]),
        },
        extra=vol.ALLOW_EXTRA,
    )


async def validate_input(
    hass: core.HomeAssistant, data: dict[str, Any]
) -> dict[str, str]:
    """Validate the user input allows us to connect.

    Data has the keys from DATA_SCHEMA with values provided by the user.
    """
    user = data[CONF_USERNAME]
    password = data[CONF_PASSWORD]
    host = urlparse(data[CONF_HOST])
    tls_version = data.get(CONF_TLS_VER)

    if host.scheme == SCHEME_HTTP:
        https = False
        port = host.port or HTTP_PORT
        session = aiohttp_client.async_create_clientsession(
            hass, verify_ssl=False, cookie_jar=CookieJar(unsafe=True)
        )
    elif host.scheme == SCHEME_HTTPS:
        https = True
        port = host.port or HTTPS_PORT
        session = aiohttp_client.async_get_clientsession(hass)
    else:
        _LOGGER.error("The isy994 host value in configuration is invalid")
        raise InvalidHost

    # Connect to ISY controller.
    isy_conn = Connection(
        host.hostname,
        port,
        user,
        password,
        use_https=https,
        tls_ver=tls_version,
        webroot=host.path,
        websession=session,
    )

    try:
        async with async_timeout.timeout(30):
            isy_conf_xml = await isy_conn.test_connection()
    except ISYInvalidAuthError as error:
        raise InvalidAuth from error
    except ISYConnectionError as error:
        raise CannotConnect from error

    try:
        isy_conf = Configuration(xml=isy_conf_xml)
    except ISYResponseParseError as error:
        raise CannotConnect from error
    if not isy_conf or "name" not in isy_conf or not isy_conf["name"]:
        raise CannotConnect

    # Return info that you want to store in the config entry.
    return {"title": f"{isy_conf['name']} ({host.hostname})", "uuid": isy_conf["uuid"]}


class ConfigFlow(config_entries.ConfigFlow, domain=DOMAIN):
    """Handle a config flow for Universal Devices ISY994."""

    VERSION = 1

    def __init__(self) -> None:
        """Initialize the isy994 config flow."""
        self.discovered_conf: dict[str, str] = {}
        self._existing_entry: config_entries.ConfigEntry | None = None

    @staticmethod
    @callback
    def async_get_options_flow(
        config_entry: config_entries.ConfigEntry,
    ) -> config_entries.OptionsFlow:
        """Get the options flow for this handler."""
        return OptionsFlowHandler(config_entry)

    async def async_step_user(
        self, user_input: dict[str, Any] | None = None
    ) -> data_entry_flow.FlowResult:
        """Handle the initial step."""
        errors = {}
        info: dict[str, str] = {}
        if user_input is not None:
            try:
                info = await validate_input(self.hass, user_input)
            except CannotConnect:
                errors["base"] = "cannot_connect"
            except InvalidHost:
                errors["base"] = "invalid_host"
            except InvalidAuth:
                errors[CONF_PASSWORD] = "invalid_auth"
            except Exception:  # pylint: disable=broad-except
                _LOGGER.exception("Unexpected exception")
                errors["base"] = "unknown"

            if not errors:
                await self.async_set_unique_id(info["uuid"], raise_on_progress=False)
                self._abort_if_unique_id_configured()
                return self.async_create_entry(title=info["title"], data=user_input)

        return self.async_show_form(
            step_id="user",
            data_schema=_data_schema(self.discovered_conf),
            errors=errors,
        )

    async def async_step_import(
        self, user_input: dict[str, Any]
    ) -> data_entry_flow.FlowResult:
        """Handle import."""
        return await self.async_step_user(user_input)

    async def _async_set_unique_id_or_update(
        self, isy_mac: str, ip_address: str, port: int | None
    ) -> None:
        """Abort and update the ip address on change."""
        existing_entry = await self.async_set_unique_id(isy_mac)
        if not existing_entry:
            return
        if existing_entry.source == config_entries.SOURCE_IGNORE:
            raise data_entry_flow.AbortFlow("already_configured")
        parsed_url = urlparse(existing_entry.data[CONF_HOST])
        if parsed_url.hostname != ip_address:
            new_netloc = ip_address
            if port:
                new_netloc = f"{ip_address}:{port}"
            elif parsed_url.port:
                new_netloc = f"{ip_address}:{parsed_url.port}"
            self.hass.config_entries.async_update_entry(
                existing_entry,
                data={
                    **existing_entry.data,
                    CONF_HOST: urlunparse(
                        (
                            parsed_url.scheme,
                            new_netloc,
                            parsed_url.path,
                            parsed_url.query,
                            parsed_url.fragment,
                            None,
                        )
                    ),
                },
            )
        raise data_entry_flow.AbortFlow("already_configured")

    async def async_step_dhcp(
        self, discovery_info: dhcp.DhcpServiceInfo
    ) -> data_entry_flow.FlowResult:
        """Handle a discovered isy994 via dhcp."""
        friendly_name = discovery_info.hostname
        if friendly_name.startswith("polisy"):
            url = f"http://{discovery_info.ip}:8080"
        else:
            url = f"http://{discovery_info.ip}"
        mac = discovery_info.macaddress
        isy_mac = (
            f"{mac[0:2]}:{mac[2:4]}:{mac[4:6]}:{mac[6:8]}:{mac[8:10]}:{mac[10:12]}"
        )
        await self._async_set_unique_id_or_update(isy_mac, discovery_info.ip, None)

        self.discovered_conf = {
            CONF_NAME: friendly_name,
            CONF_HOST: url,
        }

        self.context["title_placeholders"] = self.discovered_conf
        return await self.async_step_user()

    async def async_step_ssdp(
        self, discovery_info: ssdp.SsdpServiceInfo
    ) -> data_entry_flow.FlowResult:
        """Handle a discovered isy994."""
        friendly_name = discovery_info.upnp[ssdp.ATTR_UPNP_FRIENDLY_NAME]
        url = discovery_info.ssdp_location
        assert isinstance(url, str)
        parsed_url = urlparse(url)
        mac = discovery_info.upnp[ssdp.ATTR_UPNP_UDN]
        if mac.startswith(UDN_UUID_PREFIX):
            mac = mac[len(UDN_UUID_PREFIX) :]
        if url.endswith(ISY_URL_POSTFIX):
            url = url[: -len(ISY_URL_POSTFIX)]

        port = HTTP_PORT
        if parsed_url.port:
            port = parsed_url.port
        elif parsed_url.scheme == SCHEME_HTTPS:
            port = HTTPS_PORT

        assert isinstance(parsed_url.hostname, str)
        await self._async_set_unique_id_or_update(mac, parsed_url.hostname, port)

        self.discovered_conf = {
            CONF_NAME: friendly_name,
            CONF_HOST: url,
        }

        self.context["title_placeholders"] = self.discovered_conf
        return await self.async_step_user()

    async def async_step_reauth(
        self, user_input: dict[str, Any] | None = None
    ) -> data_entry_flow.FlowResult:
        """Handle reauth."""
        self._existing_entry = await self.async_set_unique_id(self.context["unique_id"])
        return await self.async_step_reauth_confirm()

    async def async_step_reauth_confirm(
        self, user_input: dict[str, Any] | None = None
    ) -> data_entry_flow.FlowResult:
        """Handle reauth input."""
        errors = {}
        assert self._existing_entry is not None
        existing_entry = self._existing_entry
        existing_data = existing_entry.data
        if user_input is not None:
            new_data = {
                **existing_data,
                CONF_USERNAME: user_input[CONF_USERNAME],
                CONF_PASSWORD: user_input[CONF_PASSWORD],
            }
            try:
                await validate_input(self.hass, new_data)
            except CannotConnect:
                errors["base"] = "cannot_connect"
<<<<<<< HEAD
            except InvalidHost:
                errors["base"] = "invalid_host"
=======
>>>>>>> 13f4b9b5
            except InvalidAuth:
                errors[CONF_PASSWORD] = "invalid_auth"
            else:
                cfg_entries = self.hass.config_entries
                cfg_entries.async_update_entry(existing_entry, data=new_data)
                await cfg_entries.async_reload(existing_entry.entry_id)
                return self.async_abort(reason="reauth_successful")

        self.context["title_placeholders"] = {
            CONF_NAME: existing_entry.title,
            CONF_HOST: existing_data[CONF_HOST],
        }
        return self.async_show_form(
            description_placeholders={CONF_HOST: existing_data[CONF_HOST]},
            step_id="reauth_confirm",
            data_schema=vol.Schema(
                {
                    vol.Required(
                        CONF_USERNAME, default=existing_data[CONF_USERNAME]
                    ): str,
                    vol.Required(CONF_PASSWORD): str,
                }
            ),
            errors=errors,
        )


class OptionsFlowHandler(config_entries.OptionsFlow):
    """Handle a option flow for isy994."""

    def __init__(self, config_entry: config_entries.ConfigEntry) -> None:
        """Initialize options flow."""
        self.config_entry = config_entry

    async def async_step_init(
        self, user_input: dict[str, Any] | None = None
    ) -> data_entry_flow.FlowResult:
        """Handle options flow."""
        if user_input is not None:
            return self.async_create_entry(title="", data=user_input)

        options = self.config_entry.options
        restore_light_state = options.get(
            CONF_RESTORE_LIGHT_STATE, DEFAULT_RESTORE_LIGHT_STATE
        )
        ignore_string = options.get(CONF_IGNORE_STRING, DEFAULT_IGNORE_STRING)
        sensor_string = options.get(CONF_SENSOR_STRING, DEFAULT_SENSOR_STRING)
        var_sensor_string = options.get(
            CONF_VAR_SENSOR_STRING, DEFAULT_VAR_SENSOR_STRING
        )

        options_schema = vol.Schema(
            {
                vol.Optional(CONF_IGNORE_STRING, default=ignore_string): str,
                vol.Optional(CONF_SENSOR_STRING, default=sensor_string): str,
                vol.Optional(CONF_VAR_SENSOR_STRING, default=var_sensor_string): str,
                vol.Required(
                    CONF_RESTORE_LIGHT_STATE, default=restore_light_state
                ): bool,
            }
        )

        return self.async_show_form(step_id="init", data_schema=options_schema)


class InvalidHost(exceptions.HomeAssistantError):
    """Error to indicate the host value is invalid."""


class CannotConnect(exceptions.HomeAssistantError):
    """Error to indicate we cannot connect."""


class InvalidAuth(exceptions.HomeAssistantError):
    """Error to indicate there is invalid auth."""<|MERGE_RESOLUTION|>--- conflicted
+++ resolved
@@ -278,11 +278,6 @@
                 await validate_input(self.hass, new_data)
             except CannotConnect:
                 errors["base"] = "cannot_connect"
-<<<<<<< HEAD
-            except InvalidHost:
-                errors["base"] = "invalid_host"
-=======
->>>>>>> 13f4b9b5
             except InvalidAuth:
                 errors[CONF_PASSWORD] = "invalid_auth"
             else:
