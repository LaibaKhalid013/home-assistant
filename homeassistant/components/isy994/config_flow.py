"""Config flow for Universal Devices ISY994 integration."""
from __future__ import annotations

import logging
from typing import Any
from urllib.parse import urlparse, urlunparse

from aiohttp import CookieJar
import async_timeout
from pyisy import ISYConnectionError, ISYInvalidAuthError, ISYResponseParseError
from pyisy.configuration import Configuration
from pyisy.connection import Connection
import voluptuous as vol

from homeassistant import config_entries, core, data_entry_flow, exceptions
from homeassistant.components import dhcp, ssdp
from homeassistant.const import CONF_HOST, CONF_NAME, CONF_PASSWORD, CONF_USERNAME
from homeassistant.core import callback
from homeassistant.helpers import aiohttp_client

from .const import (
    CONF_IGNORE_STRING,
    CONF_RESTORE_LIGHT_STATE,
    CONF_SENSOR_STRING,
    CONF_TLS_VER,
    CONF_VAR_SENSOR_STRING,
    DEFAULT_IGNORE_STRING,
    DEFAULT_RESTORE_LIGHT_STATE,
    DEFAULT_SENSOR_STRING,
    DEFAULT_TLS_VERSION,
    DEFAULT_VAR_SENSOR_STRING,
    DOMAIN,
    HTTP_PORT,
    HTTPS_PORT,
    ISY_URL_POSTFIX,
    SCHEME_HTTP,
    SCHEME_HTTPS,
    UDN_UUID_PREFIX,
)

_LOGGER = logging.getLogger(__name__)


def _data_schema(schema_input: dict[str, str]) -> vol.Schema:
    """Generate schema with defaults."""
    return vol.Schema(
        {
            vol.Required(CONF_HOST, default=schema_input.get(CONF_HOST, "")): str,
            vol.Required(CONF_USERNAME): str,
            vol.Required(CONF_PASSWORD): str,
            vol.Optional(CONF_TLS_VER, default=DEFAULT_TLS_VERSION): vol.In([1.1, 1.2]),
        },
        extra=vol.ALLOW_EXTRA,
    )


async def validate_input(
    hass: core.HomeAssistant, data: dict[str, Any]
) -> dict[str, str]:
    """Validate the user input allows us to connect.

    Data has the keys from DATA_SCHEMA with values provided by the user.
    """
    user = data[CONF_USERNAME]
    password = data[CONF_PASSWORD]
    host = urlparse(data[CONF_HOST])
    tls_version = data.get(CONF_TLS_VER)

    if host.scheme == SCHEME_HTTP:
        https = False
        port = host.port or HTTP_PORT
        session = aiohttp_client.async_create_clientsession(
            hass, verify_ssl=False, cookie_jar=CookieJar(unsafe=True)
        )
    elif host.scheme == SCHEME_HTTPS:
        https = True
        port = host.port or HTTPS_PORT
        session = aiohttp_client.async_get_clientsession(hass)
    else:
        _LOGGER.error("The isy994 host value in configuration is invalid")
        raise InvalidHost

    # Connect to ISY controller.
    isy_conn = Connection(
        host.hostname,
        port,
        user,
        password,
        use_https=https,
        tls_ver=tls_version,
        webroot=host.path,
        websession=session,
    )

    try:
        async with async_timeout.timeout(30):
            isy_conf_xml = await isy_conn.test_connection()
    except ISYInvalidAuthError as error:
        raise InvalidAuth from error
    except ISYConnectionError as error:
        raise CannotConnect from error

    try:
        isy_conf = Configuration(xml=isy_conf_xml)
    except ISYResponseParseError as error:
        raise CannotConnect from error
    if not isy_conf or "name" not in isy_conf or not isy_conf["name"]:
        raise CannotConnect

    # Return info that you want to store in the config entry.
    return {"title": f"{isy_conf['name']} ({host.hostname})", "uuid": isy_conf["uuid"]}


class ConfigFlow(config_entries.ConfigFlow, domain=DOMAIN):
    """Handle a config flow for Universal Devices ISY994."""

    VERSION = 1

    def __init__(self) -> None:
        """Initialize the isy994 config flow."""
        self.discovered_conf: dict[str, str] = {}
        self._existing_entry: config_entries.ConfigEntry | None = None

    @staticmethod
    @callback
    def async_get_options_flow(
        config_entry: config_entries.ConfigEntry,
    ) -> config_entries.OptionsFlow:
        """Get the options flow for this handler."""
        return OptionsFlowHandler(config_entry)

    async def async_step_user(
        self, user_input: dict[str, Any] | None = None
    ) -> data_entry_flow.FlowResult:
        """Handle the initial step."""
        errors = {}
        info: dict[str, str] = {}
        if user_input is not None:
            try:
                info = await validate_input(self.hass, user_input)
            except CannotConnect:
                errors["base"] = "cannot_connect"
            except InvalidHost:
                errors["base"] = "invalid_host"
            except InvalidAuth:
                errors[CONF_PASSWORD] = "invalid_auth"
            except Exception:  # pylint: disable=broad-except
                _LOGGER.exception("Unexpected exception")
                errors["base"] = "unknown"

            if not errors:
                await self.async_set_unique_id(info["uuid"], raise_on_progress=False)
                self._abort_if_unique_id_configured()
                return self.async_create_entry(title=info["title"], data=user_input)

        return self.async_show_form(
            step_id="user",
            data_schema=_data_schema(self.discovered_conf),
            errors=errors,
        )

    async def async_step_import(
        self, user_input: dict[str, Any]
    ) -> data_entry_flow.FlowResult:
        """Handle import."""
        return await self.async_step_user(user_input)

    async def _async_set_unique_id_or_update(
        self, isy_mac: str, ip_address: str, port: int | None
    ) -> None:
        """Abort and update the ip address on change."""
        existing_entry = await self.async_set_unique_id(isy_mac)
        if not existing_entry:
            return
        if existing_entry.source == config_entries.SOURCE_IGNORE:
            raise data_entry_flow.AbortFlow("already_configured")
        parsed_url = urlparse(existing_entry.data[CONF_HOST])
        if parsed_url.hostname != ip_address:
            new_netloc = ip_address
            if port:
                new_netloc = f"{ip_address}:{port}"
            elif parsed_url.port:
                new_netloc = f"{ip_address}:{parsed_url.port}"
            self.hass.config_entries.async_update_entry(
                existing_entry,
                data={
                    **existing_entry.data,
                    CONF_HOST: urlunparse(
                        (
                            parsed_url.scheme,
                            new_netloc,
                            parsed_url.path,
                            parsed_url.query,
                            parsed_url.fragment,
                            None,
                        )
                    ),
                },
            )
        raise data_entry_flow.AbortFlow("already_configured")

    async def async_step_dhcp(
        self, discovery_info: dhcp.DhcpServiceInfo
    ) -> data_entry_flow.FlowResult:
        """Handle a discovered isy994 via dhcp."""
        friendly_name = discovery_info.hostname
        if friendly_name.startswith("polisy"):
            url = f"http://{discovery_info.ip}:8080"
        else:
            url = f"http://{discovery_info.ip}"
        mac = discovery_info.macaddress
        isy_mac = (
            f"{mac[0:2]}:{mac[2:4]}:{mac[4:6]}:{mac[6:8]}:{mac[8:10]}:{mac[10:12]}"
        )
        await self._async_set_unique_id_or_update(isy_mac, discovery_info.ip, None)

        self.discovered_conf = {
            CONF_NAME: friendly_name,
            CONF_HOST: url,
        }

        self.context["title_placeholders"] = self.discovered_conf
        return await self.async_step_user()

    async def async_step_ssdp(
        self, discovery_info: ssdp.SsdpServiceInfo
    ) -> data_entry_flow.FlowResult:
        """Handle a discovered isy994."""
        friendly_name = discovery_info.upnp[ssdp.ATTR_UPNP_FRIENDLY_NAME]
        url = discovery_info.ssdp_location
        assert isinstance(url, str)
        parsed_url = urlparse(url)
        mac = discovery_info.upnp[ssdp.ATTR_UPNP_UDN]
        if mac.startswith(UDN_UUID_PREFIX):
            mac = mac[len(UDN_UUID_PREFIX) :]
        if url.endswith(ISY_URL_POSTFIX):
            url = url[: -len(ISY_URL_POSTFIX)]

        port = HTTP_PORT
        if parsed_url.port:
            port = parsed_url.port
        elif parsed_url.scheme == SCHEME_HTTPS:
            port = HTTPS_PORT

        assert isinstance(parsed_url.hostname, str)
        await self._async_set_unique_id_or_update(mac, parsed_url.hostname, port)

        self.discovered_conf = {
            CONF_NAME: friendly_name,
            CONF_HOST: url,
        }

        self.context["title_placeholders"] = self.discovered_conf
        return await self.async_step_user()

    async def async_step_reauth(
        self, user_input: dict[str, Any] | None = None
    ) -> data_entry_flow.FlowResult:
        """Handle reauth."""
        self._existing_entry = await self.async_set_unique_id(self.context["unique_id"])
        return await self.async_step_reauth_confirm()

    async def async_step_reauth_confirm(
        self, user_input: dict[str, Any] | None = None
    ) -> data_entry_flow.FlowResult:
        """Handle reauth input."""
        errors = {}
        assert self._existing_entry is not None
<<<<<<< HEAD
        if user_input is not None:
            new_data = {
                **self._existing_entry.data,
=======
        existing_entry = self._existing_entry
        existing_data = existing_entry.data
        if user_input is not None:
            new_data = {
                **existing_data,
                CONF_USERNAME: user_input[CONF_USERNAME],
>>>>>>> a99393bc
                CONF_PASSWORD: user_input[CONF_PASSWORD],
            }
            try:
                await validate_input(self.hass, new_data)
            except CannotConnect:
                errors["base"] = "cannot_connect"
            except InvalidHost:
                errors["base"] = "invalid_host"
            except InvalidAuth:
                errors[CONF_PASSWORD] = "invalid_auth"
            else:
<<<<<<< HEAD
                self.hass.config_entries.async_update_entry(
                    self._existing_entry, data=new_data
                )
                await self.hass.config_entries.async_reload(
                    self._existing_entry.entry_id
                )
                return self.async_abort(reason="reauth_successful")

        return self.async_show_form(
            description_placeholders={CONF_HOST: self._existing_entry.data[CONF_HOST]},
=======
                cfg_entries = self.hass.config_entries
                cfg_entries.async_update_entry(existing_entry, data=new_data)
                await cfg_entries.async_reload(existing_entry.entry_id)
                return self.async_abort(reason="reauth_successful")

        self.context["title_placeholders"] = {
            CONF_NAME: existing_entry.title,
            CONF_HOST: existing_data[CONF_HOST],
        }
        return self.async_show_form(
            description_placeholders={CONF_HOST: existing_data[CONF_HOST]},
>>>>>>> a99393bc
            step_id="reauth_confirm",
            data_schema=vol.Schema(
                {
                    vol.Required(
<<<<<<< HEAD
                        CONF_USERNAME, default=self._existing_entry.data[CONF_USERNAME]
=======
                        CONF_USERNAME, default=existing_data[CONF_USERNAME]
>>>>>>> a99393bc
                    ): str,
                    vol.Required(CONF_PASSWORD): str,
                }
            ),
            errors=errors,
        )


class OptionsFlowHandler(config_entries.OptionsFlow):
    """Handle a option flow for isy994."""

    def __init__(self, config_entry: config_entries.ConfigEntry) -> None:
        """Initialize options flow."""
        self.config_entry = config_entry

    async def async_step_init(
        self, user_input: dict[str, Any] | None = None
    ) -> data_entry_flow.FlowResult:
        """Handle options flow."""
        if user_input is not None:
            return self.async_create_entry(title="", data=user_input)

        options = self.config_entry.options
        restore_light_state = options.get(
            CONF_RESTORE_LIGHT_STATE, DEFAULT_RESTORE_LIGHT_STATE
        )
        ignore_string = options.get(CONF_IGNORE_STRING, DEFAULT_IGNORE_STRING)
        sensor_string = options.get(CONF_SENSOR_STRING, DEFAULT_SENSOR_STRING)
        var_sensor_string = options.get(
            CONF_VAR_SENSOR_STRING, DEFAULT_VAR_SENSOR_STRING
        )

        options_schema = vol.Schema(
            {
                vol.Optional(CONF_IGNORE_STRING, default=ignore_string): str,
                vol.Optional(CONF_SENSOR_STRING, default=sensor_string): str,
                vol.Optional(CONF_VAR_SENSOR_STRING, default=var_sensor_string): str,
                vol.Required(
                    CONF_RESTORE_LIGHT_STATE, default=restore_light_state
                ): bool,
            }
        )

        return self.async_show_form(step_id="init", data_schema=options_schema)


class InvalidHost(exceptions.HomeAssistantError):
    """Error to indicate the host value is invalid."""


class CannotConnect(exceptions.HomeAssistantError):
    """Error to indicate we cannot connect."""


class InvalidAuth(exceptions.HomeAssistantError):
    """Error to indicate there is invalid auth."""<|MERGE_RESOLUTION|>--- conflicted
+++ resolved
@@ -266,18 +266,12 @@
         """Handle reauth input."""
         errors = {}
         assert self._existing_entry is not None
-<<<<<<< HEAD
-        if user_input is not None:
-            new_data = {
-                **self._existing_entry.data,
-=======
         existing_entry = self._existing_entry
         existing_data = existing_entry.data
         if user_input is not None:
             new_data = {
                 **existing_data,
                 CONF_USERNAME: user_input[CONF_USERNAME],
->>>>>>> a99393bc
                 CONF_PASSWORD: user_input[CONF_PASSWORD],
             }
             try:
@@ -289,18 +283,6 @@
             except InvalidAuth:
                 errors[CONF_PASSWORD] = "invalid_auth"
             else:
-<<<<<<< HEAD
-                self.hass.config_entries.async_update_entry(
-                    self._existing_entry, data=new_data
-                )
-                await self.hass.config_entries.async_reload(
-                    self._existing_entry.entry_id
-                )
-                return self.async_abort(reason="reauth_successful")
-
-        return self.async_show_form(
-            description_placeholders={CONF_HOST: self._existing_entry.data[CONF_HOST]},
-=======
                 cfg_entries = self.hass.config_entries
                 cfg_entries.async_update_entry(existing_entry, data=new_data)
                 await cfg_entries.async_reload(existing_entry.entry_id)
@@ -312,16 +294,11 @@
         }
         return self.async_show_form(
             description_placeholders={CONF_HOST: existing_data[CONF_HOST]},
->>>>>>> a99393bc
             step_id="reauth_confirm",
             data_schema=vol.Schema(
                 {
                     vol.Required(
-<<<<<<< HEAD
-                        CONF_USERNAME, default=self._existing_entry.data[CONF_USERNAME]
-=======
                         CONF_USERNAME, default=existing_data[CONF_USERNAME]
->>>>>>> a99393bc
                     ): str,
                     vol.Required(CONF_PASSWORD): str,
                 }
