--- conflicted
+++ resolved
@@ -1,12 +1,8 @@
 """Support for OVO Energy."""
 from __future__ import annotations
 
-<<<<<<< HEAD
+import asyncio
 from datetime import timedelta
-=======
-import asyncio
-from datetime import datetime, timedelta
->>>>>>> 3cf86d5d
 import logging
 
 import aiohttp
