--- conflicted
+++ resolved
@@ -3,11 +3,7 @@
   "name": "Flux LED/MagicHome",
   "config_flow": true,
   "documentation": "https://www.home-assistant.io/integrations/flux_led",
-<<<<<<< HEAD
-  "requirements": ["flux_led==0.25.0"],
-=======
   "requirements": ["flux_led==0.25.1"],
->>>>>>> ae414e0d
   "quality_scale": "platinum",
   "codeowners": ["@icemanch"],
   "iot_class": "local_push",
