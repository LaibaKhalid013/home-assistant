{
  "domain": "flux_led",
  "name": "Flux LED/MagicHome",
  "config_flow": true,
  "documentation": "https://www.home-assistant.io/integrations/flux_led",
  "requirements": ["flux_led==0.24.8"],
<<<<<<< HEAD
=======
  "quality_scale": "platinum",
>>>>>>> fe8b9caf
  "codeowners": ["@icemanch"],
  "iot_class": "local_push",
  "dhcp": [
  {
    "macaddress": "18B905*",
    "hostname": "[ba][lk]*"
  },
  {
    "macaddress": "249494*",
    "hostname": "[ba][lk]*"
  },
  {
    "macaddress": "7CB94C*",
    "hostname": "[ba][lk]*"
  },
  {
    "macaddress": "B4E842*",
    "hostname": "[ba][lk]*"
  },
  {
    "macaddress": "8CCE4E*",
    "hostname": "lwip*"
  },
  {
    "hostname": "zengge_06_*"
  },
  {
    "hostname": "zengge_07_*"
  },
  {
    "hostname": "zengge_21_*"
  },
  {
    "hostname": "zengge_33_*"
  },
  {
    "hostname": "zengge_35_*"
  },
  {
    "hostname": "zengge_41_*"
  },
  {
    "hostname": "zengge_0e_*"
  },
  {
    "hostname": "zengge_00_*"
  },
  {
    "macaddress": "C82E47*",
    "hostname": "sta*"
  }
  ]
}
<|MERGE_RESOLUTION|>--- conflicted
+++ resolved
@@ -4,10 +4,7 @@
   "config_flow": true,
   "documentation": "https://www.home-assistant.io/integrations/flux_led",
   "requirements": ["flux_led==0.24.8"],
-<<<<<<< HEAD
-=======
   "quality_scale": "platinum",
->>>>>>> fe8b9caf
   "codeowners": ["@icemanch"],
   "iot_class": "local_push",
   "dhcp": [
