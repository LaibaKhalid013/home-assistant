"""Support for Magic Home lights."""
from __future__ import annotations

from abc import abstractmethod
from typing import Any

from flux_led.aiodevice import AIOWifiLedBulb

from homeassistant import config_entries
from homeassistant.const import CONF_NAME
from homeassistant.core import callback
from homeassistant.helpers import device_registry as dr
from homeassistant.helpers.dispatcher import async_dispatcher_connect
from homeassistant.helpers.entity import DeviceInfo, Entity
from homeassistant.helpers.update_coordinator import CoordinatorEntity

from . import FluxLedUpdateCoordinator
from .const import CONF_MINOR_VERSION, SIGNAL_STATE_UPDATED
<<<<<<< HEAD
=======


def _async_device_info(
    unique_id: str, device: AIOWifiLedBulb, entry: config_entries.ConfigEntry
) -> DeviceInfo:
    version_num = device.version_num
    if minor_version := entry.data.get(CONF_MINOR_VERSION):
        sw_version = version_num + int(hex(minor_version)[2:]) / 100
    else:
        sw_version = device.version_num
    return DeviceInfo(
        connections={(dr.CONNECTION_NETWORK_MAC, unique_id)},
        manufacturer="Zengge",
        model=device.model,
        name=entry.data[CONF_NAME],
        sw_version=str(sw_version),
    )


class FluxBaseEntity(Entity):
    """Representation of a Flux entity without a coordinator."""

    def __init__(
        self,
        device: AIOWifiLedBulb,
        entry: config_entries.ConfigEntry,
    ) -> None:
        """Initialize the light."""
        self._device: AIOWifiLedBulb = device
        self.entry = entry
        if entry.unique_id:
            self._attr_device_info = _async_device_info(
                entry.unique_id, self._device, entry
            )
>>>>>>> c8a33c27


class FluxEntity(CoordinatorEntity):
    """Representation of a Flux entity with a coordinator."""

    coordinator: FluxLedUpdateCoordinator

    def __init__(
        self,
        coordinator: FluxLedUpdateCoordinator,
        unique_id: str | None,
        name: str,
    ) -> None:
        """Initialize the light."""
        super().__init__(coordinator)
        self._device: AIOWifiLedBulb = coordinator.device
        self._responding = True
        self._attr_name = name
        self._attr_unique_id = unique_id
<<<<<<< HEAD
        version_num = self._device.version_num
        if minor_version := coordinator.entry.data.get(CONF_MINOR_VERSION):
            sw_version = version_num + int(hex(minor_version)[2:]) / 100
        else:
            sw_version = self._device.version_num

        if self.unique_id:
            self._attr_device_info = DeviceInfo(
                connections={(dr.CONNECTION_NETWORK_MAC, self.unique_id)},
                manufacturer="Magic Home (Zengge)",
                model=self._device.model,
                name=self.name,
                sw_version=str(sw_version),
=======
        if unique_id:
            self._attr_device_info = _async_device_info(
                unique_id, self._device, coordinator.entry
>>>>>>> c8a33c27
            )

    @property
    def extra_state_attributes(self) -> dict[str, str]:
        """Return the attributes."""
        return {"ip_address": self._device.ipaddr}

    @callback
    def _handle_coordinator_update(self) -> None:
        """Handle updated data from the coordinator."""
        if self.coordinator.last_update_success != self._responding:
            self.async_write_ha_state()
        self._responding = self.coordinator.last_update_success

    async def async_added_to_hass(self) -> None:
        """Handle entity which will be added."""
        self.async_on_remove(
            async_dispatcher_connect(
                self.hass,
                SIGNAL_STATE_UPDATED.format(self._device.ipaddr),
                self.async_write_ha_state,
            )
        )
        await super().async_added_to_hass()


class FluxOnOffEntity(FluxEntity):
    """Representation of a Flux entity that supports on/off."""

    @property
    def is_on(self) -> bool:
        """Return true if device is on."""
        return self._device.is_on

    async def async_turn_on(self, **kwargs: Any) -> None:
        """Turn the specified device on."""
        await self._async_turn_on(**kwargs)
        self.async_write_ha_state()
        await self.coordinator.async_request_refresh()

    @abstractmethod
    async def _async_turn_on(self, **kwargs: Any) -> None:
        """Turn the specified device on."""

    async def async_turn_off(self, **kwargs: Any) -> None:
        """Turn the specified device off."""
        await self._device.async_turn_off()
        self.async_write_ha_state()
        await self.coordinator.async_request_refresh()<|MERGE_RESOLUTION|>--- conflicted
+++ resolved
@@ -16,8 +16,6 @@
 
 from . import FluxLedUpdateCoordinator
 from .const import CONF_MINOR_VERSION, SIGNAL_STATE_UPDATED
-<<<<<<< HEAD
-=======
 
 
 def _async_device_info(
@@ -52,7 +50,6 @@
             self._attr_device_info = _async_device_info(
                 entry.unique_id, self._device, entry
             )
->>>>>>> c8a33c27
 
 
 class FluxEntity(CoordinatorEntity):
@@ -72,25 +69,9 @@
         self._responding = True
         self._attr_name = name
         self._attr_unique_id = unique_id
-<<<<<<< HEAD
-        version_num = self._device.version_num
-        if minor_version := coordinator.entry.data.get(CONF_MINOR_VERSION):
-            sw_version = version_num + int(hex(minor_version)[2:]) / 100
-        else:
-            sw_version = self._device.version_num
-
-        if self.unique_id:
-            self._attr_device_info = DeviceInfo(
-                connections={(dr.CONNECTION_NETWORK_MAC, self.unique_id)},
-                manufacturer="Magic Home (Zengge)",
-                model=self._device.model,
-                name=self.name,
-                sw_version=str(sw_version),
-=======
         if unique_id:
             self._attr_device_info = _async_device_info(
                 unique_id, self._device, coordinator.entry
->>>>>>> c8a33c27
             )
 
     @property
