--- conflicted
+++ resolved
@@ -16,18 +16,11 @@
 from homeassistant.helpers import device_registry as dr
 from homeassistant.helpers.typing import DiscoveryInfoType
 
-<<<<<<< HEAD
-from . import async_update_entry_from_discovery, async_wifi_bulb_for_host
-=======
 from . import (
-    async_discover_device,
-    async_discover_devices,
-    async_name_from_discovery,
     async_populate_data_from_discovery,
     async_update_entry_from_discovery,
     async_wifi_bulb_for_host,
 )
->>>>>>> 97ee15ff
 from .const import (
     CONF_CUSTOM_EFFECT_COLORS,
     CONF_CUSTOM_EFFECT_SPEED_PCT,
