--- conflicted
+++ resolved
@@ -6,13 +6,8 @@
 import logging
 from typing import Any, Final
 
-<<<<<<< HEAD
-from flux_led import BulbScanner
 from flux_led.aio import AIOWifiLedBulb
-=======
-from flux_led.aio import AIOWifiLedBulb
-from flux_led.aioscanner import AIOScanner
->>>>>>> 818e15aa
+from flux_led.aioscanner import AIOBulbScanner
 
 from homeassistant import config_entries
 from homeassistant.config_entries import ConfigEntry
@@ -51,7 +46,7 @@
     hass: HomeAssistant, timeout: int
 ) -> list[dict[str, str]]:
     """Discover flux led devices."""
-    scanner = AIOScanner()
+    scanner = AIOBulbScanner()
     discovered: list[dict[str, str]] = await scanner.async_scan(timeout=timeout)
     return discovered
 
