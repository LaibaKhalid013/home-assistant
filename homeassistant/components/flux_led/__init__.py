--- conflicted
+++ resolved
@@ -38,10 +38,7 @@
     DISCOVER_SCAN_TIMEOUT,
     DOMAIN,
     FLUX_HOST,
-<<<<<<< HEAD
-=======
     FLUX_LED_EXCEPTIONS,
->>>>>>> 3ee4b219
     MODE_AUTO,
     STARTUP_SCAN_TIMEOUT,
     TRANSITION_GRADUAL,
@@ -198,9 +195,5 @@
                 )
             else:
                 await self.hass.async_add_executor_job(self.device.update_state)
-<<<<<<< HEAD
-        except BrokenPipeError as ex:
-=======
         except FLUX_LED_EXCEPTIONS as ex:
->>>>>>> 3ee4b219
             raise UpdateFailed(ex) from ex