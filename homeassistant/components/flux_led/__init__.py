--- conflicted
+++ resolved
@@ -49,10 +49,7 @@
         Platform.LIGHT,
         Platform.NUMBER,
         Platform.SELECT,
-<<<<<<< HEAD
         Platform.SENSOR,
-=======
->>>>>>> e222e1b6
         Platform.SWITCH,
     ],
     DeviceType.Switch: [Platform.BUTTON, Platform.SELECT, Platform.SWITCH],
