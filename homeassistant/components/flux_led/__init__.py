"""The Flux LED/MagicLight integration."""
from __future__ import annotations

from datetime import timedelta
import logging
from typing import Any

from flux_led import BulbScanner, WifiLedBulb

from homeassistant import config_entries
from homeassistant.components.light import DOMAIN as LIGHT_DOMAIN
from homeassistant.config_entries import ConfigEntry
from homeassistant.const import (
    ATTR_MODE,
    CONF_DEVICES,
    CONF_HOST,
    CONF_MAC,
    CONF_MODE,
    CONF_NAME,
    CONF_PLATFORM,
    CONF_PROTOCOL,
)
from homeassistant.core import HomeAssistant, callback
from homeassistant.helpers.debounce import Debouncer
from homeassistant.helpers.event import async_track_time_interval
from homeassistant.helpers.typing import ConfigType
from homeassistant.helpers.update_coordinator import DataUpdateCoordinator, UpdateFailed

from .const import (
    CONF_COLORS,
    CONF_CUSTOM_EFFECT,
    CONF_CUSTOM_EFFECT_COLORS,
    CONF_CUSTOM_EFFECT_SPEED_PCT,
    CONF_CUSTOM_EFFECT_TRANSITION,
    CONF_SPEED_PCT,
    CONF_TRANSITION,
    DEFAULT_EFFECT_SPEED,
<<<<<<< HEAD
    DOMAIN,
    FLUX_HOST,
    MODE_AUTO,
=======
    DISCOVER_SCAN_TIMEOUT,
    DOMAIN,
    FLUX_HOST,
    MODE_AUTO,
    STARTUP_SCAN_TIMEOUT,
>>>>>>> 48cc429c
    TRANSITION_GRADUAL,
)

_LOGGER = logging.getLogger(__name__)

PLATFORMS = ["light"]
DISCOVERY_INTERVAL = timedelta(minutes=15)
REQUEST_REFRESH_DELAY = 0.35
<<<<<<< HEAD
SCAN_TIMEOUT = 5


async def async_discover_devices(hass: HomeAssistant) -> list[dict[str, str]]:
    """Discover ledned devices."""

    def _scan_with_timeout():
        scanner = BulbScanner()
        return scanner.scan(timeout=SCAN_TIMEOUT)

    return await hass.async_add_executor_job(_scan_with_timeout)


@callback
def async_trigger_discovery(
    hass: HomeAssistant,
    discovered_devices: list[dict[str, Any]],
) -> None:
    """Trigger config flows for discovered devices."""
    for device in discovered_devices:
        hass.async_create_task(
            hass.config_entries.flow.async_init(
                DOMAIN,
                context={"source": config_entries.SOURCE_DISCOVERY},
                data=device,
            )
        )


@callback
def async_import_from_yaml(
    hass: HomeAssistant,
    config: ConfigType,
    discovered_devices_by_host: dict[str, dict[str, Any]],
) -> None:
    """Import devices from yaml."""
    for entry_config in config.get(LIGHT_DOMAIN, []):
        if entry_config.get(CONF_PLATFORM) != DOMAIN:
            continue
        for host, device_config in entry_config.get[CONF_DEVICES]:
            _LOGGER.warning(
                "Configuring flux_led via yaml is deprecated; the configuration for"
                " %s has been migrated to a config entry and can be safely removed",
                host,
            )
            custom_effects = device_config.get(CONF_CUSTOM_EFFECT, {})
            hass.async_create_task(
                hass.config_entries.flow.async_init(
                    DOMAIN,
                    context={"source": config_entries.SOURCE_IMPORT},
                    data={
                        CONF_HOST: host,
                        CONF_MAC: discovered_devices_by_host.get(host),
                        CONF_NAME: device_config[CONF_NAME],
                        CONF_PROTOCOL: device_config.get(CONF_PROTOCOL),
                        CONF_MODE: device_config.get(ATTR_MODE, MODE_AUTO),
                        CONF_CUSTOM_EFFECT_COLORS: str(custom_effects.get(CONF_COLORS)),
                        CONF_CUSTOM_EFFECT_SPEED_PCT: custom_effects.get(
                            CONF_SPEED_PCT, DEFAULT_EFFECT_SPEED
                        ),
                        CONF_CUSTOM_EFFECT_TRANSITION: custom_effects.get(
                            CONF_TRANSITION, TRANSITION_GRADUAL
                        ),
                    },
                )
            )


async def async_setup(hass: HomeAssistant, config: ConfigType) -> bool:
    """Set up the flux_led component."""
    hass.data[DOMAIN] = {}
    discovered_devices = await async_discover_devices(hass)
    discovered_devices_by_host = {
        device[FLUX_HOST]: device for device in discovered_devices
    }

    async_import_from_yaml(hass, config, discovered_devices_by_host)

    async def _async_discovery(*_):
        async_trigger_discovery(hass, await async_discover_devices(hass))

=======


async def async_discover_devices(
    hass: HomeAssistant, timeout: int
) -> list[dict[str, str]]:
    """Discover ledned devices."""

    def _scan_with_timeout():
        scanner = BulbScanner()
        return scanner.scan(timeout=timeout)

    return await hass.async_add_executor_job(_scan_with_timeout)


@callback
def async_trigger_discovery(
    hass: HomeAssistant,
    discovered_devices: list[dict[str, Any]],
) -> None:
    """Trigger config flows for discovered devices."""
    for device in discovered_devices:
        hass.async_create_task(
            hass.config_entries.flow.async_init(
                DOMAIN,
                context={"source": config_entries.SOURCE_DISCOVERY},
                data=device,
            )
        )


@callback
def async_import_from_yaml(
    hass: HomeAssistant,
    config: ConfigType,
    discovered_devices_by_host: dict[str, dict[str, Any]],
) -> None:
    """Import devices from yaml."""
    for entry_config in config.get(LIGHT_DOMAIN, []):
        if entry_config.get(CONF_PLATFORM) != DOMAIN:
            continue
        for host, device_config in entry_config.get[CONF_DEVICES]:
            _LOGGER.warning(
                "Configuring flux_led via yaml is deprecated; the configuration for"
                " %s has been migrated to a config entry and can be safely removed",
                host,
            )
            custom_effects = device_config.get(CONF_CUSTOM_EFFECT, {})
            hass.async_create_task(
                hass.config_entries.flow.async_init(
                    DOMAIN,
                    context={"source": config_entries.SOURCE_IMPORT},
                    data={
                        CONF_HOST: host,
                        CONF_MAC: discovered_devices_by_host.get(host),
                        CONF_NAME: device_config[CONF_NAME],
                        CONF_PROTOCOL: device_config.get(CONF_PROTOCOL),
                        CONF_MODE: device_config.get(ATTR_MODE, MODE_AUTO),
                        CONF_CUSTOM_EFFECT_COLORS: str(custom_effects.get(CONF_COLORS)),
                        CONF_CUSTOM_EFFECT_SPEED_PCT: custom_effects.get(
                            CONF_SPEED_PCT, DEFAULT_EFFECT_SPEED
                        ),
                        CONF_CUSTOM_EFFECT_TRANSITION: custom_effects.get(
                            CONF_TRANSITION, TRANSITION_GRADUAL
                        ),
                    },
                )
            )


async def async_setup(hass: HomeAssistant, config: ConfigType) -> bool:
    """Set up the flux_led component."""
    hass.data[DOMAIN] = {}
    discovered_devices = await async_discover_devices(hass, STARTUP_SCAN_TIMEOUT)
    discovered_devices_by_host = {
        device[FLUX_HOST]: device for device in discovered_devices
    }

    async_import_from_yaml(hass, config, discovered_devices_by_host)

    async def _async_discovery(*_):
        async_trigger_discovery(
            hass, await async_discover_devices(hass, DISCOVER_SCAN_TIMEOUT)
        )

>>>>>>> 48cc429c
    async_trigger_discovery(hass, discovered_devices)
    async_track_time_interval(hass, _async_discovery, DISCOVERY_INTERVAL)
    return True


async def async_update_listener(hass: HomeAssistant, entry: ConfigEntry) -> None:
    """Update listener."""
    await hass.config_entries.async_reload(entry.entry_id)


async def async_setup_entry(hass: HomeAssistant, entry: ConfigEntry):
    """Set up Flux LED/MagicLight from a config entry."""

    coordinator = FluxLedUpdateCoordinator(hass, entry.data[CONF_HOST])
    await coordinator.async_config_entry_first_refresh()
    hass.data[DOMAIN][entry.entry_id] = coordinator
    hass.config_entries.async_setup_platforms(entry, PLATFORMS)
    entry.async_on_unload(entry.add_update_listener(async_update_listener))

    return True


async def async_unload_entry(hass: HomeAssistant, entry: ConfigEntry) -> bool:
    """Unload a config entry."""
    if unload_ok := await hass.config_entries.async_unload_platforms(entry, PLATFORMS):
        hass.data[DOMAIN].pop(entry.entry_id)
    return unload_ok


class FluxLedUpdateCoordinator(DataUpdateCoordinator):
    """DataUpdateCoordinator to gather data for a specific flux_led device."""

    def __init__(
        self,
        hass,
        host,
    ) -> None:
        """Initialize DataUpdateCoordinator to gather data for specific device."""
        self.host = host
        self.device = None
        update_interval = timedelta(seconds=5)
        super().__init__(
            hass,
            _LOGGER,
            name=host,
            update_interval=update_interval,
            # We don't want an immediate refresh since the device
            # takes a moment to reflect the state change
            request_refresh_debouncer=Debouncer(
                hass, _LOGGER, cooldown=REQUEST_REFRESH_DELAY, immediate=False
            ),
        )

    async def _async_update_data(self) -> None:
        """Fetch all device and sensor data from api."""
        try:
            if not self.device:
                self.device = await self.hass.async_add_executor_job(
                    WifiLedBulb, self.host
                )
            else:
                await self.hass.async_add_executor_job(self.device.update_state)
        except BrokenPipeError as ex:
            raise UpdateFailed(ex) from ex<|MERGE_RESOLUTION|>--- conflicted
+++ resolved
@@ -35,17 +35,11 @@
     CONF_SPEED_PCT,
     CONF_TRANSITION,
     DEFAULT_EFFECT_SPEED,
-<<<<<<< HEAD
-    DOMAIN,
-    FLUX_HOST,
-    MODE_AUTO,
-=======
     DISCOVER_SCAN_TIMEOUT,
     DOMAIN,
     FLUX_HOST,
     MODE_AUTO,
     STARTUP_SCAN_TIMEOUT,
->>>>>>> 48cc429c
     TRANSITION_GRADUAL,
 )
 
@@ -54,89 +48,6 @@
 PLATFORMS = ["light"]
 DISCOVERY_INTERVAL = timedelta(minutes=15)
 REQUEST_REFRESH_DELAY = 0.35
-<<<<<<< HEAD
-SCAN_TIMEOUT = 5
-
-
-async def async_discover_devices(hass: HomeAssistant) -> list[dict[str, str]]:
-    """Discover ledned devices."""
-
-    def _scan_with_timeout():
-        scanner = BulbScanner()
-        return scanner.scan(timeout=SCAN_TIMEOUT)
-
-    return await hass.async_add_executor_job(_scan_with_timeout)
-
-
-@callback
-def async_trigger_discovery(
-    hass: HomeAssistant,
-    discovered_devices: list[dict[str, Any]],
-) -> None:
-    """Trigger config flows for discovered devices."""
-    for device in discovered_devices:
-        hass.async_create_task(
-            hass.config_entries.flow.async_init(
-                DOMAIN,
-                context={"source": config_entries.SOURCE_DISCOVERY},
-                data=device,
-            )
-        )
-
-
-@callback
-def async_import_from_yaml(
-    hass: HomeAssistant,
-    config: ConfigType,
-    discovered_devices_by_host: dict[str, dict[str, Any]],
-) -> None:
-    """Import devices from yaml."""
-    for entry_config in config.get(LIGHT_DOMAIN, []):
-        if entry_config.get(CONF_PLATFORM) != DOMAIN:
-            continue
-        for host, device_config in entry_config.get[CONF_DEVICES]:
-            _LOGGER.warning(
-                "Configuring flux_led via yaml is deprecated; the configuration for"
-                " %s has been migrated to a config entry and can be safely removed",
-                host,
-            )
-            custom_effects = device_config.get(CONF_CUSTOM_EFFECT, {})
-            hass.async_create_task(
-                hass.config_entries.flow.async_init(
-                    DOMAIN,
-                    context={"source": config_entries.SOURCE_IMPORT},
-                    data={
-                        CONF_HOST: host,
-                        CONF_MAC: discovered_devices_by_host.get(host),
-                        CONF_NAME: device_config[CONF_NAME],
-                        CONF_PROTOCOL: device_config.get(CONF_PROTOCOL),
-                        CONF_MODE: device_config.get(ATTR_MODE, MODE_AUTO),
-                        CONF_CUSTOM_EFFECT_COLORS: str(custom_effects.get(CONF_COLORS)),
-                        CONF_CUSTOM_EFFECT_SPEED_PCT: custom_effects.get(
-                            CONF_SPEED_PCT, DEFAULT_EFFECT_SPEED
-                        ),
-                        CONF_CUSTOM_EFFECT_TRANSITION: custom_effects.get(
-                            CONF_TRANSITION, TRANSITION_GRADUAL
-                        ),
-                    },
-                )
-            )
-
-
-async def async_setup(hass: HomeAssistant, config: ConfigType) -> bool:
-    """Set up the flux_led component."""
-    hass.data[DOMAIN] = {}
-    discovered_devices = await async_discover_devices(hass)
-    discovered_devices_by_host = {
-        device[FLUX_HOST]: device for device in discovered_devices
-    }
-
-    async_import_from_yaml(hass, config, discovered_devices_by_host)
-
-    async def _async_discovery(*_):
-        async_trigger_discovery(hass, await async_discover_devices(hass))
-
-=======
 
 
 async def async_discover_devices(
@@ -221,7 +132,6 @@
             hass, await async_discover_devices(hass, DISCOVER_SCAN_TIMEOUT)
         )
 
->>>>>>> 48cc429c
     async_trigger_discovery(hass, discovered_devices)
     async_track_time_interval(hass, _async_discovery, DISCOVERY_INTERVAL)
     return True
