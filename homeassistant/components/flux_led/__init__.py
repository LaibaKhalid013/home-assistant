--- conflicted
+++ resolved
@@ -205,11 +205,8 @@
     device: AIOWifiLedBulb = hass.data[DOMAIN][entry.entry_id].device
     platforms = PLATFORMS_BY_TYPE[device.device_type]
     if unload_ok := await hass.config_entries.async_unload_platforms(entry, platforms):
-<<<<<<< HEAD
-=======
         # Make sure we probe the device again in case something has changed externally
         _async_clear_discovery_cache(hass, entry.data[CONF_HOST])
->>>>>>> d9d94db7
         del hass.data[DOMAIN][entry.entry_id]
         await device.async_stop()
     return unload_ok
