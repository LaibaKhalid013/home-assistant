--- conflicted
+++ resolved
@@ -19,10 +19,7 @@
     CONF_NAME,
     CONF_PLATFORM,
     CONF_PROTOCOL,
-<<<<<<< HEAD
-=======
     EVENT_HOMEASSISTANT_STARTED,
->>>>>>> f4be361a
 )
 from homeassistant.core import HomeAssistant, callback
 from homeassistant.helpers.debounce import Debouncer
@@ -138,10 +135,7 @@
         )
 
     async_trigger_discovery(hass, discovered_devices)
-<<<<<<< HEAD
-=======
     hass.bus.async_listen_once(EVENT_HOMEASSISTANT_STARTED, _async_discovery)
->>>>>>> f4be361a
     async_track_time_interval(hass, _async_discovery, DISCOVERY_INTERVAL)
     return True
 
