"""Support for FluxLED/MagicHome lights."""
from __future__ import annotations

import ast
import logging
import random
from typing import Any, Final, cast

from flux_led.aiodevice import AIOWifiLedBulb
from flux_led.const import (
    COLOR_MODE_CCT as FLUX_COLOR_MODE_CCT,
    COLOR_MODE_DIM as FLUX_COLOR_MODE_DIM,
    COLOR_MODE_RGB as FLUX_COLOR_MODE_RGB,
    COLOR_MODE_RGBW as FLUX_COLOR_MODE_RGBW,
    COLOR_MODE_RGBWW as FLUX_COLOR_MODE_RGBWW,
)
from flux_led.device import MAX_TEMP, MIN_TEMP
from flux_led.utils import rgbw_brightness, rgbww_brightness
import voluptuous as vol

from homeassistant import config_entries
from homeassistant.components.light import (
    ATTR_BRIGHTNESS,
    ATTR_COLOR_TEMP,
    ATTR_EFFECT,
    ATTR_HS_COLOR,
    ATTR_RGBW_COLOR,
    ATTR_RGBWW_COLOR,
    ATTR_WHITE,
    COLOR_MODE_BRIGHTNESS,
    COLOR_MODE_COLOR_TEMP,
    COLOR_MODE_HS,
    COLOR_MODE_ONOFF,
    COLOR_MODE_RGBW,
    COLOR_MODE_RGBWW,
    COLOR_MODE_WHITE,
    EFFECT_COLORLOOP,
    EFFECT_RANDOM,
    PLATFORM_SCHEMA,
    SUPPORT_EFFECT,
    SUPPORT_TRANSITION,
    LightEntity,
)
from homeassistant.const import (
    ATTR_MANUFACTURER,
    ATTR_MODE,
    ATTR_MODEL,
    ATTR_NAME,
    ATTR_SW_VERSION,
    CONF_DEVICES,
    CONF_HOST,
    CONF_MAC,
    CONF_MODE,
    CONF_NAME,
    CONF_PROTOCOL,
)
from homeassistant.core import HomeAssistant, callback
from homeassistant.helpers import device_registry as dr, entity_platform
import homeassistant.helpers.config_validation as cv
from homeassistant.helpers.dispatcher import async_dispatcher_connect
from homeassistant.helpers.entity_platform import AddEntitiesCallback
from homeassistant.helpers.typing import ConfigType, DiscoveryInfoType
from homeassistant.helpers.update_coordinator import CoordinatorEntity
from homeassistant.util.color import (
    color_hs_to_RGB,
    color_RGB_to_hs,
    color_temperature_kelvin_to_mired,
    color_temperature_mired_to_kelvin,
)

from . import FluxLedUpdateCoordinator
from .const import (
    CONF_AUTOMATIC_ADD,
    CONF_COLORS,
    CONF_CUSTOM_EFFECT,
    CONF_CUSTOM_EFFECT_COLORS,
    CONF_CUSTOM_EFFECT_SPEED_PCT,
    CONF_CUSTOM_EFFECT_TRANSITION,
    CONF_SPEED_PCT,
    CONF_TRANSITION,
    DEFAULT_EFFECT_SPEED,
    DOMAIN,
    FLUX_HOST,
    FLUX_LED_DISCOVERY,
    FLUX_MAC,
    MODE_AUTO,
    MODE_RGB,
    MODE_RGBW,
    MODE_WHITE,
    SIGNAL_STATE_UPDATED,
    TRANSITION_GRADUAL,
    TRANSITION_JUMP,
    TRANSITION_STROBE,
)

_LOGGER = logging.getLogger(__name__)

SUPPORT_FLUX_LED: Final = SUPPORT_EFFECT | SUPPORT_TRANSITION


FLUX_COLOR_MODE_TO_HASS: Final = {
    # hs color used to avoid dealing with brightness conversions
    FLUX_COLOR_MODE_RGB: COLOR_MODE_HS,
    FLUX_COLOR_MODE_RGBW: COLOR_MODE_RGBW,
    FLUX_COLOR_MODE_RGBWW: COLOR_MODE_RGBWW,
    FLUX_COLOR_MODE_CCT: COLOR_MODE_COLOR_TEMP,
    FLUX_COLOR_MODE_DIM: COLOR_MODE_WHITE,
}


# Constant color temp values for 2 flux_led special modes
# Warm-white and Cool-white modes
COLOR_TEMP_WARM_VS_COLD_WHITE_CUT_OFF: Final = 285

# List of supported effects which aren't already declared in LIGHT
EFFECT_RED_FADE: Final = "red_fade"
EFFECT_GREEN_FADE: Final = "green_fade"
EFFECT_BLUE_FADE: Final = "blue_fade"
EFFECT_YELLOW_FADE: Final = "yellow_fade"
EFFECT_CYAN_FADE: Final = "cyan_fade"
EFFECT_PURPLE_FADE: Final = "purple_fade"
EFFECT_WHITE_FADE: Final = "white_fade"
EFFECT_RED_GREEN_CROSS_FADE: Final = "rg_cross_fade"
EFFECT_RED_BLUE_CROSS_FADE: Final = "rb_cross_fade"
EFFECT_GREEN_BLUE_CROSS_FADE: Final = "gb_cross_fade"
EFFECT_COLORSTROBE: Final = "colorstrobe"
EFFECT_RED_STROBE: Final = "red_strobe"
EFFECT_GREEN_STROBE: Final = "green_strobe"
EFFECT_BLUE_STROBE: Final = "blue_strobe"
EFFECT_YELLOW_STROBE: Final = "yellow_strobe"
EFFECT_CYAN_STROBE: Final = "cyan_strobe"
EFFECT_PURPLE_STROBE: Final = "purple_strobe"
EFFECT_WHITE_STROBE: Final = "white_strobe"
EFFECT_COLORJUMP: Final = "colorjump"
EFFECT_CUSTOM: Final = "custom"

EFFECT_MAP: Final = {
    EFFECT_COLORLOOP: 0x25,
    EFFECT_RED_FADE: 0x26,
    EFFECT_GREEN_FADE: 0x27,
    EFFECT_BLUE_FADE: 0x28,
    EFFECT_YELLOW_FADE: 0x29,
    EFFECT_CYAN_FADE: 0x2A,
    EFFECT_PURPLE_FADE: 0x2B,
    EFFECT_WHITE_FADE: 0x2C,
    EFFECT_RED_GREEN_CROSS_FADE: 0x2D,
    EFFECT_RED_BLUE_CROSS_FADE: 0x2E,
    EFFECT_GREEN_BLUE_CROSS_FADE: 0x2F,
    EFFECT_COLORSTROBE: 0x30,
    EFFECT_RED_STROBE: 0x31,
    EFFECT_GREEN_STROBE: 0x32,
    EFFECT_BLUE_STROBE: 0x33,
    EFFECT_YELLOW_STROBE: 0x34,
    EFFECT_CYAN_STROBE: 0x35,
    EFFECT_PURPLE_STROBE: 0x36,
    EFFECT_WHITE_STROBE: 0x37,
    EFFECT_COLORJUMP: 0x38,
}
EFFECT_ID_NAME: Final = {v: k for k, v in EFFECT_MAP.items()}
EFFECT_CUSTOM_CODE: Final = 0x60

FLUX_EFFECT_LIST: Final = sorted(EFFECT_MAP) + [EFFECT_RANDOM]

SERVICE_CUSTOM_EFFECT: Final = "set_custom_effect"

CUSTOM_EFFECT_DICT: Final = {
    vol.Required(CONF_COLORS): vol.All(
        cv.ensure_list,
        vol.Length(min=1, max=16),
        [vol.All(vol.ExactSequence((cv.byte, cv.byte, cv.byte)), vol.Coerce(tuple))],
    ),
    vol.Optional(CONF_SPEED_PCT, default=50): vol.All(
        vol.Range(min=0, max=100), vol.Coerce(int)
    ),
    vol.Optional(CONF_TRANSITION, default=TRANSITION_GRADUAL): vol.All(
        cv.string, vol.In([TRANSITION_GRADUAL, TRANSITION_JUMP, TRANSITION_STROBE])
    ),
}

CUSTOM_EFFECT_SCHEMA: Final = vol.Schema(CUSTOM_EFFECT_DICT)

DEVICE_SCHEMA: Final = vol.Schema(
    {
        vol.Optional(CONF_NAME): cv.string,
        vol.Optional(ATTR_MODE, default=MODE_AUTO): vol.All(
            cv.string, vol.In([MODE_AUTO, MODE_RGBW, MODE_RGB, MODE_WHITE])
        ),
        vol.Optional(CONF_PROTOCOL): vol.All(cv.string, vol.In(["ledenet"])),
        vol.Optional(CONF_CUSTOM_EFFECT): CUSTOM_EFFECT_SCHEMA,
    }
)

PLATFORM_SCHEMA = PLATFORM_SCHEMA.extend(
    {
        vol.Optional(CONF_DEVICES, default={}): {cv.string: DEVICE_SCHEMA},
        vol.Optional(CONF_AUTOMATIC_ADD, default=False): cv.boolean,
    }
)


async def async_setup_platform(
    hass: HomeAssistant,
    config: ConfigType,
    async_add_entities: AddEntitiesCallback,
    discovery_info: DiscoveryInfoType | None = None,
) -> bool:
    """Set up the flux led platform."""
    domain_data = hass.data[DOMAIN]
    discovered_mac_by_host = {
        device[FLUX_HOST]: device[FLUX_MAC]
        for device in domain_data[FLUX_LED_DISCOVERY]
    }
    for host, device_config in config.get(CONF_DEVICES, {}).items():
        _LOGGER.warning(
            "Configuring flux_led via yaml is deprecated; the configuration for"
            " %s has been migrated to a config entry and can be safely removed",
            host,
        )
        custom_effects = device_config.get(CONF_CUSTOM_EFFECT, {})
        hass.async_create_task(
            hass.config_entries.flow.async_init(
                DOMAIN,
                context={"source": config_entries.SOURCE_IMPORT},
                data={
                    CONF_HOST: host,
                    CONF_MAC: discovered_mac_by_host.get(host),
                    CONF_NAME: device_config[CONF_NAME],
                    CONF_PROTOCOL: device_config.get(CONF_PROTOCOL),
                    CONF_MODE: device_config.get(ATTR_MODE, MODE_AUTO),
                    CONF_CUSTOM_EFFECT_COLORS: str(custom_effects.get(CONF_COLORS)),
                    CONF_CUSTOM_EFFECT_SPEED_PCT: custom_effects.get(
                        CONF_SPEED_PCT, DEFAULT_EFFECT_SPEED
                    ),
                    CONF_CUSTOM_EFFECT_TRANSITION: custom_effects.get(
                        CONF_TRANSITION, TRANSITION_GRADUAL
                    ),
                },
            )
        )
    return True


async def async_setup_entry(
    hass: HomeAssistant,
    entry: config_entries.ConfigEntry,
    async_add_entities: AddEntitiesCallback,
) -> None:
    """Set up the Flux lights."""
    coordinator: FluxLedUpdateCoordinator = hass.data[DOMAIN][entry.entry_id]

    platform = entity_platform.async_get_current_platform()
    platform.async_register_entity_service(
        SERVICE_CUSTOM_EFFECT,
        CUSTOM_EFFECT_DICT,
        "async_set_custom_effect",
    )
    options = entry.options

    try:
        custom_effect_colors = ast.literal_eval(
            options.get(CONF_CUSTOM_EFFECT_COLORS) or "[]"
        )
    except (ValueError, TypeError, SyntaxError, MemoryError) as ex:
        _LOGGER.warning(
            "Could not parse custom effect colors for %s: %s", entry.unique_id, ex
        )
        custom_effect_colors = []

    async_add_entities(
        [
            FluxLight(
                coordinator,
                entry.unique_id,
                entry.data[CONF_NAME],
                list(custom_effect_colors),
                options.get(CONF_CUSTOM_EFFECT_SPEED_PCT, DEFAULT_EFFECT_SPEED),
                options.get(CONF_CUSTOM_EFFECT_TRANSITION, TRANSITION_GRADUAL),
            )
        ]
    )


class FluxLight(CoordinatorEntity, LightEntity):
    """Representation of a Flux light."""

    coordinator: FluxLedUpdateCoordinator

    def __init__(
        self,
        coordinator: FluxLedUpdateCoordinator,
        unique_id: str | None,
        name: str,
        custom_effect_colors: list[tuple[int, int, int]],
        custom_effect_speed_pct: int,
        custom_effect_transition: str,
    ) -> None:
        """Initialize the light."""
        super().__init__(coordinator)
        self._bulb: AIOWifiLedBulb = coordinator.device
<<<<<<< HEAD
=======
        self._responding = True
>>>>>>> d81d0187
        self._attr_name = name
        self._attr_unique_id = unique_id
        self._attr_supported_features = SUPPORT_FLUX_LED
        self._attr_min_mireds = (
            color_temperature_kelvin_to_mired(MAX_TEMP) + 1
        )  # for rounding
        self._attr_max_mireds = color_temperature_kelvin_to_mired(MIN_TEMP)
        color_modes = {
            FLUX_COLOR_MODE_TO_HASS.get(mode, COLOR_MODE_ONOFF)
            for mode in self._bulb.color_modes
        }
        if COLOR_MODE_RGBW in color_modes or COLOR_MODE_RGBWW in color_modes:
            # Backwards compat
            color_modes.update({COLOR_MODE_HS, COLOR_MODE_COLOR_TEMP})
        self._attr_supported_color_modes = color_modes
        self._attr_effect_list = FLUX_EFFECT_LIST
        if custom_effect_colors:
            self._attr_effect_list = [*FLUX_EFFECT_LIST, EFFECT_CUSTOM]
        self._custom_effect_colors = custom_effect_colors
        self._custom_effect_speed_pct = custom_effect_speed_pct
        self._custom_effect_transition = custom_effect_transition
        if self.unique_id:
            old_protocol = self._bulb.protocol == "LEDENET_ORIGINAL"
            raw_state = self._bulb.raw_state
            self._attr_device_info = {
                "connections": {(dr.CONNECTION_NETWORK_MAC, self.unique_id)},
                ATTR_MODEL: f"0x{self._bulb.model_num:02X}",
                ATTR_NAME: self.name,
                ATTR_SW_VERSION: "1" if old_protocol else str(raw_state.version_number),
                ATTR_MANUFACTURER: "FluxLED/Magic Home",
            }

    @property
    def is_on(self) -> bool:
        """Return true if device is on."""
        return cast(bool, self._bulb.is_on)

    @property
    def brightness(self) -> int:
        """Return the brightness of this light between 0..255."""
        return cast(int, self._bulb.brightness)

    @property
    def color_temp(self) -> int:
        """Return the kelvin value of this light in mired."""
        return color_temperature_kelvin_to_mired(self._bulb.getWhiteTemperature()[0])

    @property
    def hs_color(self) -> tuple[float, float]:
        """Return the hs color value."""
        raw = self._bulb.raw_state
        return color_RGB_to_hs(raw.red, raw.green, raw.blue)

    @property
    def rgbw_color(self) -> tuple[int, int, int, int]:
        """Return the rgbw color value."""
        raw = self._bulb.raw_state
        return (raw.red, raw.green, raw.blue, raw.warm_white)

    @property
    def rgbww_color(self) -> tuple[int, int, int, int, int]:
        """Return the rgbww color value."""
        raw = self._bulb.raw_state
        return (raw.red, raw.green, raw.blue, raw.warm_white, raw.cool_white)

    @property
    def color_mode(self) -> str:
        """Return the color mode of the light."""
        return FLUX_COLOR_MODE_TO_HASS.get(self._bulb.color_mode, COLOR_MODE_ONOFF)

    @property
    def effect(self) -> str | None:
        """Return the current effect."""
        if (current_mode := self._bulb.raw_state.preset_pattern) == EFFECT_CUSTOM_CODE:
            return EFFECT_CUSTOM
        return EFFECT_ID_NAME.get(current_mode)

    @property
    def extra_state_attributes(self) -> dict[str, str]:
        """Return the attributes."""
        return {"ip_address": self._bulb.ipaddr}

    async def async_turn_on(self, **kwargs: Any) -> None:
        """Turn the specified or all lights on."""
        await self._async_turn_on(**kwargs)
        self.async_write_ha_state()
        await self.coordinator.async_request_refresh()

    async def _async_turn_on(self, **kwargs: Any) -> None:
        """Turn the specified or all lights on."""
        if not self.is_on:
            await self._bulb.async_turn_on()
            if not kwargs:
                return

        if (brightness := kwargs.get(ATTR_BRIGHTNESS)) is None:
            brightness = self.brightness

        # Handle switch to CCT Color Mode
        if ATTR_COLOR_TEMP in kwargs:
            color_temp_mired = kwargs[ATTR_COLOR_TEMP]
            color_temp_kelvin = color_temperature_mired_to_kelvin(color_temp_mired)
            await self._bulb.async_set_white_temp(color_temp_kelvin, brightness)
            return
        # Handle switch to HS Color Mode
        if ATTR_HS_COLOR in kwargs:
            await self._bulb.async_set_levels(
                *color_hs_to_RGB(*kwargs[ATTR_HS_COLOR]), brightness=brightness
            )
            return
        # Handle switch to RGBW Color Mode
        if ATTR_RGBW_COLOR in kwargs:
            if ATTR_BRIGHTNESS in kwargs:
                rgbw = rgbw_brightness(kwargs[ATTR_RGBW_COLOR], brightness)
            else:
                rgbw = kwargs[ATTR_RGBW_COLOR]
            await self._bulb.async_set_levels(*rgbw)
            return
        # Handle switch to RGBWW Color Mode
        if ATTR_RGBWW_COLOR in kwargs:
            if ATTR_BRIGHTNESS in kwargs:
                rgbww = rgbww_brightness(kwargs[ATTR_RGBWW_COLOR], brightness)
            else:
                rgbww = kwargs[ATTR_RGBWW_COLOR]
            await self._bulb.async_set_levels(*rgbww)
            return
        # Handle switch to White Color Mode
        if ATTR_WHITE in kwargs:
            self._bulb.async_set_levels(w=kwargs[ATTR_WHITE])
            return
        if ATTR_EFFECT in kwargs:
            effect = kwargs[ATTR_EFFECT]
            # Random color effect
            if effect == EFFECT_RANDOM:
                await self._bulb.async_set_levels(
                    random.randint(0, 255),
                    random.randint(0, 255),
                    random.randint(0, 255),
                )
                return
            # Custom effect
            if effect == EFFECT_CUSTOM:
                if self._custom_effect_colors:
                    await self._bulb.async_set_custom_pattern(
                        self._custom_effect_colors,
                        self._custom_effect_speed_pct,
                        self._custom_effect_transition,
                    )
                return
            # Effect selection
            if effect in EFFECT_MAP:
                await self._bulb.async_set_preset_pattern(
                    EFFECT_MAP[effect], DEFAULT_EFFECT_SPEED
                )
                return
            raise ValueError(f"Unknown effect {effect}")
        # Handle brightness adjustment in CCT Color Mode
        if self.color_mode == COLOR_MODE_COLOR_TEMP:
            await self._bulb.async_set_white_temp(
                self._bulb.getWhiteTemperature()[0], brightness
            )
            return
        # Handle brightness adjustment in RGB Color Mode
        if self.color_mode == COLOR_MODE_HS:
            rgb = color_hs_to_RGB(*self.hs_color)
            await self._bulb.async_set_levels(*rgb, brightness=brightness)
            return
        # Handle brightness adjustment in RGBW Color Mode
        if self.color_mode == COLOR_MODE_RGBW:
            await self._bulb.async_set_levels(
                *rgbw_brightness(self.rgbw_color, brightness)
            )
            return
        # Handle brightness adjustment in RGBWW Color Mode
        if self.color_mode == COLOR_MODE_RGBWW:
            rgbww = rgbww_brightness(self.rgbww_color, brightness)
            await self._bulb.async_set_levels(*rgbww)
            return
        # Handle White Color Mode and Brightness Only Color Mode
        if self.color_mode in (COLOR_MODE_WHITE, COLOR_MODE_BRIGHTNESS):
            await self._bulb.async_set_levels(w=brightness)
            return
        raise ValueError(f"Unsupported color mode {self.color_mode}")

    async def async_set_custom_effect(
        self, colors: list[tuple[int, int, int]], speed_pct: int, transition: str
    ) -> None:
        """Set a custom effect on the bulb."""
        await self._bulb.async_set_custom_pattern(
            colors,
            speed_pct,
            transition,
        )

    async def async_turn_off(self, **kwargs: Any) -> None:
        """Turn the specified or all lights off."""
        await self._bulb.async_turn_off()
        self.async_write_ha_state()
        await self.coordinator.async_request_refresh()

    @callback
    def _handle_coordinator_update(self) -> None:
        """Handle updated data from the coordinator."""
<<<<<<< HEAD
        if not self.coordinator.last_update_success:
            self.async_write_ha_state()
=======
        if self.coordinator.last_update_success != self._responding:
            self.async_write_ha_state()
        self._responding = self.coordinator.last_update_success
>>>>>>> d81d0187

    async def async_added_to_hass(self) -> None:
        """Handle entity which will be added."""
        self.async_on_remove(
            async_dispatcher_connect(
                self.hass,
                SIGNAL_STATE_UPDATED.format(self._bulb.ipaddr),
                self.async_write_ha_state,
            )
        )
        await super().async_added_to_hass()<|MERGE_RESOLUTION|>--- conflicted
+++ resolved
@@ -297,10 +297,7 @@
         """Initialize the light."""
         super().__init__(coordinator)
         self._bulb: AIOWifiLedBulb = coordinator.device
-<<<<<<< HEAD
-=======
         self._responding = True
->>>>>>> d81d0187
         self._attr_name = name
         self._attr_unique_id = unique_id
         self._attr_supported_features = SUPPORT_FLUX_LED
@@ -504,14 +501,9 @@
     @callback
     def _handle_coordinator_update(self) -> None:
         """Handle updated data from the coordinator."""
-<<<<<<< HEAD
-        if not self.coordinator.last_update_success:
-            self.async_write_ha_state()
-=======
         if self.coordinator.last_update_success != self._responding:
             self.async_write_ha_state()
         self._responding = self.coordinator.last_update_success
->>>>>>> d81d0187
 
     async def async_added_to_hass(self) -> None:
         """Handle entity which will be added."""
