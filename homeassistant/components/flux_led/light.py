--- conflicted
+++ resolved
@@ -15,16 +15,12 @@
     COLOR_MODE_RGBWW as FLUX_COLOR_MODE_RGBWW,
 )
 from flux_led.device import MAX_TEMP, MIN_TEMP
-<<<<<<< HEAD
-from flux_led.utils import rgbw_brightness, rgbww_brightness
-=======
 from flux_led.utils import (
     color_temp_to_white_levels,
     rgbcw_brightness,
     rgbcw_to_rgbwc,
     rgbw_brightness,
 )
->>>>>>> fd4d86c7
 import voluptuous as vol
 
 from homeassistant import config_entries
@@ -319,14 +315,9 @@
             for mode in self._bulb.color_modes
         }
         if COLOR_MODE_RGBW in color_modes or COLOR_MODE_RGBWW in color_modes:
-<<<<<<< HEAD
-            # Backwards compat
-            color_modes.update({COLOR_MODE_HS, COLOR_MODE_COLOR_TEMP})
-=======
             color_modes.add(COLOR_MODE_HS)  # Backwards compat
         if COLOR_MODE_RGBWW in color_modes:
             color_modes.add(COLOR_MODE_COLOR_TEMP)  # Backwards compat
->>>>>>> fd4d86c7
         self._attr_supported_color_modes = color_modes
         self._attr_effect_list = FLUX_EFFECT_LIST
         if custom_effect_colors:
@@ -359,28 +350,6 @@
     def color_temp(self) -> int:
         """Return the kelvin value of this light in mired."""
         return color_temperature_kelvin_to_mired(self._bulb.getWhiteTemperature()[0])
-<<<<<<< HEAD
-
-    @property
-    def hs_color(self) -> tuple[float, float]:
-        """Return the hs color value."""
-        raw = self._bulb.raw_state
-        return color_RGB_to_hs(raw.red, raw.green, raw.blue)
-
-    @property
-    def rgbw_color(self) -> tuple[int, int, int, int]:
-        """Return the rgbw color value."""
-        raw = self._bulb.raw_state
-        return (raw.red, raw.green, raw.blue, raw.warm_white)
-
-    @property
-    def rgbww_color(self) -> tuple[int, int, int, int, int]:
-        """Return the rgbww color value."""
-        raw = self._bulb.raw_state
-        return (raw.red, raw.green, raw.blue, raw.warm_white, raw.cool_white)
-
-    @property
-=======
 
     @property
     def hs_color(self) -> tuple[float, float]:
@@ -398,7 +367,6 @@
         return cast(tuple[int, int, int, int, int], self._bulb.rgbcw)
 
     @property
->>>>>>> fd4d86c7
     def color_mode(self) -> str:
         """Return the color mode of the light."""
         return FLUX_COLOR_MODE_TO_HASS.get(self._bulb.color_mode, COLOR_MODE_ONOFF)
@@ -435,9 +403,6 @@
         if ATTR_COLOR_TEMP in kwargs:
             color_temp_mired = kwargs[ATTR_COLOR_TEMP]
             color_temp_kelvin = color_temperature_mired_to_kelvin(color_temp_mired)
-<<<<<<< HEAD
-            await self._bulb.async_set_white_temp(color_temp_kelvin, brightness)
-=======
             if self.color_mode != COLOR_MODE_RGBWW:
                 self._bulb.setWhiteTemperature(color_temp_kelvin, brightness)
                 return
@@ -451,7 +416,6 @@
                 brightness = self._bulb.getWhiteTemperature()[1]
             cold, warm = color_temp_to_white_levels(color_temp_kelvin, brightness)
             await self._bulb.async_set_levels(r=0, b=0, g=0, w=warm, w2=cold)
->>>>>>> fd4d86c7
             return
         # Handle switch to HS Color Mode
         if ATTR_HS_COLOR in kwargs:
@@ -470,16 +434,6 @@
         # Handle switch to RGBWW Color Mode
         if ATTR_RGBWW_COLOR in kwargs:
             if ATTR_BRIGHTNESS in kwargs:
-<<<<<<< HEAD
-                rgbww = rgbww_brightness(kwargs[ATTR_RGBWW_COLOR], brightness)
-            else:
-                rgbww = kwargs[ATTR_RGBWW_COLOR]
-            await self._bulb.async_set_levels(*rgbww)
-            return
-        # Handle switch to White Color Mode
-        if ATTR_WHITE in kwargs:
-            self._bulb.async_set_levels(w=kwargs[ATTR_WHITE])
-=======
                 rgbcw = rgbcw_brightness(kwargs[ATTR_RGBWW_COLOR], brightness)
             else:
                 rgbcw = kwargs[ATTR_RGBWW_COLOR]
@@ -489,7 +443,6 @@
         # Handle switch to White Color Mode
         if ATTR_WHITE in kwargs:
             await self._bulb.async_set_levels(w=kwargs[ATTR_WHITE])
->>>>>>> fd4d86c7
             return
         if ATTR_EFFECT in kwargs:
             effect = kwargs[ATTR_EFFECT]
@@ -499,7 +452,6 @@
                     random.randint(0, 255),
                     random.randint(0, 255),
                     random.randint(0, 255),
-<<<<<<< HEAD
                 )
                 return
             # Custom effect
@@ -517,25 +469,6 @@
                     EFFECT_MAP[effect], DEFAULT_EFFECT_SPEED
                 )
                 return
-=======
-                )
-                return
-            # Custom effect
-            if effect == EFFECT_CUSTOM:
-                if self._custom_effect_colors:
-                    await self._bulb.async_set_custom_pattern(
-                        self._custom_effect_colors,
-                        self._custom_effect_speed_pct,
-                        self._custom_effect_transition,
-                    )
-                return
-            # Effect selection
-            if effect in EFFECT_MAP:
-                await self._bulb.async_set_preset_pattern(
-                    EFFECT_MAP[effect], DEFAULT_EFFECT_SPEED
-                )
-                return
->>>>>>> fd4d86c7
             raise ValueError(f"Unknown effect {effect}")
         # Handle brightness adjustment in CCT Color Mode
         if self.color_mode == COLOR_MODE_COLOR_TEMP:
@@ -556,14 +489,9 @@
             return
         # Handle brightness adjustment in RGBWW Color Mode
         if self.color_mode == COLOR_MODE_RGBWW:
-<<<<<<< HEAD
-            rgbww = rgbww_brightness(self.rgbww_color, brightness)
-            await self._bulb.async_set_levels(*rgbww)
-=======
             rgbcw = self.rgbww_color
             r, b, g, c, w = rgbcw_brightness(rgbcw, brightness)
             await self._bulb.async_set_levels(r=r, g=g, b=b, w=w, w2=c)
->>>>>>> fd4d86c7
             return
         # Handle White Color Mode and Brightness Only Color Mode
         if self.color_mode in (COLOR_MODE_WHITE, COLOR_MODE_BRIGHTNESS):
