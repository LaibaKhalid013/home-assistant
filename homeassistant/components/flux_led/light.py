--- conflicted
+++ resolved
@@ -5,10 +5,7 @@
 import logging
 from typing import Any, Final
 
-<<<<<<< HEAD
-from flux_led.const import ATTR_ID, ATTR_IPADDR, MultiColorEffects
-=======
->>>>>>> b79ce351
+from flux_led.const import MultiColorEffects
 from flux_led.utils import (
     color_temp_to_white_levels,
     rgbcw_brightness,
@@ -104,7 +101,6 @@
     ),
 }
 
-<<<<<<< HEAD
 
 SET_MUSIC_MODE_DICT: Final = {
     vol.Optional(ATTR_SENSITIVITY, default=100): vol.All(
@@ -138,72 +134,6 @@
     ),
 }
 
-CUSTOM_EFFECT_SCHEMA: Final = vol.Schema(CUSTOM_EFFECT_DICT)
-
-DEVICE_SCHEMA: Final = vol.Schema(
-    {
-        vol.Optional(CONF_NAME): cv.string,
-        vol.Optional(ATTR_MODE, default=MODE_AUTO): vol.All(
-            cv.string, vol.In([MODE_AUTO, MODE_RGBW, MODE_RGB, MODE_WHITE])
-        ),
-        vol.Optional(CONF_PROTOCOL): vol.All(cv.string, vol.In(["ledenet"])),
-        vol.Optional(CONF_CUSTOM_EFFECT): CUSTOM_EFFECT_SCHEMA,
-    }
-)
-
-PLATFORM_SCHEMA = PLATFORM_SCHEMA.extend(
-    {
-        vol.Optional(CONF_DEVICES, default={}): {cv.string: DEVICE_SCHEMA},
-        vol.Optional(CONF_AUTOMATIC_ADD, default=False): cv.boolean,
-    }
-)
-
-
-async def async_setup_platform(
-    hass: HomeAssistant,
-    config: ConfigType,
-    async_add_entities: AddEntitiesCallback,
-    discovery_info: DiscoveryInfoType | None = None,
-) -> bool:
-    """Set up the flux led platform."""
-    domain_data = hass.data[DOMAIN]
-    discovered_mac_by_host = {
-        device[ATTR_IPADDR]: device[ATTR_ID]
-        for device in domain_data[FLUX_LED_DISCOVERY]
-    }
-    for host, device_config in config.get(CONF_DEVICES, {}).items():
-        _LOGGER.warning(
-            "Configuring flux_led via yaml is deprecated; the configuration for"
-            " %s has been migrated to a config entry and can be safely removed",
-            host,
-        )
-        custom_effects = device_config.get(CONF_CUSTOM_EFFECT, {})
-        custom_effect_colors = None
-        if CONF_COLORS in custom_effects:
-            custom_effect_colors = str(custom_effects[CONF_COLORS])
-        hass.async_create_task(
-            hass.config_entries.flow.async_init(
-                DOMAIN,
-                context={"source": config_entries.SOURCE_IMPORT},
-                data={
-                    CONF_HOST: host,
-                    CONF_MAC: discovered_mac_by_host.get(host),
-                    CONF_NAME: device_config[CONF_NAME],
-                    CONF_PROTOCOL: device_config.get(CONF_PROTOCOL),
-                    CONF_CUSTOM_EFFECT_COLORS: custom_effect_colors,
-                    CONF_CUSTOM_EFFECT_SPEED_PCT: custom_effects.get(
-                        CONF_SPEED_PCT, DEFAULT_EFFECT_SPEED
-                    ),
-                    CONF_CUSTOM_EFFECT_TRANSITION: custom_effects.get(
-                        CONF_TRANSITION, TRANSITION_GRADUAL
-                    ),
-                },
-            )
-        )
-    return True
-
-=======
->>>>>>> b79ce351
 
 async def async_setup_entry(
     hass: HomeAssistant,
