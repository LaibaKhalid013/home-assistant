"""Support for HomematicIP Cloud climate devices."""
import logging

from homeassistant.components.climate import ClimateDevice
from homeassistant.components.climate.const import (
    STATE_AUTO, STATE_MANUAL, SUPPORT_TARGET_TEMPERATURE)
from homeassistant.components.homematicip_cloud import (
<<<<<<< HEAD
    HMIPC_HAPID, HomematicipGenericDevice)
from homeassistant.components.homematicip_cloud import DOMAIN as HMIPC_DOMAIN
from homeassistant.const import ATTR_TEMPERATURE, TEMP_CELSIUS
=======
    DOMAIN as HMIPC_DOMAIN, HMIPC_HAPID, HomematicipGenericDevice)
from homeassistant.const import TEMP_CELSIUS
>>>>>>> 3736120c

_LOGGER = logging.getLogger(__name__)

STATE_BOOST = 'Boost'

HA_STATE_TO_HMIP = {
    STATE_AUTO: 'AUTOMATIC',
    STATE_MANUAL: 'MANUAL',
}

HMIP_STATE_TO_HA = {value: key for key, value in HA_STATE_TO_HMIP.items()}


async def async_setup_platform(
        hass, config, async_add_entities, discovery_info=None):
    """Set up the HomematicIP Cloud climate devices."""
    pass


async def async_setup_entry(hass, config_entry, async_add_entities):
    """Set up the HomematicIP climate from a config entry."""
    from homematicip.group import HeatingGroup

    home = hass.data[HMIPC_DOMAIN][config_entry.data[HMIPC_HAPID]].home
    devices = []
    for device in home.groups:
        if isinstance(device, HeatingGroup):
            devices.append(HomematicipHeatingGroup(home, device))

    if devices:
        async_add_entities(devices)


class HomematicipHeatingGroup(HomematicipGenericDevice, ClimateDevice):
    """Representation of a HomematicIP heating group."""

    def __init__(self, home, device):
        """Initialize heating group."""
        device.modelType = 'Group-Heating'
        super().__init__(home, device)

    @property
    def temperature_unit(self):
        """Return the unit of measurement."""
        return TEMP_CELSIUS

    @property
    def supported_features(self):
        """Return the list of supported features."""
        return SUPPORT_TARGET_TEMPERATURE

    @property
    def target_temperature(self):
        """Return the temperature we try to reach."""
        return self._device.setPointTemperature

    @property
    def current_temperature(self):
        """Return the current temperature."""
        return self._device.actualTemperature

    @property
    def current_humidity(self):
        """Return the current humidity."""
        return self._device.humidity

    @property
    def current_operation(self):
        """Return current operation ie. automatic or manual."""
        return HMIP_STATE_TO_HA.get(self._device.controlMode)

    @property
    def min_temp(self):
        """Return the minimum temperature."""
        return self._device.minTemperature

    @property
    def max_temp(self):
        """Return the maximum temperature."""
        return self._device.maxTemperature

    async def async_set_temperature(self, **kwargs):
        """Set new target temperature."""
        temperature = kwargs.get(ATTR_TEMPERATURE)
        if temperature is None:
            return
        await self._device.set_point_temperature(temperature)<|MERGE_RESOLUTION|>--- conflicted
+++ resolved
@@ -5,14 +5,8 @@
 from homeassistant.components.climate.const import (
     STATE_AUTO, STATE_MANUAL, SUPPORT_TARGET_TEMPERATURE)
 from homeassistant.components.homematicip_cloud import (
-<<<<<<< HEAD
-    HMIPC_HAPID, HomematicipGenericDevice)
-from homeassistant.components.homematicip_cloud import DOMAIN as HMIPC_DOMAIN
+    DOMAIN as HMIPC_DOMAIN, HMIPC_HAPID, HomematicipGenericDevice)
 from homeassistant.const import ATTR_TEMPERATURE, TEMP_CELSIUS
-=======
-    DOMAIN as HMIPC_DOMAIN, HMIPC_HAPID, HomematicipGenericDevice)
-from homeassistant.const import TEMP_CELSIUS
->>>>>>> 3736120c
 
 _LOGGER = logging.getLogger(__name__)
 
