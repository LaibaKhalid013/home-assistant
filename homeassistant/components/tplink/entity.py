"""Common code for tplink."""

from __future__ import annotations

from abc import ABC, abstractmethod
from collections.abc import Awaitable, Callable, Coroutine, Mapping
from dataclasses import dataclass, replace
import logging
from typing import Any, Concatenate

from kasa import (
    AuthenticationError,
    Device,
    DeviceType,
    Feature,
    KasaException,
    TimeoutError,
)

from homeassistant.const import EntityCategory
from homeassistant.core import callback
from homeassistant.exceptions import HomeAssistantError
from homeassistant.helpers import device_registry as dr
from homeassistant.helpers.device_registry import DeviceInfo
from homeassistant.helpers.entity import EntityDescription
from homeassistant.helpers.typing import UNDEFINED, UndefinedType
from homeassistant.helpers.update_coordinator import CoordinatorEntity

from . import legacy_device_id
from .const import (
    ATTR_CURRENT_A,
    ATTR_CURRENT_POWER_W,
    ATTR_TODAY_ENERGY_KWH,
    ATTR_TOTAL_ENERGY_KWH,
    DOMAIN,
    PRIMARY_STATE_ID,
)
from .coordinator import TPLinkDataUpdateCoordinator

_LOGGER = logging.getLogger(__name__)

# Mapping from upstream category to homeassistant category
FEATURE_CATEGORY_TO_ENTITY_CATEGORY = {
    Feature.Category.Config: EntityCategory.CONFIG,
    Feature.Category.Info: EntityCategory.DIAGNOSTIC,
    Feature.Category.Debug: EntityCategory.DIAGNOSTIC,
}

# Skips creating entities for primary features supported by a specialized platform.
# For example, we do not need a separate "state" switch for light bulbs.
DEVICETYPES_WITH_SPECIALIZED_PLATFORMS = {
    DeviceType.Bulb,
    DeviceType.LightStrip,
    DeviceType.Dimmer,
}

LEGACY_KEY_MAPPING = {
    "current": ATTR_CURRENT_A,
    "current_consumption": ATTR_CURRENT_POWER_W,
    "consumption_today": ATTR_TODAY_ENERGY_KWH,
    "consumption_total": ATTR_TOTAL_ENERGY_KWH,
}


@dataclass(frozen=True, kw_only=True)
class TPLinkFeatureEntityDescription(EntityDescription):
    """Base class for a TPLink feature based entity description."""


def async_refresh_after[_T: CoordinatedTPLinkEntity, **_P](
    func: Callable[Concatenate[_T, _P], Awaitable[None]],
) -> Callable[Concatenate[_T, _P], Coroutine[Any, Any, None]]:
    """Define a wrapper to raise HA errors and refresh after."""

    async def _async_wrap(self: _T, *args: _P.args, **kwargs: _P.kwargs) -> None:
        try:
            await func(self, *args, **kwargs)
        except AuthenticationError as ex:
            self.coordinator.config_entry.async_start_reauth(self.hass)
            raise HomeAssistantError(
                translation_domain=DOMAIN,
                translation_key="device_authentication",
                translation_placeholders={
                    "func": func.__name__,
                    "exc": str(ex),
                },
            ) from ex
        except TimeoutError as ex:
            raise HomeAssistantError(
                translation_domain=DOMAIN,
                translation_key="device_timeout",
                translation_placeholders={
                    "func": func.__name__,
                    "exc": str(ex),
                },
            ) from ex
        except KasaException as ex:
            raise HomeAssistantError(
                translation_domain=DOMAIN,
                translation_key="device_error",
                translation_placeholders={
                    "func": func.__name__,
                    "exc": str(ex),
                },
            ) from ex
        await self.coordinator.async_request_refresh()

    return _async_wrap


class CoordinatedTPLinkEntity(CoordinatorEntity[TPLinkDataUpdateCoordinator], ABC):
    """Common base class for all coordinated tplink entities."""

    _attr_has_entity_name = True
    _device: Device

    def __init__(
        self,
        device: Device,
        coordinator: TPLinkDataUpdateCoordinator,
        *,
        feature: Feature | None = None,
        parent: Device | None = None,
    ) -> None:
        """Initialize the entity."""
        super().__init__(coordinator)
        self._device: Device = device
        self._feature = feature

        registry_device = device
        device_name = device.alias
        if parent and parent.device_type != Device.Type.Hub:
            if not feature or feature.id == PRIMARY_STATE_ID:
                # Entity will be added to parent if not a hub and no feature parameter
                # (i.e. core platform like Light, Fan) or the feature is the primary state
                registry_device = parent
                device_name = registry_device.alias
            else:
                # Prefix the device name with the parent name unless it is a hub attached device.
                # Sensible default for child devices like strip plugs or the ks240 where the child
                # alias makes more sense in the context of the parent.
                # i.e. Hall Ceiling Fan & Bedroom Ceiling Fan; Child device aliases will be Ceiling Fan
                # and Dimmer Switch for both so should be distinguished by the parent name.
                device_name = f"{parent.alias} {device.alias}"

        self._attr_device_info = DeviceInfo(
            identifiers={(DOMAIN, str(registry_device.device_id))},
            manufacturer="TP-Link",
            model=registry_device.model,
            name=device_name,
            sw_version=registry_device.hw_info["sw_ver"],
            hw_version=registry_device.hw_info["hw_ver"],
        )

        if parent is not None and parent != registry_device:
            self._attr_device_info["via_device"] = (DOMAIN, parent.device_id)
        else:
            self._attr_device_info["connections"] = {
                (dr.CONNECTION_NETWORK_MAC, device.mac)
            }

        self._attr_unique_id = self._get_unique_id()

    def _get_unique_id(self) -> str:
        """Return unique ID for the entity."""
        # The light platform has historically had it's own implementation and
        # feature-based entities use feature ids to create unique ids.
        # When a new non-feature based platform is added,
        # it needs to implement this.
        raise NotImplementedError

    async def async_added_to_hass(self) -> None:
<<<<<<< HEAD
        """Handle being added to hass.

        Platforms can override this to initialize their internals.
        """
=======
        """Handle being added to hass."""
>>>>>>> 899e0da7
        self._async_call_update_attrs()
        return await super().async_added_to_hass()

    @abstractmethod
    @callback
    def _async_update_attrs(self) -> None:
        """Platforms implement this to update the entity internals."""
        raise NotImplementedError

    @callback
    def _async_call_update_attrs(self) -> None:
        """Call update_attrs and make entity unavailable on error.

        update_attrs can sometimes fail if a device firmware update breaks the
        downstream library.
        """
        try:
            self._async_update_attrs()
        except Exception as ex:  # noqa: BLE001
            if self._attr_available:
                _LOGGER.warning(
                    "Unable to read data for %s %s: %s",
                    self._device,
                    self.entity_id,
                    ex,
                )
            self._attr_available = False
        else:
            self._attr_available = True

    @callback
    def _handle_coordinator_update(self) -> None:
        """Handle updated data from the coordinator."""
        self._async_call_update_attrs()
        super()._handle_coordinator_update()

    @property
    def available(self) -> bool:
        """Return if entity is available."""
        return self.coordinator.last_update_success and self._attr_available


class CoordinatedTPLinkFeatureEntity(CoordinatedTPLinkEntity, ABC):
    """Common base class for all coordinated tplink feature entities."""

    entity_description: TPLinkFeatureEntityDescription
    _feature: Feature

    def __init__(
        self,
        device: Device,
        coordinator: TPLinkDataUpdateCoordinator,
        *,
        feature: Feature,
        description: TPLinkFeatureEntityDescription,
        parent: Device | None = None,
    ) -> None:
        """Initialize the entity."""
        self.entity_description = description
        super().__init__(device, coordinator, parent=parent, feature=feature)

    def _get_unique_id(self) -> str:
        """Return unique ID for the entity."""
        key = self.entity_description.key
        # The unique id for the state feature in the switch platform is the device_id
        if key == PRIMARY_STATE_ID:
            return legacy_device_id(self._device)

        # Historically the legacy device emeter attributes which are now replaced with
        # features used slightly different keys. This ensures that those entities
        # are not orphaned. Returns the mapped key or the provided key if not mapped.
        key = LEGACY_KEY_MAPPING.get(key, key)
        return f"{legacy_device_id(self._device)}_{key}"

    @classmethod
    def _category_for_feature(cls, feature: Feature | None) -> EntityCategory | None:
        """Return entity category for a feature."""
        # Main controls have no category
        if feature is None or feature.category is Feature.Category.Primary:
            return None

        if (
            entity_category := FEATURE_CATEGORY_TO_ENTITY_CATEGORY.get(feature.category)
        ) is None:
            _LOGGER.error(
                "Unhandled category %s, fallback to DIAGNOSTIC", feature.category
            )
            entity_category = EntityCategory.DIAGNOSTIC

        return entity_category

    @classmethod
    def _description_for_feature[_D: EntityDescription](
        cls,
        feature: Feature,
        descriptions: Mapping[str, _D],
        *,
        child_alias: str | None = None,
    ) -> _D | None:
        """Return description object for the given feature.

        This is responsible for setting the common parameters & deciding based on feature id
        which additional parameters are passed.
        """

        if descriptions and (desc := descriptions.get(feature.id)):
            translation_key: str | None = feature.id
            # HA logic is to name entities based on the following logic:
            # _attr_name > translation.name > description.name
            # > device_class (if base platform supports).
            entity_name: str | None | UndefinedType = UNDEFINED

            # The state feature gets the device name or the child device
            # name if it's a child device
            if feature.id == PRIMARY_STATE_ID:
                translation_key = None
                entity_name = child_alias  # if None will use device name

            return replace(
                desc,
                translation_key=translation_key,
                name=entity_name,  # if undefined will use translation key
                entity_category=cls._category_for_feature(feature),
                # enabled_default can be overridden to False in the description
                entity_registry_enabled_default=feature.category
                is not Feature.Category.Debug
                and desc.entity_registry_enabled_default,
            )

        _LOGGER.info(
            "Device feature: %s (%s) needs an entity description defined in HA",
            feature.name,
            feature.id,
        )
        return None

    @classmethod
    def _entities_for_device[
        _E: CoordinatedTPLinkFeatureEntity,
        _D: TPLinkFeatureEntityDescription,
    ](
        cls,
        device: Device,
        coordinator: TPLinkDataUpdateCoordinator,
        *,
        feature_type: Feature.Type,
        entity_class: type[_E],
        descriptions: Mapping[str, _D],
        parent: Device | None = None,
    ) -> list[_E]:
        """Return a list of entities to add.

        This filters out unwanted features to avoid creating unnecessary entities
        for device features that are implemented by specialized platforms like light.
        """
        entities: list[_E] = [
            entity_class(
                device,
                coordinator,
                feature=feat,
                description=desc,
                parent=parent,
            )
            for feat in device.features.values()
            if feat.type == feature_type
            and (
                feat.category is not Feature.Category.Primary
                or device.device_type not in DEVICETYPES_WITH_SPECIALIZED_PLATFORMS
            )
            and (
                desc := cls._description_for_feature(
                    feat, descriptions, child_alias=device.alias if parent else None
                )
            )
        ]
        return entities

    @classmethod
    def entities_for_device_and_its_children[
        _E: CoordinatedTPLinkFeatureEntity,
        _D: TPLinkFeatureEntityDescription,
    ](
        cls,
        device: Device,
        coordinator: TPLinkDataUpdateCoordinator,
        *,
        feature_type: Feature.Type,
        entity_class: type[_E],
        descriptions: Mapping[str, _D],
        child_coordinators: list[TPLinkDataUpdateCoordinator] | None = None,
    ) -> list[_E]:
        """Create entities for device and its children.

        This is a helper that calls *_entities_for_device* for the device and its children.
        """
        entities: list[_E] = []
        # Add parent entities before children so via_device id works.
        entities.extend(
            cls._entities_for_device(
                device,
                coordinator=coordinator,
                feature_type=feature_type,
                entity_class=entity_class,
                descriptions=descriptions,
            )
        )
        if device.children:
            _LOGGER.debug("Initializing device with %s children", len(device.children))
            for idx, child in enumerate(device.children):
                # HS300 does not like too many concurrent requests and its emeter data requires
                # a request for each socket, so we receive separate coordinators.
                if child_coordinators:
                    child_coordinator = child_coordinators[idx]
                else:
                    child_coordinator = coordinator
                entities.extend(
                    cls._entities_for_device(
                        child,
                        coordinator=child_coordinator,
                        feature_type=feature_type,
                        entity_class=entity_class,
                        descriptions=descriptions,
                        parent=device,
                    )
                )

        return entities<|MERGE_RESOLUTION|>--- conflicted
+++ resolved
@@ -170,14 +170,7 @@
         raise NotImplementedError
 
     async def async_added_to_hass(self) -> None:
-<<<<<<< HEAD
-        """Handle being added to hass.
-
-        Platforms can override this to initialize their internals.
-        """
-=======
         """Handle being added to hass."""
->>>>>>> 899e0da7
         self._async_call_update_attrs()
         return await super().async_added_to_hass()
 
