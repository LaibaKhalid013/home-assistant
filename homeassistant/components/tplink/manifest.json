{
  "domain": "tplink",
  "name": "TP-Link Kasa Smart",
  "config_flow": true,
  "documentation": "https://www.home-assistant.io/integrations/tplink",
<<<<<<< HEAD
=======
  "requirements": ["python-kasa==0.4.2"],
>>>>>>> 810acd63
  "codeowners": ["@rytilahti", "@thegardenmonkey"],
  "dependencies": ["network"],
  "quality_scale": "platinum",
  "iot_class": "local_polling",
  "dhcp": [
    {"registered_devices": true},
    {
      "hostname": "k[lp]*",
      "macaddress": "60A4B7*"
    },
    {
      "hostname": "k[lp]*",
      "macaddress": "005F67*"
    },
    {
      "hostname": "k[lp]*",
      "macaddress": "1027F5*"
    },    
    {
      "hostname": "k[lp]*",
      "macaddress": "403F8C*"
    },    
    {
      "hostname": "k[lp]*",
      "macaddress": "C0C9E3*"
    },
    {
      "hostname": "ep*",
      "macaddress": "E848B8*"
    },
    {
      "hostname": "k[lp]*",
      "macaddress": "E848B8*"
    },
    {
      "hostname": "k[lp]*",
      "macaddress": "909A4A*"
    },
    {
      "hostname": "hs*",
      "macaddress": "1C3BF3*"
    },
    {
      "hostname": "hs*",
      "macaddress": "50C7BF*"
    },
    {
      "hostname": "hs*",
      "macaddress": "68FF7B*"
    },
    {
      "hostname": "hs*",
      "macaddress": "98DAC4*"
    },
    {
      "hostname": "hs*",
      "macaddress": "B09575*"
    },
    {
      "hostname": "hs*",
      "macaddress": "C006C3*"
    },
    {
      "hostname": "ep*",
      "macaddress": "003192*"
    },
    {
      "hostname": "k[lp]*",
      "macaddress": "003192*"
    },
    {
      "hostname": "k[lp]*",
      "macaddress": "1C3BF3*"
    },
    {
      "hostname": "k[lp]*",
      "macaddress": "50C7BF*"
    },
    {
      "hostname": "k[lp]*",
      "macaddress": "68FF7B*"
    },
    {
      "hostname": "k[lp]*",
      "macaddress": "98DAC4*"
    },
    {
      "hostname": "k[lp]*",
      "macaddress": "B09575*"
    },
    {
      "hostname": "k[lp]*",
      "macaddress": "C006C3*"
    },
    {
      "hostname": "lb*",
      "macaddress": "1C3BF3*"
    },
    {
      "hostname": "lb*",
      "macaddress": "50C7BF*"
    },
    {
      "hostname": "lb*",
      "macaddress": "68FF7B*"
    },
    {
      "hostname": "lb*",
      "macaddress": "98DAC4*"
    },
    {
      "hostname": "lb*",
      "macaddress": "B09575*"
    }     
  ],
  "loggers": ["kasa"]
}<|MERGE_RESOLUTION|>--- conflicted
+++ resolved
@@ -3,10 +3,7 @@
   "name": "TP-Link Kasa Smart",
   "config_flow": true,
   "documentation": "https://www.home-assistant.io/integrations/tplink",
-<<<<<<< HEAD
-=======
   "requirements": ["python-kasa==0.4.2"],
->>>>>>> 810acd63
   "codeowners": ["@rytilahti", "@thegardenmonkey"],
   "dependencies": ["network"],
   "quality_scale": "platinum",
