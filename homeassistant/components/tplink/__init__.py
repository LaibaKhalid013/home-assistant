"""Component to embed TP-Link smart home devices."""

from __future__ import annotations

import asyncio
from collections.abc import Iterable
from datetime import timedelta
import logging
from typing import Any

from aiohttp import ClientSession
from kasa import (
    AuthenticationError,
    Credentials,
    Device,
    DeviceConfig,
    Discover,
    KasaException,
)
from kasa.httpclient import get_cookie_jar
from kasa.iot import IotStrip

from homeassistant import config_entries
from homeassistant.components import network
from homeassistant.config_entries import ConfigEntry
from homeassistant.const import (
    CONF_ALIAS,
    CONF_AUTHENTICATION,
    CONF_HOST,
    CONF_MAC,
    CONF_MODEL,
    CONF_PASSWORD,
    CONF_USERNAME,
)
from homeassistant.core import HomeAssistant, callback
from homeassistant.exceptions import ConfigEntryAuthFailed, ConfigEntryNotReady
from homeassistant.helpers import (
    config_validation as cv,
    device_registry as dr,
    discovery_flow,
)
from homeassistant.helpers.aiohttp_client import async_create_clientsession
from homeassistant.helpers.event import async_track_time_interval
from homeassistant.helpers.typing import ConfigType

from .const import (
    CONF_CREDENTIALS_HASH,
    CONF_DEVICE_CONFIG,
    CONNECT_TIMEOUT,
    DISCOVERY_TIMEOUT,
    DOMAIN,
    PLATFORMS,
)
from .coordinator import TPLinkDataUpdateCoordinator
from .models import TPLinkData

type TPLinkConfigEntry = ConfigEntry[TPLinkData]

DISCOVERY_INTERVAL = timedelta(minutes=15)
CONFIG_SCHEMA = cv.config_entry_only_config_schema(DOMAIN)

_LOGGER = logging.getLogger(__name__)


def create_async_tplink_clientsession(hass: HomeAssistant) -> ClientSession:
    """Return aiohttp clientsession with cookie jar configured."""
    return async_create_clientsession(
        hass, verify_ssl=False, cookie_jar=get_cookie_jar()
    )


@callback
def async_trigger_discovery(
    hass: HomeAssistant,
    discovered_devices: dict[str, Device],
) -> None:
    """Trigger config flows for discovered devices."""

    for formatted_mac, device in discovered_devices.items():
        discovery_flow.async_create_flow(
            hass,
            DOMAIN,
            context={"source": config_entries.SOURCE_INTEGRATION_DISCOVERY},
            data={
                CONF_ALIAS: device.alias or mac_alias(device.mac),
                CONF_HOST: device.host,
                CONF_MAC: formatted_mac,
                CONF_DEVICE_CONFIG: device.config.to_dict(
                    exclude_credentials=True,
                ),
            },
        )


async def async_discover_devices(hass: HomeAssistant) -> dict[str, Device]:
    """Discover TPLink devices on configured network interfaces."""

    credentials = await get_credentials(hass)
    broadcast_addresses = await network.async_get_ipv4_broadcast_addresses(hass)
    tasks = [
        Discover.discover(
            target=str(address),
            discovery_timeout=DISCOVERY_TIMEOUT,
            timeout=CONNECT_TIMEOUT,
            credentials=credentials,
        )
        for address in broadcast_addresses
    ]
    discovered_devices: dict[str, Device] = {}
    for device_list in await asyncio.gather(*tasks):
        for device in device_list.values():
            discovered_devices[dr.format_mac(device.mac)] = device
    return discovered_devices


async def async_setup(hass: HomeAssistant, config: ConfigType) -> bool:
    """Set up the TP-Link component."""
    hass.data.setdefault(DOMAIN, {})

    async def _async_discovery(*_: Any) -> None:
        if discovered := await async_discover_devices(hass):
            async_trigger_discovery(hass, discovered)

    hass.async_create_background_task(
        _async_discovery(), "tplink first discovery", eager_start=True
    )
    async_track_time_interval(
        hass, _async_discovery, DISCOVERY_INTERVAL, cancel_on_shutdown=True
    )

    return True


async def async_setup_entry(hass: HomeAssistant, entry: TPLinkConfigEntry) -> bool:
    """Set up TPLink from a config entry."""
    host: str = entry.data[CONF_HOST]
    credentials = await get_credentials(hass)
    entry_credentials_hash = entry.data.get(CONF_CREDENTIALS_HASH)

    config: DeviceConfig | None = None
    if config_dict := entry.data.get(CONF_DEVICE_CONFIG):
        try:
            config = DeviceConfig.from_dict(config_dict)
        except KasaException:
            _LOGGER.warning(
                "Invalid connection type dict for %s: %s", host, config_dict
            )

    if not config:
        config = DeviceConfig(host)
    else:
        config.host = host

    config.timeout = CONNECT_TIMEOUT
    if config.uses_http is True:
        config.http_client = create_async_tplink_clientsession(hass)

    # If we have in memory credentials use them otherwise check for credentials_hash
    if credentials:
        config.credentials = credentials
    elif entry_credentials_hash:
        config.credentials_hash = entry_credentials_hash

    try:
        device: Device = await Device.connect(config=config)
    except AuthenticationError as ex:
        # If the stored credentials_hash was used but doesn't work remove it
        if not credentials and entry_credentials_hash:
            data = {k: v for k, v in entry.data.items() if k != CONF_CREDENTIALS_HASH}
            hass.config_entries.async_update_entry(entry, data=data)
        raise ConfigEntryAuthFailed from ex
    except KasaException as ex:
        raise ConfigEntryNotReady from ex

    device_credentials_hash = device.credentials_hash
    device_config_dict = device.config.to_dict(exclude_credentials=True)
    # Do not store the credentials hash inside the device_config
    device_config_dict.pop(CONF_CREDENTIALS_HASH, None)
    updates: dict[str, Any] = {}
    if device_credentials_hash and device_credentials_hash != entry_credentials_hash:
        updates[CONF_CREDENTIALS_HASH] = device_credentials_hash
    if device_config_dict != config_dict:
        updates[CONF_DEVICE_CONFIG] = device_config_dict
    if entry.data.get(CONF_ALIAS) != device.alias:
        updates[CONF_ALIAS] = device.alias
    if entry.data.get(CONF_MODEL) != device.model:
        updates[CONF_MODEL] = device.model
    if updates:
        hass.config_entries.async_update_entry(
            entry,
            data={
                **entry.data,
                **updates,
            },
        )
    found_mac = dr.format_mac(device.mac)
    if found_mac != entry.unique_id:
        # If the mac address of the device does not match the unique_id
        # of the config entry, it likely means the DHCP lease has expired
        # and the device has been assigned a new IP address. We need to
        # wait for the next discovery to find the device at its new address
        # and update the config entry so we do not mix up devices.
        raise ConfigEntryNotReady(
            f"Unexpected device found at {host}; expected {entry.unique_id}, found {found_mac}"
        )

    parent_coordinator = TPLinkDataUpdateCoordinator(hass, device, timedelta(seconds=5))
    child_coordinators: list[TPLinkDataUpdateCoordinator] = []

    # The iot HS300 allows a limited number of concurrent requests and fetching the
    # emeter information requires separate ones so create child coordinators here.
    if isinstance(device, IotStrip):
        child_coordinators = [
            # The child coordinators only update energy data so we can
            # set a longer update interval to avoid flooding the device
            TPLinkDataUpdateCoordinator(hass, child, timedelta(seconds=60))
            for child in device.children
        ]

    entry.runtime_data = TPLinkData(parent_coordinator, child_coordinators)
    await hass.config_entries.async_forward_entry_setups(entry, PLATFORMS)

    return True


async def async_unload_entry(hass: HomeAssistant, entry: TPLinkConfigEntry) -> bool:
    """Unload a config entry."""
    data = entry.runtime_data
    device = data.parent_coordinator.device
    unload_ok = await hass.config_entries.async_unload_platforms(entry, PLATFORMS)
    await device.protocol.close()

    return unload_ok


def legacy_device_id(device: Device) -> str:
    """Convert the device id so it matches what was used in the original version."""
    device_id: str = device.device_id
    # Plugs are prefixed with the mac in python-kasa but not
    # in pyHS100 so we need to strip off the mac
    if "_" not in device_id:
        return device_id
    return device_id.split("_")[1]


def get_device_name(device: Device, parent: Device | None = None) -> str:
    """Get a name for the device. alias can be none on some devices."""
    if device.alias:
        return device.alias
    # Return the child device type with an index if there's more than one child device
    # of the same type. i.e. Devices like the ks240 with one child of each type
    # skip the suffix
    if parent:
        devices = [
            child.device_id
            for child in parent.children
            if child.device_type is device.device_type
        ]
        suffix = f" {devices.index(device.device_id) + 1}" if len(devices) > 1 else ""
        return f"{device.device_type.value.capitalize()}{suffix}"
    return f"Unnamed {device.model}"


async def get_credentials(hass: HomeAssistant) -> Credentials | None:
    """Retrieve the credentials from hass data."""
    if DOMAIN in hass.data and CONF_AUTHENTICATION in hass.data[DOMAIN]:
        auth = hass.data[DOMAIN][CONF_AUTHENTICATION]
        return Credentials(auth[CONF_USERNAME], auth[CONF_PASSWORD])

    return None


async def set_credentials(hass: HomeAssistant, username: str, password: str) -> None:
    """Save the credentials to HASS data."""
    hass.data.setdefault(DOMAIN, {})[CONF_AUTHENTICATION] = {
        CONF_USERNAME: username,
        CONF_PASSWORD: password,
    }


def mac_alias(mac: str) -> str:
    """Convert a MAC address to a short address for the UI."""
    return mac.replace(":", "")[-4:].upper()


def _mac_connection_or_none(device: dr.DeviceEntry) -> str | None:
    return next(
        (
            conn
            for type_, conn in device.connections
            if type_ == dr.CONNECTION_NETWORK_MAC
        ),
        None,
    )


def _device_id_is_mac_or_none(mac: str, device_ids: Iterable[str]) -> str | None:
    # Previously only iot devices had child devices and iot devices use
    # the upper and lcase MAC addresses as device_id so match on case
    # insensitive mac address as the parent device.
    upper_mac = mac.upper()
    return next(
        (device_id for device_id in device_ids if device_id.upper() == upper_mac),
        None,
    )


async def async_migrate_entry(hass: HomeAssistant, config_entry: ConfigEntry) -> bool:
    """Migrate old entry."""
    version = config_entry.version
    minor_version = config_entry.minor_version

    _LOGGER.debug("Migrating from version %s.%s", version, minor_version)

    if version == 1 and minor_version < 3:
        # Previously entities on child devices added themselves to the parent
        # device and set their device id as identifiers along with mac
        # as a connection which creates a single device entry linked by all
        # identifiers. Now we create separate devices connected with via_device
        # so the identifier linkage must be removed otherwise the devices will
        # always be linked into one device.
        dev_reg = dr.async_get(hass)
        for device in dr.async_entries_for_config_entry(dev_reg, config_entry.entry_id):
            original_identifiers = device.identifiers
            # Get only the tplink identifier, could be tapo or other integrations.
            tplink_identifiers = [
                ident[1] for ident in original_identifiers if ident[0] == DOMAIN
            ]
            # Nothing to fix if there's only one identifier. mac connection
            # should never be none but if it is there's no problem.
            if len(tplink_identifiers) <= 1 or not (
                mac := _mac_connection_or_none(device)
            ):
                continue
            if not (
                tplink_parent_device_id := _device_id_is_mac_or_none(
                    mac, tplink_identifiers
                )
            ):
                # No match on mac so raise an error.
                _LOGGER.error(
                    "Unable to replace identifiers for device %s (%s): %s",
                    device.name,
                    device.model,
                    device.identifiers,
                )
                continue
            # Retain any identifiers for other domains
            new_identifiers = {
                ident for ident in device.identifiers if ident[0] != DOMAIN
            }
            new_identifiers.add((DOMAIN, tplink_parent_device_id))
            dev_reg.async_update_device(device.id, new_identifiers=new_identifiers)
            _LOGGER.debug(
                "Replaced identifiers for device %s (%s): %s with: %s",
                device.name,
                device.model,
                original_identifiers,
                new_identifiers,
            )

        minor_version = 3
        hass.config_entries.async_update_entry(config_entry, minor_version=3)
<<<<<<< HEAD

        _LOGGER.debug("Migration to version %s.%s complete", version, minor_version)
=======
        _LOGGER.debug("Migration to version %s.%s successful", version, minor_version)
>>>>>>> 970dd992

    if version == 1 and minor_version == 3:
        # credentials_hash stored in the device_config should be moved to data.
        updates: dict[str, Any] = {}
        if config_dict := config_entry.data.get(CONF_DEVICE_CONFIG):
            assert isinstance(config_dict, dict)
            if credentials_hash := config_dict.pop(CONF_CREDENTIALS_HASH, None):
                updates[CONF_CREDENTIALS_HASH] = credentials_hash
                updates[CONF_DEVICE_CONFIG] = config_dict
        minor_version = 4
        hass.config_entries.async_update_entry(
            config_entry,
            data={
                **config_entry.data,
                **updates,
            },
            minor_version=minor_version,
        )
        _LOGGER.debug("Migration to version %s.%s complete", version, minor_version)

    return True<|MERGE_RESOLUTION|>--- conflicted
+++ resolved
@@ -361,12 +361,8 @@
 
         minor_version = 3
         hass.config_entries.async_update_entry(config_entry, minor_version=3)
-<<<<<<< HEAD
 
         _LOGGER.debug("Migration to version %s.%s complete", version, minor_version)
-=======
-        _LOGGER.debug("Migration to version %s.%s successful", version, minor_version)
->>>>>>> 970dd992
 
     if version == 1 and minor_version == 3:
         # credentials_hash stored in the device_config should be moved to data.
