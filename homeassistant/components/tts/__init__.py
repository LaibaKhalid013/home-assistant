--- conflicted
+++ resolved
@@ -22,11 +22,13 @@
     MEDIA_TYPE_MUSIC,
     SERVICE_PLAY_MEDIA,
 )
-<<<<<<< HEAD
-from homeassistant.const import ATTR_ENTITY_ID, CONF_PLATFORM, HTTP_BAD_REQUEST, HTTP_OK
-=======
-from homeassistant.const import ATTR_ENTITY_ID, CONF_PLATFORM, HTTP_NOT_FOUND, HTTP_OK
->>>>>>> f2fbe657
+from homeassistant.const import (
+    ATTR_ENTITY_ID,
+    CONF_PLATFORM,
+    HTTP_BAD_REQUEST,
+    HTTP_NOT_FOUND,
+    HTTP_OK,
+)
 from homeassistant.core import callback
 from homeassistant.exceptions import HomeAssistantError
 from homeassistant.helpers import config_per_platform, discovery
