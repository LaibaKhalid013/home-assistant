"""
Support for the google speech service.

For more details about this component, please refer to the documentation at
https://home-assistant.io/components/tts/google/
"""
import asyncio
import logging
import re

import aiohttp
import async_timeout
import voluptuous as vol
import yarl

from homeassistant.components.tts import Provider, PLATFORM_SCHEMA, CONF_LANG
from homeassistant.helpers.aiohttp_client import async_get_clientsession

REQUIREMENTS = ["gTTS-token==1.1.1"]

_LOGGER = logging.getLogger(__name__)

GOOGLE_SPEECH_URL = "http://translate.google.com/translate_tts"
MESSAGE_SIZE = 148

SUPPORT_LANGUAGES = [
    'af', 'sq', 'ar', 'hy', 'bn', 'ca', 'zh', 'zh-cn', 'zh-tw', 'zh-yue',
    'hr', 'cs', 'da', 'nl', 'en', 'en-au', 'en-uk', 'en-us', 'eo', 'fi',
    'fr', 'de', 'el', 'hi', 'hu', 'is', 'id', 'it', 'ja', 'ko', 'la', 'lv',
    'mk', 'no', 'pl', 'pt', 'pt-br', 'ro', 'ru', 'sr', 'sk', 'es', 'es-es',
    'es-us', 'sw', 'sv', 'ta', 'th', 'tr', 'vi', 'cy',
]

DEFAULT_LANG = 'en'


PLATFORM_SCHEMA = PLATFORM_SCHEMA.extend({
    vol.Optional(CONF_LANG, default=DEFAULT_LANG): vol.In(SUPPORT_LANGUAGES),
})


@asyncio.coroutine
def async_get_engine(hass, config):
    """Setup Google speech component."""
    return GoogleProvider(hass)


class GoogleProvider(Provider):
    """Google speech api provider."""

    def __init__(self, hass):
        """Init Google TTS service."""
        self.hass = hass
        self.headers = {
            'Referer': "http://translate.google.com/",
            'User-Agent': ("Mozilla/5.0 (Windows NT 10.0; WOW64) "
                           "AppleWebKit/537.36 (KHTML, like Gecko) "
                           "Chrome/47.0.2526.106 Safari/537.36")
        }

    @asyncio.coroutine
<<<<<<< HEAD
    def async_get_tts_audio(self, message, language):
=======
    def async_get_tts_audio(self, message, language=None):
>>>>>>> 71caacc8
        """Load TTS from google."""
        from gtts_token import gtts_token

        token = gtts_token.Token()
        websession = async_get_clientsession(self.hass)
        message_parts = self._split_message_to_parts(message)

        # If language is not specified or is not supported - use the language
        # from the config.
        if language not in SUPPORT_LANGUAGES:
            language = self.language

        data = b''
        for idx, part in enumerate(message_parts):
            part_token = yield from self.hass.loop.run_in_executor(
                None, token.calculate_token, part)

            url_param = {
                'ie': 'UTF-8',
                'tl': language,
                'q': yarl.quote(part),
                'tk': part_token,
                'total': len(message_parts),
                'idx': idx,
                'client': 'tw-ob',
                'textlen': len(part),
            }

            request = None
            try:
                with async_timeout.timeout(10, loop=self.hass.loop):
                    request = yield from websession.get(
                        GOOGLE_SPEECH_URL, params=url_param,
                        headers=self.headers
                    )

                    if request.status != 200:
                        _LOGGER.error("Error %d on load url %s",
                                      request.status, request.url)
                        return (None, None)
                    data += yield from request.read()

            except (asyncio.TimeoutError, aiohttp.errors.ClientError):
                _LOGGER.error("Timeout for google speech.")
                return (None, None)

            finally:
                if request is not None:
                    yield from request.release()

        return ("mp3", data)

    @staticmethod
    def _split_message_to_parts(message):
        """Split message into single parts."""
        if len(message) <= MESSAGE_SIZE:
            return [message]

        punc = "!()[]?.,;:"
        punc_list = [re.escape(c) for c in punc]
        pattern = '|'.join(punc_list)
        parts = re.split(pattern, message)

        def split_by_space(fullstring):
            """Split a string by space."""
            if len(fullstring) > MESSAGE_SIZE:
                idx = fullstring.rfind(' ', 0, MESSAGE_SIZE)
                return [fullstring[:idx]] + split_by_space(fullstring[idx:])
            else:
                return [fullstring]

        msg_parts = []
        for part in parts:
            msg_parts += split_by_space(part)

        return [msg for msg in msg_parts if len(msg) > 0]<|MERGE_RESOLUTION|>--- conflicted
+++ resolved
@@ -59,11 +59,7 @@
         }
 
     @asyncio.coroutine
-<<<<<<< HEAD
-    def async_get_tts_audio(self, message, language):
-=======
     def async_get_tts_audio(self, message, language=None):
->>>>>>> 71caacc8
         """Load TTS from google."""
         from gtts_token import gtts_token
 
