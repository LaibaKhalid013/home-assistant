"""Use Bayesian Inference to trigger a binary sensor."""
from __future__ import annotations

from collections import OrderedDict
from collections.abc import Callable
import logging
from typing import Any

import voluptuous as vol

from homeassistant.components.binary_sensor import (
    PLATFORM_SCHEMA,
    BinarySensorDeviceClass,
    BinarySensorEntity,
)
from homeassistant.const import (
    CONF_ABOVE,
    CONF_BELOW,
    CONF_DEVICE_CLASS,
    CONF_ENTITY_ID,
    CONF_NAME,
    CONF_PLATFORM,
    CONF_STATE,
    CONF_VALUE_TEMPLATE,
    STATE_UNAVAILABLE,
    STATE_UNKNOWN,
)
from homeassistant.core import Event, HomeAssistant, callback
from homeassistant.exceptions import ConditionError, TemplateError
from homeassistant.helpers import condition
import homeassistant.helpers.config_validation as cv
from homeassistant.helpers.entity_platform import AddEntitiesCallback
from homeassistant.helpers.event import (
    TrackTemplate,
    TrackTemplateResult,
    async_track_state_change_event,
    async_track_template_result,
)
from homeassistant.helpers.reload import async_setup_reload_service
from homeassistant.helpers.template import Template, result_as_boolean
from homeassistant.helpers.typing import ConfigType, DiscoveryInfoType

from . import DOMAIN, PLATFORMS
from .const import (
    ATTR_OBSERVATIONS,
    ATTR_OCCURRED_OBSERVATION_ENTITIES,
    ATTR_PROBABILITY,
    ATTR_PROBABILITY_THRESHOLD,
    CONF_OBSERVATIONS,
    CONF_P_GIVEN_F,
    CONF_P_GIVEN_T,
    CONF_PRIOR,
    CONF_PROBABILITY_THRESHOLD,
    CONF_TEMPLATE,
    CONF_TO_STATE,
    DEFAULT_NAME,
    DEFAULT_PROBABILITY_THRESHOLD,
)
from .helpers import Observation
from .repairs import raise_mirrored_entries, raise_no_prob_given_false

_LOGGER = logging.getLogger(__name__)


NUMERIC_STATE_SCHEMA = vol.Schema(
    {
        CONF_PLATFORM: "numeric_state",
        vol.Required(CONF_ENTITY_ID): cv.entity_id,
        vol.Optional(CONF_ABOVE): vol.Coerce(float),
        vol.Optional(CONF_BELOW): vol.Coerce(float),
        vol.Required(CONF_P_GIVEN_T): vol.Coerce(float),
        vol.Optional(CONF_P_GIVEN_F): vol.Coerce(float),
    },
    required=True,
)

STATE_SCHEMA = vol.Schema(
    {
        CONF_PLATFORM: CONF_STATE,
        vol.Required(CONF_ENTITY_ID): cv.entity_id,
        vol.Required(CONF_TO_STATE): cv.string,
        vol.Required(CONF_P_GIVEN_T): vol.Coerce(float),
        vol.Optional(CONF_P_GIVEN_F): vol.Coerce(float),
    },
    required=True,
)

TEMPLATE_SCHEMA = vol.Schema(
    {
        CONF_PLATFORM: CONF_TEMPLATE,
        vol.Required(CONF_VALUE_TEMPLATE): cv.template,
        vol.Required(CONF_P_GIVEN_T): vol.Coerce(float),
        vol.Optional(CONF_P_GIVEN_F): vol.Coerce(float),
    },
    required=True,
)

PLATFORM_SCHEMA = PLATFORM_SCHEMA.extend(
    {
        vol.Optional(CONF_NAME, default=DEFAULT_NAME): cv.string,
        vol.Optional(CONF_DEVICE_CLASS): cv.string,
        vol.Required(CONF_OBSERVATIONS): vol.Schema(
            vol.All(
                cv.ensure_list,
                [vol.Any(NUMERIC_STATE_SCHEMA, STATE_SCHEMA, TEMPLATE_SCHEMA)],
            )
        ),
        vol.Required(CONF_PRIOR): vol.Coerce(float),
        vol.Optional(
            CONF_PROBABILITY_THRESHOLD, default=DEFAULT_PROBABILITY_THRESHOLD
        ): vol.Coerce(float),
    }
)


def update_probability(
    prior: float, prob_given_true: float, prob_given_false: float
) -> float:
    """Update probability using Bayes' rule."""
    numerator = prob_given_true * prior
    denominator = numerator + prob_given_false * (1 - prior)
    return numerator / denominator


async def async_setup_platform(
    hass: HomeAssistant,
    config: ConfigType,
    async_add_entities: AddEntitiesCallback,
    discovery_info: DiscoveryInfoType | None = None,
) -> None:
    """Set up the Bayesian Binary sensor."""
    await async_setup_reload_service(hass, DOMAIN, PLATFORMS)

    name = config[CONF_NAME]
    observations = config[CONF_OBSERVATIONS]
    prior = config[CONF_PRIOR]
    probability_threshold = config[CONF_PROBABILITY_THRESHOLD]
    device_class: BinarySensorDeviceClass | None = config.get(CONF_DEVICE_CLASS)

    # Should deprecate in some future version (2022.10 at time of writing) & make prob_given_false required in schemas.
    broken_observations: list[dict[str, Any]] = []
    for observation in observations:
        if CONF_P_GIVEN_F not in observation:
            text: str = f"{name}/{observation.get(CONF_ENTITY_ID,'')}{observation.get(CONF_VALUE_TEMPLATE,'')}"
            raise_no_prob_given_false(hass, observation, text)
            _LOGGER.error("Missing prob_given_false YAML entry for %s", text)
            broken_observations.append(observation)
    observations = [x for x in observations if x not in broken_observations]

    async_add_entities(
        [
            BayesianBinarySensor(
                name, prior, observations, probability_threshold, device_class
            )
        ]
    )


class BayesianBinarySensor(BinarySensorEntity):
    """Representation of a Bayesian sensor."""

    _attr_should_poll = False

    def __init__(
        self,
        name: str,
        prior: float,
        observations: list[dict[str, Any]],
        probability_threshold: float,
        device_class: BinarySensorDeviceClass | None,
    ) -> None:
        """Initialize the Bayesian sensor."""
<<<<<<< HEAD
        self._attr_name: str = name
        self._observations = [
            Observation(
                entity_id=o.get(CONF_ENTITY_ID),
                platform=o[CONF_PLATFORM],
                prob_given_false=o[CONF_P_GIVEN_F],
                prob_given_true=o[CONF_P_GIVEN_T],
                observed=None,
                to_state=o.get(CONF_TO_STATE),
                above=o.get(CONF_ABOVE),
                below=o.get(CONF_BELOW),
                value_template=o.get(CONF_VALUE_TEMPLATE),
            )
            for o in observations
=======
        self._attr_name = name
        self._observations = [
            Observation(
                entity_id=observation.get(CONF_ENTITY_ID),
                platform=observation[CONF_PLATFORM],
                prob_given_false=observation[CONF_P_GIVEN_F],
                prob_given_true=observation[CONF_P_GIVEN_T],
                observed=None,
                to_state=observation.get(CONF_TO_STATE),
                above=observation.get(CONF_ABOVE),
                below=observation.get(CONF_BELOW),
                value_template=observation.get(CONF_VALUE_TEMPLATE),
            )
            for observation in observations
>>>>>>> e6f3281e
        ]
        self._probability_threshold = probability_threshold
        self._attr_device_class = device_class
        self._attr_is_on = False
        self._callbacks: list[Any] = []

        self.prior = prior
        self.probability = prior

        self.current_observations: OrderedDict[str, Observation] = OrderedDict({})

        self.observations_by_entity = self._build_observations_by_entity()
        self.observations_by_template = self._build_observations_by_template()

        self.observation_handlers: dict[str, Callable[[Observation], bool | None]] = {
            "numeric_state": self._process_numeric_state,
            "state": self._process_state,
            "multi_state": self._process_multi_state,
        }

    async def async_added_to_hass(self) -> None:
        """
        Call when entity about to be added.

        All relevant update logic for instance attributes occurs within this closure.
        Other methods in this class are designed to avoid directly modifying instance
        attributes, by instead focusing on returning relevant data back to this method.

        The goal of this method is to ensure that `self.current_observations` and `self.probability`
        are set on a best-effort basis when this entity is register with hass.

        In addition, this method must register the state listener defined within, which
        will be called any time a relevant entity changes its state.
        """

        @callback
        def async_threshold_sensor_state_listener(event: Event) -> None:
            """
            Handle sensor state changes.

            When a state changes, we must update our list of current observations,
            then calculate the new probability.
            """

            entity: str | None = event.data.get(CONF_ENTITY_ID)
            if entity is None:
                _LOGGER.error("Unexpected NoneType for event %s", event.data)
                return

            self.current_observations.update(self._record_entity_observations(entity))
            self.async_set_context(event.context)
            self._recalculate_and_write_state()

        self.async_on_remove(
            async_track_state_change_event(
                self.hass,
                list(self.observations_by_entity),
                async_threshold_sensor_state_listener,
            )
        )

        @callback
        def _async_template_result_changed(
            event: Event | None, updates: list[TrackTemplateResult]
        ) -> None:
            track_template_result = updates.pop()
            template = track_template_result.template
            result = track_template_result.result
            entity: Event | str | None = event and event.data.get(CONF_ENTITY_ID)
            if isinstance(result, TemplateError):
                _LOGGER.error(
                    "TemplateError('%s') "
                    "while processing template '%s' "
                    "in entity '%s'",
                    result,
                    template,
                    self.entity_id,
                )

                observed = None
            else:
                observed = result_as_boolean(result)

<<<<<<< HEAD
            for obs in self.observations_by_template[template]:
                obs.observed = observation

                # in some cases a template may update because of the absence of an entity
                if entity is not None:
                    obs.entity_id = str(entity)

                self.current_observations[obs.id] = obs
=======
            for observation in self.observations_by_template[template]:
                observation.observed = observed

                # in some cases a template may update because of the absence of an entity
                if entity is not None:
                    observation.entity_id = str(entity)

                self.current_observations[observation.id] = observation
>>>>>>> e6f3281e

            if event:
                self.async_set_context(event.context)
            self._recalculate_and_write_state()

        for template in self.observations_by_template:
            info = async_track_template_result(
                self.hass,
                [TrackTemplate(template, None)],
                _async_template_result_changed,
            )

            self._callbacks.append(info)
            self.async_on_remove(info.async_remove)
            info.async_refresh()

        self.current_observations.update(self._initialize_current_observations())
        self.probability = self._calculate_new_probability()
        self._attr_is_on = bool(self.probability >= self._probability_threshold)

        # detect mirrored entries
        for entity, observations in self.observations_by_entity.items():
            raise_mirrored_entries(
                self.hass, observations, text=f"{self._attr_name}/{entity}"
            )

        all_template_observations: list[Observation] = []
        for value in self.observations_by_template.values():
            all_template_observations.append(value[0])
        if len(all_template_observations) == 2:
            raise_mirrored_entries(
                self.hass,
                all_template_observations,
                text=f"{self._attr_name}/{all_template_observations[0].value_template}",
            )

    @callback
    def _recalculate_and_write_state(self) -> None:
        self.probability = self._calculate_new_probability()
        self._attr_is_on = bool(self.probability >= self._probability_threshold)
        self.async_write_ha_state()

    def _initialize_current_observations(self) -> OrderedDict[str, Observation]:
        local_observations: OrderedDict[str, Observation] = OrderedDict({})
        for entity in self.observations_by_entity:
            local_observations.update(self._record_entity_observations(entity))
        return local_observations

    def _record_entity_observations(self, entity: str) -> OrderedDict[str, Observation]:
        local_observations: OrderedDict[str, Observation] = OrderedDict({})

<<<<<<< HEAD
        for entity_obs in self.observations_by_entity[entity]:
            platform: str = str(entity_obs.platform)

            observation: bool | None = self.observation_handlers[platform](entity_obs)
            entity_obs.observed = observation

            local_observations[entity_obs.id] = entity_obs
=======
        for observation in self.observations_by_entity[entity]:
            platform = observation.platform

            observed = self.observation_handlers[platform](observation)
            observation.observed = observed

            local_observations[observation.id] = observation
>>>>>>> e6f3281e

        return local_observations

    def _calculate_new_probability(self) -> float:
        prior = self.prior

<<<<<<< HEAD
        for obs in self.current_observations.values():
            if obs is not None:
                if obs.observed is True:
                    prior = update_probability(
                        prior,
                        obs.prob_given_true,
                        obs.prob_given_false,
                    )
                elif obs.observed is False:
                    prior = update_probability(
                        prior,
                        1 - obs.prob_given_true,
                        1 - obs.prob_given_false,
                    )
                elif obs.observed is None:
                    if obs.entity_id is not None:
                        _LOGGER.debug(
                            "Observation for entity '%s' returned None, it will not be used for Bayesian updating",
                            obs.entity_id,
=======
        for observation in self.current_observations.values():
            if observation is not None:
                if observation.observed is True:
                    prior = update_probability(
                        prior,
                        observation.prob_given_true,
                        observation.prob_given_false,
                    )
                elif observation.observed is False:
                    prior = update_probability(
                        prior,
                        1 - observation.prob_given_true,
                        1 - observation.prob_given_false,
                    )
                elif observation.observed is None:
                    if observation.entity_id is not None:
                        _LOGGER.debug(
                            "Observation for entity '%s' returned None, it will not be used for Bayesian updating",
                            observation.entity_id,
>>>>>>> e6f3281e
                        )
                    else:
                        _LOGGER.debug(
                            "Observation for template entity returned None rather than a valid boolean, it will not be used for Bayesian updating",
                        )

        return prior

    def _build_observations_by_entity(self) -> dict[str, list[Observation]]:
        """
        Build and return data structure of the form below.

        {
            "sensor.sensor1": [Observation, Observation],
            "sensor.sensor2": [Observation],
            ...
        }

        Each "observation" must be recognized uniquely, and it should be possible
        for all relevant observations to be looked up via their `entity_id`.
        """

        observations_by_entity: dict[str, list[Observation]] = {}
<<<<<<< HEAD
        for _, observation in enumerate(self._observations):

            if observation.entity_id is None:
                continue
            observations_by_entity.setdefault(observation.entity_id, []).append(
                observation
            )

        for li_of_obs in observations_by_entity.values():
            if len(li_of_obs) == 1:
                continue
            for observation in li_of_obs:
=======
        for observation in self._observations:

            if (key := observation.entity_id) is None:
                continue
            observations_by_entity.setdefault(key, []).append(observation)

        for entity_observations in observations_by_entity.values():
            if len(entity_observations) == 1:
                continue
            for observation in entity_observations:
>>>>>>> e6f3281e
                if observation.platform != "state":
                    continue
                observation.platform = "multi_state"

        return observations_by_entity

    def _build_observations_by_template(self) -> dict[Template, list[Observation]]:
        """
        Build and return data structure of the form below.

        {
            "template": [Observation, Observation],
            "template2": [Observation],
            ...
        }

        Each "observation" must be recognized uniquely, and it should be possible
        for all relevant observations to be looked up via their `template`.
        """

<<<<<<< HEAD
        observations_by_template: dict[Template, list[Observation]] = {}
        for _, observation in enumerate(self._observations):
=======
        observations_by_template = {}
        for observation in self._observations:
>>>>>>> e6f3281e
            if observation.value_template is None:
                continue

            template = observation.value_template
            observations_by_template.setdefault(template, []).append(observation)

        return observations_by_template

    def _process_numeric_state(self, entity_observation: Observation) -> bool | None:
        """Return True if numeric condition is met, return False if not, return None otherwise."""
        entity = entity_observation.entity_id

        try:
            if condition.state(self.hass, entity, [STATE_UNKNOWN, STATE_UNAVAILABLE]):
                return None
            return condition.async_numeric_state(
                self.hass,
                entity,
                entity_observation.below,
                entity_observation.above,
                None,
                entity_observation.to_dict(),
            )
        except ConditionError:
            return None

<<<<<<< HEAD
    def _process_state(self, entity_observation: Observation) -> bool | None:
        """Return True if state conditions are met, return False if they are not. Returns None if the state is unavailable."""
        entity = entity_observation.entity_id
        assert entity is not None
=======
    def _process_state(self, entity_observation):
        """Return True if state conditions are met, return False if they are not.

        Returns None if the state is unavailable.
        """

        entity = entity_observation.entity_id

>>>>>>> e6f3281e
        try:
            if condition.state(self.hass, entity, [STATE_UNKNOWN, STATE_UNAVAILABLE]):
                return None

            return condition.state(self.hass, entity, entity_observation.to_state)
        except ConditionError:
            return None

<<<<<<< HEAD
    def _process_multi_state(self, entity_observation: Observation) -> bool | None:
        """Return True if state conditions are met, otherwise return None. Never return False as all other states should have their own probabilities configured."""
=======
    def _process_multi_state(self, entity_observation):
        """Return True if state conditions are met, otherwise return None.

        Never return False as all other states should have their own probabilities configured.
        """

>>>>>>> e6f3281e
        entity = entity_observation.entity_id

        try:
            if condition.state(self.hass, entity, entity_observation.to_state):
                return True
        except ConditionError:
            return None
        return None

    @property
    def extra_state_attributes(self) -> dict[str, Any]:
        """Return the state attributes of the sensor."""
<<<<<<< HEAD
        #
        attr_observations_list: list[dict[str, str | float | bool | None]] = [
            obs.to_dict()
            for obs in self.current_observations.values()
            if obs is not None
        ]
=======
>>>>>>> e6f3281e

        return {
            ATTR_PROBABILITY: round(self.probability, 2),
            ATTR_PROBABILITY_THRESHOLD: self._probability_threshold,
<<<<<<< HEAD
            ATTR_OCCURRED_OBSERVATION_ENTITIES: list(
                {
                    obs.entity_id
                    for obs in self.current_observations.values()
                    if obs is not None
                    and obs.entity_id is not None
                    and obs.observed is not None
                }
            ),
            ATTR_OBSERVATIONS: attr_observations_list,
=======
            # An entity can be in more than one observation so set then list to deduplicate
            ATTR_OCCURRED_OBSERVATION_ENTITIES: list(
                {
                    observation.entity_id
                    for observation in self.current_observations.values()
                    if observation is not None
                    and observation.entity_id is not None
                    and observation.observed is not None
                }
            ),
            ATTR_OBSERVATIONS: [
                observation.to_dict()
                for observation in self.current_observations.values()
                if observation is not None
            ],
>>>>>>> e6f3281e
        }

    async def async_update(self) -> None:
        """Get the latest data and update the states."""
        if not self._callbacks:
            self._recalculate_and_write_state()
            return
        # Force recalc of the templates. The states will
        # update automatically.
        for call in self._callbacks:
            call.async_refresh()<|MERGE_RESOLUTION|>--- conflicted
+++ resolved
@@ -170,22 +170,6 @@
         device_class: BinarySensorDeviceClass | None,
     ) -> None:
         """Initialize the Bayesian sensor."""
-<<<<<<< HEAD
-        self._attr_name: str = name
-        self._observations = [
-            Observation(
-                entity_id=o.get(CONF_ENTITY_ID),
-                platform=o[CONF_PLATFORM],
-                prob_given_false=o[CONF_P_GIVEN_F],
-                prob_given_true=o[CONF_P_GIVEN_T],
-                observed=None,
-                to_state=o.get(CONF_TO_STATE),
-                above=o.get(CONF_ABOVE),
-                below=o.get(CONF_BELOW),
-                value_template=o.get(CONF_VALUE_TEMPLATE),
-            )
-            for o in observations
-=======
         self._attr_name = name
         self._observations = [
             Observation(
@@ -200,7 +184,6 @@
                 value_template=observation.get(CONF_VALUE_TEMPLATE),
             )
             for observation in observations
->>>>>>> e6f3281e
         ]
         self._probability_threshold = probability_threshold
         self._attr_device_class = device_class
@@ -284,16 +267,6 @@
             else:
                 observed = result_as_boolean(result)
 
-<<<<<<< HEAD
-            for obs in self.observations_by_template[template]:
-                obs.observed = observation
-
-                # in some cases a template may update because of the absence of an entity
-                if entity is not None:
-                    obs.entity_id = str(entity)
-
-                self.current_observations[obs.id] = obs
-=======
             for observation in self.observations_by_template[template]:
                 observation.observed = observed
 
@@ -302,7 +275,6 @@
                     observation.entity_id = str(entity)
 
                 self.current_observations[observation.id] = observation
->>>>>>> e6f3281e
 
             if event:
                 self.async_set_context(event.context)
@@ -352,17 +324,8 @@
         return local_observations
 
     def _record_entity_observations(self, entity: str) -> OrderedDict[str, Observation]:
-        local_observations: OrderedDict[str, Observation] = OrderedDict({})
-
-<<<<<<< HEAD
-        for entity_obs in self.observations_by_entity[entity]:
-            platform: str = str(entity_obs.platform)
-
-            observation: bool | None = self.observation_handlers[platform](entity_obs)
-            entity_obs.observed = observation
-
-            local_observations[entity_obs.id] = entity_obs
-=======
+        local_observations = OrderedDict({})
+
         for observation in self.observations_by_entity[entity]:
             platform = observation.platform
 
@@ -370,34 +333,12 @@
             observation.observed = observed
 
             local_observations[observation.id] = observation
->>>>>>> e6f3281e
 
         return local_observations
 
     def _calculate_new_probability(self) -> float:
         prior = self.prior
 
-<<<<<<< HEAD
-        for obs in self.current_observations.values():
-            if obs is not None:
-                if obs.observed is True:
-                    prior = update_probability(
-                        prior,
-                        obs.prob_given_true,
-                        obs.prob_given_false,
-                    )
-                elif obs.observed is False:
-                    prior = update_probability(
-                        prior,
-                        1 - obs.prob_given_true,
-                        1 - obs.prob_given_false,
-                    )
-                elif obs.observed is None:
-                    if obs.entity_id is not None:
-                        _LOGGER.debug(
-                            "Observation for entity '%s' returned None, it will not be used for Bayesian updating",
-                            obs.entity_id,
-=======
         for observation in self.current_observations.values():
             if observation is not None:
                 if observation.observed is True:
@@ -417,7 +358,6 @@
                         _LOGGER.debug(
                             "Observation for entity '%s' returned None, it will not be used for Bayesian updating",
                             observation.entity_id,
->>>>>>> e6f3281e
                         )
                     else:
                         _LOGGER.debug(
@@ -441,20 +381,6 @@
         """
 
         observations_by_entity: dict[str, list[Observation]] = {}
-<<<<<<< HEAD
-        for _, observation in enumerate(self._observations):
-
-            if observation.entity_id is None:
-                continue
-            observations_by_entity.setdefault(observation.entity_id, []).append(
-                observation
-            )
-
-        for li_of_obs in observations_by_entity.values():
-            if len(li_of_obs) == 1:
-                continue
-            for observation in li_of_obs:
-=======
         for observation in self._observations:
 
             if (key := observation.entity_id) is None:
@@ -465,7 +391,6 @@
             if len(entity_observations) == 1:
                 continue
             for observation in entity_observations:
->>>>>>> e6f3281e
                 if observation.platform != "state":
                     continue
                 observation.platform = "multi_state"
@@ -486,13 +411,8 @@
         for all relevant observations to be looked up via their `template`.
         """
 
-<<<<<<< HEAD
         observations_by_template: dict[Template, list[Observation]] = {}
-        for _, observation in enumerate(self._observations):
-=======
-        observations_by_template = {}
         for observation in self._observations:
->>>>>>> e6f3281e
             if observation.value_template is None:
                 continue
 
@@ -519,21 +439,14 @@
         except ConditionError:
             return None
 
-<<<<<<< HEAD
     def _process_state(self, entity_observation: Observation) -> bool | None:
-        """Return True if state conditions are met, return False if they are not. Returns None if the state is unavailable."""
+        """Return True if state conditions are met, return False if they are not.
+
+        Returns None if the state is unavailable.
+        """
+
         entity = entity_observation.entity_id
-        assert entity is not None
-=======
-    def _process_state(self, entity_observation):
-        """Return True if state conditions are met, return False if they are not.
-
-        Returns None if the state is unavailable.
-        """
-
-        entity = entity_observation.entity_id
-
->>>>>>> e6f3281e
+
         try:
             if condition.state(self.hass, entity, [STATE_UNKNOWN, STATE_UNAVAILABLE]):
                 return None
@@ -542,17 +455,12 @@
         except ConditionError:
             return None
 
-<<<<<<< HEAD
     def _process_multi_state(self, entity_observation: Observation) -> bool | None:
-        """Return True if state conditions are met, otherwise return None. Never return False as all other states should have their own probabilities configured."""
-=======
-    def _process_multi_state(self, entity_observation):
         """Return True if state conditions are met, otherwise return None.
 
         Never return False as all other states should have their own probabilities configured.
         """
 
->>>>>>> e6f3281e
         entity = entity_observation.entity_id
 
         try:
@@ -565,31 +473,10 @@
     @property
     def extra_state_attributes(self) -> dict[str, Any]:
         """Return the state attributes of the sensor."""
-<<<<<<< HEAD
-        #
-        attr_observations_list: list[dict[str, str | float | bool | None]] = [
-            obs.to_dict()
-            for obs in self.current_observations.values()
-            if obs is not None
-        ]
-=======
->>>>>>> e6f3281e
 
         return {
             ATTR_PROBABILITY: round(self.probability, 2),
             ATTR_PROBABILITY_THRESHOLD: self._probability_threshold,
-<<<<<<< HEAD
-            ATTR_OCCURRED_OBSERVATION_ENTITIES: list(
-                {
-                    obs.entity_id
-                    for obs in self.current_observations.values()
-                    if obs is not None
-                    and obs.entity_id is not None
-                    and obs.observed is not None
-                }
-            ),
-            ATTR_OBSERVATIONS: attr_observations_list,
-=======
             # An entity can be in more than one observation so set then list to deduplicate
             ATTR_OCCURRED_OBSERVATION_ENTITIES: list(
                 {
@@ -605,7 +492,6 @@
                 for observation in self.current_observations.values()
                 if observation is not None
             ],
->>>>>>> e6f3281e
         }
 
     async def async_update(self) -> None:
