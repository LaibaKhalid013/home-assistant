"""Support for the Google Cloud TTS service."""

import logging
import os

from google.api_core.exceptions import GoogleAPIError
from google.cloud import texttospeech

from homeassistant.components.tts import (
    CONF_LANG,
    PLATFORM_SCHEMA as TTS_PLATFORM_SCHEMA,
    Provider,
    Voice,
)
from homeassistant.core import HomeAssistant, callback

from .const import (
    CONF_ENCODING,
    CONF_GAIN,
    CONF_GENDER,
    CONF_KEY_FILE,
    CONF_PITCH,
    CONF_PROFILES,
    CONF_SPEED,
    CONF_TEXT_TYPE,
    CONF_VOICE,
    DEFAULT_LANG,
)
from .helpers import async_tts_voices, tts_options_schema, tts_platform_schema

_LOGGER = logging.getLogger(__name__)

PLATFORM_SCHEMA = TTS_PLATFORM_SCHEMA.extend(tts_platform_schema().schema)


async def async_get_engine(hass, config, discovery_info=None):
    """Set up Google Cloud TTS component."""
    if key_file := config.get(CONF_KEY_FILE):
        key_file = hass.config.path(key_file)
        if not os.path.isfile(key_file):
            _LOGGER.error("File %s doesn't exist", key_file)
            return None
    if key_file:
        client = texttospeech.TextToSpeechAsyncClient.from_service_account_json(
            key_file
        )
    else:
        client = texttospeech.TextToSpeechAsyncClient()
    try:
        voices = await async_tts_voices(client)
    except GoogleAPIError as err:
        _LOGGER.error("Error from calling list_voices: %s", err)
        return None
    return GoogleCloudTTSProvider(
        hass,
        client,
        voices,
        config.get(CONF_LANG, DEFAULT_LANG),
        tts_options_schema(config, voices),
    )


class GoogleCloudTTSProvider(Provider):
    """The Google Cloud TTS API provider."""

    def __init__(
        self,
        hass: HomeAssistant,
        client: texttospeech.TextToSpeechAsyncClient,
        voices: dict[str, list[str]],
        language,
        options_schema,
    ) -> None:
        """Init Google Cloud TTS service."""
        self.hass = hass
        self.name = "Google Cloud TTS"
        self._client = client
        self._voices = voices
        self._language = language
        self._options_schema = options_schema

    @property
    def supported_languages(self):
        """Return list of supported languages."""
        return list(self._voices)

    @property
    def default_language(self):
        """Return the default language."""
        return self._language

    @property
    def supported_options(self):
        """Return a list of supported options."""
        return [option.schema for option in self._options_schema.schema]

    @property
    def default_options(self):
        """Return a dict including default options."""
        return self._options_schema({})

    @callback
    def async_get_supported_voices(self, language: str) -> list[Voice] | None:
        """Return a list of supported voices for a language."""
        if not (voices := self._voices.get(language)):
            return None
        return [Voice(voice, voice) for voice in voices]

    async def async_get_tts_audio(self, message, language, options):
        """Load TTS from google."""
<<<<<<< HEAD
        options = self._options_schema(options)
=======
        options_schema = vol.Schema(
            {
                vol.Optional(CONF_GENDER, default=self._gender): GENDER_SCHEMA,
                vol.Optional(CONF_VOICE, default=self._voice): VOICE_SCHEMA,
                vol.Optional(CONF_ENCODING, default=self._encoding): SCHEMA_ENCODING,
                vol.Optional(CONF_SPEED, default=self._speed): SPEED_SCHEMA,
                vol.Optional(CONF_PITCH, default=self._pitch): PITCH_SCHEMA,
                vol.Optional(CONF_GAIN, default=self._gain): GAIN_SCHEMA,
                vol.Optional(CONF_PROFILES, default=self._profiles): PROFILES_SCHEMA,
                vol.Optional(CONF_TEXT_TYPE, default=self._text_type): TEXT_TYPE_SCHEMA,
            }
        )
        try:
            options = options_schema(options)
        except vol.Invalid as err:
            _LOGGER.error("Error: %s when validating options: %s", err, options)
            return None, None
>>>>>>> d55be79e

        encoding = options[CONF_ENCODING]
        gender = texttospeech.SsmlVoiceGender[options[CONF_GENDER]]
        voice = options[CONF_VOICE]
        if voice:
            gender = None
            if not voice.startswith(language):
                language = voice[:5]

        request = texttospeech.SynthesizeSpeechRequest(
            input=texttospeech.SynthesisInput(**{options[CONF_TEXT_TYPE]: message}),
            voice=texttospeech.VoiceSelectionParams(
                language_code=language,
                ssml_gender=gender,
                name=voice,
            ),
            audio_config=texttospeech.AudioConfig(
                audio_encoding=texttospeech.AudioEncoding[encoding],
                speaking_rate=options[CONF_SPEED],
                pitch=options[CONF_PITCH],
                volume_gain_db=options[CONF_GAIN],
                effects_profile_id=options[CONF_PROFILES],
            ),
        )

        try:
            response = await self._client.synthesize_speech(request, timeout=10)
        except GoogleAPIError as err:
            _LOGGER.error("Error occurred during Google Cloud TTS call: %s", err)
            return None, None

        return encoding, response.audio_content<|MERGE_RESOLUTION|>--- conflicted
+++ resolved
@@ -108,27 +108,11 @@
 
     async def async_get_tts_audio(self, message, language, options):
         """Load TTS from google."""
-<<<<<<< HEAD
-        options = self._options_schema(options)
-=======
-        options_schema = vol.Schema(
-            {
-                vol.Optional(CONF_GENDER, default=self._gender): GENDER_SCHEMA,
-                vol.Optional(CONF_VOICE, default=self._voice): VOICE_SCHEMA,
-                vol.Optional(CONF_ENCODING, default=self._encoding): SCHEMA_ENCODING,
-                vol.Optional(CONF_SPEED, default=self._speed): SPEED_SCHEMA,
-                vol.Optional(CONF_PITCH, default=self._pitch): PITCH_SCHEMA,
-                vol.Optional(CONF_GAIN, default=self._gain): GAIN_SCHEMA,
-                vol.Optional(CONF_PROFILES, default=self._profiles): PROFILES_SCHEMA,
-                vol.Optional(CONF_TEXT_TYPE, default=self._text_type): TEXT_TYPE_SCHEMA,
-            }
-        )
         try:
-            options = options_schema(options)
+            options = self._options_schema(options)
         except vol.Invalid as err:
             _LOGGER.error("Error: %s when validating options: %s", err, options)
             return None, None
->>>>>>> d55be79e
 
         encoding = options[CONF_ENCODING]
         gender = texttospeech.SsmlVoiceGender[options[CONF_GENDER]]
