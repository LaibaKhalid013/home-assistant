"""Component providing support for Reolink sensors."""
from __future__ import annotations

from collections.abc import Callable
from dataclasses import dataclass
from datetime import date, datetime
from decimal import Decimal

from reolink_aio.api import Host

from homeassistant.components.sensor import (
    SensorEntity,
    SensorEntityDescription,
    SensorStateClass,
)
from homeassistant.config_entries import ConfigEntry
from homeassistant.const import EntityCategory
from homeassistant.core import HomeAssistant
from homeassistant.helpers.entity_platform import AddEntitiesCallback
from homeassistant.helpers.typing import StateType

from . import ReolinkData
from .const import DOMAIN
from .entity import (
    ReolinkChannelCoordinatorEntity,
    ReolinkChannelEntityDescription,
    ReolinkHostCoordinatorEntity,
    ReolinkHostEntityDescription,
)


<<<<<<< HEAD
@dataclass
class ReolinkSensorEntityDescriptionMixin:
    """Mixin values for Reolink sensor entities for a camera channel."""

    value: Callable[[Host, int], int]


@dataclass
class ReolinkSensorEntityDescription(
    SensorEntityDescription,
    ReolinkChannelEntityDescription,
    ReolinkSensorEntityDescriptionMixin,
):
    """A class that describes sensor entities for a camera channel."""

=======
@dataclass(kw_only=True)
class ReolinkSensorEntityDescription(SensorEntityDescription):
    """A class that describes sensor entities for a camera channel."""

    supported: Callable[[Host, int], bool] = lambda api, ch: True
    value: Callable[[Host, int], int]

>>>>>>> 2d362254

@dataclass
class ReolinkHostSensorEntityDescriptionMixin:
    """Mixin values for Reolink host sensor entities."""

    value: Callable[[Host], int | None]


@dataclass
class ReolinkHostSensorEntityDescription(
    SensorEntityDescription,
    ReolinkHostEntityDescription,
    ReolinkHostSensorEntityDescriptionMixin,
):
    """A class that describes host sensor entities."""


SENSORS = (
    ReolinkSensorEntityDescription(
        key="ptz_pan_position",
        cmd_key="GetPtzCurPos",
        translation_key="ptz_pan_position",
        icon="mdi:pan",
        state_class=SensorStateClass.MEASUREMENT,
        entity_category=EntityCategory.DIAGNOSTIC,
        value=lambda api, ch: api.ptz_pan_position(ch),
        supported=lambda api, ch: api.supported(ch, "ptz_position"),
    ),
)

HOST_SENSORS = (
    ReolinkHostSensorEntityDescription(
        key="wifi_signal",
        cmd_key="GetWifiSignal",
        translation_key="wifi_signal",
        icon="mdi:wifi",
        state_class=SensorStateClass.MEASUREMENT,
        entity_category=EntityCategory.DIAGNOSTIC,
        entity_registry_enabled_default=False,
        value=lambda api: api.wifi_signal,
        supported=lambda api: api.supported(None, "wifi") and api.wifi_connection,
    ),
)


async def async_setup_entry(
    hass: HomeAssistant,
    config_entry: ConfigEntry,
    async_add_entities: AddEntitiesCallback,
) -> None:
    """Set up a Reolink IP Camera."""
    reolink_data: ReolinkData = hass.data[DOMAIN][config_entry.entry_id]

    entities: list[ReolinkSensorEntity | ReolinkHostSensorEntity] = [
        ReolinkSensorEntity(reolink_data, channel, entity_description)
        for entity_description in SENSORS
        for channel in reolink_data.host.api.channels
        if entity_description.supported(reolink_data.host.api, channel)
    ]
    entities.extend(
        [
            ReolinkHostSensorEntity(reolink_data, entity_description)
            for entity_description in HOST_SENSORS
            if entity_description.supported(reolink_data.host.api)
        ]
    )
    async_add_entities(entities)


class ReolinkSensorEntity(ReolinkChannelCoordinatorEntity, SensorEntity):
    """Base sensor class for Reolink IP camera sensors."""

    entity_description: ReolinkSensorEntityDescription

    def __init__(
        self,
        reolink_data: ReolinkData,
        channel: int,
        entity_description: ReolinkSensorEntityDescription,
    ) -> None:
        """Initialize Reolink sensor."""
        self.entity_description = entity_description
        super().__init__(reolink_data, channel)

    @property
    def native_value(self) -> StateType | date | datetime | Decimal:
        """Return the value reported by the sensor."""
        return self.entity_description.value(self._host.api, self._channel)


class ReolinkHostSensorEntity(ReolinkHostCoordinatorEntity, SensorEntity):
    """Base sensor class for Reolink host sensors."""

    entity_description: ReolinkHostSensorEntityDescription

    def __init__(
        self,
        reolink_data: ReolinkData,
        entity_description: ReolinkHostSensorEntityDescription,
    ) -> None:
        """Initialize Reolink host sensor."""
        self.entity_description = entity_description
        super().__init__(reolink_data)

    @property
    def native_value(self) -> StateType | date | datetime | Decimal:
        """Return the value reported by the sensor."""
        return self.entity_description.value(self._host.api)<|MERGE_RESOLUTION|>--- conflicted
+++ resolved
@@ -29,46 +29,24 @@
 )
 
 
-<<<<<<< HEAD
-@dataclass
-class ReolinkSensorEntityDescriptionMixin:
-    """Mixin values for Reolink sensor entities for a camera channel."""
+@dataclass(kw_only=True)
+class ReolinkSensorEntityDescription(
+    SensorEntityDescription,
+    ReolinkChannelEntityDescription,
+):
+    """A class that describes sensor entities for a camera channel."""
 
     value: Callable[[Host, int], int]
 
 
-@dataclass
-class ReolinkSensorEntityDescription(
-    SensorEntityDescription,
-    ReolinkChannelEntityDescription,
-    ReolinkSensorEntityDescriptionMixin,
-):
-    """A class that describes sensor entities for a camera channel."""
-
-=======
 @dataclass(kw_only=True)
-class ReolinkSensorEntityDescription(SensorEntityDescription):
-    """A class that describes sensor entities for a camera channel."""
-
-    supported: Callable[[Host, int], bool] = lambda api, ch: True
-    value: Callable[[Host, int], int]
-
->>>>>>> 2d362254
-
-@dataclass
-class ReolinkHostSensorEntityDescriptionMixin:
-    """Mixin values for Reolink host sensor entities."""
-
-    value: Callable[[Host], int | None]
-
-
-@dataclass
 class ReolinkHostSensorEntityDescription(
     SensorEntityDescription,
     ReolinkHostEntityDescription,
-    ReolinkHostSensorEntityDescriptionMixin,
 ):
     """A class that describes host sensor entities."""
+
+    value: Callable[[Host], int | None]
 
 
 SENSORS = (
