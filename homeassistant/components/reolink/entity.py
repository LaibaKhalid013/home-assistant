--- conflicted
+++ resolved
@@ -91,18 +91,6 @@
     async def async_added_to_hass(self) -> None:
         """Entity created."""
         await super().async_added_to_hass()
-<<<<<<< HEAD
-        if (
-            self.entity_description.cmd_key is not None
-            and self.entity_description.cmd_key not in self._host.update_cmd_list
-        ):
-            self._host.update_cmd_list[self.entity_description.cmd_key] = []
-
-    async def async_update(self) -> None:
-        """Update the entity from the generic entity update service."""
-        self._host.last_wake = datetime(1970, 1, 1, tzinfo=DEFAULT_TIME_ZONE)
-        await super().async_update()
-=======
         cmd_key = self.entity_description.cmd_key
         if cmd_key is not None:
             self._host.async_register_update_cmd(cmd_key)
@@ -114,7 +102,11 @@
             self._host.async_unregister_update_cmd(cmd_key)
 
         await super().async_will_remove_from_hass()
->>>>>>> cba07540
+
+    async def async_update(self) -> None:
+        """Update the entity from the generic entity update service."""
+        self._host.last_wake = datetime(1970, 1, 1, tzinfo=DEFAULT_TIME_ZONE)
+        await super().async_update()
 
 
 class ReolinkChannelCoordinatorEntity(ReolinkHostCoordinatorEntity):
@@ -154,13 +146,6 @@
         """Entity created."""
         await super().async_added_to_hass()
         cmd_key = self.entity_description.cmd_key
-<<<<<<< HEAD
-        if (
-            cmd_key is not None
-            and self._channel not in self._host.update_cmd_list[cmd_key]
-        ):
-            self._host.update_cmd_list[cmd_key].append(self._channel)
-=======
         if cmd_key is not None:
             self._host.async_register_update_cmd(cmd_key, self._channel)
 
@@ -170,5 +155,4 @@
         if cmd_key is not None:
             self._host.async_unregister_update_cmd(cmd_key, self._channel)
 
-        await super().async_will_remove_from_hass()
->>>>>>> cba07540
+        await super().async_will_remove_from_hass()