--- conflicted
+++ resolved
@@ -43,15 +43,13 @@
       "title": "Reolink webhook URL uses HTTPS (SSL)",
       "description": "Reolink products can not push motion events to an HTTPS address (SSL), please configure a (local) HTTP address under \"Home Assistant URL\" in the [network settings]({network_link}). The current (local) address is: `{base_url}`"
     },
-<<<<<<< HEAD
+    "enable_port": {
+      "title": "Reolink port not enabled",
+      "description": "Failed to automatically enable {ports}port(s) on {name}. Use the [Reolink client]({info_link}) to manually set it to ON"
+    },
     "firmware_update": {
       "title": "Reolink firmware update required",
       "description": "\"{name}\" with model \"{model}\" and hardware version \"{hw_version}\" is running a old firmware version \"{current_firmware}\", while at least firmware version \"{required_firmware}\" is required for proper operation of the Reolink integration. The latest firmware can be downloaded from the [Reolink download center]({download_link})."
-=======
-    "enable_port": {
-      "title": "Reolink port not enabled",
-      "description": "Failed to automatically enable {ports}port(s) on {name}. Use the [Reolink client]({info_link}) to manually set it to ON"
->>>>>>> 429e52cf
     }
   },
   "entity": {
