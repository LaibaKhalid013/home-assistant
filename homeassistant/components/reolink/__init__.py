--- conflicted
+++ resolved
@@ -25,16 +25,11 @@
 
 PLATFORMS = [
     Platform.BINARY_SENSOR,
-<<<<<<< HEAD
+    Platform.BUTTON,
     Platform.CAMERA,
     Platform.NUMBER,
     Platform.SIREN,
-=======
-    Platform.BUTTON,
-    Platform.CAMERA,
-    Platform.NUMBER,
     Platform.SWITCH,
->>>>>>> b2c9208d
     Platform.UPDATE,
 ]
 DEVICE_UPDATE_INTERVAL = timedelta(seconds=60)
