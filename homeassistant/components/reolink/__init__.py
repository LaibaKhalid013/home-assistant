"""Reolink integration for HomeAssistant."""

from __future__ import annotations

import asyncio
from dataclasses import dataclass
from datetime import timedelta
import logging

from aiohttp import ClientConnectorError
import async_timeout
from reolink_aio.exceptions import (
    ApiError,
    InvalidContentTypeError,
    LoginError,
    NoDataError,
    ReolinkError,
    UnexpectedDataError,
)

from homeassistant.config_entries import ConfigEntry
from homeassistant.const import EVENT_HOMEASSISTANT_STOP, Platform
from homeassistant.core import HomeAssistant
from homeassistant.exceptions import ConfigEntryAuthFailed, ConfigEntryNotReady
from homeassistant.helpers.update_coordinator import DataUpdateCoordinator, UpdateFailed

from .const import DOMAIN
<<<<<<< HEAD
from .exceptions import ReolinkException, ReolinkWebhookException, UserNotAdmin
=======
from .exceptions import ReolinkException, UserNotAdmin
>>>>>>> 3c4455c6
from .host import ReolinkHost

_LOGGER = logging.getLogger(__name__)

PLATFORMS = [Platform.BINARY_SENSOR, Platform.CAMERA]
DEVICE_UPDATE_INTERVAL = 60


@dataclass
class ReolinkData:
    """Data for the Reolink integration."""

    host: ReolinkHost
    device_coordinator: DataUpdateCoordinator


async def async_setup_entry(hass: HomeAssistant, config_entry: ConfigEntry) -> bool:
    """Set up Reolink from a config entry."""
    host = ReolinkHost(hass, config_entry.data, config_entry.options)

    try:
        await host.async_init()
    except UserNotAdmin as err:
        raise ConfigEntryAuthFailed(err) from err
    except (
        ClientConnectorError,
        asyncio.TimeoutError,
        ApiError,
        InvalidContentTypeError,
        LoginError,
        NoDataError,
        ReolinkException,
<<<<<<< HEAD
=======
        UnexpectedDataError,
>>>>>>> 3c4455c6
    ) as err:
        await host.stop()
        raise ConfigEntryNotReady(
            f"Error while trying to setup {host.api.host}:{host.api.port}: {str(err)}"
        ) from err

    config_entry.async_on_unload(
        hass.bus.async_listen_once(EVENT_HOMEASSISTANT_STOP, host.stop)
    )

    async def async_device_config_update():
        """Update the host state cache and renew the ONVIF-subscription."""
        async with async_timeout.timeout(host.api.timeout):
            try:
                await host.update_states()
            except ReolinkError as err:
                raise UpdateFailed(
                    f"Error updating Reolink {host.api.nvr_name}"
                ) from err

        async with async_timeout.timeout(host.api.timeout):
            try:
                await host.renew()
                host.lost_subscription = False
            except ReolinkWebhookException as err:
                if not host.lost_subscription:
                    host.lost_subscription = True
                    _LOGGER.error(
                        "Reolink %s event subscription lost: %s",
                        host.api.nvr_name,
                        str(err),
                    )

    coordinator_device_config_update = DataUpdateCoordinator(
        hass,
        _LOGGER,
        name=f"reolink.{host.api.nvr_name}",
        update_method=async_device_config_update,
        update_interval=timedelta(seconds=DEVICE_UPDATE_INTERVAL),
    )
    # Fetch initial data so we have data when entities subscribe
    await coordinator_device_config_update.async_config_entry_first_refresh()

    hass.data.setdefault(DOMAIN, {})[config_entry.entry_id] = ReolinkData(
        host=host,
        device_coordinator=coordinator_device_config_update,
    )

    await hass.config_entries.async_forward_entry_setups(config_entry, PLATFORMS)

    config_entry.async_on_unload(
        config_entry.add_update_listener(entry_update_listener)
    )

    return True


async def entry_update_listener(hass: HomeAssistant, config_entry: ConfigEntry):
    """Update the configuration of the host entity."""
    await hass.config_entries.async_reload(config_entry.entry_id)


async def async_unload_entry(hass: HomeAssistant, config_entry: ConfigEntry) -> bool:
    """Unload a config entry."""
    host: ReolinkHost = hass.data[DOMAIN][config_entry.entry_id].host

    await host.stop()

    if unload_ok := await hass.config_entries.async_unload_platforms(
        config_entry, PLATFORMS
    ):
        hass.data[DOMAIN].pop(config_entry.entry_id)

    return unload_ok<|MERGE_RESOLUTION|>--- conflicted
+++ resolved
@@ -25,11 +25,7 @@
 from homeassistant.helpers.update_coordinator import DataUpdateCoordinator, UpdateFailed
 
 from .const import DOMAIN
-<<<<<<< HEAD
 from .exceptions import ReolinkException, ReolinkWebhookException, UserNotAdmin
-=======
-from .exceptions import ReolinkException, UserNotAdmin
->>>>>>> 3c4455c6
 from .host import ReolinkHost
 
 _LOGGER = logging.getLogger(__name__)
@@ -62,10 +58,7 @@
         LoginError,
         NoDataError,
         ReolinkException,
-<<<<<<< HEAD
-=======
         UnexpectedDataError,
->>>>>>> 3c4455c6
     ) as err:
         await host.stop()
         raise ConfigEntryNotReady(
