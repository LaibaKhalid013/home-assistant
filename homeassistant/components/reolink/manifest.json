{
  "domain": "reolink",
  "name": "Reolink IP NVR/camera",
  "config_flow": true,
  "documentation": "https://www.home-assistant.io/integrations/reolink",
<<<<<<< HEAD
  "requirements": ["reolink-aio==0.3.3"],
=======
  "requirements": ["reolink-aio==0.3.4"],
>>>>>>> c6338b7b
  "dependencies": ["webhook"],
  "codeowners": ["@starkillerOG"],
  "iot_class": "local_push",
  "loggers": ["reolink_aio"],
  "dhcp": [
    {
      "hostname": "reolink*",
      "macaddress": "EC71DB*"
    }
  ]
}<|MERGE_RESOLUTION|>--- conflicted
+++ resolved
@@ -3,11 +3,7 @@
   "name": "Reolink IP NVR/camera",
   "config_flow": true,
   "documentation": "https://www.home-assistant.io/integrations/reolink",
-<<<<<<< HEAD
-  "requirements": ["reolink-aio==0.3.3"],
-=======
   "requirements": ["reolink-aio==0.3.4"],
->>>>>>> c6338b7b
   "dependencies": ["webhook"],
   "codeowners": ["@starkillerOG"],
   "iot_class": "local_push",
