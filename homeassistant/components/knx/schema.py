"""Voluptuous schemas for the KNX integration."""
from __future__ import annotations

from abc import ABC
from collections import OrderedDict
from typing import Any, ClassVar

import voluptuous as vol
from xknx import XKNX
from xknx.devices.climate import SetpointShiftMode
from xknx.dpt import DPTBase, DPTNumeric
from xknx.exceptions import CouldNotParseAddress
from xknx.io import DEFAULT_MCAST_GRP, DEFAULT_MCAST_PORT
from xknx.telegram.address import IndividualAddress, parse_device_group_address

from homeassistant.components.binary_sensor import (
    DEVICE_CLASSES as BINARY_SENSOR_DEVICE_CLASSES,
)
from homeassistant.components.cover import DEVICE_CLASSES as COVER_DEVICE_CLASSES
from homeassistant.const import (
    CONF_DEVICE_CLASS,
    CONF_ENTITY_ID,
    CONF_HOST,
    CONF_NAME,
    CONF_PORT,
    CONF_TYPE,
)
import homeassistant.helpers.config_validation as cv

from .const import (
    CONF_INVERT,
    CONF_KNX_EXPOSE,
    CONF_KNX_INDIVIDUAL_ADDRESS,
    CONF_KNX_ROUTING,
    CONF_KNX_TUNNELING,
    CONF_RESET_AFTER,
    CONF_RESPOND_TO_READ,
    CONF_STATE_ADDRESS,
    CONF_SYNC_STATE,
    CONTROLLER_MODES,
    KNX_ADDRESS,
    PRESET_MODES,
    ColorTempModes,
    SupportedPlatforms,
)

##################
# KNX VALIDATORS
##################


def ga_validator(value: Any) -> str | int:
    """Validate that value is parsable as GroupAddress or InternalGroupAddress."""
    if isinstance(value, (str, int)):
        try:
            parse_device_group_address(value)
            return value
        except CouldNotParseAddress:
            pass
    raise vol.Invalid(
        f"value '{value}' is not a valid KNX group address '<main>/<middle>/<sub>', '<main>/<sub>' "
        "or '<free>' (eg.'1/2/3', '9/234', '123'), nor xknx internal address 'i-<string>'."
    )


ga_list_validator = vol.All(cv.ensure_list, [ga_validator])

ia_validator = vol.Any(
    cv.matches_regex(IndividualAddress.ADDRESS_RE.pattern),
    vol.All(vol.Coerce(int), vol.Range(min=1, max=65535)),
    msg="value does not match pattern for KNX individual address '<area>.<line>.<device>' (eg.'1.1.100')",
)


<<<<<<< HEAD
def select_options_sub_validator(entity_config: OrderedDict) -> OrderedDict:
    """Validate a select entity options configuration."""
    options_seen = set()
    payloads_seen = set()
    payload_length = entity_config[SelectSchema.CONF_PAYLOAD_LENGTH]
    if payload_length == 0:
        max_payload = 0x3F
    else:
        max_payload = 256 ** payload_length - 1

    for opt in entity_config[SelectSchema.CONF_OPTIONS]:
        option = opt[SelectSchema.CONF_OPTION]
        payload = opt[SelectSchema.CONF_PAYLOAD]
        if payload > max_payload:
            raise vol.Invalid(
                f"'payload: {payload}' for 'option: {option}' exceeds possible"
                f" maximum of 'payload_length: {payload_length}': {max_payload}"
            )
        if option in options_seen:
            raise vol.Invalid(f"duplicate item for 'option' not allowed: {option}")
        options_seen.add(option)
        if payload in payloads_seen:
            raise vol.Invalid(f"duplicate item for 'payload' not allowed: {payload}")
        payloads_seen.add(payload)
    return entity_config


=======
def number_limit_sub_validator(entity_config: OrderedDict) -> OrderedDict:
    """Validate a number entity configurations dependent on configured value type."""
    value_type = entity_config[CONF_TYPE]
    min_config: float | None = entity_config.get(NumberSchema.CONF_MIN)
    max_config: float | None = entity_config.get(NumberSchema.CONF_MAX)
    step_config: float | None = entity_config.get(NumberSchema.CONF_STEP)
    dpt_class = DPTNumeric.parse_transcoder(value_type)

    if dpt_class is None:
        raise vol.Invalid(f"'type: {value_type}' is not a valid numeric sensor type.")
    # Inifinity is not supported by Home Assistant frontend so user defined
    # config is required if if xknx DPTNumeric subclass defines it as limit.
    if min_config is None and dpt_class.value_min == float("-inf"):
        raise vol.Invalid(f"'min' key required for value type '{value_type}'")
    if min_config is not None and min_config < dpt_class.value_min:
        raise vol.Invalid(
            f"'min: {min_config}' undercuts possible minimum"
            f" of value type '{value_type}': {dpt_class.value_min}"
        )

    if max_config is None and dpt_class.value_max == float("inf"):
        raise vol.Invalid(f"'max' key required for value type '{value_type}'")
    if max_config is not None and max_config > dpt_class.value_max:
        raise vol.Invalid(
            f"'max: {max_config}' exceeds possible maximum"
            f" of value type '{value_type}': {dpt_class.value_max}"
        )

    if step_config is not None and step_config < dpt_class.resolution:
        raise vol.Invalid(
            f"'step: {step_config}' undercuts possible minimum step"
            f" of value type '{value_type}': {dpt_class.resolution}"
        )

    return entity_config


def numeric_type_validator(value: Any) -> str | int:
    """Validate that value is parsable as numeric sensor type."""
    if isinstance(value, (str, int)) and DPTNumeric.parse_transcoder(value) is not None:
        return value
    raise vol.Invalid(f"value '{value}' is not a valid numeric sensor type.")


>>>>>>> 6352d8fb
def sensor_type_validator(value: Any) -> str | int:
    """Validate that value is parsable as sensor type."""
    if isinstance(value, (str, int)) and DPTBase.parse_transcoder(value) is not None:
        return value
    raise vol.Invalid(f"value '{value}' is not a valid sensor type.")


sync_state_validator = vol.Any(
    vol.All(vol.Coerce(int), vol.Range(min=2, max=1440)),
    cv.boolean,
    cv.matches_regex(r"^(init|expire|every)( \d*)?$"),
)


##############
# CONNECTION
##############


class ConnectionSchema:
    """Voluptuous schema for KNX connection."""

    CONF_KNX_LOCAL_IP = "local_ip"
    CONF_KNX_MCAST_GRP = "multicast_group"
    CONF_KNX_MCAST_PORT = "multicast_port"
    CONF_KNX_RATE_LIMIT = "rate_limit"
    CONF_KNX_ROUTE_BACK = "route_back"
    CONF_KNX_STATE_UPDATER = "state_updater"

    TUNNELING_SCHEMA = vol.Schema(
        {
            vol.Optional(CONF_PORT, default=DEFAULT_MCAST_PORT): cv.port,
            vol.Required(CONF_HOST): cv.string,
            vol.Optional(CONF_KNX_LOCAL_IP): cv.string,
            vol.Optional(CONF_KNX_ROUTE_BACK, default=False): cv.boolean,
        }
    )

    ROUTING_SCHEMA = vol.Maybe(vol.Schema({vol.Optional(CONF_KNX_LOCAL_IP): cv.string}))

    SCHEMA = {
        vol.Exclusive(CONF_KNX_ROUTING, "connection_type"): ROUTING_SCHEMA,
        vol.Exclusive(CONF_KNX_TUNNELING, "connection_type"): TUNNELING_SCHEMA,
        vol.Optional(
            CONF_KNX_INDIVIDUAL_ADDRESS, default=XKNX.DEFAULT_ADDRESS
        ): ia_validator,
        vol.Optional(CONF_KNX_MCAST_GRP, default=DEFAULT_MCAST_GRP): cv.string,
        vol.Optional(CONF_KNX_MCAST_PORT, default=DEFAULT_MCAST_PORT): cv.port,
        vol.Optional(CONF_KNX_STATE_UPDATER, default=True): cv.boolean,
        vol.Optional(CONF_KNX_RATE_LIMIT, default=20): vol.All(
            vol.Coerce(int), vol.Range(min=1, max=100)
        ),
    }


#############
# PLATFORMS
#############


class KNXPlatformSchema(ABC):
    """Voluptuous schema for KNX platform entity configuration."""

    PLATFORM_NAME: ClassVar[str]
    ENTITY_SCHEMA: ClassVar[vol.Schema]

    @classmethod
    def platform_node(cls) -> dict[vol.Optional, vol.All]:
        """Return a schema node for the platform."""
        return {
            vol.Optional(cls.PLATFORM_NAME): vol.All(
                cv.ensure_list, [cls.ENTITY_SCHEMA]
            )
        }


class BinarySensorSchema(KNXPlatformSchema):
    """Voluptuous schema for KNX binary sensors."""

    PLATFORM_NAME = SupportedPlatforms.BINARY_SENSOR.value

    CONF_STATE_ADDRESS = CONF_STATE_ADDRESS
    CONF_SYNC_STATE = CONF_SYNC_STATE
    CONF_INVERT = CONF_INVERT
    CONF_IGNORE_INTERNAL_STATE = "ignore_internal_state"
    CONF_CONTEXT_TIMEOUT = "context_timeout"
    CONF_RESET_AFTER = CONF_RESET_AFTER

    DEFAULT_NAME = "KNX Binary Sensor"

    ENTITY_SCHEMA = vol.All(
        # deprecated since September 2020
        cv.deprecated("significant_bit"),
        cv.deprecated("automation"),
        vol.Schema(
            {
                vol.Optional(CONF_NAME, default=DEFAULT_NAME): cv.string,
                vol.Optional(CONF_SYNC_STATE, default=True): sync_state_validator,
                vol.Optional(CONF_IGNORE_INTERNAL_STATE, default=False): cv.boolean,
                vol.Optional(CONF_INVERT, default=False): cv.boolean,
                vol.Required(CONF_STATE_ADDRESS): ga_list_validator,
                vol.Optional(CONF_CONTEXT_TIMEOUT): vol.All(
                    vol.Coerce(float), vol.Range(min=0, max=10)
                ),
                vol.Optional(CONF_DEVICE_CLASS): vol.In(BINARY_SENSOR_DEVICE_CLASSES),
                vol.Optional(CONF_RESET_AFTER): cv.positive_float,
            }
        ),
    )


class ClimateSchema(KNXPlatformSchema):
    """Voluptuous schema for KNX climate devices."""

    PLATFORM_NAME = SupportedPlatforms.CLIMATE.value

    CONF_SETPOINT_SHIFT_ADDRESS = "setpoint_shift_address"
    CONF_SETPOINT_SHIFT_STATE_ADDRESS = "setpoint_shift_state_address"
    CONF_SETPOINT_SHIFT_MODE = "setpoint_shift_mode"
    CONF_SETPOINT_SHIFT_MAX = "setpoint_shift_max"
    CONF_SETPOINT_SHIFT_MIN = "setpoint_shift_min"
    CONF_TEMPERATURE_ADDRESS = "temperature_address"
    CONF_TEMPERATURE_STEP = "temperature_step"
    CONF_TARGET_TEMPERATURE_ADDRESS = "target_temperature_address"
    CONF_TARGET_TEMPERATURE_STATE_ADDRESS = "target_temperature_state_address"
    CONF_OPERATION_MODE_ADDRESS = "operation_mode_address"
    CONF_OPERATION_MODE_STATE_ADDRESS = "operation_mode_state_address"
    CONF_CONTROLLER_STATUS_ADDRESS = "controller_status_address"
    CONF_CONTROLLER_STATUS_STATE_ADDRESS = "controller_status_state_address"
    CONF_CONTROLLER_MODE_ADDRESS = "controller_mode_address"
    CONF_CONTROLLER_MODE_STATE_ADDRESS = "controller_mode_state_address"
    CONF_HEAT_COOL_ADDRESS = "heat_cool_address"
    CONF_HEAT_COOL_STATE_ADDRESS = "heat_cool_state_address"
    CONF_OPERATION_MODE_FROST_PROTECTION_ADDRESS = (
        "operation_mode_frost_protection_address"
    )
    CONF_OPERATION_MODE_NIGHT_ADDRESS = "operation_mode_night_address"
    CONF_OPERATION_MODE_COMFORT_ADDRESS = "operation_mode_comfort_address"
    CONF_OPERATION_MODE_STANDBY_ADDRESS = "operation_mode_standby_address"
    CONF_OPERATION_MODES = "operation_modes"
    CONF_CONTROLLER_MODES = "controller_modes"
    CONF_ON_OFF_ADDRESS = "on_off_address"
    CONF_ON_OFF_STATE_ADDRESS = "on_off_state_address"
    CONF_ON_OFF_INVERT = "on_off_invert"
    CONF_MIN_TEMP = "min_temp"
    CONF_MAX_TEMP = "max_temp"

    DEFAULT_NAME = "KNX Climate"
    DEFAULT_SETPOINT_SHIFT_MODE = "DPT6010"
    DEFAULT_SETPOINT_SHIFT_MAX = 6
    DEFAULT_SETPOINT_SHIFT_MIN = -6
    DEFAULT_TEMPERATURE_STEP = 0.1
    DEFAULT_ON_OFF_INVERT = False

    ENTITY_SCHEMA = vol.All(
        # deprecated since September 2020
        cv.deprecated("setpoint_shift_step", replacement_key=CONF_TEMPERATURE_STEP),
        # deprecated since 2021.6
        cv.deprecated("create_temperature_sensors"),
        vol.Schema(
            {
                vol.Optional(CONF_NAME, default=DEFAULT_NAME): cv.string,
                vol.Optional(
                    CONF_SETPOINT_SHIFT_MAX, default=DEFAULT_SETPOINT_SHIFT_MAX
                ): vol.All(int, vol.Range(min=0, max=32)),
                vol.Optional(
                    CONF_SETPOINT_SHIFT_MIN, default=DEFAULT_SETPOINT_SHIFT_MIN
                ): vol.All(int, vol.Range(min=-32, max=0)),
                vol.Optional(
                    CONF_TEMPERATURE_STEP, default=DEFAULT_TEMPERATURE_STEP
                ): vol.All(float, vol.Range(min=0, max=2)),
                vol.Required(CONF_TEMPERATURE_ADDRESS): ga_list_validator,
                vol.Required(CONF_TARGET_TEMPERATURE_STATE_ADDRESS): ga_list_validator,
                vol.Optional(CONF_TARGET_TEMPERATURE_ADDRESS): ga_list_validator,
                vol.Inclusive(
                    CONF_SETPOINT_SHIFT_ADDRESS,
                    "setpoint_shift",
                    msg="'setpoint_shift_address' and 'setpoint_shift_state_address' "
                    "are required for setpoint_shift configuration",
                ): ga_list_validator,
                vol.Inclusive(
                    CONF_SETPOINT_SHIFT_STATE_ADDRESS,
                    "setpoint_shift",
                    msg="'setpoint_shift_address' and 'setpoint_shift_state_address' "
                    "are required for setpoint_shift configuration",
                ): ga_list_validator,
                vol.Optional(CONF_SETPOINT_SHIFT_MODE): vol.Maybe(
                    vol.All(vol.Upper, cv.enum(SetpointShiftMode))
                ),
                vol.Optional(CONF_OPERATION_MODE_ADDRESS): ga_list_validator,
                vol.Optional(CONF_OPERATION_MODE_STATE_ADDRESS): ga_list_validator,
                vol.Optional(CONF_CONTROLLER_STATUS_ADDRESS): ga_list_validator,
                vol.Optional(CONF_CONTROLLER_STATUS_STATE_ADDRESS): ga_list_validator,
                vol.Optional(CONF_CONTROLLER_MODE_ADDRESS): ga_list_validator,
                vol.Optional(CONF_CONTROLLER_MODE_STATE_ADDRESS): ga_list_validator,
                vol.Optional(CONF_HEAT_COOL_ADDRESS): ga_list_validator,
                vol.Optional(CONF_HEAT_COOL_STATE_ADDRESS): ga_list_validator,
                vol.Optional(
                    CONF_OPERATION_MODE_FROST_PROTECTION_ADDRESS
                ): ga_list_validator,
                vol.Optional(CONF_OPERATION_MODE_NIGHT_ADDRESS): ga_list_validator,
                vol.Optional(CONF_OPERATION_MODE_COMFORT_ADDRESS): ga_list_validator,
                vol.Optional(CONF_OPERATION_MODE_STANDBY_ADDRESS): ga_list_validator,
                vol.Optional(CONF_ON_OFF_ADDRESS): ga_list_validator,
                vol.Optional(CONF_ON_OFF_STATE_ADDRESS): ga_list_validator,
                vol.Optional(
                    CONF_ON_OFF_INVERT, default=DEFAULT_ON_OFF_INVERT
                ): cv.boolean,
                vol.Optional(CONF_OPERATION_MODES): vol.All(
                    cv.ensure_list, [vol.In(PRESET_MODES)]
                ),
                vol.Optional(CONF_CONTROLLER_MODES): vol.All(
                    cv.ensure_list, [vol.In(CONTROLLER_MODES)]
                ),
                vol.Optional(CONF_MIN_TEMP): vol.Coerce(float),
                vol.Optional(CONF_MAX_TEMP): vol.Coerce(float),
            }
        ),
    )


class CoverSchema(KNXPlatformSchema):
    """Voluptuous schema for KNX covers."""

    PLATFORM_NAME = SupportedPlatforms.COVER.value

    CONF_MOVE_LONG_ADDRESS = "move_long_address"
    CONF_MOVE_SHORT_ADDRESS = "move_short_address"
    CONF_STOP_ADDRESS = "stop_address"
    CONF_POSITION_ADDRESS = "position_address"
    CONF_POSITION_STATE_ADDRESS = "position_state_address"
    CONF_ANGLE_ADDRESS = "angle_address"
    CONF_ANGLE_STATE_ADDRESS = "angle_state_address"
    CONF_TRAVELLING_TIME_DOWN = "travelling_time_down"
    CONF_TRAVELLING_TIME_UP = "travelling_time_up"
    CONF_INVERT_POSITION = "invert_position"
    CONF_INVERT_ANGLE = "invert_angle"

    DEFAULT_TRAVEL_TIME = 25
    DEFAULT_NAME = "KNX Cover"

    ENTITY_SCHEMA = vol.All(
        vol.Schema(
            {
                vol.Required(
                    vol.Any(CONF_MOVE_LONG_ADDRESS, CONF_POSITION_ADDRESS),
                    msg=f"At least one of '{CONF_MOVE_LONG_ADDRESS}' or '{CONF_POSITION_ADDRESS}' is required.",
                ): object,
            },
            extra=vol.ALLOW_EXTRA,
        ),
        vol.Schema(
            {
                vol.Optional(CONF_NAME, default=DEFAULT_NAME): cv.string,
                vol.Optional(CONF_MOVE_LONG_ADDRESS): ga_list_validator,
                vol.Optional(CONF_MOVE_SHORT_ADDRESS): ga_list_validator,
                vol.Optional(CONF_STOP_ADDRESS): ga_list_validator,
                vol.Optional(CONF_POSITION_ADDRESS): ga_list_validator,
                vol.Optional(CONF_POSITION_STATE_ADDRESS): ga_list_validator,
                vol.Optional(CONF_ANGLE_ADDRESS): ga_list_validator,
                vol.Optional(CONF_ANGLE_STATE_ADDRESS): ga_list_validator,
                vol.Optional(
                    CONF_TRAVELLING_TIME_DOWN, default=DEFAULT_TRAVEL_TIME
                ): cv.positive_float,
                vol.Optional(
                    CONF_TRAVELLING_TIME_UP, default=DEFAULT_TRAVEL_TIME
                ): cv.positive_float,
                vol.Optional(CONF_INVERT_POSITION, default=False): cv.boolean,
                vol.Optional(CONF_INVERT_ANGLE, default=False): cv.boolean,
                vol.Optional(CONF_DEVICE_CLASS): vol.In(COVER_DEVICE_CLASSES),
            }
        ),
    )


class ExposeSchema(KNXPlatformSchema):
    """Voluptuous schema for KNX exposures."""

    PLATFORM_NAME = CONF_KNX_EXPOSE

    CONF_KNX_EXPOSE_TYPE = CONF_TYPE
    CONF_KNX_EXPOSE_ATTRIBUTE = "attribute"
    CONF_KNX_EXPOSE_BINARY = "binary"
    CONF_KNX_EXPOSE_DEFAULT = "default"
    EXPOSE_TIME_TYPES = [
        "time",
        "date",
        "datetime",
    ]

    EXPOSE_TIME_SCHEMA = vol.Schema(
        {
            vol.Required(CONF_KNX_EXPOSE_TYPE): vol.All(
                cv.string, str.lower, vol.In(EXPOSE_TIME_TYPES)
            ),
            vol.Required(KNX_ADDRESS): ga_validator,
        }
    )
    EXPOSE_SENSOR_SCHEMA = vol.Schema(
        {
            vol.Required(CONF_KNX_EXPOSE_TYPE): vol.Any(
                CONF_KNX_EXPOSE_BINARY, sensor_type_validator
            ),
            vol.Required(KNX_ADDRESS): ga_validator,
            vol.Required(CONF_ENTITY_ID): cv.entity_id,
            vol.Optional(CONF_KNX_EXPOSE_ATTRIBUTE): cv.string,
            vol.Optional(CONF_KNX_EXPOSE_DEFAULT): cv.match_all,
        }
    )
    ENTITY_SCHEMA = vol.Any(EXPOSE_SENSOR_SCHEMA, EXPOSE_TIME_SCHEMA)


class FanSchema(KNXPlatformSchema):
    """Voluptuous schema for KNX fans."""

    PLATFORM_NAME = SupportedPlatforms.FAN.value

    CONF_STATE_ADDRESS = CONF_STATE_ADDRESS
    CONF_OSCILLATION_ADDRESS = "oscillation_address"
    CONF_OSCILLATION_STATE_ADDRESS = "oscillation_state_address"
    CONF_MAX_STEP = "max_step"

    DEFAULT_NAME = "KNX Fan"

    ENTITY_SCHEMA = vol.Schema(
        {
            vol.Optional(CONF_NAME, default=DEFAULT_NAME): cv.string,
            vol.Required(KNX_ADDRESS): ga_list_validator,
            vol.Optional(CONF_STATE_ADDRESS): ga_list_validator,
            vol.Optional(CONF_OSCILLATION_ADDRESS): ga_list_validator,
            vol.Optional(CONF_OSCILLATION_STATE_ADDRESS): ga_list_validator,
            vol.Optional(CONF_MAX_STEP): cv.byte,
        }
    )


class LightSchema(KNXPlatformSchema):
    """Voluptuous schema for KNX lights."""

    PLATFORM_NAME = SupportedPlatforms.LIGHT.value

    CONF_STATE_ADDRESS = CONF_STATE_ADDRESS
    CONF_BRIGHTNESS_ADDRESS = "brightness_address"
    CONF_BRIGHTNESS_STATE_ADDRESS = "brightness_state_address"
    CONF_COLOR_ADDRESS = "color_address"
    CONF_COLOR_STATE_ADDRESS = "color_state_address"
    CONF_COLOR_TEMP_ADDRESS = "color_temperature_address"
    CONF_COLOR_TEMP_STATE_ADDRESS = "color_temperature_state_address"
    CONF_COLOR_TEMP_MODE = "color_temperature_mode"
    CONF_RGBW_ADDRESS = "rgbw_address"
    CONF_RGBW_STATE_ADDRESS = "rgbw_state_address"
    CONF_XYY_ADDRESS = "xyy_address"
    CONF_XYY_STATE_ADDRESS = "xyy_state_address"
    CONF_MIN_KELVIN = "min_kelvin"
    CONF_MAX_KELVIN = "max_kelvin"

    DEFAULT_NAME = "KNX Light"
    DEFAULT_COLOR_TEMP_MODE = "absolute"
    DEFAULT_MIN_KELVIN = 2700  # 370 mireds
    DEFAULT_MAX_KELVIN = 6000  # 166 mireds

    CONF_INDIVIDUAL_COLORS = "individual_colors"
    CONF_RED = "red"
    CONF_GREEN = "green"
    CONF_BLUE = "blue"
    CONF_WHITE = "white"

    COLOR_SCHEMA = vol.Schema(
        {
            vol.Optional(KNX_ADDRESS): ga_list_validator,
            vol.Optional(CONF_STATE_ADDRESS): ga_list_validator,
            vol.Required(CONF_BRIGHTNESS_ADDRESS): ga_list_validator,
            vol.Optional(CONF_BRIGHTNESS_STATE_ADDRESS): ga_list_validator,
        }
    )

    ENTITY_SCHEMA = vol.All(
        vol.Schema(
            {
                vol.Optional(CONF_NAME, default=DEFAULT_NAME): cv.string,
                vol.Optional(KNX_ADDRESS): ga_list_validator,
                vol.Optional(CONF_STATE_ADDRESS): ga_list_validator,
                vol.Optional(CONF_BRIGHTNESS_ADDRESS): ga_list_validator,
                vol.Optional(CONF_BRIGHTNESS_STATE_ADDRESS): ga_list_validator,
                vol.Exclusive(CONF_INDIVIDUAL_COLORS, "color"): {
                    vol.Inclusive(
                        CONF_RED,
                        "individual_colors",
                        msg="'red', 'green' and 'blue' are required for individual colors configuration",
                    ): COLOR_SCHEMA,
                    vol.Inclusive(
                        CONF_GREEN,
                        "individual_colors",
                        msg="'red', 'green' and 'blue' are required for individual colors configuration",
                    ): COLOR_SCHEMA,
                    vol.Inclusive(
                        CONF_BLUE,
                        "individual_colors",
                        msg="'red', 'green' and 'blue' are required for individual colors configuration",
                    ): COLOR_SCHEMA,
                    vol.Optional(CONF_WHITE): COLOR_SCHEMA,
                },
                vol.Exclusive(CONF_COLOR_ADDRESS, "color"): ga_list_validator,
                vol.Optional(CONF_COLOR_STATE_ADDRESS): ga_list_validator,
                vol.Optional(CONF_COLOR_TEMP_ADDRESS): ga_list_validator,
                vol.Optional(CONF_COLOR_TEMP_STATE_ADDRESS): ga_list_validator,
                vol.Optional(
                    CONF_COLOR_TEMP_MODE, default=DEFAULT_COLOR_TEMP_MODE
                ): vol.All(vol.Upper, cv.enum(ColorTempModes)),
                vol.Exclusive(CONF_RGBW_ADDRESS, "color"): ga_list_validator,
                vol.Optional(CONF_RGBW_STATE_ADDRESS): ga_list_validator,
                vol.Exclusive(CONF_XYY_ADDRESS, "color"): ga_list_validator,
                vol.Optional(CONF_XYY_STATE_ADDRESS): ga_list_validator,
                vol.Optional(CONF_MIN_KELVIN, default=DEFAULT_MIN_KELVIN): vol.All(
                    vol.Coerce(int), vol.Range(min=1)
                ),
                vol.Optional(CONF_MAX_KELVIN, default=DEFAULT_MAX_KELVIN): vol.All(
                    vol.Coerce(int), vol.Range(min=1)
                ),
            }
        ),
        vol.Any(
            # either global "address" or "individual_colors" is required
            vol.Schema(
                {
                    # brightness addresses are required in COLOR_SCHEMA
                    vol.Required(CONF_INDIVIDUAL_COLORS): object,
                },
                extra=vol.ALLOW_EXTRA,
            ),
            vol.Schema(
                {
                    vol.Required(KNX_ADDRESS): object,
                },
                extra=vol.ALLOW_EXTRA,
            ),
        ),
    )


class NotifySchema(KNXPlatformSchema):
    """Voluptuous schema for KNX notifications."""

    PLATFORM_NAME = SupportedPlatforms.NOTIFY.value

    DEFAULT_NAME = "KNX Notify"

    ENTITY_SCHEMA = vol.Schema(
        {
            vol.Optional(CONF_NAME, default=DEFAULT_NAME): cv.string,
            vol.Required(KNX_ADDRESS): ga_validator,
        }
    )


class NumberSchema(KNXPlatformSchema):
    """Voluptuous schema for KNX numbers."""

    PLATFORM_NAME = SupportedPlatforms.NUMBER.value

    CONF_MAX = "max"
    CONF_MIN = "min"
    CONF_STEP = "step"
    DEFAULT_NAME = "KNX Number"

    ENTITY_SCHEMA = vol.All(
        vol.Schema(
            {
                vol.Optional(CONF_NAME, default=DEFAULT_NAME): cv.string,
                vol.Optional(CONF_RESPOND_TO_READ, default=False): cv.boolean,
                vol.Required(CONF_TYPE): numeric_type_validator,
                vol.Required(KNX_ADDRESS): ga_list_validator,
                vol.Optional(CONF_STATE_ADDRESS): ga_list_validator,
                vol.Optional(CONF_MAX): vol.Coerce(float),
                vol.Optional(CONF_MIN): vol.Coerce(float),
                vol.Optional(CONF_STEP): cv.positive_float,
            }
        ),
        number_limit_sub_validator,
    )


class SceneSchema(KNXPlatformSchema):
    """Voluptuous schema for KNX scenes."""

    PLATFORM_NAME = SupportedPlatforms.SCENE.value

    CONF_SCENE_NUMBER = "scene_number"

    DEFAULT_NAME = "KNX SCENE"
    ENTITY_SCHEMA = vol.Schema(
        {
            vol.Optional(CONF_NAME, default=DEFAULT_NAME): cv.string,
            vol.Required(KNX_ADDRESS): ga_list_validator,
            vol.Required(CONF_SCENE_NUMBER): vol.All(
                vol.Coerce(int), vol.Range(min=1, max=64)
            ),
        }
    )


class SelectSchema(KNXPlatformSchema):
    """Voluptuous schema for KNX selects."""

    PLATFORM_NAME = SupportedPlatforms.SELECT.value

    CONF_OPTION = "option"
    CONF_OPTIONS = "options"
    CONF_PAYLOAD = "payload"
    CONF_PAYLOAD_LENGTH = "payload_length"
    DEFAULT_NAME = "KNX Select"

    ENTITY_SCHEMA = vol.All(
        vol.Schema(
            {
                vol.Optional(CONF_NAME, default=DEFAULT_NAME): cv.string,
                vol.Optional(CONF_SYNC_STATE, default=True): sync_state_validator,
                vol.Optional(CONF_RESPOND_TO_READ, default=False): cv.boolean,
                vol.Required(CONF_PAYLOAD_LENGTH): vol.All(
                    vol.Coerce(int), vol.Range(min=0, max=14)
                ),
                vol.Required(CONF_OPTIONS): [
                    {
                        vol.Required(CONF_OPTION): vol.Coerce(str),
                        vol.Required(CONF_PAYLOAD): cv.positive_int,
                    }
                ],
                vol.Required(KNX_ADDRESS): ga_list_validator,
                vol.Optional(CONF_STATE_ADDRESS): ga_list_validator,
            }
        ),
        select_options_sub_validator,
    )


class SensorSchema(KNXPlatformSchema):
    """Voluptuous schema for KNX sensors."""

    PLATFORM_NAME = SupportedPlatforms.SENSOR.value

    CONF_ALWAYS_CALLBACK = "always_callback"
    CONF_STATE_ADDRESS = CONF_STATE_ADDRESS
    CONF_SYNC_STATE = CONF_SYNC_STATE
    DEFAULT_NAME = "KNX Sensor"

    ENTITY_SCHEMA = vol.Schema(
        {
            vol.Optional(CONF_NAME, default=DEFAULT_NAME): cv.string,
            vol.Optional(CONF_SYNC_STATE, default=True): sync_state_validator,
            vol.Optional(CONF_ALWAYS_CALLBACK, default=False): cv.boolean,
            vol.Required(CONF_TYPE): sensor_type_validator,
            vol.Required(CONF_STATE_ADDRESS): ga_list_validator,
        }
    )


class SwitchSchema(KNXPlatformSchema):
    """Voluptuous schema for KNX switches."""

    PLATFORM_NAME = SupportedPlatforms.SWITCH.value

    CONF_INVERT = CONF_INVERT
    CONF_STATE_ADDRESS = CONF_STATE_ADDRESS

    DEFAULT_NAME = "KNX Switch"
    ENTITY_SCHEMA = vol.Schema(
        {
            vol.Optional(CONF_NAME, default=DEFAULT_NAME): cv.string,
            vol.Optional(CONF_INVERT, default=False): cv.boolean,
            vol.Required(KNX_ADDRESS): ga_list_validator,
            vol.Optional(CONF_STATE_ADDRESS): ga_list_validator,
        }
    )


class WeatherSchema(KNXPlatformSchema):
    """Voluptuous schema for KNX weather station."""

    PLATFORM_NAME = SupportedPlatforms.WEATHER.value

    CONF_SYNC_STATE = CONF_SYNC_STATE
    CONF_KNX_TEMPERATURE_ADDRESS = "address_temperature"
    CONF_KNX_BRIGHTNESS_SOUTH_ADDRESS = "address_brightness_south"
    CONF_KNX_BRIGHTNESS_EAST_ADDRESS = "address_brightness_east"
    CONF_KNX_BRIGHTNESS_WEST_ADDRESS = "address_brightness_west"
    CONF_KNX_BRIGHTNESS_NORTH_ADDRESS = "address_brightness_north"
    CONF_KNX_WIND_SPEED_ADDRESS = "address_wind_speed"
    CONF_KNX_WIND_BEARING_ADDRESS = "address_wind_bearing"
    CONF_KNX_RAIN_ALARM_ADDRESS = "address_rain_alarm"
    CONF_KNX_FROST_ALARM_ADDRESS = "address_frost_alarm"
    CONF_KNX_WIND_ALARM_ADDRESS = "address_wind_alarm"
    CONF_KNX_DAY_NIGHT_ADDRESS = "address_day_night"
    CONF_KNX_AIR_PRESSURE_ADDRESS = "address_air_pressure"
    CONF_KNX_HUMIDITY_ADDRESS = "address_humidity"

    DEFAULT_NAME = "KNX Weather Station"

    ENTITY_SCHEMA = vol.All(
        # deprecated since 2021.6
        cv.deprecated("create_sensors"),
        vol.Schema(
            {
                vol.Optional(CONF_NAME, default=DEFAULT_NAME): cv.string,
                vol.Optional(CONF_SYNC_STATE, default=True): sync_state_validator,
                vol.Required(CONF_KNX_TEMPERATURE_ADDRESS): ga_list_validator,
                vol.Optional(CONF_KNX_BRIGHTNESS_SOUTH_ADDRESS): ga_list_validator,
                vol.Optional(CONF_KNX_BRIGHTNESS_EAST_ADDRESS): ga_list_validator,
                vol.Optional(CONF_KNX_BRIGHTNESS_WEST_ADDRESS): ga_list_validator,
                vol.Optional(CONF_KNX_BRIGHTNESS_NORTH_ADDRESS): ga_list_validator,
                vol.Optional(CONF_KNX_WIND_SPEED_ADDRESS): ga_list_validator,
                vol.Optional(CONF_KNX_WIND_BEARING_ADDRESS): ga_list_validator,
                vol.Optional(CONF_KNX_RAIN_ALARM_ADDRESS): ga_list_validator,
                vol.Optional(CONF_KNX_FROST_ALARM_ADDRESS): ga_list_validator,
                vol.Optional(CONF_KNX_WIND_ALARM_ADDRESS): ga_list_validator,
                vol.Optional(CONF_KNX_DAY_NIGHT_ADDRESS): ga_list_validator,
                vol.Optional(CONF_KNX_AIR_PRESSURE_ADDRESS): ga_list_validator,
                vol.Optional(CONF_KNX_HUMIDITY_ADDRESS): ga_list_validator,
            }
        ),
    )<|MERGE_RESOLUTION|>--- conflicted
+++ resolved
@@ -72,7 +72,50 @@
 )
 
 
-<<<<<<< HEAD
+def number_limit_sub_validator(entity_config: OrderedDict) -> OrderedDict:
+    """Validate a number entity configurations dependent on configured value type."""
+    value_type = entity_config[CONF_TYPE]
+    min_config: float | None = entity_config.get(NumberSchema.CONF_MIN)
+    max_config: float | None = entity_config.get(NumberSchema.CONF_MAX)
+    step_config: float | None = entity_config.get(NumberSchema.CONF_STEP)
+    dpt_class = DPTNumeric.parse_transcoder(value_type)
+
+    if dpt_class is None:
+        raise vol.Invalid(f"'type: {value_type}' is not a valid numeric sensor type.")
+    # Inifinity is not supported by Home Assistant frontend so user defined
+    # config is required if if xknx DPTNumeric subclass defines it as limit.
+    if min_config is None and dpt_class.value_min == float("-inf"):
+        raise vol.Invalid(f"'min' key required for value type '{value_type}'")
+    if min_config is not None and min_config < dpt_class.value_min:
+        raise vol.Invalid(
+            f"'min: {min_config}' undercuts possible minimum"
+            f" of value type '{value_type}': {dpt_class.value_min}"
+        )
+
+    if max_config is None and dpt_class.value_max == float("inf"):
+        raise vol.Invalid(f"'max' key required for value type '{value_type}'")
+    if max_config is not None and max_config > dpt_class.value_max:
+        raise vol.Invalid(
+            f"'max: {max_config}' exceeds possible maximum"
+            f" of value type '{value_type}': {dpt_class.value_max}"
+        )
+
+    if step_config is not None and step_config < dpt_class.resolution:
+        raise vol.Invalid(
+            f"'step: {step_config}' undercuts possible minimum step"
+            f" of value type '{value_type}': {dpt_class.resolution}"
+        )
+
+    return entity_config
+
+
+def numeric_type_validator(value: Any) -> str | int:
+    """Validate that value is parsable as numeric sensor type."""
+    if isinstance(value, (str, int)) and DPTNumeric.parse_transcoder(value) is not None:
+        return value
+    raise vol.Invalid(f"value '{value}' is not a valid numeric sensor type.")
+
+
 def select_options_sub_validator(entity_config: OrderedDict) -> OrderedDict:
     """Validate a select entity options configuration."""
     options_seen = set()
@@ -100,52 +143,6 @@
     return entity_config
 
 
-=======
-def number_limit_sub_validator(entity_config: OrderedDict) -> OrderedDict:
-    """Validate a number entity configurations dependent on configured value type."""
-    value_type = entity_config[CONF_TYPE]
-    min_config: float | None = entity_config.get(NumberSchema.CONF_MIN)
-    max_config: float | None = entity_config.get(NumberSchema.CONF_MAX)
-    step_config: float | None = entity_config.get(NumberSchema.CONF_STEP)
-    dpt_class = DPTNumeric.parse_transcoder(value_type)
-
-    if dpt_class is None:
-        raise vol.Invalid(f"'type: {value_type}' is not a valid numeric sensor type.")
-    # Inifinity is not supported by Home Assistant frontend so user defined
-    # config is required if if xknx DPTNumeric subclass defines it as limit.
-    if min_config is None and dpt_class.value_min == float("-inf"):
-        raise vol.Invalid(f"'min' key required for value type '{value_type}'")
-    if min_config is not None and min_config < dpt_class.value_min:
-        raise vol.Invalid(
-            f"'min: {min_config}' undercuts possible minimum"
-            f" of value type '{value_type}': {dpt_class.value_min}"
-        )
-
-    if max_config is None and dpt_class.value_max == float("inf"):
-        raise vol.Invalid(f"'max' key required for value type '{value_type}'")
-    if max_config is not None and max_config > dpt_class.value_max:
-        raise vol.Invalid(
-            f"'max: {max_config}' exceeds possible maximum"
-            f" of value type '{value_type}': {dpt_class.value_max}"
-        )
-
-    if step_config is not None and step_config < dpt_class.resolution:
-        raise vol.Invalid(
-            f"'step: {step_config}' undercuts possible minimum step"
-            f" of value type '{value_type}': {dpt_class.resolution}"
-        )
-
-    return entity_config
-
-
-def numeric_type_validator(value: Any) -> str | int:
-    """Validate that value is parsable as numeric sensor type."""
-    if isinstance(value, (str, int)) and DPTNumeric.parse_transcoder(value) is not None:
-        return value
-    raise vol.Invalid(f"value '{value}' is not a valid numeric sensor type.")
-
-
->>>>>>> 6352d8fb
 def sensor_type_validator(value: Any) -> str | int:
     """Validate that value is parsable as sensor type."""
     if isinstance(value, (str, int)) and DPTBase.parse_transcoder(value) is not None:
