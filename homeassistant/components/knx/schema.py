--- conflicted
+++ resolved
@@ -40,6 +40,7 @@
     vol.All(int, vol.Range(min=1, max=65535)),
     msg="value does not match pattern for KNX individual address '<area>.<line>.<device>' (eg.'1.1.100')",
 )
+
 sync_state_validator = vol.Any(
     vol.All(vol.Coerce(int), vol.Range(min=2, max=1440)),
     cv.boolean,
@@ -255,11 +256,10 @@
     SCHEMA = vol.Schema(
         {
             vol.Required(CONF_KNX_EXPOSE_TYPE): vol.Any(int, float, str),
+            vol.Required(CONF_ADDRESS): ga_validator,
             vol.Optional(CONF_ENTITY_ID): cv.entity_id,
             vol.Optional(CONF_KNX_EXPOSE_ATTRIBUTE): cv.string,
             vol.Optional(CONF_KNX_EXPOSE_DEFAULT): cv.match_all,
-<<<<<<< HEAD
-            vol.Required(CONF_KNX_EXPOSE_ADDRESS): ga_validator,
         }
     )
 
@@ -282,9 +282,6 @@
             vol.Optional(CONF_OSCILLATION_ADDRESS): ga_validator,
             vol.Optional(CONF_OSCILLATION_STATE_ADDRESS): ga_validator,
             vol.Optional(CONF_MAX_STEP): cv.byte,
-=======
-            vol.Required(CONF_ADDRESS): cv.string,
->>>>>>> 425d56d0
         }
     )
 
