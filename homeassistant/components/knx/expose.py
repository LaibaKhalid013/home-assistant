"""Exposures to KNX bus."""
from __future__ import annotations
<<<<<<< HEAD

from typing import Callable
=======
>>>>>>> 98d7e6b8

from xknx import XKNX
from xknx.devices import DateTime, ExposeSensor

from homeassistant.const import (
    CONF_ENTITY_ID,
    STATE_OFF,
    STATE_ON,
    STATE_UNAVAILABLE,
    STATE_UNKNOWN,
)
from homeassistant.core import callback
from homeassistant.helpers.event import async_track_state_change_event
from homeassistant.helpers.typing import (
    ConfigType,
    EventType,
    HomeAssistantType,
    StateType,
)

from .const import KNX_ADDRESS
from .schema import ExposeSchema


@callback
def create_knx_exposure(
<<<<<<< HEAD
    hass: HomeAssistantType, xknx: XKNX, config: ConfigType
=======
    hass: HomeAssistant, xknx: XKNX, config: ConfigType
>>>>>>> 98d7e6b8
) -> KNXExposeSensor | KNXExposeTime:
    """Create exposures from config."""
    address = config[KNX_ADDRESS]
    expose_type = config[ExposeSchema.CONF_KNX_EXPOSE_TYPE]
    attribute = config.get(ExposeSchema.CONF_KNX_EXPOSE_ATTRIBUTE)
    entity_id = config.get(CONF_ENTITY_ID)
    default = config.get(ExposeSchema.CONF_KNX_EXPOSE_DEFAULT)

    exposure: KNXExposeSensor | KNXExposeTime
<<<<<<< HEAD
    if isinstance(expose_type, str) and expose_type.lower() in [
        "time",
        "date",
        "datetime",
    ]:
=======
    if expose_type.lower() in ["time", "date", "datetime"]:
>>>>>>> 98d7e6b8
        exposure = KNXExposeTime(xknx, expose_type, address)
    else:
        assert entity_id is not None
        exposure = KNXExposeSensor(
            hass,
            xknx,
            expose_type,
            entity_id,
            attribute,
            default,
            address,
        )
    return exposure


class KNXExposeSensor:
    """Object to Expose Home Assistant entity to KNX bus."""

    def __init__(
        self,
        hass: HomeAssistantType,
        xknx: XKNX,
        expose_type: int | str,
        entity_id: str,
        attribute: str | None,
        default: StateType,
        address: str,
    ):
        """Initialize of Expose class."""
        self.hass = hass
        self.xknx = xknx
        self.type = expose_type
        self.entity_id = entity_id
        self.expose_attribute = attribute
        self.expose_default = default
        self.address = address
        self._remove_listener: Callable | None = None
        self.device: ExposeSensor = self.async_register()

    @callback
    def async_register(self) -> ExposeSensor:
        """Register listener."""
        if self.expose_attribute is not None:
            _name = self.entity_id + "__" + self.expose_attribute
        else:
            _name = self.entity_id
        device = ExposeSensor(
            self.xknx,
            name=_name,
            group_address=self.address,
            value_type=self.type,
        )
        self._remove_listener = async_track_state_change_event(
            self.hass, [self.entity_id], self._async_entity_changed
        )
        return device

    @callback
    def shutdown(self) -> None:
        """Prepare for deletion."""
        if self._remove_listener is not None:
            self._remove_listener()
            self._remove_listener = None
        self.device.shutdown()

    async def _async_entity_changed(self, event: EventType) -> None:
        """Handle entity change."""
        new_state = event.data.get("new_state")
        if new_state is None:
            return
        if new_state.state in (STATE_UNKNOWN, STATE_UNAVAILABLE):
            return

        if self.expose_attribute is None:
            await self._async_set_knx_value(new_state.state)
            return

        new_attribute = new_state.attributes.get(self.expose_attribute)
        old_state = event.data.get("old_state")

        if old_state is not None:
            old_attribute = old_state.attributes.get(self.expose_attribute)
            if old_attribute == new_attribute:
                # don't send same value sequentially
                return
        await self._async_set_knx_value(new_attribute)

    async def _async_set_knx_value(self, value: StateType) -> None:
        """Set new value on xknx ExposeSensor."""
        assert self.device is not None
        if value is None:
            if self.expose_default is None:
                return
            value = self.expose_default

        if self.type == "binary":
            if value == STATE_ON:
                value = True
            elif value == STATE_OFF:
                value = False

        await self.device.set(value)


class KNXExposeTime:
    """Object to Expose Time/Date object to KNX bus."""

    def __init__(self, xknx: XKNX, expose_type: str, address: str):
        """Initialize of Expose class."""
        self.xknx = xknx
        self.expose_type = expose_type
        self.address = address
        self.device: DateTime = self.async_register()

    @callback
    def async_register(self) -> DateTime:
        """Register listener."""
        return DateTime(
            self.xknx,
            name=self.expose_type.capitalize(),
            broadcast_type=self.expose_type.upper(),
            localtime=True,
            group_address=self.address,
        )

    @callback
    def shutdown(self) -> None:
        """Prepare for deletion."""
        self.device.shutdown()<|MERGE_RESOLUTION|>--- conflicted
+++ resolved
@@ -1,10 +1,7 @@
 """Exposures to KNX bus."""
 from __future__ import annotations
-<<<<<<< HEAD
 
 from typing import Callable
-=======
->>>>>>> 98d7e6b8
 
 from xknx import XKNX
 from xknx.devices import DateTime, ExposeSensor
@@ -31,11 +28,7 @@
 
 @callback
 def create_knx_exposure(
-<<<<<<< HEAD
     hass: HomeAssistantType, xknx: XKNX, config: ConfigType
-=======
-    hass: HomeAssistant, xknx: XKNX, config: ConfigType
->>>>>>> 98d7e6b8
 ) -> KNXExposeSensor | KNXExposeTime:
     """Create exposures from config."""
     address = config[KNX_ADDRESS]
@@ -45,15 +38,11 @@
     default = config.get(ExposeSchema.CONF_KNX_EXPOSE_DEFAULT)
 
     exposure: KNXExposeSensor | KNXExposeTime
-<<<<<<< HEAD
     if isinstance(expose_type, str) and expose_type.lower() in [
         "time",
         "date",
         "datetime",
     ]:
-=======
-    if expose_type.lower() in ["time", "date", "datetime"]:
->>>>>>> 98d7e6b8
         exposure = KNXExposeTime(xknx, expose_type, address)
     else:
         assert entity_id is not None
@@ -90,7 +79,7 @@
         self.expose_attribute = attribute
         self.expose_default = default
         self.address = address
-        self._remove_listener: Callable | None = None
+        self._remove_listener: Callable[[], None] | None = None
         self.device: ExposeSensor = self.async_register()
 
     @callback
