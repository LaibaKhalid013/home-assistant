--- conflicted
+++ resolved
@@ -15,12 +15,7 @@
 from homeassistant.helpers.typing import ConfigType
 
 from .const import SupportedPlatforms
-from .schema import (
-    BinarySensorSchema,
-    ClimateSchema,
-    CoverSchema,
-    SensorSchema,
-)
+from .schema import BinarySensorSchema, ClimateSchema, CoverSchema, SensorSchema
 
 
 def create_knx_device(
@@ -40,14 +35,6 @@
 
     if platform is SupportedPlatforms.BINARY_SENSOR:
         return _create_binary_sensor(knx_module, config)
-
-<<<<<<< HEAD
-    if platform is SupportedPlatforms.FAN:
-        return _create_fan(knx_module, config)
-=======
-    if platform is SupportedPlatforms.WEATHER:
-        return _create_weather(knx_module, config)
->>>>>>> 05c6f3ca
 
     return None
 
@@ -175,59 +162,4 @@
         ignore_internal_state=config[BinarySensorSchema.CONF_IGNORE_INTERNAL_STATE],
         context_timeout=config.get(BinarySensorSchema.CONF_CONTEXT_TIMEOUT),
         reset_after=config.get(BinarySensorSchema.CONF_RESET_AFTER),
-    )
-
-
-<<<<<<< HEAD
-def _create_fan(knx_module: XKNX, config: ConfigType) -> XknxFan:
-    """Return a KNX Fan device to be used within XKNX."""
-
-    fan = XknxFan(
-        knx_module,
-        name=config[CONF_NAME],
-        group_address_speed=config.get(KNX_ADDRESS),
-        group_address_speed_state=config.get(FanSchema.CONF_STATE_ADDRESS),
-        group_address_oscillation=config.get(FanSchema.CONF_OSCILLATION_ADDRESS),
-        group_address_oscillation_state=config.get(
-            FanSchema.CONF_OSCILLATION_STATE_ADDRESS
-        ),
-        max_step=config.get(FanSchema.CONF_MAX_STEP),
-    )
-    return fan
-=======
-def _create_weather(knx_module: XKNX, config: ConfigType) -> XknxWeather:
-    """Return a KNX weather device to be used within XKNX."""
-    return XknxWeather(
-        knx_module,
-        name=config[CONF_NAME],
-        sync_state=config[WeatherSchema.CONF_SYNC_STATE],
-        create_sensors=config[WeatherSchema.CONF_KNX_CREATE_SENSORS],
-        group_address_temperature=config[WeatherSchema.CONF_KNX_TEMPERATURE_ADDRESS],
-        group_address_brightness_south=config.get(
-            WeatherSchema.CONF_KNX_BRIGHTNESS_SOUTH_ADDRESS
-        ),
-        group_address_brightness_east=config.get(
-            WeatherSchema.CONF_KNX_BRIGHTNESS_EAST_ADDRESS
-        ),
-        group_address_brightness_west=config.get(
-            WeatherSchema.CONF_KNX_BRIGHTNESS_WEST_ADDRESS
-        ),
-        group_address_brightness_north=config.get(
-            WeatherSchema.CONF_KNX_BRIGHTNESS_NORTH_ADDRESS
-        ),
-        group_address_wind_speed=config.get(WeatherSchema.CONF_KNX_WIND_SPEED_ADDRESS),
-        group_address_wind_bearing=config.get(
-            WeatherSchema.CONF_KNX_WIND_BEARING_ADDRESS
-        ),
-        group_address_rain_alarm=config.get(WeatherSchema.CONF_KNX_RAIN_ALARM_ADDRESS),
-        group_address_frost_alarm=config.get(
-            WeatherSchema.CONF_KNX_FROST_ALARM_ADDRESS
-        ),
-        group_address_wind_alarm=config.get(WeatherSchema.CONF_KNX_WIND_ALARM_ADDRESS),
-        group_address_day_night=config.get(WeatherSchema.CONF_KNX_DAY_NIGHT_ADDRESS),
-        group_address_air_pressure=config.get(
-            WeatherSchema.CONF_KNX_AIR_PRESSURE_ADDRESS
-        ),
-        group_address_humidity=config.get(WeatherSchema.CONF_KNX_HUMIDITY_ADDRESS),
-    )
->>>>>>> 05c6f3ca
+    )