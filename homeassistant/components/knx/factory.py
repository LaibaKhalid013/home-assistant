"""Factory function to initialize KNX devices from config."""
from __future__ import annotations

from xknx import XKNX
from xknx.devices import (
    Climate as XknxClimate,
    ClimateMode as XknxClimateMode,
    Cover as XknxCover,
    Device as XknxDevice,
    Light as XknxLight,
    Notification as XknxNotification,
    Sensor as XknxSensor,
    Weather as XknxWeather,
)

from homeassistant.const import CONF_DEVICE_CLASS, CONF_NAME, CONF_TYPE
from homeassistant.helpers.typing import ConfigType

from .const import KNX_ADDRESS, ColorTempModes, SupportedPlatforms
from .schema import (
    ClimateSchema,
    CoverSchema,
    LightSchema,
    SensorSchema,
    WeatherSchema,
)


def create_knx_device(
    platform: SupportedPlatforms,
    knx_module: XKNX,
    config: ConfigType,
) -> XknxDevice | None:
    """Return the requested XKNX device."""
    if platform is SupportedPlatforms.LIGHT:
        return _create_light(knx_module, config)

    if platform is SupportedPlatforms.COVER:
        return _create_cover(knx_module, config)

    if platform is SupportedPlatforms.CLIMATE:
        return _create_climate(knx_module, config)

    if platform is SupportedPlatforms.SENSOR:
        return _create_sensor(knx_module, config)

    if platform is SupportedPlatforms.NOTIFY:
        return _create_notify(knx_module, config)

<<<<<<< HEAD
    if platform is SupportedPlatforms.SCENE:
        return _create_scene(knx_module, config)
=======
    if platform is SupportedPlatforms.BINARY_SENSOR:
        return _create_binary_sensor(knx_module, config)
>>>>>>> c2e2b046

    if platform is SupportedPlatforms.WEATHER:
        return _create_weather(knx_module, config)

    return None


def _create_cover(knx_module: XKNX, config: ConfigType) -> XknxCover:
    """Return a KNX Cover device to be used within XKNX."""
    return XknxCover(
        knx_module,
        name=config[CONF_NAME],
        group_address_long=config.get(CoverSchema.CONF_MOVE_LONG_ADDRESS),
        group_address_short=config.get(CoverSchema.CONF_MOVE_SHORT_ADDRESS),
        group_address_stop=config.get(CoverSchema.CONF_STOP_ADDRESS),
        group_address_position_state=config.get(
            CoverSchema.CONF_POSITION_STATE_ADDRESS
        ),
        group_address_angle=config.get(CoverSchema.CONF_ANGLE_ADDRESS),
        group_address_angle_state=config.get(CoverSchema.CONF_ANGLE_STATE_ADDRESS),
        group_address_position=config.get(CoverSchema.CONF_POSITION_ADDRESS),
        travel_time_down=config[CoverSchema.CONF_TRAVELLING_TIME_DOWN],
        travel_time_up=config[CoverSchema.CONF_TRAVELLING_TIME_UP],
        invert_position=config[CoverSchema.CONF_INVERT_POSITION],
        invert_angle=config[CoverSchema.CONF_INVERT_ANGLE],
        device_class=config.get(CONF_DEVICE_CLASS),
    )


def _create_light_color(
    color: str, config: ConfigType
) -> tuple[str | None, str | None, str | None, str | None]:
    """Load color configuration from configuration structure."""
    if "individual_colors" in config and color in config["individual_colors"]:
        sub_config = config["individual_colors"][color]
        group_address_switch = sub_config.get(KNX_ADDRESS)
        group_address_switch_state = sub_config.get(LightSchema.CONF_STATE_ADDRESS)
        group_address_brightness = sub_config.get(LightSchema.CONF_BRIGHTNESS_ADDRESS)
        group_address_brightness_state = sub_config.get(
            LightSchema.CONF_BRIGHTNESS_STATE_ADDRESS
        )
        return (
            group_address_switch,
            group_address_switch_state,
            group_address_brightness,
            group_address_brightness_state,
        )
    return None, None, None, None


def _create_light(knx_module: XKNX, config: ConfigType) -> XknxLight:
    """Return a KNX Light device to be used within XKNX."""

    group_address_tunable_white = None
    group_address_tunable_white_state = None
    group_address_color_temp = None
    group_address_color_temp_state = None
    if config[LightSchema.CONF_COLOR_TEMP_MODE] == ColorTempModes.ABSOLUTE:
        group_address_color_temp = config.get(LightSchema.CONF_COLOR_TEMP_ADDRESS)
        group_address_color_temp_state = config.get(
            LightSchema.CONF_COLOR_TEMP_STATE_ADDRESS
        )
    elif config[LightSchema.CONF_COLOR_TEMP_MODE] == ColorTempModes.RELATIVE:
        group_address_tunable_white = config.get(LightSchema.CONF_COLOR_TEMP_ADDRESS)
        group_address_tunable_white_state = config.get(
            LightSchema.CONF_COLOR_TEMP_STATE_ADDRESS
        )

    (
        red_switch,
        red_switch_state,
        red_brightness,
        red_brightness_state,
    ) = _create_light_color(LightSchema.CONF_RED, config)
    (
        green_switch,
        green_switch_state,
        green_brightness,
        green_brightness_state,
    ) = _create_light_color(LightSchema.CONF_GREEN, config)
    (
        blue_switch,
        blue_switch_state,
        blue_brightness,
        blue_brightness_state,
    ) = _create_light_color(LightSchema.CONF_BLUE, config)
    (
        white_switch,
        white_switch_state,
        white_brightness,
        white_brightness_state,
    ) = _create_light_color(LightSchema.CONF_WHITE, config)

    return XknxLight(
        knx_module,
        name=config[CONF_NAME],
        group_address_switch=config.get(KNX_ADDRESS),
        group_address_switch_state=config.get(LightSchema.CONF_STATE_ADDRESS),
        group_address_brightness=config.get(LightSchema.CONF_BRIGHTNESS_ADDRESS),
        group_address_brightness_state=config.get(
            LightSchema.CONF_BRIGHTNESS_STATE_ADDRESS
        ),
        group_address_color=config.get(LightSchema.CONF_COLOR_ADDRESS),
        group_address_color_state=config.get(LightSchema.CONF_COLOR_STATE_ADDRESS),
        group_address_rgbw=config.get(LightSchema.CONF_RGBW_ADDRESS),
        group_address_rgbw_state=config.get(LightSchema.CONF_RGBW_STATE_ADDRESS),
        group_address_tunable_white=group_address_tunable_white,
        group_address_tunable_white_state=group_address_tunable_white_state,
        group_address_color_temperature=group_address_color_temp,
        group_address_color_temperature_state=group_address_color_temp_state,
        group_address_switch_red=red_switch,
        group_address_switch_red_state=red_switch_state,
        group_address_brightness_red=red_brightness,
        group_address_brightness_red_state=red_brightness_state,
        group_address_switch_green=green_switch,
        group_address_switch_green_state=green_switch_state,
        group_address_brightness_green=green_brightness,
        group_address_brightness_green_state=green_brightness_state,
        group_address_switch_blue=blue_switch,
        group_address_switch_blue_state=blue_switch_state,
        group_address_brightness_blue=blue_brightness,
        group_address_brightness_blue_state=blue_brightness_state,
        group_address_switch_white=white_switch,
        group_address_switch_white_state=white_switch_state,
        group_address_brightness_white=white_brightness,
        group_address_brightness_white_state=white_brightness_state,
        min_kelvin=config[LightSchema.CONF_MIN_KELVIN],
        max_kelvin=config[LightSchema.CONF_MAX_KELVIN],
    )


def _create_climate(knx_module: XKNX, config: ConfigType) -> XknxClimate:
    """Return a KNX Climate device to be used within XKNX."""
    climate_mode = XknxClimateMode(
        knx_module,
        name=f"{config[CONF_NAME]} Mode",
        group_address_operation_mode=config.get(
            ClimateSchema.CONF_OPERATION_MODE_ADDRESS
        ),
        group_address_operation_mode_state=config.get(
            ClimateSchema.CONF_OPERATION_MODE_STATE_ADDRESS
        ),
        group_address_controller_status=config.get(
            ClimateSchema.CONF_CONTROLLER_STATUS_ADDRESS
        ),
        group_address_controller_status_state=config.get(
            ClimateSchema.CONF_CONTROLLER_STATUS_STATE_ADDRESS
        ),
        group_address_controller_mode=config.get(
            ClimateSchema.CONF_CONTROLLER_MODE_ADDRESS
        ),
        group_address_controller_mode_state=config.get(
            ClimateSchema.CONF_CONTROLLER_MODE_STATE_ADDRESS
        ),
        group_address_operation_mode_protection=config.get(
            ClimateSchema.CONF_OPERATION_MODE_FROST_PROTECTION_ADDRESS
        ),
        group_address_operation_mode_night=config.get(
            ClimateSchema.CONF_OPERATION_MODE_NIGHT_ADDRESS
        ),
        group_address_operation_mode_comfort=config.get(
            ClimateSchema.CONF_OPERATION_MODE_COMFORT_ADDRESS
        ),
        group_address_operation_mode_standby=config.get(
            ClimateSchema.CONF_OPERATION_MODE_STANDBY_ADDRESS
        ),
        group_address_heat_cool=config.get(ClimateSchema.CONF_HEAT_COOL_ADDRESS),
        group_address_heat_cool_state=config.get(
            ClimateSchema.CONF_HEAT_COOL_STATE_ADDRESS
        ),
        operation_modes=config.get(ClimateSchema.CONF_OPERATION_MODES),
        controller_modes=config.get(ClimateSchema.CONF_CONTROLLER_MODES),
    )

    return XknxClimate(
        knx_module,
        name=config[CONF_NAME],
        group_address_temperature=config[ClimateSchema.CONF_TEMPERATURE_ADDRESS],
        group_address_target_temperature=config.get(
            ClimateSchema.CONF_TARGET_TEMPERATURE_ADDRESS
        ),
        group_address_target_temperature_state=config[
            ClimateSchema.CONF_TARGET_TEMPERATURE_STATE_ADDRESS
        ],
        group_address_setpoint_shift=config.get(
            ClimateSchema.CONF_SETPOINT_SHIFT_ADDRESS
        ),
        group_address_setpoint_shift_state=config.get(
            ClimateSchema.CONF_SETPOINT_SHIFT_STATE_ADDRESS
        ),
        setpoint_shift_mode=config[ClimateSchema.CONF_SETPOINT_SHIFT_MODE],
        setpoint_shift_max=config[ClimateSchema.CONF_SETPOINT_SHIFT_MAX],
        setpoint_shift_min=config[ClimateSchema.CONF_SETPOINT_SHIFT_MIN],
        temperature_step=config[ClimateSchema.CONF_TEMPERATURE_STEP],
        group_address_on_off=config.get(ClimateSchema.CONF_ON_OFF_ADDRESS),
        group_address_on_off_state=config.get(ClimateSchema.CONF_ON_OFF_STATE_ADDRESS),
        min_temp=config.get(ClimateSchema.CONF_MIN_TEMP),
        max_temp=config.get(ClimateSchema.CONF_MAX_TEMP),
        mode=climate_mode,
        on_off_invert=config[ClimateSchema.CONF_ON_OFF_INVERT],
        create_temperature_sensors=config[
            ClimateSchema.CONF_CREATE_TEMPERATURE_SENSORS
        ],
    )


def _create_sensor(knx_module: XKNX, config: ConfigType) -> XknxSensor:
    """Return a KNX sensor to be used within XKNX."""
    return XknxSensor(
        knx_module,
        name=config[CONF_NAME],
        group_address_state=config[SensorSchema.CONF_STATE_ADDRESS],
        sync_state=config[SensorSchema.CONF_SYNC_STATE],
        always_callback=config[SensorSchema.CONF_ALWAYS_CALLBACK],
        value_type=config[CONF_TYPE],
    )


def _create_notify(knx_module: XKNX, config: ConfigType) -> XknxNotification:
    """Return a KNX notification to be used within XKNX."""
    return XknxNotification(
        knx_module,
        name=config[CONF_NAME],
        group_address=config[KNX_ADDRESS],
    )


<<<<<<< HEAD
def _create_scene(knx_module: XKNX, config: ConfigType) -> XknxScene:
    """Return a KNX scene to be used within XKNX."""
    return XknxScene(
        knx_module,
        name=config[CONF_NAME],
        group_address=config[KNX_ADDRESS],
        scene_number=config[SceneSchema.CONF_SCENE_NUMBER],
=======
def _create_binary_sensor(knx_module: XKNX, config: ConfigType) -> XknxBinarySensor:
    """Return a KNX binary sensor to be used within XKNX."""
    device_name = config[CONF_NAME]

    return XknxBinarySensor(
        knx_module,
        name=device_name,
        group_address_state=config[BinarySensorSchema.CONF_STATE_ADDRESS],
        invert=config[BinarySensorSchema.CONF_INVERT],
        sync_state=config[BinarySensorSchema.CONF_SYNC_STATE],
        device_class=config.get(CONF_DEVICE_CLASS),
        ignore_internal_state=config[BinarySensorSchema.CONF_IGNORE_INTERNAL_STATE],
        context_timeout=config.get(BinarySensorSchema.CONF_CONTEXT_TIMEOUT),
        reset_after=config.get(BinarySensorSchema.CONF_RESET_AFTER),
>>>>>>> c2e2b046
    )


def _create_weather(knx_module: XKNX, config: ConfigType) -> XknxWeather:
    """Return a KNX weather device to be used within XKNX."""
    return XknxWeather(
        knx_module,
        name=config[CONF_NAME],
        sync_state=config[WeatherSchema.CONF_SYNC_STATE],
        create_sensors=config[WeatherSchema.CONF_KNX_CREATE_SENSORS],
        group_address_temperature=config[WeatherSchema.CONF_KNX_TEMPERATURE_ADDRESS],
        group_address_brightness_south=config.get(
            WeatherSchema.CONF_KNX_BRIGHTNESS_SOUTH_ADDRESS
        ),
        group_address_brightness_east=config.get(
            WeatherSchema.CONF_KNX_BRIGHTNESS_EAST_ADDRESS
        ),
        group_address_brightness_west=config.get(
            WeatherSchema.CONF_KNX_BRIGHTNESS_WEST_ADDRESS
        ),
        group_address_brightness_north=config.get(
            WeatherSchema.CONF_KNX_BRIGHTNESS_NORTH_ADDRESS
        ),
        group_address_wind_speed=config.get(WeatherSchema.CONF_KNX_WIND_SPEED_ADDRESS),
        group_address_wind_bearing=config.get(
            WeatherSchema.CONF_KNX_WIND_BEARING_ADDRESS
        ),
        group_address_rain_alarm=config.get(WeatherSchema.CONF_KNX_RAIN_ALARM_ADDRESS),
        group_address_frost_alarm=config.get(
            WeatherSchema.CONF_KNX_FROST_ALARM_ADDRESS
        ),
        group_address_wind_alarm=config.get(WeatherSchema.CONF_KNX_WIND_ALARM_ADDRESS),
        group_address_day_night=config.get(WeatherSchema.CONF_KNX_DAY_NIGHT_ADDRESS),
        group_address_air_pressure=config.get(
            WeatherSchema.CONF_KNX_AIR_PRESSURE_ADDRESS
        ),
        group_address_humidity=config.get(WeatherSchema.CONF_KNX_HUMIDITY_ADDRESS),
    )<|MERGE_RESOLUTION|>--- conflicted
+++ resolved
@@ -17,13 +17,7 @@
 from homeassistant.helpers.typing import ConfigType
 
 from .const import KNX_ADDRESS, ColorTempModes, SupportedPlatforms
-from .schema import (
-    ClimateSchema,
-    CoverSchema,
-    LightSchema,
-    SensorSchema,
-    WeatherSchema,
-)
+from .schema import ClimateSchema, CoverSchema, LightSchema, SensorSchema, WeatherSchema
 
 
 def create_knx_device(
@@ -46,14 +40,6 @@
 
     if platform is SupportedPlatforms.NOTIFY:
         return _create_notify(knx_module, config)
-
-<<<<<<< HEAD
-    if platform is SupportedPlatforms.SCENE:
-        return _create_scene(knx_module, config)
-=======
-    if platform is SupportedPlatforms.BINARY_SENSOR:
-        return _create_binary_sensor(knx_module, config)
->>>>>>> c2e2b046
 
     if platform is SupportedPlatforms.WEATHER:
         return _create_weather(knx_module, config)
@@ -281,33 +267,6 @@
     )
 
 
-<<<<<<< HEAD
-def _create_scene(knx_module: XKNX, config: ConfigType) -> XknxScene:
-    """Return a KNX scene to be used within XKNX."""
-    return XknxScene(
-        knx_module,
-        name=config[CONF_NAME],
-        group_address=config[KNX_ADDRESS],
-        scene_number=config[SceneSchema.CONF_SCENE_NUMBER],
-=======
-def _create_binary_sensor(knx_module: XKNX, config: ConfigType) -> XknxBinarySensor:
-    """Return a KNX binary sensor to be used within XKNX."""
-    device_name = config[CONF_NAME]
-
-    return XknxBinarySensor(
-        knx_module,
-        name=device_name,
-        group_address_state=config[BinarySensorSchema.CONF_STATE_ADDRESS],
-        invert=config[BinarySensorSchema.CONF_INVERT],
-        sync_state=config[BinarySensorSchema.CONF_SYNC_STATE],
-        device_class=config.get(CONF_DEVICE_CLASS),
-        ignore_internal_state=config[BinarySensorSchema.CONF_IGNORE_INTERNAL_STATE],
-        context_timeout=config.get(BinarySensorSchema.CONF_CONTEXT_TIMEOUT),
-        reset_after=config.get(BinarySensorSchema.CONF_RESET_AFTER),
->>>>>>> c2e2b046
-    )
-
-
 def _create_weather(knx_module: XKNX, config: ConfigType) -> XknxWeather:
     """Return a KNX weather device to be used within XKNX."""
     return XknxWeather(
