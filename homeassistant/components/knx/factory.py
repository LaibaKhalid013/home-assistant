"""Factory function to initialize KNX devices from config."""
from __future__ import annotations

from xknx import XKNX
from xknx.devices import (
    BinarySensor as XknxBinarySensor,
    Climate as XknxClimate,
    ClimateMode as XknxClimateMode,
    Device as XknxDevice,
    Light as XknxLight,
    Notification as XknxNotification,
    Sensor as XknxSensor,
    Weather as XknxWeather,
)

from homeassistant.const import CONF_DEVICE_CLASS, CONF_NAME, CONF_TYPE
from homeassistant.helpers.typing import ConfigType

from .const import KNX_ADDRESS, ColorTempModes, SupportedPlatforms
from .schema import (
    BinarySensorSchema,
    ClimateSchema,
<<<<<<< HEAD
    FanSchema,
=======
    CoverSchema,
>>>>>>> c2e2b046
    LightSchema,
    SensorSchema,
    WeatherSchema,
)


def create_knx_device(
    platform: SupportedPlatforms,
    knx_module: XKNX,
    config: ConfigType,
) -> XknxDevice | None:
    """Return the requested XKNX device."""
    if platform is SupportedPlatforms.LIGHT:
        return _create_light(knx_module, config)

    if platform is SupportedPlatforms.CLIMATE:
        return _create_climate(knx_module, config)

    if platform is SupportedPlatforms.SENSOR:
        return _create_sensor(knx_module, config)

    if platform is SupportedPlatforms.NOTIFY:
        return _create_notify(knx_module, config)

    if platform is SupportedPlatforms.BINARY_SENSOR:
        return _create_binary_sensor(knx_module, config)

    if platform is SupportedPlatforms.WEATHER:
        return _create_weather(knx_module, config)

    return None


def _create_light_color(
    color: str, config: ConfigType
) -> tuple[str | None, str | None, str | None, str | None]:
    """Load color configuration from configuration structure."""
    if "individual_colors" in config and color in config["individual_colors"]:
        sub_config = config["individual_colors"][color]
        group_address_switch = sub_config.get(KNX_ADDRESS)
        group_address_switch_state = sub_config.get(LightSchema.CONF_STATE_ADDRESS)
        group_address_brightness = sub_config.get(LightSchema.CONF_BRIGHTNESS_ADDRESS)
        group_address_brightness_state = sub_config.get(
            LightSchema.CONF_BRIGHTNESS_STATE_ADDRESS
        )
        return (
            group_address_switch,
            group_address_switch_state,
            group_address_brightness,
            group_address_brightness_state,
        )
    return None, None, None, None


def _create_light(knx_module: XKNX, config: ConfigType) -> XknxLight:
    """Return a KNX Light device to be used within XKNX."""

    group_address_tunable_white = None
    group_address_tunable_white_state = None
    group_address_color_temp = None
    group_address_color_temp_state = None
    if config[LightSchema.CONF_COLOR_TEMP_MODE] == ColorTempModes.ABSOLUTE:
        group_address_color_temp = config.get(LightSchema.CONF_COLOR_TEMP_ADDRESS)
        group_address_color_temp_state = config.get(
            LightSchema.CONF_COLOR_TEMP_STATE_ADDRESS
        )
    elif config[LightSchema.CONF_COLOR_TEMP_MODE] == ColorTempModes.RELATIVE:
        group_address_tunable_white = config.get(LightSchema.CONF_COLOR_TEMP_ADDRESS)
        group_address_tunable_white_state = config.get(
            LightSchema.CONF_COLOR_TEMP_STATE_ADDRESS
        )

    (
        red_switch,
        red_switch_state,
        red_brightness,
        red_brightness_state,
    ) = _create_light_color(LightSchema.CONF_RED, config)
    (
        green_switch,
        green_switch_state,
        green_brightness,
        green_brightness_state,
    ) = _create_light_color(LightSchema.CONF_GREEN, config)
    (
        blue_switch,
        blue_switch_state,
        blue_brightness,
        blue_brightness_state,
    ) = _create_light_color(LightSchema.CONF_BLUE, config)
    (
        white_switch,
        white_switch_state,
        white_brightness,
        white_brightness_state,
    ) = _create_light_color(LightSchema.CONF_WHITE, config)

    return XknxLight(
        knx_module,
        name=config[CONF_NAME],
        group_address_switch=config.get(KNX_ADDRESS),
        group_address_switch_state=config.get(LightSchema.CONF_STATE_ADDRESS),
        group_address_brightness=config.get(LightSchema.CONF_BRIGHTNESS_ADDRESS),
        group_address_brightness_state=config.get(
            LightSchema.CONF_BRIGHTNESS_STATE_ADDRESS
        ),
        group_address_color=config.get(LightSchema.CONF_COLOR_ADDRESS),
        group_address_color_state=config.get(LightSchema.CONF_COLOR_STATE_ADDRESS),
        group_address_rgbw=config.get(LightSchema.CONF_RGBW_ADDRESS),
        group_address_rgbw_state=config.get(LightSchema.CONF_RGBW_STATE_ADDRESS),
        group_address_tunable_white=group_address_tunable_white,
        group_address_tunable_white_state=group_address_tunable_white_state,
        group_address_color_temperature=group_address_color_temp,
        group_address_color_temperature_state=group_address_color_temp_state,
        group_address_switch_red=red_switch,
        group_address_switch_red_state=red_switch_state,
        group_address_brightness_red=red_brightness,
        group_address_brightness_red_state=red_brightness_state,
        group_address_switch_green=green_switch,
        group_address_switch_green_state=green_switch_state,
        group_address_brightness_green=green_brightness,
        group_address_brightness_green_state=green_brightness_state,
        group_address_switch_blue=blue_switch,
        group_address_switch_blue_state=blue_switch_state,
        group_address_brightness_blue=blue_brightness,
        group_address_brightness_blue_state=blue_brightness_state,
        group_address_switch_white=white_switch,
        group_address_switch_white_state=white_switch_state,
        group_address_brightness_white=white_brightness,
        group_address_brightness_white_state=white_brightness_state,
        min_kelvin=config[LightSchema.CONF_MIN_KELVIN],
        max_kelvin=config[LightSchema.CONF_MAX_KELVIN],
    )


def _create_climate(knx_module: XKNX, config: ConfigType) -> XknxClimate:
    """Return a KNX Climate device to be used within XKNX."""
    climate_mode = XknxClimateMode(
        knx_module,
        name=f"{config[CONF_NAME]} Mode",
        group_address_operation_mode=config.get(
            ClimateSchema.CONF_OPERATION_MODE_ADDRESS
        ),
        group_address_operation_mode_state=config.get(
            ClimateSchema.CONF_OPERATION_MODE_STATE_ADDRESS
        ),
        group_address_controller_status=config.get(
            ClimateSchema.CONF_CONTROLLER_STATUS_ADDRESS
        ),
        group_address_controller_status_state=config.get(
            ClimateSchema.CONF_CONTROLLER_STATUS_STATE_ADDRESS
        ),
        group_address_controller_mode=config.get(
            ClimateSchema.CONF_CONTROLLER_MODE_ADDRESS
        ),
        group_address_controller_mode_state=config.get(
            ClimateSchema.CONF_CONTROLLER_MODE_STATE_ADDRESS
        ),
        group_address_operation_mode_protection=config.get(
            ClimateSchema.CONF_OPERATION_MODE_FROST_PROTECTION_ADDRESS
        ),
        group_address_operation_mode_night=config.get(
            ClimateSchema.CONF_OPERATION_MODE_NIGHT_ADDRESS
        ),
        group_address_operation_mode_comfort=config.get(
            ClimateSchema.CONF_OPERATION_MODE_COMFORT_ADDRESS
        ),
        group_address_operation_mode_standby=config.get(
            ClimateSchema.CONF_OPERATION_MODE_STANDBY_ADDRESS
        ),
        group_address_heat_cool=config.get(ClimateSchema.CONF_HEAT_COOL_ADDRESS),
        group_address_heat_cool_state=config.get(
            ClimateSchema.CONF_HEAT_COOL_STATE_ADDRESS
        ),
        operation_modes=config.get(ClimateSchema.CONF_OPERATION_MODES),
        controller_modes=config.get(ClimateSchema.CONF_CONTROLLER_MODES),
    )

    return XknxClimate(
        knx_module,
        name=config[CONF_NAME],
        group_address_temperature=config[ClimateSchema.CONF_TEMPERATURE_ADDRESS],
        group_address_target_temperature=config.get(
            ClimateSchema.CONF_TARGET_TEMPERATURE_ADDRESS
        ),
        group_address_target_temperature_state=config[
            ClimateSchema.CONF_TARGET_TEMPERATURE_STATE_ADDRESS
        ],
        group_address_setpoint_shift=config.get(
            ClimateSchema.CONF_SETPOINT_SHIFT_ADDRESS
        ),
        group_address_setpoint_shift_state=config.get(
            ClimateSchema.CONF_SETPOINT_SHIFT_STATE_ADDRESS
        ),
        setpoint_shift_mode=config[ClimateSchema.CONF_SETPOINT_SHIFT_MODE],
        setpoint_shift_max=config[ClimateSchema.CONF_SETPOINT_SHIFT_MAX],
        setpoint_shift_min=config[ClimateSchema.CONF_SETPOINT_SHIFT_MIN],
        temperature_step=config[ClimateSchema.CONF_TEMPERATURE_STEP],
        group_address_on_off=config.get(ClimateSchema.CONF_ON_OFF_ADDRESS),
        group_address_on_off_state=config.get(ClimateSchema.CONF_ON_OFF_STATE_ADDRESS),
        min_temp=config.get(ClimateSchema.CONF_MIN_TEMP),
        max_temp=config.get(ClimateSchema.CONF_MAX_TEMP),
        mode=climate_mode,
        on_off_invert=config[ClimateSchema.CONF_ON_OFF_INVERT],
        create_temperature_sensors=config[
            ClimateSchema.CONF_CREATE_TEMPERATURE_SENSORS
        ],
    )


def _create_sensor(knx_module: XKNX, config: ConfigType) -> XknxSensor:
    """Return a KNX sensor to be used within XKNX."""
    return XknxSensor(
        knx_module,
        name=config[CONF_NAME],
        group_address_state=config[SensorSchema.CONF_STATE_ADDRESS],
        sync_state=config[SensorSchema.CONF_SYNC_STATE],
        always_callback=config[SensorSchema.CONF_ALWAYS_CALLBACK],
        value_type=config[CONF_TYPE],
    )


def _create_notify(knx_module: XKNX, config: ConfigType) -> XknxNotification:
    """Return a KNX notification to be used within XKNX."""
    return XknxNotification(
        knx_module,
        name=config[CONF_NAME],
        group_address=config[KNX_ADDRESS],
    )


def _create_binary_sensor(knx_module: XKNX, config: ConfigType) -> XknxBinarySensor:
    """Return a KNX binary sensor to be used within XKNX."""
    device_name = config[CONF_NAME]

    return XknxBinarySensor(
        knx_module,
        name=device_name,
        group_address_state=config[BinarySensorSchema.CONF_STATE_ADDRESS],
        invert=config[BinarySensorSchema.CONF_INVERT],
        sync_state=config[BinarySensorSchema.CONF_SYNC_STATE],
        device_class=config.get(CONF_DEVICE_CLASS),
        ignore_internal_state=config[BinarySensorSchema.CONF_IGNORE_INTERNAL_STATE],
        context_timeout=config.get(BinarySensorSchema.CONF_CONTEXT_TIMEOUT),
        reset_after=config.get(BinarySensorSchema.CONF_RESET_AFTER),
    )


def _create_weather(knx_module: XKNX, config: ConfigType) -> XknxWeather:
    """Return a KNX weather device to be used within XKNX."""
    return XknxWeather(
        knx_module,
        name=config[CONF_NAME],
        sync_state=config[WeatherSchema.CONF_SYNC_STATE],
        create_sensors=config[WeatherSchema.CONF_KNX_CREATE_SENSORS],
        group_address_temperature=config[WeatherSchema.CONF_KNX_TEMPERATURE_ADDRESS],
        group_address_brightness_south=config.get(
            WeatherSchema.CONF_KNX_BRIGHTNESS_SOUTH_ADDRESS
        ),
        group_address_brightness_east=config.get(
            WeatherSchema.CONF_KNX_BRIGHTNESS_EAST_ADDRESS
        ),
        group_address_brightness_west=config.get(
            WeatherSchema.CONF_KNX_BRIGHTNESS_WEST_ADDRESS
        ),
        group_address_brightness_north=config.get(
            WeatherSchema.CONF_KNX_BRIGHTNESS_NORTH_ADDRESS
        ),
        group_address_wind_speed=config.get(WeatherSchema.CONF_KNX_WIND_SPEED_ADDRESS),
        group_address_wind_bearing=config.get(
            WeatherSchema.CONF_KNX_WIND_BEARING_ADDRESS
        ),
        group_address_rain_alarm=config.get(WeatherSchema.CONF_KNX_RAIN_ALARM_ADDRESS),
        group_address_frost_alarm=config.get(
            WeatherSchema.CONF_KNX_FROST_ALARM_ADDRESS
        ),
        group_address_wind_alarm=config.get(WeatherSchema.CONF_KNX_WIND_ALARM_ADDRESS),
        group_address_day_night=config.get(WeatherSchema.CONF_KNX_DAY_NIGHT_ADDRESS),
        group_address_air_pressure=config.get(
            WeatherSchema.CONF_KNX_AIR_PRESSURE_ADDRESS
        ),
        group_address_humidity=config.get(WeatherSchema.CONF_KNX_HUMIDITY_ADDRESS),
    )<|MERGE_RESOLUTION|>--- conflicted
+++ resolved
@@ -20,11 +20,6 @@
 from .schema import (
     BinarySensorSchema,
     ClimateSchema,
-<<<<<<< HEAD
-    FanSchema,
-=======
-    CoverSchema,
->>>>>>> c2e2b046
     LightSchema,
     SensorSchema,
     WeatherSchema,
