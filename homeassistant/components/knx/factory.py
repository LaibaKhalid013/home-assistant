"""Factory function to initialize KNX devices from config."""
from __future__ import annotations

from xknx import XKNX
from xknx.devices import (
    BinarySensor as XknxBinarySensor,
    Climate as XknxClimate,
    ClimateMode as XknxClimateMode,
    Cover as XknxCover,
    Device as XknxDevice,
    Light as XknxLight,
<<<<<<< HEAD
    Scene as XknxScene,
=======
    Notification as XknxNotification,
>>>>>>> c2e2b046
    Sensor as XknxSensor,
    Weather as XknxWeather,
)

from homeassistant.const import CONF_DEVICE_CLASS, CONF_NAME, CONF_TYPE
from homeassistant.helpers.typing import ConfigType

from .const import KNX_ADDRESS, ColorTempModes, SupportedPlatforms
from .schema import (
    BinarySensorSchema,
    ClimateSchema,
    CoverSchema,
    LightSchema,
    SensorSchema,
    WeatherSchema,
)


def create_knx_device(
    platform: SupportedPlatforms,
    knx_module: XKNX,
    config: ConfigType,
) -> XknxDevice | None:
    """Return the requested XKNX device."""
    if platform is SupportedPlatforms.LIGHT:
        return _create_light(knx_module, config)

    if platform is SupportedPlatforms.COVER:
        return _create_cover(knx_module, config)

    if platform is SupportedPlatforms.CLIMATE:
        return _create_climate(knx_module, config)

    if platform is SupportedPlatforms.SENSOR:
        return _create_sensor(knx_module, config)

<<<<<<< HEAD
    if platform is SupportedPlatforms.SCENE:
        return _create_scene(knx_module, config)
=======
    if platform is SupportedPlatforms.NOTIFY:
        return _create_notify(knx_module, config)
>>>>>>> c2e2b046

    if platform is SupportedPlatforms.BINARY_SENSOR:
        return _create_binary_sensor(knx_module, config)

    if platform is SupportedPlatforms.WEATHER:
        return _create_weather(knx_module, config)

    return None


def _create_cover(knx_module: XKNX, config: ConfigType) -> XknxCover:
    """Return a KNX Cover device to be used within XKNX."""
    return XknxCover(
        knx_module,
        name=config[CONF_NAME],
        group_address_long=config.get(CoverSchema.CONF_MOVE_LONG_ADDRESS),
        group_address_short=config.get(CoverSchema.CONF_MOVE_SHORT_ADDRESS),
        group_address_stop=config.get(CoverSchema.CONF_STOP_ADDRESS),
        group_address_position_state=config.get(
            CoverSchema.CONF_POSITION_STATE_ADDRESS
        ),
        group_address_angle=config.get(CoverSchema.CONF_ANGLE_ADDRESS),
        group_address_angle_state=config.get(CoverSchema.CONF_ANGLE_STATE_ADDRESS),
        group_address_position=config.get(CoverSchema.CONF_POSITION_ADDRESS),
        travel_time_down=config[CoverSchema.CONF_TRAVELLING_TIME_DOWN],
        travel_time_up=config[CoverSchema.CONF_TRAVELLING_TIME_UP],
        invert_position=config[CoverSchema.CONF_INVERT_POSITION],
        invert_angle=config[CoverSchema.CONF_INVERT_ANGLE],
        device_class=config.get(CONF_DEVICE_CLASS),
    )


def _create_light_color(
    color: str, config: ConfigType
) -> tuple[str | None, str | None, str | None, str | None]:
    """Load color configuration from configuration structure."""
    if "individual_colors" in config and color in config["individual_colors"]:
        sub_config = config["individual_colors"][color]
        group_address_switch = sub_config.get(KNX_ADDRESS)
        group_address_switch_state = sub_config.get(LightSchema.CONF_STATE_ADDRESS)
        group_address_brightness = sub_config.get(LightSchema.CONF_BRIGHTNESS_ADDRESS)
        group_address_brightness_state = sub_config.get(
            LightSchema.CONF_BRIGHTNESS_STATE_ADDRESS
        )
        return (
            group_address_switch,
            group_address_switch_state,
            group_address_brightness,
            group_address_brightness_state,
        )
    return None, None, None, None


def _create_light(knx_module: XKNX, config: ConfigType) -> XknxLight:
    """Return a KNX Light device to be used within XKNX."""

    group_address_tunable_white = None
    group_address_tunable_white_state = None
    group_address_color_temp = None
    group_address_color_temp_state = None
    if config[LightSchema.CONF_COLOR_TEMP_MODE] == ColorTempModes.ABSOLUTE:
        group_address_color_temp = config.get(LightSchema.CONF_COLOR_TEMP_ADDRESS)
        group_address_color_temp_state = config.get(
            LightSchema.CONF_COLOR_TEMP_STATE_ADDRESS
        )
    elif config[LightSchema.CONF_COLOR_TEMP_MODE] == ColorTempModes.RELATIVE:
        group_address_tunable_white = config.get(LightSchema.CONF_COLOR_TEMP_ADDRESS)
        group_address_tunable_white_state = config.get(
            LightSchema.CONF_COLOR_TEMP_STATE_ADDRESS
        )

    (
        red_switch,
        red_switch_state,
        red_brightness,
        red_brightness_state,
    ) = _create_light_color(LightSchema.CONF_RED, config)
    (
        green_switch,
        green_switch_state,
        green_brightness,
        green_brightness_state,
    ) = _create_light_color(LightSchema.CONF_GREEN, config)
    (
        blue_switch,
        blue_switch_state,
        blue_brightness,
        blue_brightness_state,
    ) = _create_light_color(LightSchema.CONF_BLUE, config)
    (
        white_switch,
        white_switch_state,
        white_brightness,
        white_brightness_state,
    ) = _create_light_color(LightSchema.CONF_WHITE, config)

    return XknxLight(
        knx_module,
        name=config[CONF_NAME],
        group_address_switch=config.get(KNX_ADDRESS),
        group_address_switch_state=config.get(LightSchema.CONF_STATE_ADDRESS),
        group_address_brightness=config.get(LightSchema.CONF_BRIGHTNESS_ADDRESS),
        group_address_brightness_state=config.get(
            LightSchema.CONF_BRIGHTNESS_STATE_ADDRESS
        ),
        group_address_color=config.get(LightSchema.CONF_COLOR_ADDRESS),
        group_address_color_state=config.get(LightSchema.CONF_COLOR_STATE_ADDRESS),
        group_address_rgbw=config.get(LightSchema.CONF_RGBW_ADDRESS),
        group_address_rgbw_state=config.get(LightSchema.CONF_RGBW_STATE_ADDRESS),
        group_address_tunable_white=group_address_tunable_white,
        group_address_tunable_white_state=group_address_tunable_white_state,
        group_address_color_temperature=group_address_color_temp,
        group_address_color_temperature_state=group_address_color_temp_state,
        group_address_switch_red=red_switch,
        group_address_switch_red_state=red_switch_state,
        group_address_brightness_red=red_brightness,
        group_address_brightness_red_state=red_brightness_state,
        group_address_switch_green=green_switch,
        group_address_switch_green_state=green_switch_state,
        group_address_brightness_green=green_brightness,
        group_address_brightness_green_state=green_brightness_state,
        group_address_switch_blue=blue_switch,
        group_address_switch_blue_state=blue_switch_state,
        group_address_brightness_blue=blue_brightness,
        group_address_brightness_blue_state=blue_brightness_state,
        group_address_switch_white=white_switch,
        group_address_switch_white_state=white_switch_state,
        group_address_brightness_white=white_brightness,
        group_address_brightness_white_state=white_brightness_state,
        min_kelvin=config[LightSchema.CONF_MIN_KELVIN],
        max_kelvin=config[LightSchema.CONF_MAX_KELVIN],
    )


def _create_climate(knx_module: XKNX, config: ConfigType) -> XknxClimate:
    """Return a KNX Climate device to be used within XKNX."""
    climate_mode = XknxClimateMode(
        knx_module,
        name=f"{config[CONF_NAME]} Mode",
        group_address_operation_mode=config.get(
            ClimateSchema.CONF_OPERATION_MODE_ADDRESS
        ),
        group_address_operation_mode_state=config.get(
            ClimateSchema.CONF_OPERATION_MODE_STATE_ADDRESS
        ),
        group_address_controller_status=config.get(
            ClimateSchema.CONF_CONTROLLER_STATUS_ADDRESS
        ),
        group_address_controller_status_state=config.get(
            ClimateSchema.CONF_CONTROLLER_STATUS_STATE_ADDRESS
        ),
        group_address_controller_mode=config.get(
            ClimateSchema.CONF_CONTROLLER_MODE_ADDRESS
        ),
        group_address_controller_mode_state=config.get(
            ClimateSchema.CONF_CONTROLLER_MODE_STATE_ADDRESS
        ),
        group_address_operation_mode_protection=config.get(
            ClimateSchema.CONF_OPERATION_MODE_FROST_PROTECTION_ADDRESS
        ),
        group_address_operation_mode_night=config.get(
            ClimateSchema.CONF_OPERATION_MODE_NIGHT_ADDRESS
        ),
        group_address_operation_mode_comfort=config.get(
            ClimateSchema.CONF_OPERATION_MODE_COMFORT_ADDRESS
        ),
        group_address_operation_mode_standby=config.get(
            ClimateSchema.CONF_OPERATION_MODE_STANDBY_ADDRESS
        ),
        group_address_heat_cool=config.get(ClimateSchema.CONF_HEAT_COOL_ADDRESS),
        group_address_heat_cool_state=config.get(
            ClimateSchema.CONF_HEAT_COOL_STATE_ADDRESS
        ),
        operation_modes=config.get(ClimateSchema.CONF_OPERATION_MODES),
        controller_modes=config.get(ClimateSchema.CONF_CONTROLLER_MODES),
    )

    return XknxClimate(
        knx_module,
        name=config[CONF_NAME],
        group_address_temperature=config[ClimateSchema.CONF_TEMPERATURE_ADDRESS],
        group_address_target_temperature=config.get(
            ClimateSchema.CONF_TARGET_TEMPERATURE_ADDRESS
        ),
        group_address_target_temperature_state=config[
            ClimateSchema.CONF_TARGET_TEMPERATURE_STATE_ADDRESS
        ],
        group_address_setpoint_shift=config.get(
            ClimateSchema.CONF_SETPOINT_SHIFT_ADDRESS
        ),
        group_address_setpoint_shift_state=config.get(
            ClimateSchema.CONF_SETPOINT_SHIFT_STATE_ADDRESS
        ),
        setpoint_shift_mode=config[ClimateSchema.CONF_SETPOINT_SHIFT_MODE],
        setpoint_shift_max=config[ClimateSchema.CONF_SETPOINT_SHIFT_MAX],
        setpoint_shift_min=config[ClimateSchema.CONF_SETPOINT_SHIFT_MIN],
        temperature_step=config[ClimateSchema.CONF_TEMPERATURE_STEP],
        group_address_on_off=config.get(ClimateSchema.CONF_ON_OFF_ADDRESS),
        group_address_on_off_state=config.get(ClimateSchema.CONF_ON_OFF_STATE_ADDRESS),
        min_temp=config.get(ClimateSchema.CONF_MIN_TEMP),
        max_temp=config.get(ClimateSchema.CONF_MAX_TEMP),
        mode=climate_mode,
        on_off_invert=config[ClimateSchema.CONF_ON_OFF_INVERT],
        create_temperature_sensors=config[
            ClimateSchema.CONF_CREATE_TEMPERATURE_SENSORS
        ],
    )


def _create_sensor(knx_module: XKNX, config: ConfigType) -> XknxSensor:
    """Return a KNX sensor to be used within XKNX."""
    return XknxSensor(
        knx_module,
        name=config[CONF_NAME],
        group_address_state=config[SensorSchema.CONF_STATE_ADDRESS],
        sync_state=config[SensorSchema.CONF_SYNC_STATE],
        always_callback=config[SensorSchema.CONF_ALWAYS_CALLBACK],
        value_type=config[CONF_TYPE],
    )


<<<<<<< HEAD
def _create_scene(knx_module: XKNX, config: ConfigType) -> XknxScene:
    """Return a KNX scene to be used within XKNX."""
    return XknxScene(
        knx_module,
        name=config[CONF_NAME],
        group_address=config[KNX_ADDRESS],
        scene_number=config[SceneSchema.CONF_SCENE_NUMBER],
=======
def _create_notify(knx_module: XKNX, config: ConfigType) -> XknxNotification:
    """Return a KNX notification to be used within XKNX."""
    return XknxNotification(
        knx_module,
        name=config[CONF_NAME],
        group_address=config[KNX_ADDRESS],
>>>>>>> c2e2b046
    )


def _create_binary_sensor(knx_module: XKNX, config: ConfigType) -> XknxBinarySensor:
    """Return a KNX binary sensor to be used within XKNX."""
    device_name = config[CONF_NAME]

    return XknxBinarySensor(
        knx_module,
        name=device_name,
        group_address_state=config[BinarySensorSchema.CONF_STATE_ADDRESS],
        invert=config[BinarySensorSchema.CONF_INVERT],
        sync_state=config[BinarySensorSchema.CONF_SYNC_STATE],
        device_class=config.get(CONF_DEVICE_CLASS),
        ignore_internal_state=config[BinarySensorSchema.CONF_IGNORE_INTERNAL_STATE],
        context_timeout=config.get(BinarySensorSchema.CONF_CONTEXT_TIMEOUT),
        reset_after=config.get(BinarySensorSchema.CONF_RESET_AFTER),
    )


def _create_weather(knx_module: XKNX, config: ConfigType) -> XknxWeather:
    """Return a KNX weather device to be used within XKNX."""
    return XknxWeather(
        knx_module,
        name=config[CONF_NAME],
        sync_state=config[WeatherSchema.CONF_SYNC_STATE],
        create_sensors=config[WeatherSchema.CONF_KNX_CREATE_SENSORS],
        group_address_temperature=config[WeatherSchema.CONF_KNX_TEMPERATURE_ADDRESS],
        group_address_brightness_south=config.get(
            WeatherSchema.CONF_KNX_BRIGHTNESS_SOUTH_ADDRESS
        ),
        group_address_brightness_east=config.get(
            WeatherSchema.CONF_KNX_BRIGHTNESS_EAST_ADDRESS
        ),
        group_address_brightness_west=config.get(
            WeatherSchema.CONF_KNX_BRIGHTNESS_WEST_ADDRESS
        ),
        group_address_brightness_north=config.get(
            WeatherSchema.CONF_KNX_BRIGHTNESS_NORTH_ADDRESS
        ),
        group_address_wind_speed=config.get(WeatherSchema.CONF_KNX_WIND_SPEED_ADDRESS),
        group_address_wind_bearing=config.get(
            WeatherSchema.CONF_KNX_WIND_BEARING_ADDRESS
        ),
        group_address_rain_alarm=config.get(WeatherSchema.CONF_KNX_RAIN_ALARM_ADDRESS),
        group_address_frost_alarm=config.get(
            WeatherSchema.CONF_KNX_FROST_ALARM_ADDRESS
        ),
        group_address_wind_alarm=config.get(WeatherSchema.CONF_KNX_WIND_ALARM_ADDRESS),
        group_address_day_night=config.get(WeatherSchema.CONF_KNX_DAY_NIGHT_ADDRESS),
        group_address_air_pressure=config.get(
            WeatherSchema.CONF_KNX_AIR_PRESSURE_ADDRESS
        ),
        group_address_humidity=config.get(WeatherSchema.CONF_KNX_HUMIDITY_ADDRESS),
    )<|MERGE_RESOLUTION|>--- conflicted
+++ resolved
@@ -9,11 +9,6 @@
     Cover as XknxCover,
     Device as XknxDevice,
     Light as XknxLight,
-<<<<<<< HEAD
-    Scene as XknxScene,
-=======
-    Notification as XknxNotification,
->>>>>>> c2e2b046
     Sensor as XknxSensor,
     Weather as XknxWeather,
 )
@@ -49,14 +44,6 @@
 
     if platform is SupportedPlatforms.SENSOR:
         return _create_sensor(knx_module, config)
-
-<<<<<<< HEAD
-    if platform is SupportedPlatforms.SCENE:
-        return _create_scene(knx_module, config)
-=======
-    if platform is SupportedPlatforms.NOTIFY:
-        return _create_notify(knx_module, config)
->>>>>>> c2e2b046
 
     if platform is SupportedPlatforms.BINARY_SENSOR:
         return _create_binary_sensor(knx_module, config)
@@ -278,25 +265,6 @@
     )
 
 
-<<<<<<< HEAD
-def _create_scene(knx_module: XKNX, config: ConfigType) -> XknxScene:
-    """Return a KNX scene to be used within XKNX."""
-    return XknxScene(
-        knx_module,
-        name=config[CONF_NAME],
-        group_address=config[KNX_ADDRESS],
-        scene_number=config[SceneSchema.CONF_SCENE_NUMBER],
-=======
-def _create_notify(knx_module: XKNX, config: ConfigType) -> XknxNotification:
-    """Return a KNX notification to be used within XKNX."""
-    return XknxNotification(
-        knx_module,
-        name=config[CONF_NAME],
-        group_address=config[KNX_ADDRESS],
->>>>>>> c2e2b046
-    )
-
-
 def _create_binary_sensor(knx_module: XKNX, config: ConfigType) -> XknxBinarySensor:
     """Return a KNX binary sensor to be used within XKNX."""
     device_name = config[CONF_NAME]
