--- conflicted
+++ resolved
@@ -100,15 +100,10 @@
         super().__init__(self._create_climate(xknx, config))
 
         self._unique_id = (
-<<<<<<< HEAD
             f"{self._device.temperature.group_address_state}_"
-            f"{self._device.target_temperature.group_address_state}"
-=======
-            f"{device.temperature.group_address_state}_"
-            f"{device.target_temperature.group_address_state}_"
-            f"{device.target_temperature.group_address}_"
-            f"{device._setpoint_shift.group_address}"  # pylint: disable=protected-access
->>>>>>> 25b2fd0c
+            f"{self._device.target_temperature.group_address_state}_"
+            f"{self._device.target_temperature.group_address}_"
+            f"{self._device._setpoint_shift.group_address}"  # pylint: disable=protected-access
         )
         self._unit_of_measurement = TEMP_CELSIUS
 
