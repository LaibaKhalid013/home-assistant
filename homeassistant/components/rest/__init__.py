"""The rest component."""

import asyncio
import logging

import httpx
import voluptuous as vol

from homeassistant.components.binary_sensor import DOMAIN as BINARY_SENSOR_DOMAIN
from homeassistant.components.sensor import DOMAIN as SENSOR_DOMAIN
from homeassistant.const import (
    CONF_AUTHENTICATION,
    CONF_HEADERS,
    CONF_METHOD,
    CONF_PARAMS,
    CONF_PASSWORD,
    CONF_PAYLOAD,
    CONF_RESOURCE,
    CONF_RESOURCE_TEMPLATE,
    CONF_SCAN_INTERVAL,
    CONF_TIMEOUT,
    CONF_USERNAME,
    CONF_VERIFY_SSL,
    HTTP_DIGEST_AUTHENTICATION,
    SERVICE_RELOAD,
)
from homeassistant.core import HomeAssistant, callback
from homeassistant.helpers import discovery
from homeassistant.helpers.entity_component import (
    DEFAULT_SCAN_INTERVAL,
    EntityComponent,
)
from homeassistant.helpers.reload import async_reload_integration_platforms
from homeassistant.helpers.update_coordinator import DataUpdateCoordinator

from .const import COORDINATOR, DOMAIN, PLATFORM_IDX, REST, REST_IDX
from .data import RestData
from .schema import CONFIG_SCHEMA  # noqa:F401 pylint: disable=unused-import

_LOGGER = logging.getLogger(__name__)

PLATFORMS = ["binary_sensor", "notify", "sensor", "switch"]
COORDINATOR_AWARE_PLATFORMS = [SENSOR_DOMAIN, BINARY_SENSOR_DOMAIN]


async def async_setup(hass: HomeAssistant, config: dict):
    """Set up the rest platforms."""
    component = EntityComponent(_LOGGER, DOMAIN, hass)
    _async_setup_shared_data(hass)

    async def reload_service_handler(service):
        """Remove all user-defined groups and load new ones from config."""
        conf = await component.async_prepare_reload()
        if conf is None:
            return
        await async_reload_integration_platforms(hass, DOMAIN, PLATFORMS)
        _async_setup_shared_data(hass)
        await _async_process_config(hass, conf)

    hass.services.async_register(
        DOMAIN, SERVICE_RELOAD, reload_service_handler, schema=vol.Schema({})
    )

    return await _async_process_config(hass, config)


@callback
def _async_setup_shared_data(hass: HomeAssistant):
    """Create shared data for platform config and rest coordinators."""
    hass.data[DOMAIN] = {platform: {} for platform in COORDINATOR_AWARE_PLATFORMS}


async def _async_process_config(hass, config) -> bool:
    """Process rest configuration."""
    if DOMAIN not in config:
        return True

<<<<<<< HEAD
=======
    refresh_tasks = []
>>>>>>> 3e334a49
    load_tasks = []
    for rest_idx, conf in enumerate(config[DOMAIN]):
        scan_interval = conf.get(CONF_SCAN_INTERVAL, DEFAULT_SCAN_INTERVAL)
        resource_template = conf.get(CONF_RESOURCE_TEMPLATE)
        rest = create_rest_data_from_config(hass, conf)
        coordinator = _wrap_rest_in_coordinator(
            hass, rest, resource_template, scan_interval
        )
<<<<<<< HEAD
        await coordinator.async_refresh()
=======
        refresh_tasks.append(coordinator.async_refresh())
>>>>>>> 3e334a49
        hass.data[DOMAIN][rest_idx] = {REST: rest, COORDINATOR: coordinator}

        for platform_domain in COORDINATOR_AWARE_PLATFORMS:
            if platform_domain not in conf:
                continue

            for platform_idx, platform_conf in enumerate(conf[platform_domain]):
                hass.data[DOMAIN][platform_domain][platform_idx] = platform_conf

                load = discovery.async_load_platform(
                    hass,
                    platform_domain,
                    DOMAIN,
                    {REST_IDX: rest_idx, PLATFORM_IDX: platform_idx},
                    config,
                )
                load_tasks.append(load)

<<<<<<< HEAD
=======
    if refresh_tasks:
        await asyncio.gather(*refresh_tasks)

>>>>>>> 3e334a49
    if load_tasks:
        await asyncio.gather(*load_tasks)

    return True


async def async_get_config_and_coordinator(hass, platform_domain, discovery_info):
    """Get the config and coordinator for the platform from discovery."""
    shared_data = hass.data[DOMAIN][discovery_info[REST_IDX]]
    conf = hass.data[DOMAIN][platform_domain][discovery_info[PLATFORM_IDX]]
    coordinator = shared_data[COORDINATOR]
    rest = shared_data[REST]
    if rest.data is None:
        await coordinator.async_request_refresh()
    return conf, coordinator, rest


def _wrap_rest_in_coordinator(hass, rest, resource_template, update_interval):
    """Wrap a DataUpdateCoordinator around the rest object."""
    if resource_template:

        async def _async_refresh_with_resource_template():
            rest.set_url(resource_template.async_render(parse_result=False))
            await rest.async_update()

        update_method = _async_refresh_with_resource_template
    else:
        update_method = rest.async_update

    return DataUpdateCoordinator(
        hass,
        _LOGGER,
        name="rest data",
        update_method=update_method,
        update_interval=update_interval,
    )


def create_rest_data_from_config(hass, config):
    """Create RestData from config."""
    resource = config.get(CONF_RESOURCE)
    resource_template = config.get(CONF_RESOURCE_TEMPLATE)
    method = config.get(CONF_METHOD)
    payload = config.get(CONF_PAYLOAD)
    verify_ssl = config.get(CONF_VERIFY_SSL)
    username = config.get(CONF_USERNAME)
    password = config.get(CONF_PASSWORD)
    headers = config.get(CONF_HEADERS)
    params = config.get(CONF_PARAMS)
    timeout = config.get(CONF_TIMEOUT)

    if resource_template is not None:
        resource_template.hass = hass
        resource = resource_template.async_render(parse_result=False)

    if username and password:
        if config.get(CONF_AUTHENTICATION) == HTTP_DIGEST_AUTHENTICATION:
            auth = httpx.DigestAuth(username, password)
        else:
            auth = (username, password)
    else:
        auth = None

    return RestData(
        hass, method, resource, auth, headers, params, payload, verify_ssl, timeout
    )<|MERGE_RESOLUTION|>--- conflicted
+++ resolved
@@ -75,10 +75,7 @@
     if DOMAIN not in config:
         return True
 
-<<<<<<< HEAD
-=======
     refresh_tasks = []
->>>>>>> 3e334a49
     load_tasks = []
     for rest_idx, conf in enumerate(config[DOMAIN]):
         scan_interval = conf.get(CONF_SCAN_INTERVAL, DEFAULT_SCAN_INTERVAL)
@@ -87,11 +84,7 @@
         coordinator = _wrap_rest_in_coordinator(
             hass, rest, resource_template, scan_interval
         )
-<<<<<<< HEAD
-        await coordinator.async_refresh()
-=======
         refresh_tasks.append(coordinator.async_refresh())
->>>>>>> 3e334a49
         hass.data[DOMAIN][rest_idx] = {REST: rest, COORDINATOR: coordinator}
 
         for platform_domain in COORDINATOR_AWARE_PLATFORMS:
@@ -110,12 +103,9 @@
                 )
                 load_tasks.append(load)
 
-<<<<<<< HEAD
-=======
     if refresh_tasks:
         await asyncio.gather(*refresh_tasks)
 
->>>>>>> 3e334a49
     if load_tasks:
         await asyncio.gather(*load_tasks)
 
