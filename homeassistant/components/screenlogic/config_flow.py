--- conflicted
+++ resolved
@@ -79,11 +79,7 @@
 
     async def async_step_dhcp(self, discovery_info: dhcp.DhcpServiceInfo) -> FlowResult:
         """Handle dhcp discovery."""
-<<<<<<< HEAD
-        mac = _extract_mac_from_name(discovery_info.macaddress)
-=======
         mac = format_mac(discovery_info.macaddress)
->>>>>>> 01161dcc
         await self.async_set_unique_id(mac)
         self._abort_if_unique_id_configured(
             updates={CONF_IP_ADDRESS: discovery_info.ip}
