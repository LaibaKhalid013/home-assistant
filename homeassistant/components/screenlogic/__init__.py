"""The Screenlogic integration."""
import asyncio
from datetime import timedelta
import logging

from screenlogicpy import ScreenLogicError, ScreenLogicGateway
from screenlogicpy.const import (
    DATA as SL_DATA,
    EQUIPMENT,
    ON_OFF,
    SL_GATEWAY_IP,
    SL_GATEWAY_NAME,
    SL_GATEWAY_PORT,
)

from homeassistant.config_entries import ConfigEntry
from homeassistant.const import CONF_IP_ADDRESS, CONF_PORT, CONF_SCAN_INTERVAL
from homeassistant.core import HomeAssistant
from homeassistant.exceptions import ConfigEntryNotReady
from homeassistant.helpers import device_registry as dr
from homeassistant.helpers.debounce import Debouncer
from homeassistant.helpers.typing import ConfigType
from homeassistant.helpers.update_coordinator import (
    CoordinatorEntity,
    DataUpdateCoordinator,
    UpdateFailed,
)

from .config_flow import async_discover_gateways_by_unique_id, name_for_mac
from .const import DEFAULT_SCAN_INTERVAL, DISCOVERED_GATEWAYS, DOMAIN
from .services import async_load_screenlogic_services, async_unload_screenlogic_services

_LOGGER = logging.getLogger(__name__)

<<<<<<< HEAD
=======

REQUEST_REFRESH_DELAY = 1

>>>>>>> cb087fd7
PLATFORMS = ["switch", "sensor", "binary_sensor", "climate", "light"]


async def async_setup(hass: HomeAssistant, config: ConfigType) -> bool:
    """Set up the Screenlogic component."""
    domain_data = hass.data[DOMAIN] = {}
    domain_data[DISCOVERED_GATEWAYS] = await async_discover_gateways_by_unique_id(hass)
    return True


async def async_setup_entry(hass: HomeAssistant, entry: ConfigEntry) -> bool:
    """Set up Screenlogic from a config entry."""

    gateway = await hass.async_add_executor_job(get_new_gateway, hass, entry)

    # The api library uses a shared socket connection and does not handle concurrent
    # requests very well.
    api_lock = asyncio.Lock()

    coordinator = ScreenlogicDataUpdateCoordinator(
        hass, config_entry=entry, gateway=gateway, api_lock=api_lock
    )

    async_load_screenlogic_services(hass)

    await coordinator.async_config_entry_first_refresh()

    entry.async_on_unload(entry.add_update_listener(async_update_listener))

    hass.data[DOMAIN][entry.entry_id] = coordinator

    hass.config_entries.async_setup_platforms(entry, PLATFORMS)

    return True


async def async_unload_entry(hass: HomeAssistant, entry: ConfigEntry) -> bool:
    """Unload a config entry."""
    unload_ok = await hass.config_entries.async_unload_platforms(entry, PLATFORMS)
    hass.data[DOMAIN][entry.entry_id]["listener"]()
    if unload_ok:
        hass.data[DOMAIN].pop(entry.entry_id)

    async_unload_screenlogic_services(hass)

    return unload_ok


async def async_update_listener(hass: HomeAssistant, entry: ConfigEntry):
    """Handle options update."""
    await hass.config_entries.async_reload(entry.entry_id)


def get_connect_info(hass: HomeAssistant, entry: ConfigEntry):
    """Construct connect_info from configuration entry and returns it to caller."""
    mac = entry.unique_id
    # Attempt to re-discover named gateway to follow IP changes
    discovered_gateways = hass.data[DOMAIN][DISCOVERED_GATEWAYS]
    if mac in discovered_gateways:
        connect_info = discovered_gateways[mac]
    else:
        _LOGGER.warning("Gateway rediscovery failed")
        # Static connection defined or fallback from discovery
        connect_info = {
            SL_GATEWAY_NAME: name_for_mac(mac),
            SL_GATEWAY_IP: entry.data[CONF_IP_ADDRESS],
            SL_GATEWAY_PORT: entry.data[CONF_PORT],
        }

    return connect_info


def get_new_gateway(hass: HomeAssistant, entry: ConfigEntry):
    """Instantiate a new ScreenLogicGateway, connect to it and return it to caller."""

    connect_info = get_connect_info(hass, entry)

    try:
        gateway = ScreenLogicGateway(**connect_info)
    except ScreenLogicError as ex:
        _LOGGER.error("Error while connecting to the gateway %s: %s", connect_info, ex)
        raise ConfigEntryNotReady from ex

    return gateway


class ScreenlogicDataUpdateCoordinator(DataUpdateCoordinator):
    """Class to manage the data update for the Screenlogic component."""

    def __init__(self, hass, *, config_entry, gateway, api_lock):
        """Initialize the Screenlogic Data Update Coordinator."""
        self.config_entry = config_entry
        self.gateway = gateway
        self.api_lock = api_lock
        self.screenlogic_data = {}

        interval = timedelta(
            seconds=config_entry.options.get(CONF_SCAN_INTERVAL, DEFAULT_SCAN_INTERVAL)
        )
        super().__init__(
            hass,
            _LOGGER,
            name=DOMAIN,
            update_interval=interval,
            # We don't want an immediate refresh since the device
            # takes a moment to reflect the state change
            request_refresh_debouncer=Debouncer(
                hass, _LOGGER, cooldown=REQUEST_REFRESH_DELAY, immediate=False
            ),
        )

    def reconnect_gateway(self):
        """Instantiate a new ScreenLogicGateway, connect to it and update. Return new gateway to caller."""

        connect_info = get_connect_info(self.hass, self.config_entry)

        try:
            gateway = ScreenLogicGateway(**connect_info)
            gateway.update()
        except ScreenLogicError as error:
            raise UpdateFailed(error) from error

        return gateway

    async def _async_update_data(self):
        """Fetch data from the Screenlogic gateway."""
        try:
            async with self.api_lock:
                await self.hass.async_add_executor_job(self.gateway.update)
        except ScreenLogicError as error:
            _LOGGER.warning("ScreenLogicError - attempting reconnect: %s", error)

            async with self.api_lock:
                self.gateway = await self.hass.async_add_executor_job(
                    self.reconnect_gateway
                )

        return self.gateway.get_data()


class ScreenlogicEntity(CoordinatorEntity):
    """Base class for all ScreenLogic entities."""

    def __init__(self, coordinator, data_key, enabled=True):
        """Initialize of the entity."""
        super().__init__(coordinator)
        self._data_key = data_key
        self._enabled_default = enabled

    @property
    def entity_registry_enabled_default(self):
        """Entity enabled by default."""
        return self._enabled_default

    @property
    def mac(self):
        """Mac address."""
        return self.coordinator.config_entry.unique_id

    @property
    def unique_id(self):
        """Entity Unique ID."""
        return f"{self.mac}_{self._data_key}"

    @property
    def config_data(self):
        """Shortcut for config data."""
        return self.coordinator.data["config"]

    @property
    def gateway(self):
        """Return the gateway."""
        return self.coordinator.gateway

    @property
    def gateway_name(self):
        """Return the configured name of the gateway."""
        return self.gateway.name

    @property
    def device_info(self):
        """Return device information for the controller."""
        controller_type = self.config_data["controller_type"]
        hardware_type = self.config_data["hardware_type"]
        try:
            equipment_model = EQUIPMENT.CONTROLLER_HARDWARE[controller_type][
                hardware_type
            ]
        except KeyError:
            equipment_model = f"Unknown Model C:{controller_type} H:{hardware_type}"
        return {
            "connections": {(dr.CONNECTION_NETWORK_MAC, self.mac)},
            "name": self.gateway_name,
            "manufacturer": "Pentair",
            "model": equipment_model,
        }


class ScreenLogicCircuitEntity(ScreenlogicEntity):
    """ScreenLogic circuit entity."""

    @property
    def name(self):
        """Get the name of the switch."""
        return f"{self.gateway_name} {self.circuit['name']}"

    @property
    def is_on(self) -> bool:
        """Get whether the switch is in on state."""
        return self.circuit["value"] == 1

    async def async_turn_on(self, **kwargs) -> None:
        """Send the ON command."""
<<<<<<< HEAD
        return await self._async_set_circuit(ON_OFF.ON)

    async def async_turn_off(self, **kwargs) -> None:
        """Send the OFF command."""
        return await self._async_set_circuit(ON_OFF.OFF)
=======
        await self._async_set_circuit(ON_OFF.ON)

    async def async_turn_off(self, **kwargs) -> None:
        """Send the OFF command."""
        await self._async_set_circuit(ON_OFF.OFF)
>>>>>>> cb087fd7

    async def _async_set_circuit(self, circuit_value) -> None:
        async with self.coordinator.api_lock:
            success = await self.hass.async_add_executor_job(
                self.gateway.set_circuit, self._data_key, circuit_value
            )

        if success:
            _LOGGER.debug("Turn %s %s", self._data_key, circuit_value)
            await self.coordinator.async_request_refresh()
        else:
            _LOGGER.warning(
                "Failed to set_circuit %s %s", self._data_key, circuit_value
            )

    @property
    def circuit(self):
        """Shortcut to access the circuit."""
        return self.coordinator.data[SL_DATA.KEY_CIRCUITS][self._data_key]<|MERGE_RESOLUTION|>--- conflicted
+++ resolved
@@ -32,12 +32,9 @@
 
 _LOGGER = logging.getLogger(__name__)
 
-<<<<<<< HEAD
-=======
 
 REQUEST_REFRESH_DELAY = 1
 
->>>>>>> cb087fd7
 PLATFORMS = ["switch", "sensor", "binary_sensor", "climate", "light"]
 
 
@@ -251,19 +248,11 @@
 
     async def async_turn_on(self, **kwargs) -> None:
         """Send the ON command."""
-<<<<<<< HEAD
-        return await self._async_set_circuit(ON_OFF.ON)
-
-    async def async_turn_off(self, **kwargs) -> None:
-        """Send the OFF command."""
-        return await self._async_set_circuit(ON_OFF.OFF)
-=======
         await self._async_set_circuit(ON_OFF.ON)
 
     async def async_turn_off(self, **kwargs) -> None:
         """Send the OFF command."""
         await self._async_set_circuit(ON_OFF.OFF)
->>>>>>> cb087fd7
 
     async def _async_set_circuit(self, circuit_value) -> None:
         async with self.coordinator.api_lock:
