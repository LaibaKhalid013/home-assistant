--- conflicted
+++ resolved
@@ -35,17 +35,11 @@
 _LOGGER = logging.getLogger(__name__)
 
 
-<<<<<<< HEAD
-REQUEST_REFRESH_DELAY = (
-    7  # It can take up to 7 seconds after a switch is flipped to change state
-)
-=======
 REQUEST_REFRESH_DELAY = 2
 HEATER_COOLDOWN_DELAY = 6
 
 # These seem to be constant across all controller models
 PRIMARY_CIRCUIT_IDS = [500, 505]  # [Spa, Pool]
->>>>>>> e696ef1d
 
 PLATFORMS = ["switch", "sensor", "binary_sensor", "climate", "light"]
 
