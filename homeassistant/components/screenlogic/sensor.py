--- conflicted
+++ resolved
@@ -11,7 +11,6 @@
 from homeassistant.components.sensor import (
     DEVICE_CLASS_POWER,
     DEVICE_CLASS_TEMPERATURE,
-    STATE_CLASS_MEASUREMENT,
     SensorEntity,
 )
 
@@ -126,19 +125,7 @@
         return SL_DEVICE_TYPE_TO_HA_DEVICE_CLASS.get(device_type)
 
     @property
-<<<<<<< HEAD
-    def state_class(self):
-        """State class of the sensor."""
-        device_type = self.sensor.get("device_type")
-        if device_type == DEVICE_TYPE.ENERGY:
-            return STATE_CLASS_MEASUREMENT
-        return None
-
-    @property
-    def state(self):
-=======
     def native_value(self):
->>>>>>> 8abc2066
         """State of the sensor."""
         value = self.sensor["value"]
         return (value - 1) if "supply" in self._data_key else value
