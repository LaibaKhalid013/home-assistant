"""Support for a ScreenLogic light 'circuit' switch."""
import logging
from math import sqrt

from screenlogicpy.const import CIRCUIT_FUNCTION, DATA as SL_DATA, GENERIC_CIRCUIT_NAMES

<<<<<<< HEAD
from homeassistant.components.light import ATTR_RGB_COLOR, COLOR_MODE_RGB, LightEntity
from homeassistant.exceptions import HomeAssistantError
=======
from homeassistant.components.light import LightEntity
from homeassistant.config_entries import ConfigEntry
from homeassistant.core import HomeAssistant
from homeassistant.helpers.entity_platform import AddEntitiesCallback
>>>>>>> 943ee9e5

from . import ScreenLogicCircuitEntity
from .const import DOMAIN, LIGHT_CIRCUIT_FUNCTIONS, SUPPORTED_COLOR_MODES

_LOGGER = logging.getLogger(__name__)


<<<<<<< HEAD
SUPPORTED_COLORS = {
    (255, 0, 0): SUPPORTED_COLOR_MODES["red"],
    (0, 255, 0): SUPPORTED_COLOR_MODES["green"],
    (0, 0, 255): SUPPORTED_COLOR_MODES["blue"],
    (255, 0, 255): SUPPORTED_COLOR_MODES["magenta"],
    (255, 255, 255): SUPPORTED_COLOR_MODES["white"],
}


def find_closest_color(rgb):
    """Find the cloest color num the device supports."""
    return min(
        (
            sqrt(
                abs(rgb[0] - supported_rgb[0]) ** 2
                + abs(rgb[1] - supported_rgb[1]) ** 2
                + abs(rgb[2] - supported_rgb[2]) ** 2
            ),
            supported_rgb,
        )
        for supported_rgb in SUPPORTED_COLORS
    )[1]


async def async_setup_entry(hass, config_entry, async_add_entities):
=======
async def async_setup_entry(
    hass: HomeAssistant,
    config_entry: ConfigEntry,
    async_add_entities: AddEntitiesCallback,
) -> None:
>>>>>>> 943ee9e5
    """Set up entry."""
    coordinator = hass.data[DOMAIN][config_entry.entry_id]
    entities = []
    for circuit_num, circuit in coordinator.data[SL_DATA.KEY_CIRCUITS].items():
        if circuit["function"] not in LIGHT_CIRCUIT_FUNCTIONS:
            continue
        if circuit["function"] == CIRCUIT_FUNCTION.INTELLIBRITE:
            cls = ScreenLogicIntelliBriteLight
        else:
            cls = ScreenLogicLight
        entities.append(
            cls(coordinator, circuit_num, circuit["name"] not in GENERIC_CIRCUIT_NAMES)
        )
    async_add_entities(entities)


class ScreenLogicLight(ScreenLogicCircuitEntity, LightEntity):
    """Class to represent a ScreenLogic Light."""


class ScreenLogicIntelliBriteLight(ScreenLogicLight):
    """Class to represent a ScreenLogic Light."""

    def __init__(self, coordinator, data_key, enabled=True):
        """Initialize of the entity."""
        super().__init__(coordinator, data_key, enabled)
        self._attr_color_mode = COLOR_MODE_RGB
        self._attr_supported_color_modes = [COLOR_MODE_RGB]
        self._attr_brightness = 255
        self._attr_rgb_color = (255, 255, 255)

    async def async_turn_on(self, **kwargs) -> None:
        """Turn on the lights to the cloest color."""
        await super().async_turn_on(**kwargs)
        if (rgb := kwargs.get(ATTR_RGB_COLOR)) is None:
            return
        actual_rgb = find_closest_color(rgb)
        color_num = SUPPORTED_COLORS[actual_rgb]
        if not await self.coordinator.gateway.async_set_color_lights(color_num):
            raise HomeAssistantError(f"Failed to set color lights to {rgb}")
        self._attr_rgb_color = actual_rgb
        self.async_write_ha_state()
        # Debounced refresh to catch any secondary
        # changes in the device
        await self.coordinator.async_request_refresh()<|MERGE_RESOLUTION|>--- conflicted
+++ resolved
@@ -1,100 +1,36 @@
 """Support for a ScreenLogic light 'circuit' switch."""
 import logging
-from math import sqrt
 
-from screenlogicpy.const import CIRCUIT_FUNCTION, DATA as SL_DATA, GENERIC_CIRCUIT_NAMES
+from screenlogicpy.const import DATA as SL_DATA, GENERIC_CIRCUIT_NAMES
 
-<<<<<<< HEAD
-from homeassistant.components.light import ATTR_RGB_COLOR, COLOR_MODE_RGB, LightEntity
-from homeassistant.exceptions import HomeAssistantError
-=======
 from homeassistant.components.light import LightEntity
 from homeassistant.config_entries import ConfigEntry
 from homeassistant.core import HomeAssistant
 from homeassistant.helpers.entity_platform import AddEntitiesCallback
->>>>>>> 943ee9e5
 
 from . import ScreenLogicCircuitEntity
-from .const import DOMAIN, LIGHT_CIRCUIT_FUNCTIONS, SUPPORTED_COLOR_MODES
+from .const import DOMAIN, LIGHT_CIRCUIT_FUNCTIONS
 
 _LOGGER = logging.getLogger(__name__)
 
 
-<<<<<<< HEAD
-SUPPORTED_COLORS = {
-    (255, 0, 0): SUPPORTED_COLOR_MODES["red"],
-    (0, 255, 0): SUPPORTED_COLOR_MODES["green"],
-    (0, 0, 255): SUPPORTED_COLOR_MODES["blue"],
-    (255, 0, 255): SUPPORTED_COLOR_MODES["magenta"],
-    (255, 255, 255): SUPPORTED_COLOR_MODES["white"],
-}
-
-
-def find_closest_color(rgb):
-    """Find the cloest color num the device supports."""
-    return min(
-        (
-            sqrt(
-                abs(rgb[0] - supported_rgb[0]) ** 2
-                + abs(rgb[1] - supported_rgb[1]) ** 2
-                + abs(rgb[2] - supported_rgb[2]) ** 2
-            ),
-            supported_rgb,
-        )
-        for supported_rgb in SUPPORTED_COLORS
-    )[1]
-
-
-async def async_setup_entry(hass, config_entry, async_add_entities):
-=======
 async def async_setup_entry(
     hass: HomeAssistant,
     config_entry: ConfigEntry,
     async_add_entities: AddEntitiesCallback,
 ) -> None:
->>>>>>> 943ee9e5
     """Set up entry."""
     coordinator = hass.data[DOMAIN][config_entry.entry_id]
-    entities = []
-    for circuit_num, circuit in coordinator.data[SL_DATA.KEY_CIRCUITS].items():
-        if circuit["function"] not in LIGHT_CIRCUIT_FUNCTIONS:
-            continue
-        if circuit["function"] == CIRCUIT_FUNCTION.INTELLIBRITE:
-            cls = ScreenLogicIntelliBriteLight
-        else:
-            cls = ScreenLogicLight
-        entities.append(
-            cls(coordinator, circuit_num, circuit["name"] not in GENERIC_CIRCUIT_NAMES)
-        )
-    async_add_entities(entities)
+    async_add_entities(
+        [
+            ScreenLogicLight(
+                coordinator, circuit_num, circuit["name"] not in GENERIC_CIRCUIT_NAMES
+            )
+            for circuit_num, circuit in coordinator.data[SL_DATA.KEY_CIRCUITS].items()
+            if circuit["function"] in LIGHT_CIRCUIT_FUNCTIONS
+        ]
+    )
 
 
 class ScreenLogicLight(ScreenLogicCircuitEntity, LightEntity):
-    """Class to represent a ScreenLogic Light."""
-
-
-class ScreenLogicIntelliBriteLight(ScreenLogicLight):
-    """Class to represent a ScreenLogic Light."""
-
-    def __init__(self, coordinator, data_key, enabled=True):
-        """Initialize of the entity."""
-        super().__init__(coordinator, data_key, enabled)
-        self._attr_color_mode = COLOR_MODE_RGB
-        self._attr_supported_color_modes = [COLOR_MODE_RGB]
-        self._attr_brightness = 255
-        self._attr_rgb_color = (255, 255, 255)
-
-    async def async_turn_on(self, **kwargs) -> None:
-        """Turn on the lights to the cloest color."""
-        await super().async_turn_on(**kwargs)
-        if (rgb := kwargs.get(ATTR_RGB_COLOR)) is None:
-            return
-        actual_rgb = find_closest_color(rgb)
-        color_num = SUPPORTED_COLORS[actual_rgb]
-        if not await self.coordinator.gateway.async_set_color_lights(color_num):
-            raise HomeAssistantError(f"Failed to set color lights to {rgb}")
-        self._attr_rgb_color = actual_rgb
-        self.async_write_ha_state()
-        # Debounced refresh to catch any secondary
-        # changes in the device
-        await self.coordinator.async_request_refresh()+    """Class to represent a ScreenLogic Light."""