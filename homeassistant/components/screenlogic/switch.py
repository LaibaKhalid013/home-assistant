--- conflicted
+++ resolved
@@ -14,48 +14,10 @@
 async def async_setup_entry(hass, config_entry, async_add_entities):
     """Set up entry."""
     coordinator = hass.data[DOMAIN][config_entry.entry_id]["coordinator"]
-<<<<<<< HEAD
-
-    _LOGGER.warning("SL_DATA.KEY_CIRCUITS: %s", coordinator.data[SL_DATA.KEY_CIRCUITS])
-
-    for circuit_num, circuit in coordinator.data[SL_DATA.KEY_CIRCUITS].items():
-        enabled = circuit["name"] not in GENERIC_CIRCUIT_NAMES
-        entities.append(ScreenLogicSwitch(coordinator, circuit_num, enabled))
-
-    async_add_entities(entities)
-
-
-class ScreenLogicSwitch(ScreenlogicEntity, SwitchEntity):
-    """ScreenLogic switch entity."""
-
-    @property
-    def name(self):
-        """Get the name of the switch."""
-        return f"{self.gateway_name} {self.circuit['name']}"
-
-    @property
-    def is_on(self) -> bool:
-        """Get whether the switch is in on state."""
-        return self.circuit["value"] == 1
-
-    async def async_turn_on(self, **kwargs) -> None:
-        """Send the ON command."""
-        return await self._async_set_circuit(ON_OFF.ON)
-
-    async def async_turn_off(self, **kwargs) -> None:
-        """Send the OFF command."""
-        return await self._async_set_circuit(ON_OFF.OFF)
-
-    async def _async_set_circuit(self, circuit_value) -> None:
-        async with self.coordinator.api_lock:
-            success = await self.hass.async_add_executor_job(
-                self.gateway.set_circuit, self._data_key, circuit_value
-=======
     async_add_entities(
         [
             ScreenLogicSwitch(
                 coordinator, circuit_num, circuit["name"] not in GENERIC_CIRCUIT_NAMES
->>>>>>> 75863313
             )
             for circuit_num, circuit in coordinator.data[SL_DATA.KEY_CIRCUITS].items()
             if circuit["function"] not in LIGHT_CIRCUITS
