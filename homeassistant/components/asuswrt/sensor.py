--- conflicted
+++ resolved
@@ -204,11 +204,7 @@
     @property
     def unit_of_measurement(self) -> Optional[str]:
         """Return the unit."""
-<<<<<<< HEAD
-        return self._type.unit
-=======
         return self._type.unit_of_measurement
->>>>>>> 6932c90f
 
     @property
     def unique_id(self) -> str:
