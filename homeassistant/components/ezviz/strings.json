--- conflicted
+++ resolved
@@ -175,48 +175,47 @@
         "name": "Last alarm type name"
       }
     },
-<<<<<<< HEAD
+    "switch": {
+      "status_light": {
+        "name": "Status light"
+      },
+      "privacy": {
+        "name": "Privacy"
+      },
+      "infrared_light": {
+        "name": "Infrared light"
+      },
+      "sleep": {
+        "name": "Sleep"
+      },
+      "audio": {
+        "name": "Audio"
+      },
+      "motion_tracking": {
+        "name": "Motion tracking"
+      },
+      "all_day_video_recording": {
+        "name": "All day video recording"
+      },
+      "auto_sleep": {
+        "name": "Auto sleep"
+      },
+      "flicker_light_on_movement": {
+        "name": "Flicker light on movement"
+      },
+      "pir_motion_activated_light": {
+        "name": "PIR motion activated light"
+      },
+      "tamper_alarm": {
+        "name": "Tamper alarm"
+      },
+      "follow_movement": {
+        "name": "Follow movement"
+      }
+    },
     "siren": {
       "siren": {
         "name": "[%key:component::siren::title%]"
-=======
-    "switch": {
-      "status_light": {
-        "name": "Status light"
-      },
-      "privacy": {
-        "name": "Privacy"
-      },
-      "infrared_light": {
-        "name": "Infrared light"
-      },
-      "sleep": {
-        "name": "Sleep"
-      },
-      "audio": {
-        "name": "Audio"
-      },
-      "motion_tracking": {
-        "name": "Motion tracking"
-      },
-      "all_day_video_recording": {
-        "name": "All day video recording"
-      },
-      "auto_sleep": {
-        "name": "Auto sleep"
-      },
-      "flicker_light_on_movement": {
-        "name": "Flicker light on movement"
-      },
-      "pir_motion_activated_light": {
-        "name": "PIR motion activated light"
-      },
-      "tamper_alarm": {
-        "name": "Tamper alarm"
-      },
-      "follow_movement": {
-        "name": "Follow movement"
->>>>>>> 598e26e4
       }
     }
   },
