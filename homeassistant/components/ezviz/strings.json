{
  "config": {
    "flow_title": "{serial}",
    "step": {
      "user": {
        "title": "Connect to EZVIZ Cloud",
        "data": {
          "username": "[%key:common::config_flow::data::username%]",
          "password": "[%key:common::config_flow::data::password%]",
          "url": "[%key:common::config_flow::data::url%]"
        }
      },
      "user_custom_url": {
        "title": "Connect to custom EZVIZ URL",
        "description": "Manually specify your region URL",
        "data": {
          "username": "[%key:common::config_flow::data::username%]",
          "password": "[%key:common::config_flow::data::password%]",
          "url": "[%key:common::config_flow::data::url%]"
        }
      },
      "confirm": {
        "title": "Discovered EZVIZ Camera",
        "description": "Enter RTSP credentials for EZVIZ camera {serial} with IP {ip_address}",
        "data": {
          "username": "[%key:common::config_flow::data::username%]",
          "password": "[%key:common::config_flow::data::password%]"
        }
      },
      "reauth_confirm": {
        "title": "[%key:common::config_flow::title::reauth%]",
        "description": "Enter credentials to reauthenticate to ezviz cloud account",
        "data": {
          "username": "[%key:common::config_flow::data::username%]",
          "password": "[%key:common::config_flow::data::password%]"
        }
      }
    },
    "error": {
      "cannot_connect": "[%key:common::config_flow::error::cannot_connect%]",
      "invalid_auth": "[%key:common::config_flow::error::invalid_auth%]",
      "invalid_host": "[%key:common::config_flow::error::invalid_host%]",
      "mfa_required": "2FA enabled on account, please disable and retry"
    },
    "abort": {
      "already_configured_account": "[%key:common::config_flow::abort::already_configured_account%]",
      "unknown": "[%key:common::config_flow::error::unknown%]",
      "ezviz_cloud_account_missing": "Ezviz cloud account missing. Please reconfigure Ezviz cloud account",
      "reauth_successful": "[%key:common::config_flow::abort::reauth_successful%]"
    }
  },
  "options": {
    "step": {
      "init": {
        "data": {
          "timeout": "Request Timeout (seconds)",
          "ffmpeg_arguments": "Arguments passed to ffmpeg for cameras"
        }
      }
    }
  },
  "issues": {
    "service_depreciation_detection_sensibility": {
      "title": "Ezviz Detection sensitivity service is being removed",
<<<<<<< HEAD
      "description": "Ezviz Detection sensitivity service is deprecated and will be removed in Home Assistant 2023.12; Please adjust the automation or script that uses the service and select submit below to mark this issue as resolved."
    },
    "service_depreciation_ptz": {
      "title": "Ezviz ptz service is being removed",
      "description": "Ezviz ptz service is deprecated and will be removed in Home Assistant 2024.2.0; Please adjust the automation or script that uses the service and select submit below to mark this issue as resolved."
    }
  },
  "entity": {
    "button": {
      "ptz_up": {
        "name": "PTZ up"
      },
      "ptz_down": {
        "name": "PTZ down"
      },
      "ptz_left": {
        "name": "PTZ left"
      },
      "ptz_right": {
        "name": "PTZ right"
      }
=======
      "fix_flow": {
        "step": {
          "confirm": {
            "title": "[%key:component::ezviz::issues::service_depreciation_detection_sensibility::title%]",
            "description": "The Ezviz Detection sensitivity service is deprecated and will be removed in Home Assistant 2023.12.\nTo set the sensitivity, you can instead use the `number.set_value` service targetting the Detection sensitivity entity.\n\nPlease remove the use of this service from your automations and scripts and select **submit** to close this issue."
          }
        }
      }
    },
    "service_deprecation_alarm_sound_level": {
      "title": "Ezviz Alarm sound level service is being removed",
      "fix_flow": {
        "step": {
          "confirm": {
            "title": "[%key:component::ezviz::issues::service_deprecation_alarm_sound_level::title%]",
            "description": "Ezviz Alarm sound level service is deprecated and will be removed.\nTo set the Alarm sound level, you can instead use the `select.select_option` service targetting the Warning sound entity.\n\nPlease remove the use of this service from your automations and scripts and select **submit** to close this issue."
          }
        }
      }
    }
  },
  "entity": {
    "select": {
      "alarm_sound_mode": {
        "name": "Warning sound",
        "state": {
          "soft": "Soft",
          "intensive": "Intensive",
          "silent": "Silent"
        }
      }
    },
    "image": {
      "last_motion_image": {
        "name": "Last motion image"
      }
    }
  },
  "services": {
    "alarm_sound": {
      "name": "Set warning sound level.",
      "description": "Setx movement warning sound level.",
      "fields": {
        "level": {
          "name": "Sound level",
          "description": "Sound level (2 is disabled, 1 intensive, 0 soft)."
        }
      }
    },
    "ptz": {
      "name": "PTZ",
      "description": "Moves the camera to the direction, with defined speed.",
      "fields": {
        "direction": {
          "name": "Direction",
          "description": "Direction to move camera (up, down, left, right)."
        },
        "speed": {
          "name": "Speed",
          "description": "Speed of movement (from 1 to 9)."
        }
      }
    },
    "set_alarm_detection_sensibility": {
      "name": "Detection sensitivity",
      "description": "Sets the detection sensibility level.",
      "fields": {
        "level": {
          "name": "Sensitivity level",
          "description": "Sensibility level (1-6) for type 0 (Normal camera) or (1-100) for type 3 (PIR sensor camera)."
        },
        "type_value": {
          "name": "Detection type",
          "description": "Type of detection. Options : 0 - Camera or 3 - PIR Sensor Camera."
        }
      }
    },
    "sound_alarm": {
      "name": "Sound alarm",
      "description": "Sounds the alarm on your camera.",
      "fields": {
        "enable": {
          "name": "Alarm sound",
          "description": "Enter 1 or 2 (1=disable, 2=enable)."
        }
      }
    },
    "wake_device": {
      "name": "Wake camera",
      "description": "This can be used to wake the camera/device from hibernation."
>>>>>>> 3b309cad
    }
  }
}<|MERGE_RESOLUTION|>--- conflicted
+++ resolved
@@ -62,29 +62,6 @@
   "issues": {
     "service_depreciation_detection_sensibility": {
       "title": "Ezviz Detection sensitivity service is being removed",
-<<<<<<< HEAD
-      "description": "Ezviz Detection sensitivity service is deprecated and will be removed in Home Assistant 2023.12; Please adjust the automation or script that uses the service and select submit below to mark this issue as resolved."
-    },
-    "service_depreciation_ptz": {
-      "title": "Ezviz ptz service is being removed",
-      "description": "Ezviz ptz service is deprecated and will be removed in Home Assistant 2024.2.0; Please adjust the automation or script that uses the service and select submit below to mark this issue as resolved."
-    }
-  },
-  "entity": {
-    "button": {
-      "ptz_up": {
-        "name": "PTZ up"
-      },
-      "ptz_down": {
-        "name": "PTZ down"
-      },
-      "ptz_left": {
-        "name": "PTZ left"
-      },
-      "ptz_right": {
-        "name": "PTZ right"
-      }
-=======
       "fix_flow": {
         "step": {
           "confirm": {
@@ -104,6 +81,17 @@
           }
         }
       }
+    },
+    "service_depreciation_ptz": {
+      "title": "Ezviz ptz service is being removed",
+      "fix_flow": {
+        "step": {
+          "confirm": {
+            "title": "[%key:component::ezviz::issues::service_depreciation_ptz::title%]",
+            "description": "Ezviz ptz service is deprecated and will be removed.\nTo move the camera, you can instead use the `button.press` service targetting the PTZ* entities.\n\nPlease remove the use of this service from your automations and scripts and select **submit** to close this issue."
+          }
+        }
+      }
     }
   },
   "entity": {
@@ -120,6 +108,20 @@
     "image": {
       "last_motion_image": {
         "name": "Last motion image"
+      }
+    },
+    "button": {
+      "ptz_up": {
+        "name": "PTZ up"
+      },
+      "ptz_down": {
+        "name": "PTZ down"
+      },
+      "ptz_left": {
+        "name": "PTZ left"
+      },
+      "ptz_right": {
+        "name": "PTZ right"
       }
     }
   },
@@ -175,7 +177,6 @@
     "wake_device": {
       "name": "Wake camera",
       "description": "This can be used to wake the camera/device from hibernation."
->>>>>>> 3b309cad
     }
   }
 }