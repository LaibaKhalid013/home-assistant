{
  "config": {
    "flow_title": "{serial}",
    "step": {
      "user": {
        "title": "Connect to EZVIZ Cloud",
        "data": {
          "username": "[%key:common::config_flow::data::username%]",
          "password": "[%key:common::config_flow::data::password%]",
          "url": "[%key:common::config_flow::data::url%]"
        }
      },
      "user_custom_url": {
        "title": "Connect to custom EZVIZ URL",
        "description": "Manually specify your region URL",
        "data": {
          "username": "[%key:common::config_flow::data::username%]",
          "password": "[%key:common::config_flow::data::password%]",
          "url": "[%key:common::config_flow::data::url%]"
        }
      },
      "confirm": {
        "title": "Discovered EZVIZ Camera",
        "description": "Enter RTSP credentials for EZVIZ camera {serial} with IP {ip_address}",
        "data": {
          "username": "[%key:common::config_flow::data::username%]",
          "password": "[%key:common::config_flow::data::password%]"
        }
      },
      "reauth_confirm": {
        "title": "[%key:common::config_flow::title::reauth%]",
        "description": "Enter credentials to reauthenticate to ezviz cloud account",
        "data": {
          "username": "[%key:common::config_flow::data::username%]",
          "password": "[%key:common::config_flow::data::password%]"
        }
      }
    },
    "error": {
      "cannot_connect": "[%key:common::config_flow::error::cannot_connect%]",
      "invalid_auth": "[%key:common::config_flow::error::invalid_auth%]",
      "invalid_host": "[%key:common::config_flow::error::invalid_host%]",
      "mfa_required": "2FA enabled on account, please disable and retry"
    },
    "abort": {
      "already_configured_account": "[%key:common::config_flow::abort::already_configured_account%]",
      "unknown": "[%key:common::config_flow::error::unknown%]",
      "ezviz_cloud_account_missing": "Ezviz cloud account missing. Please reconfigure Ezviz cloud account",
      "reauth_successful": "[%key:common::config_flow::abort::reauth_successful%]"
    }
  },
  "options": {
    "step": {
      "init": {
        "data": {
          "timeout": "Request Timeout (seconds)",
          "ffmpeg_arguments": "Arguments passed to ffmpeg for cameras"
        }
      }
    }
  },
  "issues": {
    "service_depreciation_detection_sensibility": {
      "title": "Ezviz Detection sensitivity service is being removed",
      "fix_flow": {
        "step": {
          "confirm": {
            "title": "[%key:component::ezviz::issues::service_depreciation_detection_sensibility::title%]",
            "description": "The Ezviz Detection sensitivity service is deprecated and will be removed in Home Assistant 2023.12.\nTo set the sensitivity, you can instead use the `number.set_value` service targetting the Detection sensitivity entity.\n\nPlease remove this service from your automations and scripts and select **submit** to close this issue."
          }
        }
      }
    },
    "service_deprecation_alarm_sound_level": {
      "title": "Ezviz Alarm sound level service is being removed",
      "fix_flow": {
        "step": {
          "confirm": {
            "title": "[%key:component::ezviz::issues::service_deprecation_alarm_sound_level::title%]",
            "description": "Ezviz Alarm sound level service is deprecated and will be removed.\nTo set the Alarm sound level, you can instead use the `select.select_option` service targetting the Warning sound entity.\n\nPlease remove this service from your automations and scripts and select **submit** to close this issue."
          }
        }
      }
    },
    "service_depreciation_ptz": {
      "title": "EZVIZ PTZ service is being removed",
      "fix_flow": {
        "step": {
          "confirm": {
            "title": "[%key:component::ezviz::issues::service_depreciation_ptz::title%]",
            "description": "EZVIZ PTZ service is deprecated and will be removed.\nTo move the camera, you can instead use the `button.press` service targetting the PTZ* entities.\n\nPlease remove the use of this service from your automations and scripts and select **submit** to close this issue."
          }
        }
      }
    },
    "service_depreciation_sound_alarm": {
      "title": "Ezviz Sound alarm service is being removed",
      "fix_flow": {
        "step": {
          "confirm": {
            "title": "[%key:component::ezviz::issues::service_depreciation_sound_alarm::title%]",
            "description": "Ezviz Sound alarm service is deprecated and will be removed.\nTo sound the alarm, you can instead use the `siren.toggle` service targeting the Siren entity.\n\nPlease remove the use of this service from your automations and scripts and select **submit** to fix this issue."
          }
        }
      }
    }
  },
  "entity": {
    "select": {
      "alarm_sound_mode": {
        "name": "Warning sound",
        "state": {
          "soft": "Soft",
          "intensive": "Intensive",
          "silent": "Silent"
        }
      }
    },
    "image": {
      "last_motion_image": {
        "name": "Last motion image"
      }
    },
    "button": {
      "ptz_up": {
        "name": "PTZ up"
      },
      "ptz_down": {
        "name": "PTZ down"
      },
      "ptz_left": {
        "name": "PTZ left"
      },
      "ptz_right": {
        "name": "PTZ right"
      }
    },
    "binary_sensor": {
      "alarm_schedules_enabled": {
        "name": "Alarm schedules enabled"
      },
      "encrypted": {
        "name": "Encryption"
      }
    },
    "light": {
      "light": {
        "name": "[%key:component::light::title%]"
      }
    },
    "number": {
      "detection_sensibility": {
        "name": "Detection sensitivity"
      }
    },
    "sensor": {
      "alarm_sound_mod": {
        "name": "Alarm sound level"
      },
      "last_alarm_time": {
        "name": "Last alarm time"
      },
      "seconds_last_trigger": {
        "name": "Seconds since last trigger"
      },
      "last_alarm_pic": {
        "name": "Last alarm picture URL"
      },
      "supported_channels": {
        "name": "Supported channels"
      },
      "local_ip": {
        "name": "Local IP"
      },
      "wan_ip": {
        "name": "WAN IP"
      },
      "pir_status": {
        "name": "PIR status"
      },
      "last_alarm_type_code": {
        "name": "Last alarm type code"
      },
      "last_alarm_type_name": {
        "name": "Last alarm type name"
      }
    },
    "switch": {
      "status_light": {
        "name": "Status light"
      },
      "privacy": {
        "name": "Privacy"
      },
      "infrared_light": {
        "name": "Infrared light"
      },
      "sleep": {
        "name": "Sleep"
      },
      "audio": {
        "name": "Audio"
      },
      "motion_tracking": {
        "name": "Motion tracking"
      },
      "all_day_video_recording": {
        "name": "All day video recording"
      },
      "auto_sleep": {
        "name": "Auto sleep"
      },
      "flicker_light_on_movement": {
        "name": "Flicker light on movement"
      },
      "pir_motion_activated_light": {
        "name": "PIR motion activated light"
      },
      "tamper_alarm": {
        "name": "Tamper alarm"
      },
      "follow_movement": {
        "name": "Follow movement"
      }
    },
<<<<<<< HEAD
    "siren": {
      "siren": {
        "name": "[%key:component::siren::title%]"
=======
    "update": {
      "firmware": {
        "name": "[%key:component::update::entity_component::firmware::name%]"
>>>>>>> 48356752
      }
    }
  },
  "services": {
    "alarm_sound": {
      "name": "Set warning sound level.",
      "description": "Setx movement warning sound level.",
      "fields": {
        "level": {
          "name": "Sound level",
          "description": "Sound level (2 is disabled, 1 intensive, 0 soft)."
        }
      }
    },
    "ptz": {
      "name": "PTZ",
      "description": "Moves the camera to the direction, with defined speed.",
      "fields": {
        "direction": {
          "name": "Direction",
          "description": "Direction to move camera (up, down, left, right)."
        },
        "speed": {
          "name": "Speed",
          "description": "Speed of movement (from 1 to 9)."
        }
      }
    },
    "set_alarm_detection_sensibility": {
      "name": "Detection sensitivity",
      "description": "Sets the detection sensibility level.",
      "fields": {
        "level": {
          "name": "Sensitivity level",
          "description": "Sensibility level (1-6) for type 0 (Normal camera) or (1-100) for type 3 (PIR sensor camera)."
        },
        "type_value": {
          "name": "Detection type",
          "description": "Type of detection. Options : 0 - Camera or 3 - PIR Sensor Camera."
        }
      }
    },
    "sound_alarm": {
      "name": "Sound alarm",
      "description": "Sounds the alarm on your camera.",
      "fields": {
        "enable": {
          "name": "Alarm sound",
          "description": "Enter 1 or 2 (1=disable, 2=enable)."
        }
      }
    },
    "wake_device": {
      "name": "Wake camera",
      "description": "This can be used to wake the camera/device from hibernation."
    }
  }
}<|MERGE_RESOLUTION|>--- conflicted
+++ resolved
@@ -223,15 +223,14 @@
         "name": "Follow movement"
       }
     },
-<<<<<<< HEAD
+    "update": {
+      "firmware": {
+        "name": "[%key:component::update::entity_component::firmware::name%]"
+      }
+    },
     "siren": {
       "siren": {
         "name": "[%key:component::siren::title%]"
-=======
-    "update": {
-      "firmware": {
-        "name": "[%key:component::update::entity_component::firmware::name%]"
->>>>>>> 48356752
       }
     }
   },
