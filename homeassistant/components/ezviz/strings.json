--- conflicted
+++ resolved
@@ -62,8 +62,15 @@
   "issues": {
     "service_depreciation_detection_sensibility": {
       "title": "Ezviz Detection sensitivity service is being removed",
-<<<<<<< HEAD
-      "description": "Ezviz Detection sensitivity service is deprecated and will be removed in Home Assistant 2023.12; Please adjust the automation or script that uses the service and select submit below to mark this issue as resolved."
+      "description": "Ezviz Detection sensitivity service is deprecated and will be removed in Home Assistant 2023.12; Please adjust the automation or script that uses the service and select submit below to mark this issue as resolved.",
+      "fix_flow": {
+        "step": {
+          "confirm": {
+            "title": "[%key:component::ezviz::issues::service_depreciation_detection_sensibility::title%]",
+            "description": "The Ezviz Detection sensitivity service is deprecated and will be removed in Home Assistant 2023.12.\nTo set the sensitivity, you can instead use the `number.set_value` service targetting the Detection sensitivity entity.\n\nPlease remove the use of this service from your automations and scripts and select **submit** to close this issue."
+          }
+        }
+      }
     },
     "service_deprecation_alarm_sound_level": {
       "title": "Ezviz Alarm sound level service is being removed",
@@ -87,16 +94,6 @@
           "silent": "Silent"
         }
       }
-=======
-      "fix_flow": {
-        "step": {
-          "confirm": {
-            "title": "[%key:component::ezviz::issues::service_depreciation_detection_sensibility::title%]",
-            "description": "The Ezviz Detection sensitivity service is deprecated and will be removed in Home Assistant 2023.12.\nTo set the sensitivity, you can instead use the `number.set_value` service targetting the Detection sensitivity entity.\n\nPlease remove the use of this service from your automations and scripts and select **submit** to close this issue."
-          }
-        }
-      }
->>>>>>> b8369a58
     }
   }
 }