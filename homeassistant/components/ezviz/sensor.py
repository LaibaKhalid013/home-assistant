--- conflicted
+++ resolved
@@ -24,15 +24,11 @@
         native_unit_of_measurement=PERCENTAGE,
         device_class=SensorDeviceClass.BATTERY,
     ),
-<<<<<<< HEAD
-    "alarm_sound_mod": SensorEntityDescription(key="alarm_sound_mod"),
-=======
     "alarm_sound_mod": SensorEntityDescription(
         key="alarm_sound_mod",
         entity_registry_enabled_default=False,
     ),
     "last_alarm_time": SensorEntityDescription(key="last_alarm_time"),
->>>>>>> 0e8c85c5
     "Seconds_Last_Trigger": SensorEntityDescription(
         key="Seconds_Last_Trigger",
         entity_registry_enabled_default=False,
