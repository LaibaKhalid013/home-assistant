"""Support for Yr.no weather service."""
import asyncio
import logging
from random import randrange
from xml.parsers.expat import ExpatError

import aiohttp
import async_timeout
import voluptuous as vol
import xmltodict

from homeassistant.components.sensor import PLATFORM_SCHEMA
from homeassistant.const import (
    ATTR_ATTRIBUTION,
    CONF_ELEVATION,
    CONF_LATITUDE,
    CONF_LONGITUDE,
    CONF_MONITORED_CONDITIONS,
    CONF_NAME,
    DEVICE_CLASS_HUMIDITY,
    DEVICE_CLASS_PRESSURE,
    DEVICE_CLASS_TEMPERATURE,
    PRESSURE_HPA,
    SPEED_METERS_PER_SECOND,
    TEMP_CELSIUS,
<<<<<<< HEAD
    TIME_SECONDS,
    UNIT_PERCENTAGE,
=======
>>>>>>> 54883892
)
from homeassistant.helpers.aiohttp_client import async_get_clientsession
import homeassistant.helpers.config_validation as cv
from homeassistant.helpers.entity import Entity
from homeassistant.helpers.event import async_call_later, async_track_utc_time_change
from homeassistant.util import dt as dt_util

_LOGGER = logging.getLogger(__name__)

ATTRIBUTION = (
    "Weather forecast from met.no, delivered by the Norwegian "
    "Meteorological Institute."
)
# https://api.met.no/license_data.html

SENSOR_TYPES = {
    "symbol": ["Symbol", None, None],
    "precipitation": ["Precipitation", "mm", None],
    "temperature": ["Temperature", TEMP_CELSIUS, DEVICE_CLASS_TEMPERATURE],
    "windSpeed": ["Wind speed", SPEED_METERS_PER_SECOND, None],
    "windGust": ["Wind gust", SPEED_METERS_PER_SECOND, None],
    "pressure": ["Pressure", PRESSURE_HPA, DEVICE_CLASS_PRESSURE],
    "windDirection": ["Wind direction", "°", None],
    "humidity": ["Humidity", UNIT_PERCENTAGE, DEVICE_CLASS_HUMIDITY],
    "fog": ["Fog", UNIT_PERCENTAGE, None],
    "cloudiness": ["Cloudiness", UNIT_PERCENTAGE, None],
    "lowClouds": ["Low clouds", UNIT_PERCENTAGE, None],
    "mediumClouds": ["Medium clouds", UNIT_PERCENTAGE, None],
    "highClouds": ["High clouds", UNIT_PERCENTAGE, None],
    "dewpointTemperature": [
        "Dewpoint temperature",
        TEMP_CELSIUS,
        DEVICE_CLASS_TEMPERATURE,
    ],
}

CONF_FORECAST = "forecast"

DEFAULT_FORECAST = 0
DEFAULT_NAME = "yr"

PLATFORM_SCHEMA = PLATFORM_SCHEMA.extend(
    {
        vol.Optional(CONF_ELEVATION): vol.Coerce(int),
        vol.Optional(CONF_FORECAST, default=DEFAULT_FORECAST): vol.Coerce(int),
        vol.Optional(CONF_LATITUDE): cv.latitude,
        vol.Optional(CONF_LONGITUDE): cv.longitude,
        vol.Optional(CONF_MONITORED_CONDITIONS, default=["symbol"]): vol.All(
            cv.ensure_list, vol.Length(min=1), [vol.In(SENSOR_TYPES)]
        ),
        vol.Optional(CONF_NAME, default=DEFAULT_NAME): cv.string,
    }
)


async def async_setup_platform(hass, config, async_add_entities, discovery_info=None):
    """Set up the Yr.no sensor."""
    elevation = config.get(CONF_ELEVATION, hass.config.elevation or 0)
    forecast = config.get(CONF_FORECAST)
    latitude = config.get(CONF_LATITUDE, hass.config.latitude)
    longitude = config.get(CONF_LONGITUDE, hass.config.longitude)
    name = config.get(CONF_NAME)

    if None in (latitude, longitude):
        _LOGGER.error("Latitude or longitude not set in Home Assistant config")
        return False

    coordinates = {"lat": str(latitude), "lon": str(longitude), "msl": str(elevation)}

    dev = []
    for sensor_type in config[CONF_MONITORED_CONDITIONS]:
        dev.append(YrSensor(name, sensor_type))
    async_add_entities(dev)

    weather = YrData(hass, coordinates, forecast, dev)
    async_track_utc_time_change(hass, weather.updating_devices, minute=31, second=0)
    await weather.fetching_data()


class YrSensor(Entity):
    """Representation of an Yr.no sensor."""

    def __init__(self, name, sensor_type):
        """Initialize the sensor."""
        self.client_name = name
        self._name = SENSOR_TYPES[sensor_type][0]
        self.type = sensor_type
        self._state = None
        self._unit_of_measurement = SENSOR_TYPES[self.type][1]
        self._device_class = SENSOR_TYPES[self.type][2]

    @property
    def name(self):
        """Return the name of the sensor."""
        return f"{self.client_name} {self._name}"

    @property
    def state(self):
        """Return the state of the device."""
        return self._state

    @property
    def should_poll(self):
        """No polling needed."""
        return False

    @property
    def entity_picture(self):
        """Weather symbol if type is symbol."""
        if self.type != "symbol":
            return None
        return (
            "https://api.met.no/weatherapi/weathericon/1.1/"
            "?symbol={0};content_type=image/png".format(self._state)
        )

    @property
    def device_state_attributes(self):
        """Return the state attributes."""
        return {ATTR_ATTRIBUTION: ATTRIBUTION}

    @property
    def unit_of_measurement(self):
        """Return the unit of measurement of this entity, if any."""
        return self._unit_of_measurement

    @property
    def device_class(self):
        """Return the device class of this entity, if any."""
        return self._device_class


class YrData:
    """Get the latest data and updates the states."""

    def __init__(self, hass, coordinates, forecast, devices):
        """Initialize the data object."""
        self._url = (
            "https://aa015h6buqvih86i1.api.met.no/weatherapi/locationforecast/1.9/"
        )
        self._urlparams = coordinates
        self._forecast = forecast
        self.devices = devices
        self.data = {}
        self.hass = hass

    async def fetching_data(self, *_):
        """Get the latest data from yr.no."""

        def try_again(err: str):
            """Retry in 15 to 20 minutes."""
            minutes = 15 + randrange(6)
            _LOGGER.error("Retrying in %i minutes: %s", minutes, err)
            async_call_later(self.hass, minutes * 60, self.fetching_data)

        try:
            websession = async_get_clientsession(self.hass)
            with async_timeout.timeout(10):
                resp = await websession.get(self._url, params=self._urlparams)
            if resp.status != 200:
                try_again(f"{resp.url} returned {resp.status}")
                return
            text = await resp.text()

        except (asyncio.TimeoutError, aiohttp.ClientError) as err:
            try_again(err)
            return

        try:
            self.data = xmltodict.parse(text)["weatherdata"]
        except (ExpatError, IndexError) as err:
            try_again(err)
            return

        await self.updating_devices()
        async_call_later(self.hass, 60 * 60, self.fetching_data)

    async def updating_devices(self, *_):
        """Find the current data from self.data."""
        if not self.data:
            return

        now = dt_util.utcnow()
        forecast_time = now + dt_util.dt.timedelta(hours=self._forecast)

        # Find the correct time entry. Since not all time entries contain all
        # types of data, we cannot just select one. Instead, we order  them by
        # distance from the desired forecast_time, and for every device iterate
        # them in order of increasing distance, taking the first time_point
        # that contains the desired data.

        ordered_entries = []

        for time_entry in self.data["product"]["time"]:
            valid_from = dt_util.parse_datetime(time_entry["@from"])
            valid_to = dt_util.parse_datetime(time_entry["@to"])

            if now >= valid_to:
                # Has already passed. Never select this.
                continue

            average_dist = abs((valid_to - forecast_time).total_seconds()) + abs(
                (valid_from - forecast_time).total_seconds()
            )

            ordered_entries.append((average_dist, time_entry))

        ordered_entries.sort(key=lambda item: item[0])

        # Update all devices
        tasks = []
        if ordered_entries:
            for dev in self.devices:
                new_state = None

                for (_, selected_time_entry) in ordered_entries:
                    loc_data = selected_time_entry["location"]

                    if dev.type not in loc_data:
                        continue

                    if dev.type == "precipitation":
                        new_state = loc_data[dev.type]["@value"]
                    elif dev.type == "symbol":
                        new_state = loc_data[dev.type]["@number"]
                    elif dev.type in (
                        "temperature",
                        "pressure",
                        "humidity",
                        "dewpointTemperature",
                    ):
                        new_state = loc_data[dev.type]["@value"]
                    elif dev.type in ("windSpeed", "windGust"):
                        new_state = loc_data[dev.type]["@mps"]
                    elif dev.type == "windDirection":
                        new_state = float(loc_data[dev.type]["@deg"])
                    elif dev.type in (
                        "fog",
                        "cloudiness",
                        "lowClouds",
                        "mediumClouds",
                        "highClouds",
                    ):
                        new_state = loc_data[dev.type]["@percent"]

                    break

                # pylint: disable=protected-access
                if new_state != dev._state:
                    dev._state = new_state
                    tasks.append(dev.async_update_ha_state())

        if tasks:
            await asyncio.wait(tasks)<|MERGE_RESOLUTION|>--- conflicted
+++ resolved
@@ -23,11 +23,7 @@
     PRESSURE_HPA,
     SPEED_METERS_PER_SECOND,
     TEMP_CELSIUS,
-<<<<<<< HEAD
-    TIME_SECONDS,
     UNIT_PERCENTAGE,
-=======
->>>>>>> 54883892
 )
 from homeassistant.helpers.aiohttp_client import async_get_clientsession
 import homeassistant.helpers.config_validation as cv
