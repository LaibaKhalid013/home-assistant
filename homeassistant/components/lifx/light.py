"""Support for LIFX lights."""
from __future__ import annotations

from datetime import timedelta
from functools import partial
import math
from typing import Any

import aiolifx_effects as aiolifx_effects_module
import voluptuous as vol

from homeassistant import util
from homeassistant.components.light import (
    ATTR_EFFECT,
    ATTR_TRANSITION,
    LIGHT_TURN_ON_SCHEMA,
    ColorMode,
    LightEntity,
    LightEntityFeature,
)
from homeassistant.config_entries import ConfigEntry
from homeassistant.const import ATTR_ENTITY_ID, ATTR_MODEL, ATTR_SW_VERSION
from homeassistant.core import HomeAssistant
from homeassistant.helpers import entity_platform
import homeassistant.helpers.config_validation as cv
import homeassistant.helpers.device_registry as dr
from homeassistant.helpers.entity import DeviceInfo
from homeassistant.helpers.entity_platform import AddEntitiesCallback
from homeassistant.helpers.event import async_track_point_in_utc_time
from homeassistant.helpers.update_coordinator import CoordinatorEntity
import homeassistant.util.color as color_util

from . import DATA_LIFX_MANAGER
from .const import DOMAIN
from .coordinator import LIFXUpdateCoordinator
from .manager import (
    SERVICE_EFFECT_COLORLOOP,
    SERVICE_EFFECT_PULSE,
    SERVICE_EFFECT_STOP,
    LIFXManager,
)
from .util import (
    AwaitAioLIFX,
    aiolifx,
    convert_8_to_16,
    convert_16_to_8,
    find_hsbk,
    lifx_features,
    merge_hsbk,
)

SERVICE_LIFX_SET_STATE = "set_state"

ATTR_INFRARED = "infrared"
ATTR_ZONES = "zones"
ATTR_POWER = "power"

SERVICE_LIFX_SET_STATE = "set_state"

LIFX_SET_STATE_SCHEMA = cv.make_entity_service_schema(
    {
        **LIGHT_TURN_ON_SCHEMA,
        ATTR_INFRARED: vol.All(vol.Coerce(int), vol.Clamp(min=0, max=255)),
        ATTR_ZONES: vol.All(cv.ensure_list, [cv.positive_int]),
        ATTR_POWER: cv.boolean,
    }
)


async def async_setup_entry(
    hass: HomeAssistant,
    entry: ConfigEntry,
    async_add_entities: AddEntitiesCallback,
) -> None:
    """Set up LIFX from a config entry."""
    coordinator: LIFXUpdateCoordinator = hass.data[DOMAIN][entry.entry_id]
    manager: LIFXManager = hass.data[DATA_LIFX_MANAGER]
    device = coordinator.device
    platform = entity_platform.async_get_current_platform()
    platform.async_register_entity_service(
        SERVICE_LIFX_SET_STATE,
        LIFX_SET_STATE_SCHEMA,
        "set_state",
    )
    if lifx_features(device)["multizone"]:
        entity: LIFXLight = LIFXStrip(coordinator, manager, entry)
    elif lifx_features(device)["color"]:
        entity = LIFXColor(coordinator, manager, entry)
    else:
        entity = LIFXWhite(coordinator, manager, entry)
    async_add_entities([entity])


class LIFXLight(CoordinatorEntity[LIFXUpdateCoordinator], LightEntity):
    """Representation of a LIFX light."""

    _attr_supported_features = LightEntityFeature.TRANSITION | LightEntityFeature.EFFECT

    def __init__(
        self,
        coordinator: LIFXUpdateCoordinator,
        manager: LIFXManager,
        entry: ConfigEntry,
    ) -> None:
        """Initialize the light."""
        super().__init__(coordinator)
        bulb = coordinator.device
        self.mac_addr = bulb.mac_addr
        self.bulb = bulb
        self.manager = manager
        self.effects_conductor: aiolifx_effects_module.Conductor = (
            manager.effects_conductor
        )
        self.postponed_update = None
        self.entry = entry
<<<<<<< HEAD
        mac_addr = get_real_mac_addr(self.mac_addr, self.bulb.host_firmware_version)
        self._attr_unique_id = self.mac_addr
=======
        self._attr_unique_id = self.coordinator.internal_mac_address
>>>>>>> acaf9954
        self._attr_name = self.bulb.label
        self._attr_min_mireds = math.floor(
            color_util.color_temperature_kelvin_to_mired(
                lifx_features(bulb)["max_kelvin"]
            )
        )
        self._attr_max_mireds = math.ceil(
            color_util.color_temperature_kelvin_to_mired(
                lifx_features(bulb)["min_kelvin"]
            )
        )
        info = DeviceInfo(
<<<<<<< HEAD
            identifiers={(DOMAIN, mac_addr)},
            connections={(dr.CONNECTION_NETWORK_MAC, mac_addr)},
=======
            identifiers={(DOMAIN, self.coordinator.internal_mac_address)},
            connections={
                (dr.CONNECTION_NETWORK_MAC, self.coordinator.physical_mac_address)
            },
>>>>>>> acaf9954
            manufacturer="LIFX",
            name=self.name,
        )
        _map = aiolifx().products.product_map
        if (model := (_map.get(self.bulb.product) or self.bulb.product)) is not None:
            info[ATTR_MODEL] = str(model)
        if (version := self.bulb.host_firmware_version) is not None:
            info[ATTR_SW_VERSION] = version
        self._attr_device_info = info

    @property
    def color_mode(self) -> ColorMode:
        """Return the color mode of the light."""
        bulb_features = lifx_features(self.bulb)
        if bulb_features["min_kelvin"] != bulb_features["max_kelvin"]:
            return ColorMode.COLOR_TEMP
        return ColorMode.BRIGHTNESS

    @property
    def supported_color_modes(self) -> set[ColorMode]:
        """Flag supported color modes."""
        return {self.color_mode}

    @property
    def brightness(self):
        """Return the brightness of this light between 0..255."""
        fade = self.bulb.power_level / 65535
        return convert_16_to_8(int(fade * self.bulb.color[2]))

    @property
    def color_temp(self):
        """Return the color temperature."""
        _, sat, _, kelvin = self.bulb.color
        if sat:
            return None
        return color_util.color_temperature_kelvin_to_mired(kelvin)

    @property
    def is_on(self):
        """Return true if light is on."""
        return self.bulb.power_level != 0

    @property
    def effect(self):
        """Return the name of the currently running effect."""
        effect = self.effects_conductor.effect(self.bulb)
        if effect:
            return f"lifx_effect_{effect.name}"
        return None

    async def update_during_transition(self, when):
        """Update state at the start and end of a transition."""
        if self.postponed_update:
            self.postponed_update()
            self.postponed_update = None

        # Transition has started
        await self.coordinator.async_request_refresh()

        # Transition has ended
        if when > 0:
            self.postponed_update = async_track_point_in_utc_time(
                self.hass,
                self.coordinator.async_request_refresh,
                util.dt.utcnow() + timedelta(milliseconds=when),
            )

    async def async_turn_on(self, **kwargs):
        """Turn the light on."""
        await self.set_state(**{**kwargs, ATTR_POWER: True})

    async def async_turn_off(self, **kwargs):
        """Turn the light off."""
        await self.set_state(**{ATTR_POWER: False})

    async def set_state(self, **kwargs: Any) -> None:
        """Set a color on the light and turn it on/off."""
        async with self.coordinator.lock:
            bulb = self.bulb

            await self.effects_conductor.stop([bulb])

            if ATTR_EFFECT in kwargs:
                await self.default_effect(**kwargs)
                return

            if ATTR_INFRARED in kwargs:
                bulb.set_infrared(convert_8_to_16(kwargs[ATTR_INFRARED]))

            if ATTR_TRANSITION in kwargs:
                fade = int(kwargs[ATTR_TRANSITION] * 1000)
            else:
                fade = 0

            # These are both False if ATTR_POWER is not set
            power_on = kwargs.get(ATTR_POWER, False)
            power_off = not kwargs.get(ATTR_POWER, True)

            hsbk = find_hsbk(self.hass, **kwargs)

            # Send messages, waiting for ACK each time
            ack = AwaitAioLIFX().wait

            if not self.is_on:
                if power_off:
                    await self.set_power(ack, False)
                # If fading on with color, set color immediately
                if hsbk and power_on:
                    await self.set_color(ack, hsbk, kwargs)
                    await self.set_power(ack, True, duration=fade)
                elif hsbk:
                    await self.set_color(ack, hsbk, kwargs, duration=fade)
                elif power_on:
                    await self.set_power(ack, True, duration=fade)
            else:
                if power_on:
                    await self.set_power(ack, True)
                if hsbk:
                    await self.set_color(ack, hsbk, kwargs, duration=fade)
                if power_off:
                    await self.set_power(ack, False, duration=fade)

        # Update when the transition starts and ends
        await self.update_during_transition(fade)

    async def set_power(self, ack, pwr, duration=0):
        """Send a power change to the bulb."""
        await ack(partial(self.bulb.set_power, pwr, duration=duration))

    async def set_color(self, ack, hsbk, kwargs, duration=0):
        """Send a color change to the bulb."""
        hsbk = merge_hsbk(self.bulb.color, hsbk)
        await ack(partial(self.bulb.set_color, hsbk, duration=duration))

    async def default_effect(self, **kwargs):
        """Start an effect with default parameters."""
        service = kwargs[ATTR_EFFECT]
        data = {ATTR_ENTITY_ID: self.entity_id}
        await self.hass.services.async_call(
            DOMAIN, service, data, context=self._context
        )

    async def async_added_to_hass(self) -> None:
        """Register callbacks."""
        self.async_on_remove(
            self.manager.async_register_entity(self.entity_id, self.entry.entry_id)
        )
        return await super().async_added_to_hass()


class LIFXWhite(LIFXLight):
    """Representation of a white-only LIFX light."""

    @property
    def effect_list(self):
        """Return the list of supported effects for this light."""
        return [SERVICE_EFFECT_PULSE, SERVICE_EFFECT_STOP]


class LIFXColor(LIFXLight):
    """Representation of a color LIFX light."""

    @property
    def color_mode(self) -> ColorMode:
        """Return the color mode of the light."""
        sat = self.bulb.color[1]
        if sat:
            return ColorMode.HS
        return ColorMode.COLOR_TEMP

    @property
    def supported_color_modes(self) -> set[ColorMode]:
        """Flag supported color modes."""
        return {ColorMode.COLOR_TEMP, ColorMode.HS}

    @property
    def effect_list(self):
        """Return the list of supported effects for this light."""
        return [SERVICE_EFFECT_COLORLOOP, SERVICE_EFFECT_PULSE, SERVICE_EFFECT_STOP]

    @property
    def hs_color(self):
        """Return the hs value."""
        hue, sat, _, _ = self.bulb.color
        hue = hue / 65535 * 360
        sat = sat / 65535 * 100
        return (hue, sat) if sat else None


class LIFXStrip(LIFXColor):
    """Representation of a LIFX light strip with multiple zones."""

    async def set_color(self, ack, hsbk, kwargs, duration=0):
        """Send a color change to the bulb."""
        bulb = self.bulb
        num_zones = len(bulb.color_zones)

        if (zones := kwargs.get(ATTR_ZONES)) is None:
            # Fast track: setting all zones to the same brightness and color
            # can be treated as a single-zone bulb.
            if hsbk[2] is not None and hsbk[3] is not None:
                await super().set_color(ack, hsbk, kwargs, duration)
                return

            zones = list(range(0, num_zones))
        else:
            zones = [x for x in set(zones) if x < num_zones]

        # Zone brightness is not reported when powered off
        if not self.is_on and hsbk[2] is None:
            await self.set_power(ack, True)
            await self.coordinator.async_request_refresh()
            await self.set_power(ack, False)
            await self.coordinator.async_request_refresh()

        # Send new color to each zone
        for index, zone in enumerate(zones):
            zone_hsbk = merge_hsbk(bulb.color_zones[zone], hsbk)
            apply = 1 if (index == len(zones) - 1) else 0
            set_zone = partial(
                bulb.set_color_zones,
                start_index=zone,
                end_index=zone,
                color=zone_hsbk,
                duration=duration,
                apply=apply,
            )
            await ack(set_zone)<|MERGE_RESOLUTION|>--- conflicted
+++ resolved
@@ -113,12 +113,7 @@
         )
         self.postponed_update = None
         self.entry = entry
-<<<<<<< HEAD
-        mac_addr = get_real_mac_addr(self.mac_addr, self.bulb.host_firmware_version)
-        self._attr_unique_id = self.mac_addr
-=======
         self._attr_unique_id = self.coordinator.internal_mac_address
->>>>>>> acaf9954
         self._attr_name = self.bulb.label
         self._attr_min_mireds = math.floor(
             color_util.color_temperature_kelvin_to_mired(
@@ -131,15 +126,10 @@
             )
         )
         info = DeviceInfo(
-<<<<<<< HEAD
-            identifiers={(DOMAIN, mac_addr)},
-            connections={(dr.CONNECTION_NETWORK_MAC, mac_addr)},
-=======
             identifiers={(DOMAIN, self.coordinator.internal_mac_address)},
             connections={
                 (dr.CONNECTION_NETWORK_MAC, self.coordinator.physical_mac_address)
             },
->>>>>>> acaf9954
             manufacturer="LIFX",
             name=self.name,
         )
