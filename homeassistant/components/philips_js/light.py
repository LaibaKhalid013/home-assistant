--- conflicted
+++ resolved
@@ -136,12 +136,8 @@
 class PhilipsTVLightEntity(PhilipsJsEntity, LightEntity):
     """Representation of a Philips TV exposing the JointSpace API."""
 
-<<<<<<< HEAD
-    _attr_has_entity_name = True
     _attr_translation_key = "ambilight"
 
-=======
->>>>>>> 73bbfc7a
     def __init__(
         self,
         coordinator: PhilipsTVDataUpdateCoordinator,
