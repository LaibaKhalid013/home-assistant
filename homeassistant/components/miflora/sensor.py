--- conflicted
+++ resolved
@@ -19,7 +19,6 @@
     EVENT_HOMEASSISTANT_START,
     TEMP_CELSIUS,
     TEMP_FAHRENHEIT,
-    UNIT_CONDUCTIVITY,
     UNIT_PERCENTAGE,
 )
 from homeassistant.core import callback
@@ -56,11 +55,7 @@
     "temperature": ["Temperature", TEMP_CELSIUS, "mdi:thermometer"],
     "light": ["Light intensity", "lx", "mdi:white-balance-sunny"],
     "moisture": ["Moisture", UNIT_PERCENTAGE, "mdi:water-percent"],
-<<<<<<< HEAD
-    "conductivity": ["Conductivity", UNIT_CONDUCTIVITY, "mdi:flash-circle"],
-=======
     "conductivity": ["Conductivity", CONDUCTIVITY, "mdi:flash-circle"],
->>>>>>> dbd1ca45
     "battery": ["Battery", UNIT_PERCENTAGE, "mdi:battery-charging"],
 }
 
