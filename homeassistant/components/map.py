"""
Provides a map panel for showing device locations.

For more details about this component, please refer to the documentation at
https://home-assistant.io/components/map/
"""
import asyncio
import voluptuous as vol

<<<<<<< HEAD
from homeassistant.components.frontend import register_built_in_panel
import homeassistant.helpers.config_validation as cv


=======
>>>>>>> 2bdad538
DOMAIN = 'map'

CONF_TILE_PROVIDER = 'tile_provider'

DEFAULT_TILE_PROVIDER = 'CartoDB.Positron'

CONFIG_SCHEMA = vol.Schema({
    DOMAIN: vol.Schema({
        vol.Optional(CONF_TILE_PROVIDER, default=DEFAULT_TILE_PROVIDER):
            cv.string,
    }),
}, extra=vol.ALLOW_EXTRA)


@asyncio.coroutine
def async_setup(hass, config):
    """Register the built-in map panel."""
<<<<<<< HEAD
    register_built_in_panel(
        hass, 'map', 'Map', 'mdi:account-location', config={
            CONF_TILE_PROVIDER: config[DOMAIN].get(CONF_TILE_PROVIDER)
        })

=======
    yield from hass.components.frontend.async_register_built_in_panel(
        'map', 'Map', 'mdi:account-location')
>>>>>>> 2bdad538
    return True
<|MERGE_RESOLUTION|>--- conflicted
+++ resolved
@@ -1,44 +1,35 @@
-"""
-Provides a map panel for showing device locations.
-
-For more details about this component, please refer to the documentation at
-https://home-assistant.io/components/map/
-"""
-import asyncio
-import voluptuous as vol
-
-<<<<<<< HEAD
-from homeassistant.components.frontend import register_built_in_panel
-import homeassistant.helpers.config_validation as cv
-
-
-=======
->>>>>>> 2bdad538
-DOMAIN = 'map'
-
-CONF_TILE_PROVIDER = 'tile_provider'
-
-DEFAULT_TILE_PROVIDER = 'CartoDB.Positron'
-
-CONFIG_SCHEMA = vol.Schema({
-    DOMAIN: vol.Schema({
-        vol.Optional(CONF_TILE_PROVIDER, default=DEFAULT_TILE_PROVIDER):
-            cv.string,
-    }),
-}, extra=vol.ALLOW_EXTRA)
-
-
-@asyncio.coroutine
-def async_setup(hass, config):
-    """Register the built-in map panel."""
-<<<<<<< HEAD
-    register_built_in_panel(
-        hass, 'map', 'Map', 'mdi:account-location', config={
-            CONF_TILE_PROVIDER: config[DOMAIN].get(CONF_TILE_PROVIDER)
-        })
-
-=======
-    yield from hass.components.frontend.async_register_built_in_panel(
-        'map', 'Map', 'mdi:account-location')
->>>>>>> 2bdad538
-    return True
+"""
+Provides a map panel for showing device locations.
+
+For more details about this component, please refer to the documentation at
+https://home-assistant.io/components/map/
+"""
+import asyncio
+import voluptuous as vol
+
+from homeassistant.components.frontend import register_built_in_panel
+import homeassistant.helpers.config_validation as cv
+
+
+DOMAIN = 'map'
+
+CONF_TILE_PROVIDER = 'tile_provider'
+
+DEFAULT_TILE_PROVIDER = 'CartoDB.Positron'
+
+CONFIG_SCHEMA = vol.Schema({
+    DOMAIN: vol.Schema({
+        vol.Optional(CONF_TILE_PROVIDER, default=DEFAULT_TILE_PROVIDER):
+            cv.string,
+    }),
+}, extra=vol.ALLOW_EXTRA)
+
+
+@asyncio.coroutine
+def async_setup(hass, config):
+    """Register the built-in map panel."""
+    yield from hass.components.frontend.async_register_built_in_panel(
+        'map', 'Map', 'mdi:account-location', config={
+            CONF_TILE_PROVIDER: config[DOMAIN].get(CONF_TILE_PROVIDER)
+        })
+    return True