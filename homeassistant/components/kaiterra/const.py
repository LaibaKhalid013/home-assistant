"""Consts for Kaiterra integration."""

from datetime import timedelta

<<<<<<< HEAD
from homeassistant.const import UNIT_PERCENTAGE
=======
from homeassistant.const import (
    CONCENTRATION_MICROGRAMS_PER_CUBIC_METER,
    CONCENTRATION_MILLIGRAMS_PER_CUBIC_METER,
    CONCENTRATION_PARTS_PER_BILLION,
    CONCENTRATION_PARTS_PER_MILLION,
)
>>>>>>> 54883892

DOMAIN = "kaiterra"

DISPATCHER_KAITERRA = "kaiterra_update"

AQI_SCALE = {
    "cn": [0, 50, 100, 150, 200, 300, 400, 500],
    "in": [0, 50, 100, 200, 300, 400, 500],
    "us": [0, 50, 100, 150, 200, 300, 500],
}
AQI_LEVEL = {
    "cn": [
        "Good",
        "Satisfactory",
        "Moderate",
        "Unhealthy for sensitive groups",
        "Unhealthy",
        "Very unhealthy",
        "Hazardous",
    ],
    "in": [
        "Good",
        "Satisfactory",
        "Moderately polluted",
        "Poor",
        "Very poor",
        "Severe",
    ],
    "us": [
        "Good",
        "Moderate",
        "Unhealthy for sensitive groups",
        "Unhealthy",
        "Very unhealthy",
        "Hazardous",
    ],
}

ATTR_VOC = "volatile_organic_compounds"
ATTR_AQI_LEVEL = "air_quality_index_level"
ATTR_AQI_POLLUTANT = "air_quality_index_pollutant"

AVAILABLE_AQI_STANDARDS = ["us", "cn", "in"]
<<<<<<< HEAD
AVAILABLE_UNITS = ["x", UNIT_PERCENTAGE, "C", "F", "mg/m³", "µg/m³", "ppm", "ppb"]
=======
AVAILABLE_UNITS = [
    "x",
    "%",
    "C",
    "F",
    CONCENTRATION_MILLIGRAMS_PER_CUBIC_METER,
    CONCENTRATION_MICROGRAMS_PER_CUBIC_METER,
    CONCENTRATION_PARTS_PER_MILLION,
    CONCENTRATION_PARTS_PER_BILLION,
]
>>>>>>> 54883892
AVAILABLE_DEVICE_TYPES = ["laseregg", "sensedge"]

CONF_AQI_STANDARD = "aqi_standard"
CONF_PREFERRED_UNITS = "preferred_units"

DEFAULT_AQI_STANDARD = "us"
DEFAULT_PREFERRED_UNIT = []
DEFAULT_SCAN_INTERVAL = timedelta(seconds=30)

KAITERRA_COMPONENTS = ["sensor", "air_quality"]<|MERGE_RESOLUTION|>--- conflicted
+++ resolved
@@ -2,16 +2,13 @@
 
 from datetime import timedelta
 
-<<<<<<< HEAD
-from homeassistant.const import UNIT_PERCENTAGE
-=======
 from homeassistant.const import (
     CONCENTRATION_MICROGRAMS_PER_CUBIC_METER,
     CONCENTRATION_MILLIGRAMS_PER_CUBIC_METER,
     CONCENTRATION_PARTS_PER_BILLION,
     CONCENTRATION_PARTS_PER_MILLION,
+    UNIT_PERCENTAGE,
 )
->>>>>>> 54883892
 
 DOMAIN = "kaiterra"
 
@@ -55,12 +52,9 @@
 ATTR_AQI_POLLUTANT = "air_quality_index_pollutant"
 
 AVAILABLE_AQI_STANDARDS = ["us", "cn", "in"]
-<<<<<<< HEAD
-AVAILABLE_UNITS = ["x", UNIT_PERCENTAGE, "C", "F", "mg/m³", "µg/m³", "ppm", "ppb"]
-=======
 AVAILABLE_UNITS = [
     "x",
-    "%",
+    UNIT_PERCENTAGE,
     "C",
     "F",
     CONCENTRATION_MILLIGRAMS_PER_CUBIC_METER,
@@ -68,7 +62,6 @@
     CONCENTRATION_PARTS_PER_MILLION,
     CONCENTRATION_PARTS_PER_BILLION,
 ]
->>>>>>> 54883892
 AVAILABLE_DEVICE_TYPES = ["laseregg", "sensedge"]
 
 CONF_AQI_STANDARD = "aqi_standard"
