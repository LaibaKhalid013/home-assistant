--- conflicted
+++ resolved
@@ -139,10 +139,7 @@
         key="drive_temp",
         name="Temperature",
         native_unit_of_measurement=UnitOfTemperature.CELSIUS,
-<<<<<<< HEAD
-=======
         device_class=SensorDeviceClass.TEMPERATURE,
->>>>>>> 71e8ee52
         icon="mdi:thermometer",
         entity_registry_enabled_default=False,
         state_class=SensorStateClass.MEASUREMENT,
