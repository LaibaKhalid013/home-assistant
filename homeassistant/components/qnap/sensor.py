--- conflicted
+++ resolved
@@ -41,11 +41,6 @@
     SensorEntityDescription(
         key="status",
         translation_key="status",
-<<<<<<< HEAD
-        name="Status",
-=======
-        icon="mdi:checkbox-marked-circle-outline",
->>>>>>> c587c699
     ),
     SensorEntityDescription(
         key="system_temp",
@@ -59,10 +54,6 @@
     SensorEntityDescription(
         key="cpu_temp",
         translation_key="cpu_temp",
-<<<<<<< HEAD
-        name="CPU Temperature",
-=======
->>>>>>> c587c699
         native_unit_of_measurement=UnitOfTemperature.CELSIUS,
         device_class=SensorDeviceClass.TEMPERATURE,
         entity_registry_enabled_default=False,
@@ -71,10 +62,6 @@
     SensorEntityDescription(
         key="cpu_usage",
         translation_key="cpu_usage",
-<<<<<<< HEAD
-        name="CPU Usage",
-=======
->>>>>>> c587c699
         native_unit_of_measurement=PERCENTAGE,
         state_class=SensorStateClass.MEASUREMENT,
         suggested_display_precision=0,
@@ -84,10 +71,6 @@
     SensorEntityDescription(
         key="memory_free",
         translation_key="memory_free",
-<<<<<<< HEAD
-        name="Memory Available",
-=======
->>>>>>> c587c699
         native_unit_of_measurement=UnitOfInformation.MEBIBYTES,
         device_class=SensorDeviceClass.DATA_SIZE,
         entity_registry_enabled_default=False,
@@ -98,10 +81,6 @@
     SensorEntityDescription(
         key="memory_used",
         translation_key="memory_used",
-<<<<<<< HEAD
-        name="Memory Used",
-=======
->>>>>>> c587c699
         native_unit_of_measurement=UnitOfInformation.MEBIBYTES,
         device_class=SensorDeviceClass.DATA_SIZE,
         entity_registry_enabled_default=False,
@@ -112,10 +91,6 @@
     SensorEntityDescription(
         key="memory_percent_used",
         translation_key="memory_percent_used",
-<<<<<<< HEAD
-        name="Memory Usage",
-=======
->>>>>>> c587c699
         native_unit_of_measurement=PERCENTAGE,
         state_class=SensorStateClass.MEASUREMENT,
         suggested_display_precision=0,
@@ -125,19 +100,10 @@
     SensorEntityDescription(
         key="network_link_status",
         translation_key="network_link_status",
-<<<<<<< HEAD
-        name="Network Link",
-=======
-        icon="mdi:checkbox-marked-circle-outline",
->>>>>>> c587c699
     ),
     SensorEntityDescription(
         key="network_tx",
         translation_key="network_tx",
-<<<<<<< HEAD
-        name="Network Up",
-=======
->>>>>>> c587c699
         native_unit_of_measurement=UnitOfDataRate.BITS_PER_SECOND,
         device_class=SensorDeviceClass.DATA_RATE,
         entity_registry_enabled_default=False,
@@ -148,10 +114,6 @@
     SensorEntityDescription(
         key="network_rx",
         translation_key="network_rx",
-<<<<<<< HEAD
-        name="Network Down",
-=======
->>>>>>> c587c699
         native_unit_of_measurement=UnitOfDataRate.BITS_PER_SECOND,
         device_class=SensorDeviceClass.DATA_RATE,
         entity_registry_enabled_default=False,
@@ -164,11 +126,6 @@
     SensorEntityDescription(
         key="drive_smart_status",
         translation_key="drive_smart_status",
-<<<<<<< HEAD
-        name="SMART Status",
-=======
-        icon="mdi:checkbox-marked-circle-outline",
->>>>>>> c587c699
         entity_registry_enabled_default=False,
     ),
     SensorEntityDescription(
@@ -184,10 +141,6 @@
     SensorEntityDescription(
         key="volume_size_used",
         translation_key="volume_size_used",
-<<<<<<< HEAD
-        name="Used Space",
-=======
->>>>>>> c587c699
         native_unit_of_measurement=UnitOfInformation.BYTES,
         device_class=SensorDeviceClass.DATA_SIZE,
         entity_registry_enabled_default=False,
@@ -198,10 +151,6 @@
     SensorEntityDescription(
         key="volume_size_free",
         translation_key="volume_size_free",
-<<<<<<< HEAD
-        name="Free Space",
-=======
->>>>>>> c587c699
         native_unit_of_measurement=UnitOfInformation.BYTES,
         device_class=SensorDeviceClass.DATA_SIZE,
         entity_registry_enabled_default=False,
@@ -212,10 +161,6 @@
     SensorEntityDescription(
         key="volume_percentage_used",
         translation_key="volume_percentage_used",
-<<<<<<< HEAD
-        name="Volume Used",
-=======
->>>>>>> c587c699
         native_unit_of_measurement=PERCENTAGE,
         state_class=SensorStateClass.MEASUREMENT,
         suggested_display_precision=0,
