--- conflicted
+++ resolved
@@ -139,11 +139,7 @@
 
     _device_lock: asyncio.Lock  # Held when connecting or disconnecting the device
     _device: DmrDevice | None = None
-<<<<<<< HEAD
-    _remove_ssdp_callbacks: list[Callable] = []
-=======
     _remove_ssdp_callbacks: list[Callable]
->>>>>>> 8d072170
     check_available: bool = False
 
     # Track BOOTID in SSDP advertisements for device changes
@@ -171,10 +167,7 @@
         self.poll_availability = poll_availability
         self.location = location
         self._device_lock = asyncio.Lock()
-<<<<<<< HEAD
-=======
         self._remove_ssdp_callbacks = []
->>>>>>> 8d072170
 
     async def async_added_to_hass(self) -> None:
         """Handle addition."""
@@ -208,10 +201,7 @@
         """Handle removal."""
         for callback in self._remove_ssdp_callbacks:
             callback()
-<<<<<<< HEAD
-=======
         self._remove_ssdp_callbacks.clear()
->>>>>>> 8d072170
         await self._device_disconnect()
 
     async def async_ssdp_callback(
@@ -225,22 +215,29 @@
             info.get(ssdp.ATTR_SSDP_LOCATION),
         )
 
-<<<<<<< HEAD
-        if change == ssdp.SsdpChange.UPDATE:
-            # This is an announcement that bootid is about to change. We'll deal
-            # with it when the ssdp:alive message comes through.
-            return
-
         try:
             bootid_str = info[ssdp.ATTR_SSDP_BOOTID]
-            bootid = int(bootid_str, 10)
+            bootid: int | None = int(bootid_str, 10)
         except (KeyError, ValueError):
-            pass
-        else:
-            if self._bootid is not None and self._bootid != bootid and self._device:
-                # Device has rebooted, drop existing connection and maybe reconnect
-                await self._device_disconnect()
-            self._bootid = bootid
+            bootid = None
+
+        if change == ssdp.SsdpChange.UPDATE:
+            # This is an announcement that bootid is about to change
+            if self._bootid is not None and self._bootid == bootid:
+                # Store the new value (because our old value matches) so that we
+                # can ignore subsequent ssdp:alive messages
+                try:
+                    next_bootid_str = info[ssdp.ATTR_SSDP_NEXTBOOTID]
+                    self._bootid = int(next_bootid_str, 10)
+                except (KeyError, ValueError):
+                    pass
+            # Nothing left to do until ssdp:alive comes through
+            return
+
+        if self._bootid is not None and self._bootid != bootid and self._device:
+            # Device has rebooted, drop existing connection and maybe reconnect
+            await self._device_disconnect()
+        self._bootid = bootid
 
         if change == ssdp.SsdpChange.BYEBYE and self._device:
             # Device is going away, disconnect
@@ -278,22 +275,24 @@
         new_callback_url = entry.options.get(CONF_CALLBACK_URL_OVERRIDE)
 
         if (
-            new_port != self._event_addr.port
-            or new_callback_url != self._event_addr.callback_url
+            new_port == self._event_addr.port
+            and new_callback_url == self._event_addr.callback_url
         ):
-            # Changes to eventing requires a device reconnect for it to update correctly
-            await self._device_disconnect()
-            # Update _event_addr after disconnecting, to stop the right event listener
-            self._event_addr = self._event_addr._replace(
-                port=new_port, callback_url=new_callback_url
-            )
-            try:
-                await self._device_connect(self.location)
-            except UpnpError as err:
-                _LOGGER.warning("Couldn't (re)connect after config change: %s", err)
-
-            # Device was de/re-connected, state might have changed
-            self.schedule_update_ha_state()
+            return
+
+        # Changes to eventing requires a device reconnect for it to update correctly
+        await self._device_disconnect()
+        # Update _event_addr after disconnecting, to stop the right event listener
+        self._event_addr = self._event_addr._replace(
+            port=new_port, callback_url=new_callback_url
+        )
+        try:
+            await self._device_connect(self.location)
+        except UpnpError as err:
+            _LOGGER.warning("Couldn't (re)connect after config change: %s", err)
+
+        # Device was de/re-connected, state might have changed
+        self.schedule_update_ha_state()
 
     async def _device_connect(self, location: str) -> None:
         """Connect to the device now that it's available."""
@@ -335,207 +334,12 @@
                 raise
 
         if (
-            self.registry_entry
-            and self.registry_entry.config_entry_id
-            and not self.registry_entry.device_id
-        ):
-            # Create linked HA DeviceEntry now the information is known.
-            dev_reg = device_registry.async_get(self.hass)
-            device_entry = dev_reg.async_get_or_create(
-                config_entry_id=self.registry_entry.config_entry_id,
-                # Connection is based on the root device's UDN, which is
-                # currently equivalent to our UDN (embedded devices aren't
-                # supported by async_upnp_client)
-                connections={(device_registry.CONNECTION_UPNP, self._device.udn)},
-                identifiers={(DOMAIN, self.unique_id)},
-                manufacturer=self._device.manufacturer,
-                model=self._device.model_name,
-                name=self._device.name,
-            )
-
-            # Update entity registry to link to the device
-            ent_reg = entity_registry.async_get(self.hass)
-            ent_reg.async_get_or_create(
-                self.registry_entry.domain,
-                self.registry_entry.platform,
-                self.unique_id,
-                device_id=device_entry.id,
-            )
-
-    async def _device_disconnect(self) -> None:
-        """Destroy connections to the device now that it's not available.
-
-        Also call when removing this entity from hass to clean up connections.
-        """
-        async with self._device_lock:
-            if not self._device:
-                _LOGGER.debug("Disconnecting from device that's not connected")
-                return
-
-            _LOGGER.debug("Disconnecting from %s", self._device.name)
-
-            self._device.on_event = None
-            old_device = self._device
-            self._device = None
-            await old_device.async_unsubscribe_services()
-
-        domain_data = get_domain_data(self.hass)
-        await domain_data.async_release_event_notifier(self._event_addr)
-
-    @property
-    def available(self) -> bool:
-        """Device is available when we have a connection to it."""
-        return self._device is not None and self._device.device.available
-
-    async def async_update(self) -> None:
-        """Retrieve the latest data."""
-        if not self._device:
-            if not self.poll_availability:
-                return
-            try:
-                await self._device_connect(self.location)
-            except UpnpError:
-                return
-
-        assert self._device is not None
-
-        try:
-            do_ping = self.poll_availability or self.check_available
-            await self._device.async_update(do_ping=do_ping)
-        except UpnpError:
-            _LOGGER.debug("Device unavailable")
-            await self._device_disconnect()
-=======
-        try:
-            bootid_str = info[ssdp.ATTR_SSDP_BOOTID]
-            bootid: int | None = int(bootid_str, 10)
-        except (KeyError, ValueError):
-            bootid = None
-
-        if change == ssdp.SsdpChange.UPDATE:
-            # This is an announcement that bootid is about to change
-            if self._bootid is not None and self._bootid == bootid:
-                # Store the new value (because our old value matches) so that we
-                # can ignore subsequent ssdp:alive messages
-                try:
-                    next_bootid_str = info[ssdp.ATTR_SSDP_NEXTBOOTID]
-                    self._bootid = int(next_bootid_str, 10)
-                except (KeyError, ValueError):
-                    pass
-            # Nothing left to do until ssdp:alive comes through
-            return
-
-        if self._bootid is not None and self._bootid != bootid and self._device:
-            # Device has rebooted, drop existing connection and maybe reconnect
-            await self._device_disconnect()
-        self._bootid = bootid
-
-        if change == ssdp.SsdpChange.BYEBYE and self._device:
-            # Device is going away, disconnect
-            await self._device_disconnect()
-
-        if change == ssdp.SsdpChange.ALIVE and not self._device:
-            location = info[ssdp.ATTR_SSDP_LOCATION]
-            try:
-                await self._device_connect(location)
-            except UpnpError as err:
-                _LOGGER.warning(
-                    "Failed connecting to recently alive device at %s: %s",
-                    location,
-                    err,
-                )
-
-        # Device could have been de/re-connected, state probably changed
-        self.schedule_update_ha_state()
-
-    async def async_config_update_listener(
-        self, hass: HomeAssistant, entry: config_entries.ConfigEntry
-    ) -> None:
-        """Handle options update by modifying self in-place."""
-        del hass  # Unused
-        _LOGGER.debug(
-            "Updating: %s with data=%s and options=%s",
-            self.name,
-            entry.data,
-            entry.options,
-        )
-        self.location = entry.data[CONF_URL]
-        self.poll_availability = entry.options.get(CONF_POLL_AVAILABILITY, False)
-
-        new_port = entry.options.get(CONF_LISTEN_PORT) or 0
-        new_callback_url = entry.options.get(CONF_CALLBACK_URL_OVERRIDE)
-
-        if (
-            new_port == self._event_addr.port
-            and new_callback_url == self._event_addr.callback_url
-        ):
-            return
-
-        # Changes to eventing requires a device reconnect for it to update correctly
-        await self._device_disconnect()
-        # Update _event_addr after disconnecting, to stop the right event listener
-        self._event_addr = self._event_addr._replace(
-            port=new_port, callback_url=new_callback_url
-        )
-        try:
-            await self._device_connect(self.location)
-        except UpnpError as err:
-            _LOGGER.warning("Couldn't (re)connect after config change: %s", err)
-
-        # Device was de/re-connected, state might have changed
-        self.schedule_update_ha_state()
-
-    async def _device_connect(self, location: str) -> None:
-        """Connect to the device now that it's available."""
-        _LOGGER.debug("Connecting to device at %s", location)
-
-        async with self._device_lock:
-            if self._device:
-                _LOGGER.debug("Trying to connect when device already connected")
-                return
-
-            domain_data = get_domain_data(self.hass)
-
-            # Connect to the base UPNP device
-            upnp_device = await domain_data.upnp_factory.async_create_device(location)
-
-            # Create/get event handler that is reachable by the device, using
-            # the connection's local IP to listen only on the relevant interface
-            _, event_ip = await async_get_local_ip(location, self.hass.loop)
-            self._event_addr = self._event_addr._replace(host=event_ip)
-            event_handler = await domain_data.async_get_event_notifier(
-                self._event_addr, self.hass
-            )
-
-            # Create profile wrapper
-            self._device = DmrDevice(upnp_device, event_handler)
-
-            self.location = location
-
-            # Subscribe to event notifications
-            try:
-                self._device.on_event = self._on_event
-                await self._device.async_subscribe_services(auto_resubscribe=True)
-            except UpnpError as err:
-                # Don't leave the device half-constructed
-                self._device.on_event = None
-                self._device = None
-                await domain_data.async_release_event_notifier(self._event_addr)
-                _LOGGER.debug("Error while subscribing during device connect: %s", err)
-                raise
-
-        if (
             not self.registry_entry
             or not self.registry_entry.config_entry_id
             or self.registry_entry.device_id
         ):
->>>>>>> 8d072170
             return
-        finally:
-            self.check_available = False
-
-<<<<<<< HEAD
-=======
+
         # Create linked HA DeviceEntry now the information is known.
         dev_reg = device_registry.async_get(self.hass)
         device_entry = dev_reg.async_get_or_create(
@@ -606,7 +410,6 @@
         finally:
             self.check_available = False
 
->>>>>>> 8d072170
     def _on_event(
         self, service: UpnpService, state_variables: Sequence[UpnpStateVariable]
     ) -> None:
@@ -632,21 +435,6 @@
             supported_features |= SUPPORT_VOLUME_SET
         if self._device.has_volume_mute:
             supported_features |= SUPPORT_VOLUME_MUTE
-<<<<<<< HEAD
-        if self._device.has_play and self._device.can_play:
-            supported_features |= SUPPORT_PLAY
-        if self._device.has_pause and self._device.can_pause:
-            supported_features |= SUPPORT_PAUSE
-        if self._device.has_stop and self._device.can_stop:
-            supported_features |= SUPPORT_STOP
-        if self._device.has_previous and self._device.can_previous:
-            supported_features |= SUPPORT_PREVIOUS_TRACK
-        if self._device.has_next and self._device.can_next:
-            supported_features |= SUPPORT_NEXT_TRACK
-        if self._device.has_play_media:
-            supported_features |= SUPPORT_PLAY_MEDIA
-        if self._device.has_seek_rel_time and self._device.can_seek_rel_time:
-=======
         if self._device.can_play:
             supported_features |= SUPPORT_PLAY
         if self._device.can_pause:
@@ -660,7 +448,6 @@
         if self._device.has_play_media:
             supported_features |= SUPPORT_PLAY_MEDIA
         if self._device.can_seek_rel_time:
->>>>>>> 8d072170
             supported_features |= SUPPORT_SEEK
 
         return supported_features
@@ -775,14 +562,10 @@
             return STATE_OFF
         if self._device.transport_state is None:
             return STATE_ON
-<<<<<<< HEAD
-        if self._device.transport_state == TransportState.PLAYING:
-=======
         if self._device.transport_state in (
             TransportState.PLAYING,
             TransportState.TRANSITIONING,
         ):
->>>>>>> 8d072170
             return STATE_PLAYING
         if self._device.transport_state in (
             TransportState.PAUSED_PLAYBACK,
