"""The init-file for the Krisinformation integration."""
from __future__ import annotations

<<<<<<< HEAD
import logging

=======
# Importing necessary modules and classes.
>>>>>>> ccd4dd4b
from homeassistant.config_entries import ConfigEntry
from homeassistant.const import Platform
from homeassistant.core import HomeAssistant

# Importing custom constants and logger from the integration.
from .const import DOMAIN

# List of the platforms that the integration supports.
PLATFORMS: list[Platform] = [Platform.SENSOR, Platform.GEO_LOCATION]

_LOGGER = logging.getLogger(__name__)


async def async_setup_entry(hass: HomeAssistant, entry: ConfigEntry) -> bool:
    """Asynchronous function to set up the krisinformation integration when a configuration entry is added."""

    hass.data.setdefault(DOMAIN, {})

    _LOGGER.debug("Feed entity manager added for %s", entry.entry_id)

    await hass.config_entries.async_forward_entry_setups(entry, PLATFORMS)

    return True


async def async_unload_entry(hass: HomeAssistant, entry: ConfigEntry) -> bool:
    """Asynchronous function to unload the integration when a configuration entry is removed."""
    if unload_ok := await hass.config_entries.async_unload_platforms(entry, PLATFORMS):
        hass.data[DOMAIN].pop(entry.entry_id)

    return unload_ok


def _generate_mock_event(identifier, headline):
    return {
        "Identifier": identifier,
        "Headline": headline,
        "Area": [
            {
                "Type": "County",
                "Description": "Västra Götalands län",
                "GeometryInformation": {
                    "PoleOfInInaccessibility": {"coordinates": [57.7, 9.11]}
                },
            }
        ],
        "Web": "krisinformation.se",
        "Published": "2023-03-29T11:02:11+02:00",
        "PushMessage": "Test message",
    }<|MERGE_RESOLUTION|>--- conflicted
+++ resolved
@@ -1,12 +1,8 @@
 """The init-file for the Krisinformation integration."""
 from __future__ import annotations
 
-<<<<<<< HEAD
 import logging
-
-=======
 # Importing necessary modules and classes.
->>>>>>> ccd4dd4b
 from homeassistant.config_entries import ConfigEntry
 from homeassistant.const import Platform
 from homeassistant.core import HomeAssistant
