{
    "config": {
        "abort": {
            "already_configured": "Device is already configured",
<<<<<<< HEAD
            "invalid_host": "The host is not valid",
            "no_mac_address": "No MAC address found",
=======
            "no_mac_address": "No MAC address is missing from the zeroconf record",
>>>>>>> b84da14f
            "reauth_successful": "Re-authentication was successful",
            "reconfigure_successful": "Re-configuration was successful"
        },
        "error": {
            "cannot_connect": "Failed to connect",
            "invalid_auth": "Invalid authentication",
            "missing_data": "Missing data: please retry later or an other configuration",
            "otp_failed": "Two-step authentication failed, retry with a new pass code",
            "unknown": "Unexpected error"
        },
        "flow_title": "{name} ({host})",
        "step": {
            "2sa": {
                "data": {
                    "otp_code": "Code"
                },
                "title": "Synology DSM: two-step authentication"
            },
            "link": {
                "data": {
                    "password": "Password",
                    "port": "Port",
                    "ssl": "Uses an SSL certificate",
                    "username": "Username",
                    "verify_ssl": "Verify SSL certificate"
                },
                "description": "Do you want to set up {name} ({host})?"
            },
            "reauth_confirm": {
                "data": {
                    "password": "Password",
                    "username": "Username"
                },
                "title": "Synology DSM Reauthenticate Integration"
            },
            "user": {
                "data": {
                    "host": "Host",
                    "password": "Password",
                    "port": "Port",
                    "ssl": "Uses an SSL certificate",
                    "username": "Username",
                    "verify_ssl": "Verify SSL certificate"
                }
            }
        }
    },
    "options": {
        "step": {
            "init": {
                "data": {
                    "scan_interval": "Minutes between scans",
                    "snap_profile_type": "Quality level of camera snapshots (0:high 1:medium 2:low)",
                    "timeout": "Timeout (seconds)"
                }
            }
        }
    }
}<|MERGE_RESOLUTION|>--- conflicted
+++ resolved
@@ -2,12 +2,7 @@
     "config": {
         "abort": {
             "already_configured": "Device is already configured",
-<<<<<<< HEAD
-            "invalid_host": "The host is not valid",
-            "no_mac_address": "No MAC address found",
-=======
             "no_mac_address": "No MAC address is missing from the zeroconf record",
->>>>>>> b84da14f
             "reauth_successful": "Re-authentication was successful",
             "reconfigure_successful": "Re-configuration was successful"
         },
