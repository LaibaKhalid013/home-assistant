--- conflicted
+++ resolved
@@ -234,11 +234,8 @@
         self._with_security = True
         self._with_storage = True
         self._with_utilisation = True
-<<<<<<< HEAD
         self._with_information = True
-=======
         self._with_surveillance_station = True
->>>>>>> 46f9c0fb
 
         self._unsub_dispatcher = None
 
@@ -308,13 +305,11 @@
         self._with_utilisation = bool(
             self._fetching_entities.get(SynoCoreUtilization.API_KEY)
         )
-<<<<<<< HEAD
         self._with_information = bool(
             self._fetching_entities.get(SynoDSMInformation.API_KEY)
-=======
+        )
         self._with_surveillance_station = bool(
             self._fetching_entities.get(SynoSurveillanceStation.CAMERA_API_KEY)
->>>>>>> 46f9c0fb
         )
 
         # Reset not used API, information is not reset since it's used in device_info
