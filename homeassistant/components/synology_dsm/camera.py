"""Support for Synology DSM cameras."""
from __future__ import annotations

from dataclasses import dataclass
import logging

from synology_dsm.api.surveillance_station import SynoCamera, SynoSurveillanceStation
from synology_dsm.exceptions import (
    SynologyDSMAPIErrorException,
    SynologyDSMRequestException,
)

from homeassistant.components.camera import (
    Camera,
    CameraEntityDescription,
    CameraEntityFeature,
)
from homeassistant.config_entries import ConfigEntry
from homeassistant.core import HomeAssistant, callback
from homeassistant.helpers.dispatcher import async_dispatcher_connect
from homeassistant.helpers.entity import DeviceInfo
from homeassistant.helpers.entity_platform import AddEntitiesCallback
from homeassistant.helpers.update_coordinator import DataUpdateCoordinator

from . import SynoApi
from .const import (
    CONF_SNAPSHOT_QUALITY,
    COORDINATOR_CAMERAS,
    DEFAULT_SNAPSHOT_QUALITY,
    DOMAIN,
    SIGNAL_CAMERA_SOURCE_CHANGED,
    SYNO_API,
)
from .entity import SynologyDSMBaseEntity, SynologyDSMEntityDescription

_LOGGER = logging.getLogger(__name__)


@dataclass
class SynologyDSMCameraEntityDescription(
    CameraEntityDescription, SynologyDSMEntityDescription
):
    """Describes Synology DSM camera entity."""


async def async_setup_entry(
    hass: HomeAssistant, entry: ConfigEntry, async_add_entities: AddEntitiesCallback
) -> None:
    """Set up the Synology NAS cameras."""

    data = hass.data[DOMAIN][entry.unique_id]
    api: SynoApi = data[SYNO_API]

    if SynoSurveillanceStation.CAMERA_API_KEY not in api.dsm.apis:
        return

    # initial data fetch
    coordinator: DataUpdateCoordinator[dict[str, dict[str, SynoCamera]]] = data[
        COORDINATOR_CAMERAS
    ]
    await coordinator.async_config_entry_first_refresh()

    async_add_entities(
        SynoDSMCamera(api, coordinator, camera_id, entry.entry_id)
        for camera_id in coordinator.data["cameras"]
    )


class SynoDSMCamera(SynologyDSMBaseEntity, Camera):
    """Representation a Synology camera."""

    _attr_supported_features = CameraEntityFeature.STREAM
    coordinator: DataUpdateCoordinator[dict[str, dict[str, SynoCamera]]]
    entity_description: SynologyDSMCameraEntityDescription

    def __init__(
        self,
        api: SynoApi,
        coordinator: DataUpdateCoordinator[dict[str, dict[str, SynoCamera]]],
        camera_id: str,
        entry_id: str,
    ) -> None:
        """Initialize a Synology camera."""
        description = SynologyDSMCameraEntityDescription(
            api_key=SynoSurveillanceStation.CAMERA_API_KEY,
            key=camera_id,
            name=coordinator.data["cameras"][camera_id].name,
            entity_registry_enabled_default=coordinator.data["cameras"][
                camera_id
            ].is_enabled,
        )
        self.snapshot_quality = api._entry.options.get(
            CONF_SNAPSHOT_QUALITY, DEFAULT_SNAPSHOT_QUALITY
        )
        self.config_entry_id = entry_id
        super().__init__(api, coordinator, description)
        Camera.__init__(self)

    @property
    def camera_data(self) -> SynoCamera:
        """Camera data."""
        return self.coordinator.data["cameras"][self.entity_description.key]

    @property
    def device_info(self) -> DeviceInfo:
        """Return the device information."""
        return DeviceInfo(
            identifiers={
                (
                    DOMAIN,
                    f"{self._api.information.serial}_{self.config_entry_id}_{self.camera_data.id}",
                )
            },
            name=self.camera_data.name,
            model=self.camera_data.model,
            via_device=(
                DOMAIN,
                f"{self._api.information.serial}_{SynoSurveillanceStation.INFO_API_KEY}",
            ),
        )

    @property
    def available(self) -> bool:
        """Return the availability of the camera."""
        return self.camera_data.is_enabled and self.coordinator.last_update_success

    @property
    def is_recording(self) -> bool:
        """Return true if the device is recording."""
        return self.camera_data.is_recording  # type: ignore[no-any-return]

    @property
    def motion_detection_enabled(self) -> bool:
        """Return the camera motion detection status."""
        return self.camera_data.is_motion_detection_enabled  # type: ignore[no-any-return]

    def _listen_source_updates(self) -> None:
        """Listen for camera source changed events."""

        @callback
        def _handle_signal(url: str) -> None:
            if self.stream:
                _LOGGER.debug("Update stream URL for camera %s", self.camera_data.name)
                self.stream.update_source(url)

<<<<<<< HEAD
        self.async_on_remove(
            async_dispatcher_connect(
                self.hass,
                f"{SIGNAL_CAMERA_SOURCE_CHANGED}_{self.camera_data.id}",
=======
        assert self.platform
        assert self.platform.config_entry
        self.async_on_remove(
            async_dispatcher_connect(
                self.hass,
                f"{SIGNAL_CAMERA_SOURCE_CHANGED}_{self.platform.config_entry.entry_id}_{self.camera_data.id}",
>>>>>>> 088a3c06
                _handle_signal,
            )
        )

    async def async_added_to_hass(self) -> None:
        """Subscribe to signal."""
        self._listen_source_updates()

    def camera_image(
        self, width: int | None = None, height: int | None = None
    ) -> bytes | None:
        """Return bytes of camera image."""
        _LOGGER.debug(
            "SynoDSMCamera.camera_image(%s)",
            self.camera_data.name,
        )
        if not self.available:
            return None
        try:
            return self._api.surveillance_station.get_camera_image(self.entity_description.key, self.snapshot_quality)  # type: ignore[no-any-return]
        except (
            SynologyDSMAPIErrorException,
            SynologyDSMRequestException,
            ConnectionRefusedError,
        ) as err:
            _LOGGER.debug(
                "SynoDSMCamera.camera_image(%s) - Exception:%s",
                self.camera_data.name,
                err,
            )
            return None

    async def stream_source(self) -> str | None:
        """Return the source of the stream."""
        _LOGGER.debug(
            "SynoDSMCamera.stream_source(%s)",
            self.camera_data.name,
        )
        if not self.available:
            return None

        return self.camera_data.live_view.rtsp  # type: ignore[no-any-return]

    def enable_motion_detection(self) -> None:
        """Enable motion detection in the camera."""
        _LOGGER.debug(
            "SynoDSMCamera.enable_motion_detection(%s)",
            self.camera_data.name,
        )
        self._api.surveillance_station.enable_motion_detection(
            self.entity_description.key
        )

    def disable_motion_detection(self) -> None:
        """Disable motion detection in camera."""
        _LOGGER.debug(
            "SynoDSMCamera.disable_motion_detection(%s)",
            self.camera_data.name,
        )
        self._api.surveillance_station.disable_motion_detection(
            self.entity_description.key
        )<|MERGE_RESOLUTION|>--- conflicted
+++ resolved
@@ -61,7 +61,7 @@
     await coordinator.async_config_entry_first_refresh()
 
     async_add_entities(
-        SynoDSMCamera(api, coordinator, camera_id, entry.entry_id)
+        SynoDSMCamera(api, coordinator, camera_id)
         for camera_id in coordinator.data["cameras"]
     )
 
@@ -78,7 +78,6 @@
         api: SynoApi,
         coordinator: DataUpdateCoordinator[dict[str, dict[str, SynoCamera]]],
         camera_id: str,
-        entry_id: str,
     ) -> None:
         """Initialize a Synology camera."""
         description = SynologyDSMCameraEntityDescription(
@@ -92,7 +91,6 @@
         self.snapshot_quality = api._entry.options.get(
             CONF_SNAPSHOT_QUALITY, DEFAULT_SNAPSHOT_QUALITY
         )
-        self.config_entry_id = entry_id
         super().__init__(api, coordinator, description)
         Camera.__init__(self)
 
@@ -108,7 +106,7 @@
             identifiers={
                 (
                     DOMAIN,
-                    f"{self._api.information.serial}_{self.config_entry_id}_{self.camera_data.id}",
+                    f"{self._api.information.serial}_{self.camera_data.id}",
                 )
             },
             name=self.camera_data.name,
@@ -143,19 +141,12 @@
                 _LOGGER.debug("Update stream URL for camera %s", self.camera_data.name)
                 self.stream.update_source(url)
 
-<<<<<<< HEAD
-        self.async_on_remove(
-            async_dispatcher_connect(
-                self.hass,
-                f"{SIGNAL_CAMERA_SOURCE_CHANGED}_{self.camera_data.id}",
-=======
         assert self.platform
         assert self.platform.config_entry
         self.async_on_remove(
             async_dispatcher_connect(
                 self.hass,
                 f"{SIGNAL_CAMERA_SOURCE_CHANGED}_{self.platform.config_entry.entry_id}_{self.camera_data.id}",
->>>>>>> 088a3c06
                 _handle_signal,
             )
         )
