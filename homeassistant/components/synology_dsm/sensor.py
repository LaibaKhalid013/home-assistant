"""Support for Synology DSM sensors."""
from homeassistant.config_entries import ConfigEntry
from homeassistant.const import (
    CONF_DISKS,
    DATA_MEGABYTES,
    DATA_RATE_KILOBYTES_PER_SECOND,
    DATA_TERABYTES,
    PRECISION_TENTHS,
    TEMP_CELSIUS,
)
from homeassistant.helpers.temperature import display_temp
from homeassistant.helpers.typing import HomeAssistantType

from . import SynologyDSMDeviceEntity, SynologyDSMEntity
from .const import (
    CONF_VOLUMES,
    DOMAIN,
    STORAGE_DISK_SENSORS,
    STORAGE_VOL_SENSORS,
    SYNO_API,
    TEMP_SENSORS_KEYS,
    UTILISATION_SENSORS,
)


async def async_setup_entry(
    hass: HomeAssistantType, entry: ConfigEntry, async_add_entities
) -> None:
    """Set up the Synology NAS Sensor."""

    api = hass.data[DOMAIN][entry.unique_id][SYNO_API]

    entities = [
        SynoDSMUtilSensor(api, sensor_type, UTILISATION_SENSORS[sensor_type])
        for sensor_type in UTILISATION_SENSORS
    ]

    # Handle all volumes
    if api.storage.volumes_ids:
        for volume in entry.data.get(CONF_VOLUMES, api.storage.volumes_ids):
            entities += [
                SynoDSMStorageSensor(
                    api, sensor_type, STORAGE_VOL_SENSORS[sensor_type], volume
                )
                for sensor_type in STORAGE_VOL_SENSORS
            ]

    # Handle all disks
    if api.storage.disks_ids:
        for disk in entry.data.get(CONF_DISKS, api.storage.disks_ids):
            entities += [
                SynoDSMStorageSensor(
                    api, sensor_type, STORAGE_DISK_SENSORS[sensor_type], disk
                )
                for sensor_type in STORAGE_DISK_SENSORS
            ]

    async_add_entities(entities)

<<<<<<< HEAD
    def __init__(
        self,
        api: SynoApi,
        sensor_type: str,
        sensor_info: Dict[str, str],
        monitored_device: str = None,
    ):
        """Initialize the sensor."""
        self._api = api
        self.sensor_type = sensor_type
        self._name = f"{self._api.network.hostname} {sensor_info[0]}"
        self._unit = sensor_info[1]
        self._icon = sensor_info[2]
        self.monitored_device = monitored_device
        self._unique_id = f"{self._api.information.serial}_{sensor_info[0]}"

        if self.monitored_device:
            self._name += f" ({self.monitored_device})"
            self._unique_id += f"_{self.monitored_device}"

        self._unsub_dispatcher = None

    @property
    def unique_id(self) -> str:
        """Return a unique ID."""
        return self._unique_id
=======
>>>>>>> 08566f84

class SynoDSMUtilSensor(SynologyDSMEntity):
    """Representation a Synology Utilisation sensor."""

    @property
    def state(self):
        """Return the state."""
        attr = getattr(self._api.utilisation, self.entity_type)
        if callable(attr):
            attr = attr()
        if attr is None:
            return None

        # Data (RAM)
        if self._unit == DATA_MEGABYTES:
            return round(attr / 1024.0 ** 2, 1)

        # Network
        if self._unit == DATA_RATE_KILOBYTES_PER_SECOND:
            return round(attr / 1024.0, 1)

        return attr

    @property
    def available(self) -> bool:
        """Return True if entity is available."""
        return bool(self._api.utilisation)


class SynoDSMStorageSensor(SynologyDSMDeviceEntity):
    """Representation a Synology Storage sensor."""

    @property
    def state(self):
        """Return the state."""
        attr = getattr(self._api.storage, self.entity_type)(self._device_id)
        if attr is None:
            return None

        # Data (disk space)
        if self._unit == DATA_TERABYTES:
            return round(attr / 1024.0 ** 4, 2)

        # Temperature
        if self.entity_type in TEMP_SENSORS_KEYS:
            return display_temp(self.hass, attr, TEMP_CELSIUS, PRECISION_TENTHS)

        return attr<|MERGE_RESOLUTION|>--- conflicted
+++ resolved
@@ -57,35 +57,6 @@
 
     async_add_entities(entities)
 
-<<<<<<< HEAD
-    def __init__(
-        self,
-        api: SynoApi,
-        sensor_type: str,
-        sensor_info: Dict[str, str],
-        monitored_device: str = None,
-    ):
-        """Initialize the sensor."""
-        self._api = api
-        self.sensor_type = sensor_type
-        self._name = f"{self._api.network.hostname} {sensor_info[0]}"
-        self._unit = sensor_info[1]
-        self._icon = sensor_info[2]
-        self.monitored_device = monitored_device
-        self._unique_id = f"{self._api.information.serial}_{sensor_info[0]}"
-
-        if self.monitored_device:
-            self._name += f" ({self.monitored_device})"
-            self._unique_id += f"_{self.monitored_device}"
-
-        self._unsub_dispatcher = None
-
-    @property
-    def unique_id(self) -> str:
-        """Return a unique ID."""
-        return self._unique_id
-=======
->>>>>>> 08566f84
 
 class SynoDSMUtilSensor(SynologyDSMEntity):
     """Representation a Synology Utilisation sensor."""
