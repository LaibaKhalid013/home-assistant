--- conflicted
+++ resolved
@@ -25,11 +25,8 @@
 
     VERSION = 1
     MINOR_VERSION = 2
-<<<<<<< HEAD
-=======
 
     fetched_systems: list[Device]
->>>>>>> 8c34d8da
 
     def __init__(self) -> None:
         """Initialize with empty username and password."""
