{
  "domain": "velbus",
  "name": "Velbus",
  "codeowners": ["@Cereal2nd", "@brefra"],
  "config_flow": true,
  "dependencies": ["usb"],
  "documentation": "https://www.home-assistant.io/integrations/velbus",
  "integration_type": "hub",
  "iot_class": "local_push",
  "loggers": [
    "velbus-parser",
    "velbus-module",
    "velbus-packet",
    "velbus-protocol"
  ],
<<<<<<< HEAD
  "quality_scale": "silver",
  "requirements": ["velbus-aio==2023.10.2"],
=======
  "requirements": ["velbus-aio==2023.12.0"],
>>>>>>> e691e450
  "usb": [
    {
      "vid": "10CF",
      "pid": "0B1B"
    },
    {
      "vid": "10CF",
      "pid": "0516"
    },
    {
      "vid": "10CF",
      "pid": "0517"
    },
    {
      "vid": "10CF",
      "pid": "0518"
    }
  ]
}<|MERGE_RESOLUTION|>--- conflicted
+++ resolved
@@ -13,12 +13,8 @@
     "velbus-packet",
     "velbus-protocol"
   ],
-<<<<<<< HEAD
   "quality_scale": "silver",
-  "requirements": ["velbus-aio==2023.10.2"],
-=======
   "requirements": ["velbus-aio==2023.12.0"],
->>>>>>> e691e450
   "usb": [
     {
       "vid": "10CF",
