--- conflicted
+++ resolved
@@ -100,68 +100,4 @@
         if isinstance(value, float):
             value = f"{value:2.1f}"
         self._attr_native_value = value
-        self.async_write_ha_state()
-
-<<<<<<< HEAD
-
-class DeprecatedOpenThermSensor(OpenThermSensor):
-    """Represent a deprecated OpenTherm Gateway Sensor."""
-
-    # pylint: disable=super-init-not-called
-    def __init__(self, gw_dev, var, device_class, unit, friendly_name_format):
-        """Initialize the OpenTherm Gateway sensor."""
-        self.entity_id = async_generate_entity_id(
-            ENTITY_ID_FORMAT, f"{var}_{gw_dev.gw_id}", hass=gw_dev.hass
-        )
-        self._gateway = gw_dev
-        self._var = var
-        self._source = DEPRECATED_SENSOR_SOURCE_LOOKUP[var]
-        self._attr_native_unit_of_measurement = unit
-        self._attr_device_class = device_class
-        self._attr_name = friendly_name_format.format(gw_dev.name)
-        self._unsub_updates = None
-        self._attr_unique_id = f"{gw_dev.gw_id}-{var}"
-        self._attr_device_info = DeviceInfo(
-            identifiers={(DOMAIN, gw_dev.gw_id)},
-            manufacturer="Schelte Bron",
-            model="OpenTherm Gateway",
-            name=gw_dev.name,
-            sw_version=gw_dev.gw_version,
-        )
-=======
-    @property
-    def name(self):
-        """Return the friendly name of the sensor."""
-        return self._friendly_name
-
-    @property
-    def device_info(self) -> DeviceInfo:
-        """Return device info."""
-        return DeviceInfo(
-            identifiers={(DOMAIN, self._gateway.gw_id)},
-            manufacturer="Schelte Bron",
-            model="OpenTherm Gateway",
-            name=self._gateway.name,
-            sw_version=self._gateway.gw_version,
-        )
-
-    @property
-    def unique_id(self):
-        """Return a unique ID."""
-        return f"{self._gateway.gw_id}-{self._source}-{self._var}"
-
-    @property
-    def device_class(self):
-        """Return the device class."""
-        return self._device_class
-
-    @property
-    def native_value(self):
-        """Return the state of the device."""
-        return self._value
-
-    @property
-    def native_unit_of_measurement(self):
-        """Return the unit of measurement."""
-        return self._unit
->>>>>>> 7c3605c8
+        self.async_write_ha_state()