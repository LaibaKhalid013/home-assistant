"""The Husqvarna Automower integration."""

import logging

from aioautomower.session import AutomowerSession
from aiohttp import ClientResponseError

from homeassistant.config_entries import ConfigEntry
from homeassistant.const import Platform
from homeassistant.core import HomeAssistant
from homeassistant.exceptions import ConfigEntryAuthFailed, ConfigEntryNotReady
from homeassistant.helpers import aiohttp_client, config_entry_oauth2_flow

from . import api
from .const import DOMAIN
from .coordinator import AutomowerDataUpdateCoordinator

_LOGGER = logging.getLogger(__name__)

PLATFORMS: list[Platform] = [
<<<<<<< HEAD
    Platform.DEVICE_TRACKER,
=======
    Platform.BINARY_SENSOR,
>>>>>>> 3a8494cb
    Platform.LAWN_MOWER,
    Platform.SENSOR,
    Platform.SWITCH,
]


async def async_setup_entry(hass: HomeAssistant, entry: ConfigEntry) -> bool:
    """Set up this integration using UI."""
    implementation = (
        await config_entry_oauth2_flow.async_get_config_entry_implementation(
            hass, entry
        )
    )
    session = config_entry_oauth2_flow.OAuth2Session(hass, entry, implementation)
    api_api = api.AsyncConfigEntryAuth(
        aiohttp_client.async_get_clientsession(hass),
        session,
    )
    automower_api = AutomowerSession(api_api)
    try:
        await api_api.async_get_access_token()
    except ClientResponseError as err:
        if 400 <= err.status < 500:
            raise ConfigEntryAuthFailed from err
        raise ConfigEntryNotReady from err
    coordinator = AutomowerDataUpdateCoordinator(hass, automower_api, entry)
    await coordinator.async_config_entry_first_refresh()
    entry.async_create_background_task(
        hass,
        coordinator.client_listen(hass, entry, automower_api),
        "websocket_task",
    )

    hass.data.setdefault(DOMAIN, {})[entry.entry_id] = coordinator

    await hass.config_entries.async_forward_entry_setups(entry, PLATFORMS)
    return True


async def async_unload_entry(hass: HomeAssistant, entry: ConfigEntry) -> bool:
    """Handle unload of an entry."""
    unload_ok = await hass.config_entries.async_unload_platforms(entry, PLATFORMS)
    if unload_ok:
        hass.data[DOMAIN].pop(entry.entry_id)
    return unload_ok<|MERGE_RESOLUTION|>--- conflicted
+++ resolved
@@ -18,11 +18,8 @@
 _LOGGER = logging.getLogger(__name__)
 
 PLATFORMS: list[Platform] = [
-<<<<<<< HEAD
+    Platform.BINARY_SENSOR,
     Platform.DEVICE_TRACKER,
-=======
-    Platform.BINARY_SENSOR,
->>>>>>> 3a8494cb
     Platform.LAWN_MOWER,
     Platform.SENSOR,
     Platform.SWITCH,
