"""Creates a switch entity for the mower."""

import logging
from typing import TYPE_CHECKING, Any

<<<<<<< HEAD
from aioautomower.model import (
    MowerActivities,
    MowerModes,
    MowerStates,
    StayOutZones,
    Zone,
)
=======
from aioautomower.exceptions import ApiException
from aioautomower.model import MowerModes, StayOutZones, Zone
>>>>>>> f1ddf80d

from homeassistant.components.switch import SwitchEntity
from homeassistant.const import Platform
from homeassistant.core import HomeAssistant, callback
from homeassistant.helpers import entity_registry as er
from homeassistant.helpers.entity_platform import AddEntitiesCallback

from . import AutomowerConfigEntry
from .coordinator import AutomowerDataUpdateCoordinator
from .entity import AutomowerControlEntity, handle_sending_exception

_LOGGER = logging.getLogger(__name__)


async def async_setup_entry(
    hass: HomeAssistant,
    entry: AutomowerConfigEntry,
    async_add_entities: AddEntitiesCallback,
) -> None:
    """Set up switch platform."""
    coordinator = entry.runtime_data
    entities: list[SwitchEntity] = []
    entities.extend(
        AutomowerScheduleSwitchEntity(mower_id, coordinator)
        for mower_id in coordinator.data
    )
    for mower_id in coordinator.data:
        if coordinator.data[mower_id].capabilities.stay_out_zones:
            _stay_out_zones = coordinator.data[mower_id].stay_out_zones
            if _stay_out_zones is not None:
                entities.extend(
                    AutomowerStayOutZoneSwitchEntity(
                        coordinator, mower_id, stay_out_zone_uid
                    )
                    for stay_out_zone_uid in _stay_out_zones.zones
                )
            async_remove_entities(hass, coordinator, entry, mower_id)
    async_add_entities(entities)


class AutomowerScheduleSwitchEntity(AutomowerControlEntity, SwitchEntity):
    """Defining the Automower schedule switch."""

    _attr_translation_key = "enable_schedule"

    def __init__(
        self,
        mower_id: str,
        coordinator: AutomowerDataUpdateCoordinator,
    ) -> None:
        """Set up Automower switch."""
        super().__init__(mower_id, coordinator)
        self._attr_unique_id = f"{self.mower_id}_{self._attr_translation_key}"

    @property
    def is_on(self) -> bool:
        """Return the state of the switch."""
        return self.mower_attributes.mower.mode != MowerModes.HOME

<<<<<<< HEAD
    @property
    def available(self) -> bool:
        """Return True if the device is available."""
        return super().available and (
            self.mower_attributes.mower.state not in ERROR_STATES
            or self.mower_attributes.mower.activity not in ERROR_ACTIVITIES
        )

    @handle_sending_exception(poll_after_sending=False)
=======
>>>>>>> f1ddf80d
    async def async_turn_off(self, **kwargs: Any) -> None:
        """Turn the entity off."""
        await self.coordinator.api.commands.park_until_further_notice(self.mower_id)

    @handle_sending_exception()
    async def async_turn_on(self, **kwargs: Any) -> None:
        """Turn the entity on."""
        await self.coordinator.api.commands.resume_schedule(self.mower_id)


class AutomowerStayOutZoneSwitchEntity(AutomowerControlEntity, SwitchEntity):
    """Defining the Automower stay out zone switch."""

    _attr_translation_key = "stay_out_zones"

    def __init__(
        self,
        coordinator: AutomowerDataUpdateCoordinator,
        mower_id: str,
        stay_out_zone_uid: str,
    ) -> None:
        """Set up Automower switch."""
        super().__init__(mower_id, coordinator)
        self.coordinator = coordinator
        self.stay_out_zone_uid = stay_out_zone_uid
        self._attr_unique_id = (
            f"{self.mower_id}_{stay_out_zone_uid}_{self._attr_translation_key}"
        )
        self._attr_translation_placeholders = {"stay_out_zone": self.stay_out_zone.name}

    @property
    def stay_out_zones(self) -> StayOutZones:
        """Return all stay out zones."""
        if TYPE_CHECKING:
            assert self.mower_attributes.stay_out_zones is not None
        return self.mower_attributes.stay_out_zones

    @property
    def stay_out_zone(self) -> Zone:
        """Return the specific stay out zone."""
        return self.stay_out_zones.zones[self.stay_out_zone_uid]

    @property
    def is_on(self) -> bool:
        """Return the state of the switch."""
        return self.stay_out_zone.enabled

    @property
    def available(self) -> bool:
        """Return True if the device is available and the zones are not `dirty`."""
        return super().available and not self.stay_out_zones.dirty

    @handle_sending_exception(poll_after_sending=True)
    async def async_turn_off(self, **kwargs: Any) -> None:
        """Turn the switch off."""
        await self.coordinator.api.commands.switch_stay_out_zone(
            self.mower_id, self.stay_out_zone_uid, False
        )

    @handle_sending_exception(poll_after_sending=True)
    async def async_turn_on(self, **kwargs: Any) -> None:
        """Turn the switch on."""
        await self.coordinator.api.commands.switch_stay_out_zone(
            self.mower_id, self.stay_out_zone_uid, True
        )


@callback
def async_remove_entities(
    hass: HomeAssistant,
    coordinator: AutomowerDataUpdateCoordinator,
    entry: AutomowerConfigEntry,
    mower_id: str,
) -> None:
    """Remove deleted stay-out-zones from Home Assistant."""
    entity_reg = er.async_get(hass)
    active_zones = set()
    _zones = coordinator.data[mower_id].stay_out_zones
    if _zones is not None:
        for zones_uid in _zones.zones:
            uid = f"{mower_id}_{zones_uid}_stay_out_zones"
            active_zones.add(uid)
    for entity_entry in er.async_entries_for_config_entry(entity_reg, entry.entry_id):
        if (
            entity_entry.domain == Platform.SWITCH
            and (split := entity_entry.unique_id.split("_"))[0] == mower_id
            and split[-1] == "zones"
            and entity_entry.unique_id not in active_zones
        ):
            entity_reg.async_remove(entity_entry.entity_id)<|MERGE_RESOLUTION|>--- conflicted
+++ resolved
@@ -3,18 +3,8 @@
 import logging
 from typing import TYPE_CHECKING, Any
 
-<<<<<<< HEAD
-from aioautomower.model import (
-    MowerActivities,
-    MowerModes,
-    MowerStates,
-    StayOutZones,
-    Zone,
-)
-=======
 from aioautomower.exceptions import ApiException
 from aioautomower.model import MowerModes, StayOutZones, Zone
->>>>>>> f1ddf80d
 
 from homeassistant.components.switch import SwitchEntity
 from homeassistant.const import Platform
@@ -74,18 +64,7 @@
         """Return the state of the switch."""
         return self.mower_attributes.mower.mode != MowerModes.HOME
 
-<<<<<<< HEAD
-    @property
-    def available(self) -> bool:
-        """Return True if the device is available."""
-        return super().available and (
-            self.mower_attributes.mower.state not in ERROR_STATES
-            or self.mower_attributes.mower.activity not in ERROR_ACTIVITIES
-        )
-
-    @handle_sending_exception(poll_after_sending=False)
-=======
->>>>>>> f1ddf80d
+    @handle_sending_exception()
     async def async_turn_off(self, **kwargs: Any) -> None:
         """Turn the entity off."""
         await self.coordinator.api.commands.park_until_further_notice(self.mower_id)
