"""Creates a button entity for Husqvarna Automower integration."""

import logging

from aioautomower.exceptions import ApiException

from homeassistant.components.button import ButtonEntity
from homeassistant.core import HomeAssistant
from homeassistant.exceptions import HomeAssistantError
from homeassistant.helpers.entity_platform import AddEntitiesCallback
from homeassistant.util import dt as dt_util

from . import AutomowerConfigEntry
from .const import DOMAIN
from .coordinator import AutomowerDataUpdateCoordinator
from .entity import AutomowerAvailableEntity, AutomowerControlEntity

_LOGGER = logging.getLogger(__name__)


async def async_setup_entry(
    hass: HomeAssistant,
    entry: AutomowerConfigEntry,
    async_add_entities: AddEntitiesCallback,
) -> None:
    """Set up button platform."""
    coordinator = entry.runtime_data
<<<<<<< HEAD
    entities: list[ButtonEntity] = []
    entities.extend(
=======
    async_add_entities(
>>>>>>> 2b3a6e53
        AutomowerButtonEntity(mower_id, coordinator)
        for mower_id in coordinator.data
        if coordinator.data[mower_id].capabilities.can_confirm_error
    )
    entities.extend(
        AutomowerSetDateTimeButtonEntity(mower_id, coordinator)
        for mower_id in coordinator.data
    )
    async_add_entities(entities)


class AutomowerButtonEntity(AutomowerAvailableEntity, ButtonEntity):
    """Defining the AutomowerButtonEntity."""

    _attr_translation_key = "confirm_error"

    def __init__(
        self,
        mower_id: str,
        coordinator: AutomowerDataUpdateCoordinator,
    ) -> None:
        """Set up button platform."""
        super().__init__(mower_id, coordinator)
        self._attr_unique_id = f"{mower_id}_confirm_error"

    @property
    def available(self) -> bool:
        """Return True if the device and entity is available."""
        return super().available and self.mower_attributes.mower.is_error_confirmable

    async def async_press(self) -> None:
        """Handle the button press."""
        try:
            await self.coordinator.api.commands.error_confirm(self.mower_id)
        except ApiException as exception:
            raise HomeAssistantError(
                translation_domain=DOMAIN,
                translation_key="command_send_failed",
                translation_placeholders={"exception": str(exception)},
            ) from exception


class AutomowerSetDateTimeButtonEntity(AutomowerControlEntity, ButtonEntity):
    """Defining the AutomowerButtonEntity."""

    _attr_translation_key = "sync_clock"

    def __init__(
        self,
        mower_id: str,
        coordinator: AutomowerDataUpdateCoordinator,
    ) -> None:
        """Set up button platform."""
        super().__init__(mower_id, coordinator)
        self._attr_unique_id = f"{mower_id}_sync_clock"

    async def async_press(self) -> None:
        """Handle the button press."""
        try:
            await self.coordinator.api.commands.set_datetime(
                self.mower_id,
                (dt_util.now(dt_util.DEFAULT_TIME_ZONE))
                .astimezone(dt_util.DEFAULT_TIME_ZONE)
                .replace(tzinfo=None),
            )
        except ApiException as exception:
            raise HomeAssistantError(
                translation_domain=DOMAIN,
                translation_key="command_send_failed",
                translation_placeholders={"exception": str(exception)},
            ) from exception<|MERGE_RESOLUTION|>--- conflicted
+++ resolved
@@ -25,12 +25,8 @@
 ) -> None:
     """Set up button platform."""
     coordinator = entry.runtime_data
-<<<<<<< HEAD
     entities: list[ButtonEntity] = []
     entities.extend(
-=======
-    async_add_entities(
->>>>>>> 2b3a6e53
         AutomowerButtonEntity(mower_id, coordinator)
         for mower_id in coordinator.data
         if coordinator.data[mower_id].capabilities.can_confirm_error
