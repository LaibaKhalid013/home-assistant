"""Constants for Brother integration."""
<<<<<<< HEAD
from homeassistant.const import UNIT_PERCENTAGE
=======
from homeassistant.const import TIME_DAYS
>>>>>>> 693441e5

ATTR_BELT_UNIT_REMAINING_LIFE = "belt_unit_remaining_life"
ATTR_BLACK_INK_REMAINING = "black_ink_remaining"
ATTR_BLACK_TONER_REMAINING = "black_toner_remaining"
ATTR_BW_COUNTER = "b/w_counter"
ATTR_COLOR_COUNTER = "color_counter"
ATTR_CYAN_INK_REMAINING = "cyan_ink_remaining"
ATTR_CYAN_TONER_REMAINING = "cyan_toner_remaining"
ATTR_DRUM_COUNTER = "drum_counter"
ATTR_DRUM_REMAINING_LIFE = "drum_remaining_life"
ATTR_DRUM_REMAINING_PAGES = "drum_remaining_pages"
ATTR_FUSER_REMAINING_LIFE = "fuser_remaining_life"
ATTR_ICON = "icon"
ATTR_LABEL = "label"
ATTR_LASER_REMAINING_LIFE = "laser_remaining_life"
ATTR_MAGENTA_INK_REMAINING = "magenta_ink_remaining"
ATTR_MAGENTA_TONER_REMAINING = "magenta_toner_remaining"
ATTR_MANUFACTURER = "Brother"
ATTR_PAGE_COUNTER = "page_counter"
ATTR_PF_KIT_1_REMAINING_LIFE = "pf_kit_1_remaining_life"
ATTR_PF_KIT_MP_REMAINING_LIFE = "pf_kit_mp_remaining_life"
ATTR_STATUS = "status"
ATTR_UNIT = "unit"
ATTR_UPTIME = "uptime"
ATTR_YELLOW_INK_REMAINING = "yellow_ink_remaining"
ATTR_YELLOW_TONER_REMAINING = "yellow_toner_remaining"

DOMAIN = "brother"

UNIT_PAGES = "p"
<<<<<<< HEAD
UNIT_DAYS = "days"
=======
UNIT_PERCENT = "%"
>>>>>>> 693441e5

PRINTER_TYPES = ["laser", "ink"]

SENSOR_TYPES = {
    ATTR_STATUS: {
        ATTR_ICON: "icon:mdi:printer",
        ATTR_LABEL: ATTR_STATUS.title(),
        ATTR_UNIT: None,
    },
    ATTR_PAGE_COUNTER: {
        ATTR_ICON: "mdi:file-document-outline",
        ATTR_LABEL: ATTR_PAGE_COUNTER.replace("_", " ").title(),
        ATTR_UNIT: UNIT_PAGES,
    },
    ATTR_BW_COUNTER: {
        ATTR_ICON: "mdi:file-document-outline",
        ATTR_LABEL: ATTR_BW_COUNTER.replace("_", " ").title(),
        ATTR_UNIT: UNIT_PAGES,
    },
    ATTR_COLOR_COUNTER: {
        ATTR_ICON: "mdi:file-document-outline",
        ATTR_LABEL: ATTR_COLOR_COUNTER.replace("_", " ").title(),
        ATTR_UNIT: UNIT_PAGES,
    },
    ATTR_DRUM_REMAINING_LIFE: {
        ATTR_ICON: "mdi:chart-donut",
        ATTR_LABEL: ATTR_DRUM_REMAINING_LIFE.replace("_", " ").title(),
        ATTR_UNIT: UNIT_PERCENTAGE,
    },
    ATTR_BELT_UNIT_REMAINING_LIFE: {
        ATTR_ICON: "mdi:current-ac",
        ATTR_LABEL: ATTR_BELT_UNIT_REMAINING_LIFE.replace("_", " ").title(),
        ATTR_UNIT: UNIT_PERCENTAGE,
    },
    ATTR_FUSER_REMAINING_LIFE: {
        ATTR_ICON: "mdi:water-outline",
        ATTR_LABEL: ATTR_FUSER_REMAINING_LIFE.replace("_", " ").title(),
        ATTR_UNIT: UNIT_PERCENTAGE,
    },
    ATTR_LASER_REMAINING_LIFE: {
        ATTR_ICON: "mdi:spotlight-beam",
        ATTR_LABEL: ATTR_LASER_REMAINING_LIFE.replace("_", " ").title(),
        ATTR_UNIT: UNIT_PERCENTAGE,
    },
    ATTR_PF_KIT_1_REMAINING_LIFE: {
        ATTR_ICON: "mdi:printer-3d",
        ATTR_LABEL: ATTR_PF_KIT_1_REMAINING_LIFE.replace("_", " ").title(),
        ATTR_UNIT: UNIT_PERCENTAGE,
    },
    ATTR_PF_KIT_MP_REMAINING_LIFE: {
        ATTR_ICON: "mdi:printer-3d",
        ATTR_LABEL: ATTR_PF_KIT_MP_REMAINING_LIFE.replace("_", " ").title(),
        ATTR_UNIT: UNIT_PERCENTAGE,
    },
    ATTR_BLACK_TONER_REMAINING: {
        ATTR_ICON: "mdi:printer-3d-nozzle",
        ATTR_LABEL: ATTR_BLACK_TONER_REMAINING.replace("_", " ").title(),
        ATTR_UNIT: UNIT_PERCENTAGE,
    },
    ATTR_CYAN_TONER_REMAINING: {
        ATTR_ICON: "mdi:printer-3d-nozzle",
        ATTR_LABEL: ATTR_CYAN_TONER_REMAINING.replace("_", " ").title(),
        ATTR_UNIT: UNIT_PERCENTAGE,
    },
    ATTR_MAGENTA_TONER_REMAINING: {
        ATTR_ICON: "mdi:printer-3d-nozzle",
        ATTR_LABEL: ATTR_MAGENTA_TONER_REMAINING.replace("_", " ").title(),
        ATTR_UNIT: UNIT_PERCENTAGE,
    },
    ATTR_YELLOW_TONER_REMAINING: {
        ATTR_ICON: "mdi:printer-3d-nozzle",
        ATTR_LABEL: ATTR_YELLOW_TONER_REMAINING.replace("_", " ").title(),
        ATTR_UNIT: UNIT_PERCENTAGE,
    },
    ATTR_BLACK_INK_REMAINING: {
        ATTR_ICON: "mdi:printer-3d-nozzle",
        ATTR_LABEL: ATTR_BLACK_INK_REMAINING.replace("_", " ").title(),
        ATTR_UNIT: UNIT_PERCENTAGE,
    },
    ATTR_CYAN_INK_REMAINING: {
        ATTR_ICON: "mdi:printer-3d-nozzle",
        ATTR_LABEL: ATTR_CYAN_INK_REMAINING.replace("_", " ").title(),
        ATTR_UNIT: UNIT_PERCENTAGE,
    },
    ATTR_MAGENTA_INK_REMAINING: {
        ATTR_ICON: "mdi:printer-3d-nozzle",
        ATTR_LABEL: ATTR_MAGENTA_INK_REMAINING.replace("_", " ").title(),
        ATTR_UNIT: UNIT_PERCENTAGE,
    },
    ATTR_YELLOW_INK_REMAINING: {
        ATTR_ICON: "mdi:printer-3d-nozzle",
        ATTR_LABEL: ATTR_YELLOW_INK_REMAINING.replace("_", " ").title(),
        ATTR_UNIT: UNIT_PERCENTAGE,
    },
    ATTR_UPTIME: {
        ATTR_ICON: "mdi:timer",
        ATTR_LABEL: ATTR_UPTIME.title(),
        ATTR_UNIT: TIME_DAYS,
    },
}<|MERGE_RESOLUTION|>--- conflicted
+++ resolved
@@ -1,9 +1,5 @@
 """Constants for Brother integration."""
-<<<<<<< HEAD
-from homeassistant.const import UNIT_PERCENTAGE
-=======
-from homeassistant.const import TIME_DAYS
->>>>>>> 693441e5
+from homeassistant.const import TIME_DAYS, UNIT_PERCENTAGE
 
 ATTR_BELT_UNIT_REMAINING_LIFE = "belt_unit_remaining_life"
 ATTR_BLACK_INK_REMAINING = "black_ink_remaining"
@@ -34,11 +30,6 @@
 DOMAIN = "brother"
 
 UNIT_PAGES = "p"
-<<<<<<< HEAD
-UNIT_DAYS = "days"
-=======
-UNIT_PERCENT = "%"
->>>>>>> 693441e5
 
 PRINTER_TYPES = ["laser", "ink"]
 
