--- conflicted
+++ resolved
@@ -725,11 +725,8 @@
                 reply_to_message_id=params[ATTR_REPLY_TO_MSGID],
                 reply_markup=params[ATTR_REPLYMARKUP],
                 read_timeout=params[ATTR_TIMEOUT],
-<<<<<<< HEAD
                 message_thread_id=params[ATTR_MESSAGE_THREAD_ID],
-=======
                 context=context,
->>>>>>> 6f5e8200
             )
 
     async def delete_message(self, chat_id=None, context=None, **kwargs):
@@ -862,11 +859,8 @@
                         reply_markup=params[ATTR_REPLYMARKUP],
                         read_timeout=params[ATTR_TIMEOUT],
                         parse_mode=params[ATTR_PARSER],
-<<<<<<< HEAD
                         message_thread_id=params[ATTR_MESSAGE_THREAD_ID],
-=======
                         context=context,
->>>>>>> 6f5e8200
                     )
 
                 elif file_type == SERVICE_SEND_STICKER:
@@ -880,11 +874,8 @@
                         reply_to_message_id=params[ATTR_REPLY_TO_MSGID],
                         reply_markup=params[ATTR_REPLYMARKUP],
                         read_timeout=params[ATTR_TIMEOUT],
-<<<<<<< HEAD
                         message_thread_id=params[ATTR_MESSAGE_THREAD_ID],
-=======
                         context=context,
->>>>>>> 6f5e8200
                     )
 
                 elif file_type == SERVICE_SEND_VIDEO:
@@ -900,11 +891,8 @@
                         reply_markup=params[ATTR_REPLYMARKUP],
                         read_timeout=params[ATTR_TIMEOUT],
                         parse_mode=params[ATTR_PARSER],
-<<<<<<< HEAD
                         message_thread_id=params[ATTR_MESSAGE_THREAD_ID],
-=======
                         context=context,
->>>>>>> 6f5e8200
                     )
                 elif file_type == SERVICE_SEND_DOCUMENT:
                     await self._send_msg(
@@ -919,11 +907,8 @@
                         reply_markup=params[ATTR_REPLYMARKUP],
                         read_timeout=params[ATTR_TIMEOUT],
                         parse_mode=params[ATTR_PARSER],
-<<<<<<< HEAD
                         message_thread_id=params[ATTR_MESSAGE_THREAD_ID],
-=======
                         context=context,
->>>>>>> 6f5e8200
                     )
                 elif file_type == SERVICE_SEND_VOICE:
                     await self._send_msg(
@@ -937,11 +922,8 @@
                         reply_to_message_id=params[ATTR_REPLY_TO_MSGID],
                         reply_markup=params[ATTR_REPLYMARKUP],
                         read_timeout=params[ATTR_TIMEOUT],
-<<<<<<< HEAD
                         message_thread_id=params[ATTR_MESSAGE_THREAD_ID],
-=======
                         context=context,
->>>>>>> 6f5e8200
                     )
                 elif file_type == SERVICE_SEND_ANIMATION:
                     await self._send_msg(
@@ -956,11 +938,8 @@
                         reply_markup=params[ATTR_REPLYMARKUP],
                         read_timeout=params[ATTR_TIMEOUT],
                         parse_mode=params[ATTR_PARSER],
-<<<<<<< HEAD
                         message_thread_id=params[ATTR_MESSAGE_THREAD_ID],
-=======
                         context=context,
->>>>>>> 6f5e8200
                     )
 
                 file_content.seek(0)
@@ -983,11 +962,8 @@
                     reply_to_message_id=params[ATTR_REPLY_TO_MSGID],
                     reply_markup=params[ATTR_REPLYMARKUP],
                     read_timeout=params[ATTR_TIMEOUT],
-<<<<<<< HEAD
                     message_thread_id=params[ATTR_MESSAGE_THREAD_ID],
-=======
                     context=context,
->>>>>>> 6f5e8200
                 )
         else:
             await self.send_file(SERVICE_SEND_STICKER, target, **kwargs)
@@ -1013,11 +989,8 @@
                 disable_notification=params[ATTR_DISABLE_NOTIF],
                 reply_to_message_id=params[ATTR_REPLY_TO_MSGID],
                 read_timeout=params[ATTR_TIMEOUT],
-<<<<<<< HEAD
                 message_thread_id=params[ATTR_MESSAGE_THREAD_ID],
-=======
                 context=context,
->>>>>>> 6f5e8200
             )
 
     async def send_poll(
@@ -1048,11 +1021,8 @@
                 disable_notification=params[ATTR_DISABLE_NOTIF],
                 reply_to_message_id=params[ATTR_REPLY_TO_MSGID],
                 read_timeout=params[ATTR_TIMEOUT],
-<<<<<<< HEAD
                 message_thread_id=params[ATTR_MESSAGE_THREAD_ID],
-=======
                 context=context,
->>>>>>> 6f5e8200
             )
 
     async def leave_chat(self, chat_id=None, context=None):
