"""Definition of Picnic shopping cart."""
from __future__ import annotations

import logging
from typing import Any, cast

from homeassistant.components.todo import (
    TodoItem,
    TodoItemStatus,
    TodoListEntity,
    TodoListEntityFeature,
)
from homeassistant.config_entries import ConfigEntry
from homeassistant.core import HomeAssistant
from homeassistant.helpers.device_registry import DeviceEntryType, DeviceInfo
from homeassistant.helpers.entity_platform import AddEntitiesCallback
from homeassistant.helpers.update_coordinator import (
    CoordinatorEntity,
    DataUpdateCoordinator,
)

from .const import CONF_COORDINATOR, DOMAIN
from .services import _product_search

_LOGGER = logging.getLogger(__name__)


async def async_setup_entry(
    hass: HomeAssistant,
    config_entry: ConfigEntry,
    async_add_entities: AddEntitiesCallback,
) -> None:
    """Set up the Picnic shopping cart todo platform config entry."""
    picnic_coordinator = hass.data[DOMAIN][config_entry.entry_id][CONF_COORDINATOR]

    # Add an entity shopping card
    async_add_entities([PicnicCart(hass, picnic_coordinator, config_entry)])


class PicnicCart(TodoListEntity, CoordinatorEntity):
    """A Picnic Shopping Card TodoListEntity."""

<<<<<<< HEAD
    _attr_supported_features = TodoListEntityFeature.CREATE_TODO_ITEM
=======
    _attr_has_entity_name = True
    _attr_translation_key = "shopping_cart"
    _attr_icon = "mdi:cart"
>>>>>>> 3c30d044

    def __init__(
        self,
        hass: HomeAssistant,
        coordinator: DataUpdateCoordinator[Any],
        config_entry: ConfigEntry,
    ) -> None:
        """Initialize PicnicCart."""
        super().__init__(coordinator)
        self._attr_device_info = DeviceInfo(
            entry_type=DeviceEntryType.SERVICE,
            identifiers={(DOMAIN, cast(str, config_entry.unique_id))},
            manufacturer="Picnic",
            model=config_entry.unique_id,
        )
        self.hass = hass
        self._attr_unique_id = f"{config_entry.unique_id}-cart"

    @property
    def todo_items(self) -> list[TodoItem] | None:
        """Get the current set of items in cart items."""
        if self.coordinator.data is None:
            return None

        _LOGGER.debug(self.coordinator.data["cart_data"]["items"])

        items = []
        for item in self.coordinator.data["cart_data"]["items"]:
            for article in item["items"]:
                items.append(
                    TodoItem(
                        summary=f"{article['name']} ({article['unit_quantity']}) - €{article['price'] / 100}",
                        uid=f"{item['id']}-{article['id']}",
                        status=TodoItemStatus.NEEDS_ACTION,  # We set 'NEEDS_ACTION' so they count as state
                    )
                )

        return items

    async def async_create_todo_item(self, item: TodoItem) -> None:
        """Add item to shopping cart."""
        product_id = await self.hass.async_add_executor_job(
            _product_search, self.coordinator.picnic_api_client, item.summary
        )

        if not product_id:
            raise ValueError("No product found or no product ID given!")

        await self.hass.async_add_executor_job(
            self.coordinator.picnic_api_client.add_product, product_id, 1
        )

        await self.coordinator.async_refresh()<|MERGE_RESOLUTION|>--- conflicted
+++ resolved
@@ -40,13 +40,10 @@
 class PicnicCart(TodoListEntity, CoordinatorEntity):
     """A Picnic Shopping Card TodoListEntity."""
 
-<<<<<<< HEAD
+    _attr_has_entity_name = True
+    _attr_icon = "mdi:cart"
     _attr_supported_features = TodoListEntityFeature.CREATE_TODO_ITEM
-=======
-    _attr_has_entity_name = True
     _attr_translation_key = "shopping_cart"
-    _attr_icon = "mdi:cart"
->>>>>>> 3c30d044
 
     def __init__(
         self,
@@ -78,7 +75,7 @@
             for article in item["items"]:
                 items.append(
                     TodoItem(
-                        summary=f"{article['name']} ({article['unit_quantity']}) - €{article['price'] / 100}",
+                        summary=f"{article['name']} ({article['unit_quantity']})",
                         uid=f"{item['id']}-{article['id']}",
                         status=TodoItemStatus.NEEDS_ACTION,  # We set 'NEEDS_ACTION' so they count as state
                     )
