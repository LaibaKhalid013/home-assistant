--- conflicted
+++ resolved
@@ -1,12 +1,8 @@
 """Support for EnOcean switches."""
 from __future__ import annotations
 
-<<<<<<< HEAD
 from enocean.protocol.constants import RORG
-=======
 from typing import Any
-
->>>>>>> 9ac01b8c
 from enocean.utils import combine_hex
 import voluptuous as vol
 
