--- conflicted
+++ resolved
@@ -110,14 +110,10 @@
     vol.Optional(CONF_ICON): cv.icon,
 }
 
-<<<<<<< HEAD
 # Extra data that the user can set on each time range
 CUSTOM_DATA_SCHEMA = vol.Or(vol.Schema({str: vol.Coerce(str)}), vol.Coerce(str))
 
-TIME_RANGE_SCHEMA = {
-=======
 TIME_RANGE_SCHEMA: VolDictType = {
->>>>>>> ea5eb0f8
     vol.Required(CONF_FROM): cv.time,
     vol.Required(CONF_TO): deserialize_to_time,
     vol.Optional(CONF_DATA): CUSTOM_DATA_SCHEMA,
