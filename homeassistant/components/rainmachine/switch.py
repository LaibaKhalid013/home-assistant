--- conflicted
+++ resolved
@@ -404,11 +404,7 @@
                 ATTR_SPRINKLER_TYPE: SPRINKLER_TYPE_MAP.get(data["group_id"], 99),
                 ATTR_STATUS: RUN_STATUS_MAP[data["state"]],
                 ATTR_SUN_EXPOSURE: SUN_EXPOSURE_MAP.get(data.get("sun")),
-<<<<<<< HEAD
-                ATTR_VEGETATION_TYPE: VEGETATION_MAP.get(data.get("type")),
-=======
                 ATTR_VEGETATION_TYPE: VEGETATION_MAP.get(data["type"], 99),
->>>>>>> 2620fa36
             }
         )
 
