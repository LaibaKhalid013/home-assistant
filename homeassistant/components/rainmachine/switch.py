"""This component provides support for RainMachine programs and zones."""
from __future__ import annotations

import asyncio
from collections.abc import Coroutine
from dataclasses import dataclass
from datetime import datetime
from typing import Any

from regenmaschine.controller import Controller
from regenmaschine.errors import RequestError
import voluptuous as vol

from homeassistant.components.switch import SwitchEntity, SwitchEntityDescription
from homeassistant.config_entries import ConfigEntry
from homeassistant.const import ATTR_ID, ENTITY_CATEGORY_CONFIG
from homeassistant.core import HomeAssistant, callback
from homeassistant.exceptions import HomeAssistantError
from homeassistant.helpers import config_validation as cv, entity_platform
from homeassistant.helpers.entity_platform import AddEntitiesCallback
from homeassistant.helpers.update_coordinator import DataUpdateCoordinator

from . import RainMachineEntity, async_update_programs_and_zones
from .const import (
    CONF_ZONE_RUN_TIME,
    DATA_CONTROLLER,
    DATA_COORDINATOR,
    DATA_PROGRAMS,
    DATA_ZONES,
    DEFAULT_ZONE_RUN,
    DOMAIN,
    LOGGER,
)

ATTR_AREA = "area"
ATTR_CS_ON = "cs_on"
ATTR_CURRENT_CYCLE = "current_cycle"
ATTR_CYCLES = "cycles"
ATTR_DELAY = "delay"
ATTR_DELAY_ON = "delay_on"
ATTR_FIELD_CAPACITY = "field_capacity"
ATTR_NEXT_RUN = "next_run"
ATTR_NO_CYCLES = "number_of_cycles"
ATTR_PRECIP_RATE = "sprinkler_head_precipitation_rate"
ATTR_RESTRICTIONS = "restrictions"
ATTR_SLOPE = "slope"
ATTR_SOAK = "soak"
ATTR_SOIL_TYPE = "soil_type"
ATTR_SPRINKLER_TYPE = "sprinkler_head_type"
ATTR_STATUS = "status"
ATTR_SUN_EXPOSURE = "sun_exposure"
ATTR_TIME_REMAINING = "time_remaining"
ATTR_VEGETATION_TYPE = "vegetation_type"
ATTR_ZONES = "zones"

DAYS = ["Monday", "Tuesday", "Wednesday", "Thursday", "Friday", "Saturday", "Sunday"]

RUN_STATUS_MAP = {0: "Not Running", 1: "Running", 2: "Queued"}

SOIL_TYPE_MAP = {
    0: "Not Set",
    1: "Clay Loam",
    2: "Silty Clay",
    3: "Clay",
    4: "Loam",
    5: "Sandy Loam",
    6: "Loamy Sand",
    7: "Sand",
    8: "Sandy Clay",
    9: "Silt Loam",
    10: "Silt",
    99: "Other",
}

SLOPE_TYPE_MAP = {
    0: "Not Set",
    1: "Flat",
    2: "Moderate",
    3: "High",
    4: "Very High",
    99: "Other",
}

SPRINKLER_TYPE_MAP = {
    0: "Not Set",
    1: "Popup Spray",
    2: "Rotors Low Rate",
    3: "Surface Drip",
    4: "Bubblers Drip",
    5: "Rotors High Rate",
    99: "Other",
}

SUN_EXPOSURE_MAP = {0: "Not Set", 1: "Full Sun", 2: "Partial Shade", 3: "Full Shade"}

VEGETATION_MAP = {
    0: "Not Set",
    1: "Not Set",
    2: "Cool Season Grass",
    3: "Fruit Trees",
    4: "Flowers",
    5: "Vegetables",
    6: "Citrus",
    7: "Bushes",
    9: "Drought Tolerant Plants",
    10: "Warm Season Grass",
    11: "Trees",
    99: "Other",
}


@dataclass
class RainMachineSwitchDescriptionMixin:
    """Define an entity description mixin for switches."""

    uid: int


@dataclass
class RainMachineSwitchDescription(
    SwitchEntityDescription, RainMachineSwitchDescriptionMixin
):
    """Describe a RainMachine switch."""


async def async_setup_entry(
    hass: HomeAssistant, entry: ConfigEntry, async_add_entities: AddEntitiesCallback
) -> None:
    """Set up RainMachine switches based on a config entry."""
    platform = entity_platform.async_get_current_platform()

    for service_name, schema, method in (
        ("start_program", {}, "async_start_program"),
        (
            "start_zone",
            {
                vol.Optional(
                    CONF_ZONE_RUN_TIME, default=DEFAULT_ZONE_RUN
                ): cv.positive_int
            },
            "async_start_zone",
        ),
        ("stop_program", {}, "async_stop_program"),
        ("stop_zone", {}, "async_stop_zone"),
    ):
        platform.async_register_entity_service(service_name, schema, method)

    data = hass.data[DOMAIN][entry.entry_id]
    controller = data[DATA_CONTROLLER]
    program_coordinator = data[DATA_COORDINATOR][DATA_PROGRAMS]
    zone_coordinator = data[DATA_COORDINATOR][DATA_ZONES]

    entities: list[RainMachineActivitySwitch | RainMachineEnabledSwitch] = []

    for kind, coordinator, switch_class, switch_enabled_class in (
        ("program", program_coordinator, RainMachineProgram, RainMachineProgramEnabled),
        ("zone", zone_coordinator, RainMachineZone, RainMachineZoneEnabled),
    ):
        for uid, data in coordinator.data.items():
            # Add a switch to start/stop the program or zone:
            entities.append(
                switch_class(
                    entry,
                    coordinator,
                    controller,
                    RainMachineSwitchDescription(
<<<<<<< HEAD
                        key=f"{controller.name}_{kind}_{uid}",
=======
                        key=f"{kind}_{uid}",
>>>>>>> a018387c
                        name=data["name"],
                        icon="mdi:water",
                        uid=uid,
                    ),
                )
            )

            # Add a switch to enabled/disable the program or zone:
            entities.append(
                switch_enabled_class(
                    entry,
                    coordinator,
                    controller,
                    RainMachineSwitchDescription(
<<<<<<< HEAD
                        key=f"{controller.name}_{kind}_{uid}_enabled",
=======
                        key=f"{kind}_{uid}_enabled",
>>>>>>> a018387c
                        name=f"{data['name']} Enabled",
                        entity_category=ENTITY_CATEGORY_CONFIG,
                        icon="mdi:cog",
                        uid=uid,
                    ),
                )
            )

    async_add_entities(entities)


class RainMachineBaseSwitch(RainMachineEntity, SwitchEntity):
    """Define a base RainMachine switch."""

    entity_description: RainMachineSwitchDescription

    def __init__(
        self,
        entry: ConfigEntry,
        coordinator: DataUpdateCoordinator,
        controller: Controller,
        description: RainMachineSwitchDescription,
    ) -> None:
        """Initialize."""
        super().__init__(entry, coordinator, controller, description)

        self._attr_is_on = False
        self._entry = entry

    async def _async_run_api_coroutine(self, api_coro: Coroutine) -> None:
        """Await an API coroutine, handle any errors, and update as appropriate."""
        try:
            resp = await api_coro
        except RequestError as err:
            LOGGER.error(
                'Error while executing %s on "%s": %s',
                api_coro.__name__,
                self.name,
                err,
            )
            return

        if resp["statusCode"] != 0:
            LOGGER.error(
                'Error while executing %s on "%s": %s',
                api_coro.__name__,
                self.name,
                resp["message"],
            )
            return

        # Because of how inextricably linked programs and zones are, anytime one is
        # toggled, we make sure to update the data of both coordinators:
        self.hass.async_create_task(
            async_update_programs_and_zones(self.hass, self._entry)
        )

    async def async_start_program(self) -> None:
        """Execute the start_program entity service."""
        raise NotImplementedError("Service not implemented for this entity")

    async def async_start_zone(self, *, zone_run_time: int) -> None:
        """Execute the start_zone entity service."""
        raise NotImplementedError("Service not implemented for this entity")

    async def async_stop_program(self) -> None:
        """Execute the stop_program entity service."""
        raise NotImplementedError("Service not implemented for this entity")

    async def async_stop_zone(self) -> None:
        """Execute the stop_zone entity service."""
        raise NotImplementedError("Service not implemented for this entity")


class RainMachineActivitySwitch(RainMachineBaseSwitch):
    """Define a RainMachine switch to start/stop an activity (program or zone)."""

    async def async_turn_off(self, **kwargs: Any) -> None:
        """Turn the switch off.

        The only way this could occur is if someone rapidly turns a disabled activity
        off right after turning it on.
        """
        if not self.coordinator.data[self.entity_description.uid]["active"]:
<<<<<<< HEAD
            self._attr_is_on = False
            self.async_write_ha_state()
            return
=======
            raise HomeAssistantError(
                f"Cannot turn off an inactive program/zone: {self.name}"
            )
>>>>>>> a018387c

        await self.async_turn_off_when_active(**kwargs)

    async def async_turn_off_when_active(self, **kwargs: Any) -> None:
        """Turn the switch off when its associated activity is active."""
        raise NotImplementedError

    async def async_turn_on(self, **kwargs: Any) -> None:
        """Turn the switch on."""
        if not self.coordinator.data[self.entity_description.uid]["active"]:
<<<<<<< HEAD
            LOGGER.error("Cannot turn on an inactive program/zone: %s", self.name)
            self._attr_is_on = False
            self.async_write_ha_state()
            return
=======
            raise HomeAssistantError(
                f"Cannot turn on an inactive program/zone: {self.name}"
            )
>>>>>>> a018387c

        await self.async_turn_on_when_active(**kwargs)

    async def async_turn_on_when_active(self, **kwargs: Any) -> None:
        """Turn the switch on when its associated activity is active."""
        raise NotImplementedError


class RainMachineEnabledSwitch(RainMachineBaseSwitch):
    """Define a RainMachine switch to enable/disable an activity (program or zone)."""

    @callback
    def update_from_latest_data(self) -> None:
        """Update the entity when new data is received."""
        self._attr_is_on = self.coordinator.data[self.entity_description.uid]["active"]


class RainMachineProgram(RainMachineActivitySwitch):
    """Define a RainMachine program."""

    async def async_start_program(self) -> None:
        """Start the program."""
        await self.async_turn_on()

    async def async_stop_program(self) -> None:
        """Stop the program."""
        await self.async_turn_off()

    async def async_turn_off_when_active(self, **kwargs: Any) -> None:
        """Turn the switch off when its associated activity is active."""
        await self._async_run_api_coroutine(
            self._controller.programs.stop(self.entity_description.uid)
        )

    async def async_turn_on_when_active(self, **kwargs: Any) -> None:
        """Turn the switch on when its associated activity is active."""
        await self._async_run_api_coroutine(
            self._controller.programs.start(self.entity_description.uid)
        )

    @callback
    def update_from_latest_data(self) -> None:
        """Update the entity when new data is received."""
        data = self.coordinator.data[self.entity_description.uid]

        self._attr_is_on = bool(data["status"])

        next_run: str | None
        if data.get("nextRun") is None:
            next_run = None
        else:
            next_run = datetime.strptime(
                f"{data['nextRun']} {data['startTime']}",
                "%Y-%m-%d %H:%M",
            ).isoformat()

        self._attr_extra_state_attributes.update(
            {
                ATTR_ID: self.entity_description.uid,
                ATTR_NEXT_RUN: next_run,
                ATTR_SOAK: data.get("soak"),
                ATTR_STATUS: RUN_STATUS_MAP[data["status"]],
                ATTR_ZONES: [z for z in data["wateringTimes"] if z["active"]],
            }
        )


class RainMachineProgramEnabled(RainMachineEnabledSwitch):
    """Define a switch to enable/disable a RainMachine program."""

    async def async_turn_off(self, **kwargs: Any) -> None:
        """Disable the program."""
        tasks = [
            self._async_run_api_coroutine(
                self._controller.programs.stop(self.entity_description.uid)
            ),
            self._async_run_api_coroutine(
                self._controller.programs.disable(self.entity_description.uid)
            ),
        ]

        await asyncio.gather(*tasks)

    async def async_turn_on(self, **kwargs: Any) -> None:
        """Enable the program."""
        await self._async_run_api_coroutine(
            self._controller.programs.enable(self.entity_description.uid)
        )


class RainMachineZone(RainMachineActivitySwitch):
    """Define a RainMachine zone."""

    async def async_start_zone(self, *, zone_run_time: int) -> None:
        """Start a particular zone for a certain amount of time."""
        await self.async_turn_off(duration=zone_run_time)

    async def async_stop_zone(self) -> None:
        """Stop a zone."""
        await self.async_turn_off()

    async def async_turn_off_when_active(self, **kwargs: Any) -> None:
        """Turn the switch off when its associated activity is active."""
        await self._async_run_api_coroutine(
            self._controller.zones.stop(self.entity_description.uid)
        )

    async def async_turn_on_when_active(self, **kwargs: Any) -> None:
        """Turn the switch on when its associated activity is active."""
        await self._async_run_api_coroutine(
            self._controller.zones.start(
                self.entity_description.uid,
                kwargs.get("duration", self._entry.options[CONF_ZONE_RUN_TIME]),
            )
        )

    @callback
    def update_from_latest_data(self) -> None:
        """Update the entity when new data is received."""
        data = self.coordinator.data[self.entity_description.uid]

        self._attr_is_on = bool(data["state"])

        self._attr_extra_state_attributes.update(
            {
                ATTR_AREA: data.get("waterSense").get("area"),
                ATTR_CURRENT_CYCLE: data.get("cycle"),
                ATTR_FIELD_CAPACITY: data.get("waterSense").get("fieldCapacity"),
                ATTR_ID: data["uid"],
                ATTR_NO_CYCLES: data.get("noOfCycles"),
                ATTR_PRECIP_RATE: data.get("waterSense").get("precipitationRate"),
                ATTR_RESTRICTIONS: data.get("restriction"),
                ATTR_SLOPE: SLOPE_TYPE_MAP.get(data.get("slope")),
                ATTR_SOIL_TYPE: SOIL_TYPE_MAP.get(data.get("soil")),
                ATTR_SPRINKLER_TYPE: SPRINKLER_TYPE_MAP.get(data.get("group_id")),
                ATTR_STATUS: RUN_STATUS_MAP[data["state"]],
                ATTR_SUN_EXPOSURE: SUN_EXPOSURE_MAP.get(data.get("sun")),
                ATTR_TIME_REMAINING: data.get("remaining"),
                ATTR_VEGETATION_TYPE: VEGETATION_MAP.get(data.get("type")),
            }
        )


class RainMachineZoneEnabled(RainMachineEnabledSwitch):
    """Define a switch to enable/disable a RainMachine zone."""

    async def async_turn_off(self, **kwargs: Any) -> None:
        """Disable the zone."""
        tasks = [
            self._async_run_api_coroutine(
                self._controller.zones.stop(self.entity_description.uid)
            ),
            self._async_run_api_coroutine(
                self._controller.zones.disable(self.entity_description.uid)
            ),
        ]

        await asyncio.gather(*tasks)

    async def async_turn_on(self, **kwargs: Any) -> None:
        """Enable the zone."""
        await self._async_run_api_coroutine(
            self._controller.zones.enable(self.entity_description.uid)
        )<|MERGE_RESOLUTION|>--- conflicted
+++ resolved
@@ -164,11 +164,7 @@
                     coordinator,
                     controller,
                     RainMachineSwitchDescription(
-<<<<<<< HEAD
-                        key=f"{controller.name}_{kind}_{uid}",
-=======
                         key=f"{kind}_{uid}",
->>>>>>> a018387c
                         name=data["name"],
                         icon="mdi:water",
                         uid=uid,
@@ -183,11 +179,7 @@
                     coordinator,
                     controller,
                     RainMachineSwitchDescription(
-<<<<<<< HEAD
-                        key=f"{controller.name}_{kind}_{uid}_enabled",
-=======
                         key=f"{kind}_{uid}_enabled",
->>>>>>> a018387c
                         name=f"{data['name']} Enabled",
                         entity_category=ENTITY_CATEGORY_CONFIG,
                         icon="mdi:cog",
@@ -272,15 +264,9 @@
         off right after turning it on.
         """
         if not self.coordinator.data[self.entity_description.uid]["active"]:
-<<<<<<< HEAD
-            self._attr_is_on = False
-            self.async_write_ha_state()
-            return
-=======
             raise HomeAssistantError(
                 f"Cannot turn off an inactive program/zone: {self.name}"
             )
->>>>>>> a018387c
 
         await self.async_turn_off_when_active(**kwargs)
 
@@ -291,16 +277,9 @@
     async def async_turn_on(self, **kwargs: Any) -> None:
         """Turn the switch on."""
         if not self.coordinator.data[self.entity_description.uid]["active"]:
-<<<<<<< HEAD
-            LOGGER.error("Cannot turn on an inactive program/zone: %s", self.name)
-            self._attr_is_on = False
-            self.async_write_ha_state()
-            return
-=======
             raise HomeAssistantError(
                 f"Cannot turn on an inactive program/zone: {self.name}"
             )
->>>>>>> a018387c
 
         await self.async_turn_on_when_active(**kwargs)
 
