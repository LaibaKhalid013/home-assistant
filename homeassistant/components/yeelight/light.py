--- conflicted
+++ resolved
@@ -6,7 +6,7 @@
 
 import voluptuous as vol
 import yeelight
-from yeelight import Bulb, BulbException, Flow, RGBTransition, SleepTransition, flows
+from yeelight import Bulb, Flow, RGBTransition, SleepTransition, flows
 from yeelight.enums import BulbType, LightType, PowerMode, SceneClass
 
 from homeassistant.components.light import (
@@ -50,10 +50,7 @@
     ATTR_COUNT,
     ATTR_MODE_MUSIC,
     ATTR_TRANSITIONS,
-<<<<<<< HEAD
-=======
     BULB_EXCEPTIONS,
->>>>>>> a653da13
     BULB_NETWORK_EXCEPTIONS,
     CONF_FLOW_PARAMS,
     CONF_MODE_MUSIC,
@@ -254,11 +251,7 @@
             raise HomeAssistantError(
                 f"Error when calling {func.__name__} for bulb {self.device.name} at {self.device.host}: {ex}"
             ) from ex
-<<<<<<< HEAD
-        except BulbException as ex:
-=======
         except BULB_EXCEPTIONS as ex:
->>>>>>> a653da13
             # The bulb likely responded but had an error
             raise HomeAssistantError(
                 f"Error when calling {func.__name__} for bulb {self.device.name} at {self.device.host}: {ex}"
