"""Component that will help set the Dlib face detect processing."""
from __future__ import annotations

import io

import face_recognition  # pylint: disable=import-error

<<<<<<< HEAD
from homeassistant.components.image_processing import (
    CONF_ENTITY_ID,
    CONF_NAME,
    CONF_SOURCE,
    ImageProcessingFaceEntity,
)
from homeassistant.const import ATTR_LOCATION
=======
from homeassistant.components.image_processing import ImageProcessingFaceEntity
from homeassistant.const import ATTR_LOCATION, CONF_ENTITY_ID, CONF_NAME, CONF_SOURCE
>>>>>>> ff3b7489
from homeassistant.core import HomeAssistant, split_entity_id
from homeassistant.helpers.entity_platform import AddEntitiesCallback
from homeassistant.helpers.typing import ConfigType, DiscoveryInfoType

# pylint: disable=unused-import
from homeassistant.components.image_processing import (  # noqa: F401, isort:skip
    PLATFORM_SCHEMA,
)


def setup_platform(
    hass: HomeAssistant,
    config: ConfigType,
    add_entities: AddEntitiesCallback,
    discovery_info: DiscoveryInfoType | None = None,
) -> None:
    """Set up the Dlib Face detection platform."""
    entities = []
    for camera in config[CONF_SOURCE]:
        entities.append(
            DlibFaceDetectEntity(camera[CONF_ENTITY_ID], camera.get(CONF_NAME))
        )

    add_entities(entities)


class DlibFaceDetectEntity(ImageProcessingFaceEntity):
    """Dlib Face API entity for identify."""

    def __init__(self, camera_entity, name=None):
        """Initialize Dlib face entity."""
        super().__init__()

        self._camera = camera_entity

        if name:
            self._name = name
        else:
            self._name = f"Dlib Face {split_entity_id(camera_entity)[1]}"

    @property
    def camera_entity(self):
        """Return camera entity id from process pictures."""
        return self._camera

    @property
    def name(self):
        """Return the name of the entity."""
        return self._name

    def process_image(self, image):
        """Process image."""

        fak_file = io.BytesIO(image)
        fak_file.name = "snapshot.jpg"
        fak_file.seek(0)

        image = face_recognition.load_image_file(fak_file)
        face_locations = face_recognition.face_locations(image)

        face_locations = [{ATTR_LOCATION: location} for location in face_locations]

        self.process_faces(face_locations, len(face_locations))<|MERGE_RESOLUTION|>--- conflicted
+++ resolved
@@ -5,18 +5,8 @@
 
 import face_recognition  # pylint: disable=import-error
 
-<<<<<<< HEAD
-from homeassistant.components.image_processing import (
-    CONF_ENTITY_ID,
-    CONF_NAME,
-    CONF_SOURCE,
-    ImageProcessingFaceEntity,
-)
-from homeassistant.const import ATTR_LOCATION
-=======
 from homeassistant.components.image_processing import ImageProcessingFaceEntity
 from homeassistant.const import ATTR_LOCATION, CONF_ENTITY_ID, CONF_NAME, CONF_SOURCE
->>>>>>> ff3b7489
 from homeassistant.core import HomeAssistant, split_entity_id
 from homeassistant.helpers.entity_platform import AddEntitiesCallback
 from homeassistant.helpers.typing import ConfigType, DiscoveryInfoType
