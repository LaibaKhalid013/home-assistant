--- conflicted
+++ resolved
@@ -20,13 +20,10 @@
     ENERGY_MEGA_WATT_HOUR,
     EVENT_HOMEASSISTANT_START,
     SOUND_PRESSURE_DB,
-<<<<<<< HEAD
     TEMP_CELSIUS,
     VOLUME_CUBIC_FEET,
     VOLUME_CUBIC_METERS,
-=======
     Platform,
->>>>>>> 8afcde4e
 )
 import homeassistant.core as ha
 from homeassistant.core import Event, HomeAssistant
