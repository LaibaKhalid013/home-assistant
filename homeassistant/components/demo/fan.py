--- conflicted
+++ resolved
@@ -257,11 +257,7 @@
     ) -> None:
         """Turn on the entity."""
         if speed is not None and percentage is None:
-<<<<<<< HEAD
-            percentage = self.percentage_to_speed(speed)
-=======
             percentage = self.speed_to_percentage(speed)
->>>>>>> aead4425
 
         if percentage is None:
             percentage = 67
