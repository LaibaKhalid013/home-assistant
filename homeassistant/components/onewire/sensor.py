"""Support for 1-Wire environment sensors."""
from glob import glob
import logging
import os

from pi1wire import InvalidCRCException, Pi1Wire, UnsupportResponseException
from pyownet import protocol
import voluptuous as vol

from homeassistant.components.sensor import PLATFORM_SCHEMA
from homeassistant.config_entries import SOURCE_IMPORT
from homeassistant.const import (
    CONF_HOST,
    CONF_PORT,
    CONF_TYPE,
    ELECTRICAL_CURRENT_AMPERE,
    LIGHT_LUX,
    PERCENTAGE,
    PRESSURE_MBAR,
    TEMP_CELSIUS,
    VOLT,
)
import homeassistant.helpers.config_validation as cv
from homeassistant.helpers.entity import Entity

from .const import (
    CONF_MOUNT_DIR,
    CONF_NAMES,
    CONF_TYPE_OWFS,
    CONF_TYPE_OWSERVER,
    CONF_TYPE_SYSBUS,
    DEFAULT_OWSERVER_PORT,
    DEFAULT_SYSBUS_MOUNT_DIR,
<<<<<<< HEAD
    DOMAIN,
=======
    PRESSURE_CBAR,
>>>>>>> 1303d200
)

_LOGGER = logging.getLogger(__name__)

DEVICE_SENSORS = {
    # Family : { SensorType: owfs path }
    "10": {"temperature": "temperature"},
    "12": {"temperature": "TAI8570/temperature", "pressure": "TAI8570/pressure"},
    "22": {"temperature": "temperature"},
    "26": {
        "temperature": "temperature",
        "humidity": "humidity",
        "humidity_hih3600": "HIH3600/humidity",
        "humidity_hih4000": "HIH4000/humidity",
        "humidity_hih5030": "HIH5030/humidity",
        "humidity_htm1735": "HTM1735/humidity",
        "pressure": "B1-R1-A/pressure",
        "illuminance": "S3-R1-A/illuminance",
        "voltage_VAD": "VAD",
        "voltage_VDD": "VDD",
        "current": "IAD",
    },
    "28": {"temperature": "temperature"},
    "3B": {"temperature": "temperature"},
    "42": {"temperature": "temperature"},
    "1D": {"counter_a": "counter.A", "counter_b": "counter.B"},
    "EF": {"HobbyBoard": "special"},
}

DEVICE_SUPPORT_SYSBUS = ["10", "22", "28", "3B", "42"]

# EF sensors are usually hobbyboards specialized sensors.
# These can only be read by OWFS.  Currently this driver only supports them
# via owserver (network protocol)

HOBBYBOARD_EF = {
    "HobbyBoards_EF": {
        "humidity": "humidity/humidity_corrected",
        "humidity_raw": "humidity/humidity_raw",
        "temperature": "humidity/temperature",
    },
    "HB_MOISTURE_METER": {
        "moisture_0": "moisture/sensor.0",
        "moisture_1": "moisture/sensor.1",
        "moisture_2": "moisture/sensor.2",
        "moisture_3": "moisture/sensor.3",
    },
}

SENSOR_TYPES = {
    # SensorType: [ Measured unit, Unit ]
    "temperature": ["temperature", TEMP_CELSIUS],
    "humidity": ["humidity", PERCENTAGE],
    "humidity_hih3600": ["humidity", PERCENTAGE],
    "humidity_hih4000": ["humidity", PERCENTAGE],
    "humidity_hih5030": ["humidity", PERCENTAGE],
    "humidity_htm1735": ["humidity", PERCENTAGE],
    "humidity_raw": ["humidity", PERCENTAGE],
    "pressure": ["pressure", PRESSURE_MBAR],
    "illuminance": ["illuminance", LIGHT_LUX],
    "wetness_0": ["wetness", PERCENTAGE],
    "wetness_1": ["wetness", PERCENTAGE],
    "wetness_2": ["wetness", PERCENTAGE],
    "wetness_3": ["wetness", PERCENTAGE],
    "moisture_0": ["moisture", PRESSURE_CBAR],
    "moisture_1": ["moisture", PRESSURE_CBAR],
    "moisture_2": ["moisture", PRESSURE_CBAR],
    "moisture_3": ["moisture", PRESSURE_CBAR],
    "counter_a": ["counter", "count"],
    "counter_b": ["counter", "count"],
    "HobbyBoard": ["none", "none"],
    "voltage": ["voltage", VOLT],
    "voltage_VAD": ["voltage", VOLT],
    "voltage_VDD": ["voltage", VOLT],
    "current": ["current", ELECTRICAL_CURRENT_AMPERE],
}

PLATFORM_SCHEMA = PLATFORM_SCHEMA.extend(
    {
        vol.Optional(CONF_NAMES): {cv.string: cv.string},
        vol.Optional(CONF_MOUNT_DIR, default=DEFAULT_SYSBUS_MOUNT_DIR): cv.string,
        vol.Optional(CONF_HOST): cv.string,
        vol.Optional(CONF_PORT, default=DEFAULT_OWSERVER_PORT): cv.port,
    }
)


def hb_info_from_type(dev_type="std"):
    """Return the proper info array for the device type."""
    if "std" in dev_type:
        return DEVICE_SENSORS
    if "HobbyBoard" in dev_type:
        return HOBBYBOARD_EF


def setup_platform(hass, config, add_entities, discovery_info=None):
    """Old way of setting up 1-Wire platform."""
    if config.get(CONF_HOST):
        config[CONF_TYPE] = CONF_TYPE_OWSERVER
    elif config[CONF_MOUNT_DIR] == DEFAULT_SYSBUS_MOUNT_DIR:
        config[CONF_TYPE] = CONF_TYPE_SYSBUS
    else:  # pragma: no cover
        # This part of the implementation does not conform to policy regarding 3rd-party libraries, and will not longer be updated.
        # https://developers.home-assistant.io/docs/creating_platform_code_review/#5-communication-with-devicesservices
        _LOGGER.warning(
            "OWFS implementation does not conform to policy regarding 3rd-party libraries, and will no longer be updated. Please migrate to OWServer implementation."
        )
        config[CONF_TYPE] = CONF_TYPE_OWFS

    hass.async_create_task(
        hass.config_entries.flow.async_init(
            DOMAIN, context={"source": SOURCE_IMPORT}, data=config
        )
    )


async def async_setup_entry(hass, config_entry, async_add_entities):
    """Set up 1-Wire platform."""
    entities = get_entities(config_entry.data)
    async_add_entities(entities, True)


def get_entities(config):
    """Get a list of entities."""
    entities = []
    device_names = {}
    if CONF_NAMES in config:
        if isinstance(config[CONF_NAMES], dict):
            device_names = config[CONF_NAMES]

    conf_type = config[CONF_TYPE]
    # We have an owserver on a remote(or local) host/port
    if conf_type == CONF_TYPE_OWSERVER:
        owhost = config[CONF_HOST]
        owport = config[CONF_PORT]

        _LOGGER.debug("Initializing using %s:%s", owhost, owport)
        try:
            owproxy = protocol.proxy(host=owhost, port=owport)
            devices = owproxy.dir()
        except protocol.Error as exc:
            _LOGGER.error(
                "Cannot connect to owserver on %s:%d, got: %s", owhost, owport, exc
            )
            return entities
        for device in devices:
            _LOGGER.debug("Found device: %s", device)
            family = owproxy.read(f"{device}family").decode()
            dev_type = "std"
            if "EF" in family:
                dev_type = "HobbyBoard"
                family = owproxy.read(f"{device}type").decode()

            if family not in hb_info_from_type(dev_type):
                _LOGGER.warning(
                    "Ignoring unknown family (%s) of sensor found for device: %s",
                    family,
                    device,
                )
                continue
            for sensor_key, sensor_value in hb_info_from_type(dev_type)[family].items():
                if "moisture" in sensor_key:
                    s_id = sensor_key.split("_")[1]
                    is_leaf = int(
                        owproxy.read(f"{device}moisture/is_leaf.{s_id}").decode()
                    )
                    if is_leaf:
                        sensor_key = f"wetness_{s_id}"
                sensor_id = os.path.split(os.path.split(device)[0])[1]
                device_file = os.path.join(os.path.split(device)[0], sensor_value)
                entities.append(
                    OneWireProxy(
                        device_names.get(sensor_id, sensor_id),
                        device_file,
                        sensor_key,
                        owproxy,
                    )
                )

    # We have a raw GPIO ow sensor on a Pi
    elif conf_type == CONF_TYPE_SYSBUS:
        base_dir = config[CONF_MOUNT_DIR]
        _LOGGER.debug("Initializing using SysBus %s", base_dir)
        for p1sensor in Pi1Wire(base_dir).find_all_sensors():
            family = p1sensor.mac_address[:2]
            sensor_id = f"{family}-{p1sensor.mac_address[2:]}"
            if family not in DEVICE_SUPPORT_SYSBUS:
                _LOGGER.warning(
                    "Ignoring unknown family (%s) of sensor found for device: %s",
                    family,
                    sensor_id,
                )
                continue

            device_file = f"/sys/bus/w1/devices/{sensor_id}/w1_slave"
            entities.append(
                OneWireDirect(
                    device_names.get(sensor_id, sensor_id),
                    device_file,
                    "temperature",
                    p1sensor,
                )
            )
        if not entities:
            _LOGGER.error(
                "No onewire sensor found. Check if dtoverlay=w1-gpio "
                "is in your /boot/config.txt. "
                "Check the mount_dir parameter if it's defined"
            )

    # We have an owfs mounted
    else:  # pragma: no cover
        # This part of the implementation does not conform to policy regarding 3rd-party libraries, and will not longer be updated.
        # https://developers.home-assistant.io/docs/creating_platform_code_review/#5-communication-with-devicesservices
        base_dir = config[CONF_MOUNT_DIR]
        _LOGGER.debug("Initializing using OWFS %s", base_dir)
        _LOGGER.warning(
            "The OWFS implementation of 1-Wire sensors is deprecated, "
            "and should be migrated to OWServer (on localhost:4304). "
            "If migration to OWServer is not feasible on your installation, "
            "please raise an issue at https://github.com/home-assistant/core/issues/new"
            "?title=Unable%20to%20migrate%20onewire%20from%20OWFS%20to%20OWServer",
        )
        for family_file_path in glob(os.path.join(base_dir, "*", "family")):
            with open(family_file_path) as family_file:
                family = family_file.read()
            if "EF" in family:
                continue
            if family in DEVICE_SENSORS:
                for sensor_key, sensor_value in DEVICE_SENSORS[family].items():
                    sensor_id = os.path.split(os.path.split(family_file_path)[0])[1]
                    device_file = os.path.join(
                        os.path.split(family_file_path)[0], sensor_value
                    )
                    entities.append(
                        OneWireOWFS(
                            device_names.get(sensor_id, sensor_id),
                            device_file,
                            sensor_key,
                        )
                    )

    return entities


class OneWire(Entity):
    """Implementation of a 1-Wire sensor."""

    def __init__(self, name, device_file, sensor_type):
        """Initialize the sensor."""
        self._name = f"{name} {sensor_type.capitalize()}"
        self._device_file = device_file
        self._unit_of_measurement = SENSOR_TYPES[sensor_type][1]
        self._state = None
        self._value_raw = None

    @property
    def name(self):
        """Return the name of the sensor."""
        return self._name

    @property
    def state(self):
        """Return the state of the sensor."""
        if "count" in self._unit_of_measurement:
            return int(self._state)
        return self._state

    @property
    def unit_of_measurement(self):
        """Return the unit the value is expressed in."""
        return self._unit_of_measurement

    @property
    def device_state_attributes(self):
        """Return the state attributes of the sensor."""
        return {"device_file": self._device_file, "raw_value": self._value_raw}

    @property
    def unique_id(self) -> str:
        """Return a unique ID."""
        return self._device_file


class OneWireProxy(OneWire):
    """Implementation of a 1-Wire sensor through owserver."""

    def __init__(self, name, device_file, sensor_type, owproxy):
        """Initialize the sensor."""
        super().__init__(name, device_file, sensor_type)
        self._owproxy = owproxy

    def _read_value_ownet(self):
        """Read a value from the owserver."""
        return self._owproxy.read(self._device_file).decode().lstrip()

    def update(self):
        """Get the latest data from the device."""
        value = None
        value_read = False
        try:
            value_read = self._read_value_ownet()
        except protocol.Error as exc:
            _LOGGER.error("Owserver failure in read(), got: %s", exc)
        if value_read:
            value = round(float(value_read), 1)
            self._value_raw = float(value_read)

        self._state = value


class OneWireDirect(OneWire):
    """Implementation of a 1-Wire sensor directly connected to RPI GPIO."""

    def __init__(self, name, device_file, sensor_type, owsensor):
        """Initialize the sensor."""
        super().__init__(name, device_file, sensor_type)
        self._owsensor = owsensor

    def update(self):
        """Get the latest data from the device."""
        value = None
        try:
            self._value_raw = self._owsensor.get_temperature()
            value = round(float(self._value_raw), 1)
        except (
            FileNotFoundError,
            InvalidCRCException,
            UnsupportResponseException,
        ) as ex:
            _LOGGER.warning("Cannot read from sensor %s: %s", self._device_file, ex)
        self._state = value


class OneWireOWFS(OneWire):  # pragma: no cover
    """Implementation of a 1-Wire sensor through owfs.

    This part of the implementation does not conform to policy regarding 3rd-party libraries, and will not longer be updated.
    https://developers.home-assistant.io/docs/creating_platform_code_review/#5-communication-with-devicesservices
    """

    def _read_value_raw(self):
        """Read the value as it is returned by the sensor."""
        with open(self._device_file) as ds_device_file:
            lines = ds_device_file.readlines()
        return lines

    def update(self):
        """Get the latest data from the device."""
        value = None
        try:
            value_read = self._read_value_raw()
            if len(value_read) == 1:
                value = round(float(value_read[0]), 1)
                self._value_raw = float(value_read[0])
        except ValueError:
            _LOGGER.warning("Invalid value read from %s", self._device_file)
        except FileNotFoundError:
            _LOGGER.warning("Cannot read from sensor: %s", self._device_file)

        self._state = value<|MERGE_RESOLUTION|>--- conflicted
+++ resolved
@@ -31,11 +31,8 @@
     CONF_TYPE_SYSBUS,
     DEFAULT_OWSERVER_PORT,
     DEFAULT_SYSBUS_MOUNT_DIR,
-<<<<<<< HEAD
     DOMAIN,
-=======
     PRESSURE_CBAR,
->>>>>>> 1303d200
 )
 
 _LOGGER = logging.getLogger(__name__)
