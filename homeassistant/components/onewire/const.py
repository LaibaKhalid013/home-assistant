--- conflicted
+++ resolved
@@ -20,15 +20,10 @@
 DEVICE_KEYS_0_7 = range(8)
 DEVICE_KEYS_A_B = ("A", "B")
 
-<<<<<<< HEAD
-=======
 MANUFACTURER_MAXIM = "Maxim Integrated"
 MANUFACTURER_HOBBYBOARDS = "Hobby Boards"
 MANUFACTURER_EDS = "Embedded Data Systems"
 
-PRESSURE_CBAR = "cbar"
-
->>>>>>> 3374005b
 READ_MODE_BOOL = "bool"
 READ_MODE_FLOAT = "float"
 READ_MODE_INT = "int"
