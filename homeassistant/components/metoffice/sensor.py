"""Support for UK Met Office weather service."""
from datetime import timedelta
import logging

import datapoint as dp
import voluptuous as vol

from homeassistant.components.sensor import PLATFORM_SCHEMA
from homeassistant.const import (
    ATTR_ATTRIBUTION,
    CONF_API_KEY,
    CONF_LATITUDE,
    CONF_LONGITUDE,
    CONF_MONITORED_CONDITIONS,
    CONF_NAME,
    LENGTH_KILOMETERS,
    SPEED_MILES_PER_HOUR,
    TEMP_CELSIUS,
    UNIT_PERCENTAGE,
<<<<<<< HEAD
    UNIT_UV_INDEX,
=======
    UV_INDEX,
>>>>>>> dbd1ca45
)
import homeassistant.helpers.config_validation as cv
from homeassistant.helpers.entity import Entity
from homeassistant.util import Throttle

_LOGGER = logging.getLogger(__name__)

ATTR_LAST_UPDATE = "last_update"
ATTR_SENSOR_ID = "sensor_id"
ATTR_SITE_ID = "site_id"
ATTR_SITE_NAME = "site_name"

ATTRIBUTION = "Data provided by the Met Office"

CONDITION_CLASSES = {
    "cloudy": ["7", "8"],
    "fog": ["5", "6"],
    "hail": ["19", "20", "21"],
    "lightning": ["30"],
    "lightning-rainy": ["28", "29"],
    "partlycloudy": ["2", "3"],
    "pouring": ["13", "14", "15"],
    "rainy": ["9", "10", "11", "12"],
    "snowy": ["22", "23", "24", "25", "26", "27"],
    "snowy-rainy": ["16", "17", "18"],
    "sunny": ["0", "1"],
    "windy": [],
    "windy-variant": [],
    "exceptional": [],
}

DEFAULT_NAME = "Met Office"

VISIBILITY_CLASSES = {
    "VP": "<1",
    "PO": "1-4",
    "MO": "4-10",
    "GO": "10-20",
    "VG": "20-40",
    "EX": ">40",
}

MIN_TIME_BETWEEN_UPDATES = timedelta(minutes=35)

# Sensor types are defined like: Name, units
SENSOR_TYPES = {
    "name": ["Station Name", None],
    "weather": ["Weather", None],
    "temperature": ["Temperature", TEMP_CELSIUS],
    "feels_like_temperature": ["Feels Like Temperature", TEMP_CELSIUS],
    "wind_speed": ["Wind Speed", SPEED_MILES_PER_HOUR],
    "wind_direction": ["Wind Direction", None],
    "wind_gust": ["Wind Gust", SPEED_MILES_PER_HOUR],
    "visibility": ["Visibility", None],
    "visibility_distance": ["Visibility Distance", LENGTH_KILOMETERS],
<<<<<<< HEAD
    "uv": ["UV", UNIT_UV_INDEX],
=======
    "uv": ["UV", UV_INDEX],
>>>>>>> dbd1ca45
    "precipitation": ["Probability of Precipitation", UNIT_PERCENTAGE],
    "humidity": ["Humidity", UNIT_PERCENTAGE],
}

PLATFORM_SCHEMA = PLATFORM_SCHEMA.extend(
    {
        vol.Required(CONF_API_KEY): cv.string,
        vol.Required(CONF_MONITORED_CONDITIONS, default=[]): vol.All(
            cv.ensure_list, [vol.In(SENSOR_TYPES)]
        ),
        vol.Optional(CONF_NAME, default=DEFAULT_NAME): cv.string,
        vol.Inclusive(
            CONF_LATITUDE, "coordinates", "Latitude and longitude must exist together"
        ): cv.latitude,
        vol.Inclusive(
            CONF_LONGITUDE, "coordinates", "Latitude and longitude must exist together"
        ): cv.longitude,
    }
)


def setup_platform(hass, config, add_entities, discovery_info=None):
    """Set up the Met Office sensor platform."""
    api_key = config.get(CONF_API_KEY)
    latitude = config.get(CONF_LATITUDE, hass.config.latitude)
    longitude = config.get(CONF_LONGITUDE, hass.config.longitude)
    name = config.get(CONF_NAME)

    datapoint = dp.connection(api_key=api_key)

    if None in (latitude, longitude):
        _LOGGER.error("Latitude or longitude not set in Home Assistant config")
        return

    try:
        site = datapoint.get_nearest_site(latitude=latitude, longitude=longitude)
    except dp.exceptions.APIException as err:
        _LOGGER.error("Received error from Met Office Datapoint: %s", err)
        return

    if not site:
        _LOGGER.error("Unable to get nearest Met Office forecast site")
        return

    data = MetOfficeCurrentData(hass, datapoint, site)
    data.update()
    if data.data is None:
        return

    sensors = []
    for variable in config[CONF_MONITORED_CONDITIONS]:
        sensors.append(MetOfficeCurrentSensor(site, data, variable, name))

    add_entities(sensors, True)


class MetOfficeCurrentSensor(Entity):
    """Implementation of a Met Office current sensor."""

    def __init__(self, site, data, condition, name):
        """Initialize the sensor."""
        self._condition = condition
        self.data = data
        self._name = name
        self.site = site

    @property
    def name(self):
        """Return the name of the sensor."""
        return f"{self._name} {SENSOR_TYPES[self._condition][0]}"

    @property
    def state(self):
        """Return the state of the sensor."""
        if self._condition == "visibility_distance" and hasattr(
            self.data.data, "visibility"
        ):
            return VISIBILITY_CLASSES.get(self.data.data.visibility.value)
        if hasattr(self.data.data, self._condition):
            variable = getattr(self.data.data, self._condition)
            if self._condition == "weather":
                return [
                    k
                    for k, v in CONDITION_CLASSES.items()
                    if self.data.data.weather.value in v
                ][0]
            return variable.value
        return None

    @property
    def unit_of_measurement(self):
        """Return the unit of measurement."""
        return SENSOR_TYPES[self._condition][1]

    @property
    def device_state_attributes(self):
        """Return the state attributes of the device."""
        attr = {}
        attr[ATTR_ATTRIBUTION] = ATTRIBUTION
        attr[ATTR_LAST_UPDATE] = self.data.data.date
        attr[ATTR_SENSOR_ID] = self._condition
        attr[ATTR_SITE_ID] = self.site.id
        attr[ATTR_SITE_NAME] = self.site.name
        return attr

    def update(self):
        """Update current conditions."""
        self.data.update()


class MetOfficeCurrentData:
    """Get data from Datapoint."""

    def __init__(self, hass, datapoint, site):
        """Initialize the data object."""
        self._datapoint = datapoint
        self._site = site
        self.data = None

    @Throttle(MIN_TIME_BETWEEN_UPDATES)
    def update(self):
        """Get the latest data from Datapoint."""
        try:
            forecast = self._datapoint.get_forecast_for_site(self._site.id, "3hourly")
            self.data = forecast.now()
        except (ValueError, dp.exceptions.APIException) as err:
            _LOGGER.error("Check Met Office %s", err.args)
            self.data = None<|MERGE_RESOLUTION|>--- conflicted
+++ resolved
@@ -17,11 +17,7 @@
     SPEED_MILES_PER_HOUR,
     TEMP_CELSIUS,
     UNIT_PERCENTAGE,
-<<<<<<< HEAD
-    UNIT_UV_INDEX,
-=======
     UV_INDEX,
->>>>>>> dbd1ca45
 )
 import homeassistant.helpers.config_validation as cv
 from homeassistant.helpers.entity import Entity
@@ -77,11 +73,7 @@
     "wind_gust": ["Wind Gust", SPEED_MILES_PER_HOUR],
     "visibility": ["Visibility", None],
     "visibility_distance": ["Visibility Distance", LENGTH_KILOMETERS],
-<<<<<<< HEAD
-    "uv": ["UV", UNIT_UV_INDEX],
-=======
     "uv": ["UV", UV_INDEX],
->>>>>>> dbd1ca45
     "precipitation": ["Probability of Precipitation", UNIT_PERCENTAGE],
     "humidity": ["Humidity", UNIT_PERCENTAGE],
 }
