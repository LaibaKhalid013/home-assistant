--- conflicted
+++ resolved
@@ -1,6 +1,4 @@
 """Support for UK Met Office weather service."""
-<<<<<<< HEAD
-
 import logging
 
 from homeassistant.components.weather import (
@@ -12,9 +10,6 @@
     ATTR_FORECAST_WIND_SPEED,
     WeatherEntity,
 )
-=======
-from homeassistant.components.weather import WeatherEntity
->>>>>>> e997e3a2
 from homeassistant.const import LENGTH_KILOMETERS, TEMP_CELSIUS
 from homeassistant.core import callback
 from homeassistant.helpers.typing import ConfigType, HomeAssistantType
