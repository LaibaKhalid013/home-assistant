--- conflicted
+++ resolved
@@ -79,13 +79,6 @@
     """Set up the Tessie Switch platform from a config entry."""
 
     async_add_entities(
-<<<<<<< HEAD
-        [
-            TessieSwitchEntity(vehicle, description)
-            for vehicle in data.vehicles
-            for description in DESCRIPTIONS
-        ]
-=======
         chain(
             (
                 TessieSwitchEntity(vehicle, description)
@@ -98,7 +91,6 @@
                 for vehicle in entry.runtime_data.vehicles
             ),
         )
->>>>>>> fde7ddfa
     )
 
 
