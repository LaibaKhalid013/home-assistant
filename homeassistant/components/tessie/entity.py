--- conflicted
+++ resolved
@@ -88,14 +88,12 @@
             serial_number=self.vin,
         )
 
-<<<<<<< HEAD
         super().__init__(coordinator, key)
-=======
+
     @property
     def _value(self) -> Any:
         """Return value from coordinator data."""
         return self.coordinator.data.get(self.key)
->>>>>>> 15e52de7
 
     def set(self, *args: Any) -> None:
         """Set a value in coordinator data."""
