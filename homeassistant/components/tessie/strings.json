--- conflicted
+++ resolved
@@ -87,7 +87,6 @@
         "name": "Passenger temperature setting"
       }
     },
-<<<<<<< HEAD
     "select": {
       "climate_state_seat_heater_left": {
         "name": "Seat Heater Left",
@@ -151,6 +150,65 @@
           "medium": "[%key:component::tessie::entity::select::climate_state_seat_heater_left::state::medium%]",
           "high": "[%key:component::tessie::entity::select::climate_state_seat_heater_left::state::high%]"
         }
+      }
+    },
+    "binary_sensor": {
+      "state": {
+        "name": "Status"
+      },
+      "charge_state_battery_heater_on": {
+        "name": "Battery heater"
+      },
+      "charge_state_charge_enable_request": {
+        "name": "Charge enable request"
+      },
+      "charge_state_charge_port_door_open": {
+        "name": "Charge port door"
+      },
+      "charge_state_charging_state": {
+        "name": "Charging"
+      },
+      "charge_state_preconditioning_enabled": {
+        "name": "Preconditioning enabled"
+      },
+      "charge_state_scheduled_charging_pending": {
+        "name": "Scheduled charging pending"
+      },
+      "charge_state_trip_charging": {
+        "name": "Trip charging"
+      },
+      "climate_state_auto_seat_climate_left": {
+        "name": "Auto seat climate left"
+      },
+      "climate_state_auto_seat_climate_right": {
+        "name": "Auto seat climate right"
+      },
+      "climate_state_auto_steering_wheel_heater": {
+        "name": "Auto steering wheel heater"
+      },
+      "climate_state_cabin_overheat_protection": {
+        "name": "Cabin overheat protection"
+      },
+      "climate_state_cabin_overheat_protection_actively_cooling": {
+        "name": "Cabin overheat protection actively cooling"
+      },
+      "vehicle_state_dashcam_state": {
+        "name": "Dashcam"
+      },
+      "vehicle_state_is_user_present": {
+        "name": "User present"
+      },
+      "vehicle_state_tpms_soft_warning_fl": {
+        "name": "Tire pressure warning front left"
+      },
+      "vehicle_state_tpms_soft_warning_fr": {
+        "name": "Tire pressure warning front right"
+      },
+      "vehicle_state_tpms_soft_warning_rl": {
+        "name": "Tire pressure warning rear left"
+      },
+      "vehicle_state_tpms_soft_warning_rr": {
+        "name": "Tire pressure warning rear right"
       }
     }
   },
@@ -164,65 +222,6 @@
             "description": "Sending commands now requires a Virtual Key to be added to your Tesla. Open the Tessie App and send any command to setup the Virtual Key."
           }
         }
-=======
-    "binary_sensor": {
-      "state": {
-        "name": "Status"
-      },
-      "charge_state_battery_heater_on": {
-        "name": "Battery heater"
-      },
-      "charge_state_charge_enable_request": {
-        "name": "Charge enable request"
-      },
-      "charge_state_charge_port_door_open": {
-        "name": "Charge port door"
-      },
-      "charge_state_charging_state": {
-        "name": "Charging"
-      },
-      "charge_state_preconditioning_enabled": {
-        "name": "Preconditioning enabled"
-      },
-      "charge_state_scheduled_charging_pending": {
-        "name": "Scheduled charging pending"
-      },
-      "charge_state_trip_charging": {
-        "name": "Trip charging"
-      },
-      "climate_state_auto_seat_climate_left": {
-        "name": "Auto seat climate left"
-      },
-      "climate_state_auto_seat_climate_right": {
-        "name": "Auto seat climate right"
-      },
-      "climate_state_auto_steering_wheel_heater": {
-        "name": "Auto steering wheel heater"
-      },
-      "climate_state_cabin_overheat_protection": {
-        "name": "Cabin overheat protection"
-      },
-      "climate_state_cabin_overheat_protection_actively_cooling": {
-        "name": "Cabin overheat protection actively cooling"
-      },
-      "vehicle_state_dashcam_state": {
-        "name": "Dashcam"
-      },
-      "vehicle_state_is_user_present": {
-        "name": "User present"
-      },
-      "vehicle_state_tpms_soft_warning_fl": {
-        "name": "Tire pressure warning front left"
-      },
-      "vehicle_state_tpms_soft_warning_fr": {
-        "name": "Tire pressure warning front right"
-      },
-      "vehicle_state_tpms_soft_warning_rl": {
-        "name": "Tire pressure warning rear left"
-      },
-      "vehicle_state_tpms_soft_warning_rr": {
-        "name": "Tire pressure warning rear right"
->>>>>>> f5f9b898
       }
     }
   }
