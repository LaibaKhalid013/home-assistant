"""Tessie integration."""
from http import HTTPStatus
import logging

from aiohttp import ClientError, ClientResponseError
from tessie_api import get_state_of_all_vehicles

from homeassistant.config_entries import ConfigEntry
from homeassistant.const import CONF_ACCESS_TOKEN, Platform
from homeassistant.core import HomeAssistant
from homeassistant.exceptions import ConfigEntryAuthFailed, ConfigEntryNotReady
from homeassistant.helpers.aiohttp_client import async_get_clientsession

from .const import DOMAIN
from .coordinator import TessieDataUpdateCoordinator

<<<<<<< HEAD
PLATFORMS = [Platform.BINARY_SENSOR, Platform.CLIMATE, Platform.SELECT, Platform.SENSOR]
=======
PLATFORMS = [Platform.BINARY_SENSOR, Platform.CLIMATE, Platform.SENSOR, Platform.SWITCH]
>>>>>>> e2cf4244

_LOGGER = logging.getLogger(__name__)


async def async_setup_entry(hass: HomeAssistant, entry: ConfigEntry) -> bool:
    """Set up Tessie config."""
    api_key = entry.data[CONF_ACCESS_TOKEN]

    try:
        vehicles = await get_state_of_all_vehicles(
            session=async_get_clientsession(hass),
            api_key=api_key,
            only_active=True,
        )
    except ClientResponseError as e:
        if e.status == HTTPStatus.UNAUTHORIZED:
            raise ConfigEntryAuthFailed from e
        _LOGGER.error("Setup failed, unable to connect to Tessie: %s", e)
        return False
    except ClientError as e:
        raise ConfigEntryNotReady from e

    coordinators = [
        TessieDataUpdateCoordinator(
            hass,
            api_key=api_key,
            vin=vehicle["vin"],
            data=vehicle["last_state"],
        )
        for vehicle in vehicles["results"]
        if vehicle["last_state"] is not None
    ]

    hass.data.setdefault(DOMAIN, {})[entry.entry_id] = coordinators
    await hass.config_entries.async_forward_entry_setups(entry, PLATFORMS)

    return True


async def async_unload_entry(hass: HomeAssistant, entry: ConfigEntry) -> bool:
    """Unload Tessie Config."""
    if unload_ok := await hass.config_entries.async_unload_platforms(entry, PLATFORMS):
        hass.data[DOMAIN].pop(entry.entry_id)

    return unload_ok<|MERGE_RESOLUTION|>--- conflicted
+++ resolved
@@ -14,11 +14,13 @@
 from .const import DOMAIN
 from .coordinator import TessieDataUpdateCoordinator
 
-<<<<<<< HEAD
-PLATFORMS = [Platform.BINARY_SENSOR, Platform.CLIMATE, Platform.SELECT, Platform.SENSOR]
-=======
-PLATFORMS = [Platform.BINARY_SENSOR, Platform.CLIMATE, Platform.SENSOR, Platform.SWITCH]
->>>>>>> e2cf4244
+PLATFORMS = [
+    Platform.BINARY_SENSOR,
+    Platform.CLIMATE,
+    Platform.SELECT,
+    Platform.SENSOR,
+    Platform.SWITCH,
+]
 
 _LOGGER = logging.getLogger(__name__)
 
