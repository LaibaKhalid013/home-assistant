--- conflicted
+++ resolved
@@ -17,11 +17,8 @@
 PLATFORMS = [
     Platform.BINARY_SENSOR,
     Platform.CLIMATE,
-<<<<<<< HEAD
     Platform.DEVICE_TRACKER,
-=======
     Platform.SELECT,
->>>>>>> dbb726f4
     Platform.SENSOR,
     Platform.SWITCH,
 ]
