"""Tessie integration."""

import asyncio
from http import HTTPStatus
import logging

from aiohttp import ClientError, ClientResponseError
from tesla_fleet_api import EnergySpecific, Tessie
from tesla_fleet_api.exceptions import TeslaFleetError
from tessie_api import get_state_of_all_vehicles

from homeassistant.config_entries import ConfigEntry
from homeassistant.const import CONF_ACCESS_TOKEN, Platform
from homeassistant.core import HomeAssistant
from homeassistant.exceptions import ConfigEntryAuthFailed, ConfigEntryNotReady
from homeassistant.helpers.aiohttp_client import async_get_clientsession
from homeassistant.helpers.device_registry import DeviceInfo

<<<<<<< HEAD
from .const import DOMAIN
from .coordinator import (
    TessieEnergySiteInfoCoordinator,
    TessieEnergySiteLiveCoordinator,
    TessieStateUpdateCoordinator,
)
from .models import TessieData, TessieEnergyData
=======
from .const import DOMAIN, MODELS
from .coordinator import TessieStateUpdateCoordinator
from .models import TessieData, TessieVehicleData
>>>>>>> be7a2c2c

PLATFORMS = [
    Platform.BINARY_SENSOR,
    Platform.BUTTON,
    Platform.CLIMATE,
    Platform.COVER,
    Platform.DEVICE_TRACKER,
    Platform.LOCK,
    Platform.MEDIA_PLAYER,
    Platform.NUMBER,
    Platform.SELECT,
    Platform.SENSOR,
    Platform.SWITCH,
    Platform.UPDATE,
]

_LOGGER = logging.getLogger(__name__)

type TessieConfigEntry = ConfigEntry[TessieData]


async def async_setup_entry(hass: HomeAssistant, entry: TessieConfigEntry) -> bool:
    """Set up Tessie config."""
    api_key = entry.data[CONF_ACCESS_TOKEN]
    session = async_get_clientsession(hass)

    try:
<<<<<<< HEAD
        vehicles = await get_state_of_all_vehicles(
            session=session,
=======
        state_of_all_vehicles = await get_state_of_all_vehicles(
            session=async_get_clientsession(hass),
>>>>>>> be7a2c2c
            api_key=api_key,
            only_active=True,
        )
    except ClientResponseError as e:
        if e.status == HTTPStatus.UNAUTHORIZED:
            raise ConfigEntryAuthFailed from e
        _LOGGER.error("Setup failed, unable to connect to Tessie: %s", e)
        return False
    except ClientError as e:
        raise ConfigEntryNotReady from e

    vehicles = [
        TessieVehicleData(
            vin=vehicle["vin"],
            data_coordinator=TessieStateUpdateCoordinator(
                hass,
                api_key=api_key,
                vin=vehicle["vin"],
                data=vehicle["last_state"],
            ),
            device=DeviceInfo(
                identifiers={(DOMAIN, vehicle["vin"])},
                manufacturer="Tesla",
                configuration_url="https://my.tessie.com/",
                name=vehicle["last_state"]["display_name"],
                model=MODELS.get(
                    vehicle["last_state"]["vehicle_config"]["car_type"],
                    vehicle["last_state"]["vehicle_config"]["car_type"],
                ),
                sw_version=vehicle["last_state"]["vehicle_state"]["car_version"].split(
                    " "
                )[0],
                hw_version=vehicle["last_state"]["vehicle_config"]["driver_assist"],
                serial_number=vehicle["vin"],
            ),
        )
        for vehicle in state_of_all_vehicles["results"]
        if vehicle["last_state"] is not None
    ]

    # Energy Sites
    tessie = Tessie(session, api_key)
    try:
        products = (await tessie.products())["response"]
    except TeslaFleetError as e:
        raise ConfigEntryNotReady from e

    energysites: list[TessieEnergyData] = []
    for product in products:
        if "energy_site_id" in product:
            site_id = product["energy_site_id"]
            api = EnergySpecific(tessie.energy, site_id)
            energysites.append(
                TessieEnergyData(
                    api=api,
                    id=site_id,
                    live_coordinator=TessieEnergySiteLiveCoordinator(hass, api),
                    info_coordinator=TessieEnergySiteInfoCoordinator(hass, api),
                    device=DeviceInfo(
                        identifiers={(DOMAIN, str(site_id))},
                        manufacturer="Tesla",
                        name=product.get("site_name", "Energy Site"),
                    ),
                )
            )

    # Populate coordinator data before forwarding to platforms
    await asyncio.gather(
        *(
            energysite.live_coordinator.async_config_entry_first_refresh()
            for energysite in energysites
        ),
        *(
            energysite.info_coordinator.async_config_entry_first_refresh()
            for energysite in energysites
        ),
    )

    entry.runtime_data = TessieData(vehicles, energysites)
    await hass.config_entries.async_forward_entry_setups(entry, PLATFORMS)

    return True


async def async_unload_entry(hass: HomeAssistant, entry: TessieConfigEntry) -> bool:
    """Unload Tessie Config."""
    return await hass.config_entries.async_unload_platforms(entry, PLATFORMS)<|MERGE_RESOLUTION|>--- conflicted
+++ resolved
@@ -16,19 +16,13 @@
 from homeassistant.helpers.aiohttp_client import async_get_clientsession
 from homeassistant.helpers.device_registry import DeviceInfo
 
-<<<<<<< HEAD
-from .const import DOMAIN
+from .const import DOMAIN, MODELS
 from .coordinator import (
     TessieEnergySiteInfoCoordinator,
     TessieEnergySiteLiveCoordinator,
     TessieStateUpdateCoordinator,
 )
 from .models import TessieData, TessieEnergyData
-=======
-from .const import DOMAIN, MODELS
-from .coordinator import TessieStateUpdateCoordinator
-from .models import TessieData, TessieVehicleData
->>>>>>> be7a2c2c
 
 PLATFORMS = [
     Platform.BINARY_SENSOR,
@@ -56,13 +50,8 @@
     session = async_get_clientsession(hass)
 
     try:
-<<<<<<< HEAD
-        vehicles = await get_state_of_all_vehicles(
+        state_of_all_vehicles = await get_state_of_all_vehicles(
             session=session,
-=======
-        state_of_all_vehicles = await get_state_of_all_vehicles(
-            session=async_get_clientsession(hass),
->>>>>>> be7a2c2c
             api_key=api_key,
             only_active=True,
         )
