"""Support for Frontier Silicon Devices (Medion, Hama, Auna,...)."""
from __future__ import annotations

import logging

from afsapi import (
    AFSAPI,
    ConnectionError as FSConnectionError,
    NotImplementedException as FSNotImplementedException,
    PlayState,
)
import voluptuous as vol

from homeassistant.components.media_player import (
    PLATFORM_SCHEMA,
    BrowseError,
    MediaPlayerEntity,
    MediaPlayerEntityFeature,
    MediaPlayerState,
    MediaType,
)
<<<<<<< HEAD
from homeassistant.components.media_player.const import MEDIA_TYPE_CHANNEL
from homeassistant.const import (
    CONF_HOST,
    CONF_NAME,
    CONF_PASSWORD,
    CONF_PORT,
    STATE_IDLE,
    STATE_OFF,
    STATE_OPENING,
    STATE_PAUSED,
    STATE_PLAYING,
)
=======
from homeassistant.const import CONF_HOST, CONF_NAME, CONF_PASSWORD, CONF_PORT
>>>>>>> f76eeaee
from homeassistant.core import HomeAssistant
import homeassistant.helpers.config_validation as cv
from homeassistant.helpers.entity import DeviceInfo
from homeassistant.helpers.entity_platform import AddEntitiesCallback
from homeassistant.helpers.typing import ConfigType, DiscoveryInfoType

from .browse_media import browse_node, browse_top_level
from .const import (
    DEFAULT_PIN,
    DEFAULT_PORT,
    DOMAIN,
    MEDIA_TYPE_LIBRARY,
    MEDIA_TYPE_PRESET,
    SUPPORTED_MEDIA_TYPES,
)

_LOGGER = logging.getLogger(__name__)

PLATFORM_SCHEMA = PLATFORM_SCHEMA.extend(
    {
        vol.Required(CONF_HOST): cv.string,
        vol.Optional(CONF_PORT, default=DEFAULT_PORT): cv.port,
        vol.Optional(CONF_PASSWORD, default=DEFAULT_PIN): cv.string,
        vol.Optional(CONF_NAME): cv.string,
    }
)


async def async_setup_platform(
    hass: HomeAssistant,
    config: ConfigType,
    async_add_entities: AddEntitiesCallback,
    discovery_info: DiscoveryInfoType | None = None,
) -> None:
    """Set up the Frontier Silicon platform."""
    if discovery_info is not None:
        webfsapi_url = await AFSAPI.get_webfsapi_endpoint(
            discovery_info["ssdp_description"]
        )
        afsapi = AFSAPI(webfsapi_url, DEFAULT_PIN)

        name = await afsapi.get_friendly_name()
        async_add_entities(
            [AFSAPIDevice(name, afsapi)],
            True,
        )
        return

    host = config.get(CONF_HOST)
    port = config.get(CONF_PORT)
    password = config.get(CONF_PASSWORD)
    name = config.get(CONF_NAME)

    try:
        webfsapi_url = await AFSAPI.get_webfsapi_endpoint(
            f"http://{host}:{port}/device"
        )
    except FSConnectionError:
        _LOGGER.error(
            "Could not add the FSAPI device at %s:%s -> %s", host, port, password
        )
        return
    afsapi = AFSAPI(webfsapi_url, password)
    async_add_entities([AFSAPIDevice(name, afsapi)], True)


class AFSAPIDevice(MediaPlayerEntity):
    """Representation of a Frontier Silicon device on the network."""

<<<<<<< HEAD
    _attr_media_content_type: str = MEDIA_TYPE_CHANNEL
=======
    _attr_media_content_type: str = MediaType.MUSIC
>>>>>>> f76eeaee

    _attr_supported_features = (
        MediaPlayerEntityFeature.PAUSE
        | MediaPlayerEntityFeature.VOLUME_SET
        | MediaPlayerEntityFeature.VOLUME_MUTE
        | MediaPlayerEntityFeature.VOLUME_STEP
        | MediaPlayerEntityFeature.PREVIOUS_TRACK
        | MediaPlayerEntityFeature.NEXT_TRACK
        | MediaPlayerEntityFeature.SEEK
        | MediaPlayerEntityFeature.PLAY_MEDIA
        | MediaPlayerEntityFeature.PLAY
        | MediaPlayerEntityFeature.STOP
        | MediaPlayerEntityFeature.TURN_ON
        | MediaPlayerEntityFeature.TURN_OFF
        | MediaPlayerEntityFeature.SELECT_SOURCE
        | MediaPlayerEntityFeature.SELECT_SOUND_MODE
        | MediaPlayerEntityFeature.BROWSE_MEDIA
    )

    def __init__(self, name: str | None, afsapi: AFSAPI) -> None:
        """Initialize the Frontier Silicon API device."""
        self.fs_device = afsapi

        self._attr_device_info = DeviceInfo(
            identifiers={(DOMAIN, afsapi.webfsapi_endpoint)},
            name=name,
        )
        self._attr_name = name

        self._max_volume: int | None = None

        self.__modes_by_label: dict[str, str] | None = None
        self.__sound_modes_by_label: dict[str, str] | None = None

        self._supports_sound_mode: bool = True

    async def async_update(self) -> None:
        """Get the latest date and update device state."""
        afsapi = self.fs_device
        try:
            if await afsapi.get_power():
                status = await afsapi.get_play_status()
                self._attr_state = {
                    PlayState.PLAYING: MediaPlayerState.PLAYING,
                    PlayState.PAUSED: MediaPlayerState.PAUSED,
                    PlayState.STOPPED: MediaPlayerState.IDLE,
                    PlayState.LOADING: MediaPlayerState.BUFFERING,
                    None: MediaPlayerState.IDLE,
                }.get(status)
            else:
                self._attr_state = MediaPlayerState.OFF
        except FSConnectionError:
            if self._attr_available:
                _LOGGER.warning(
                    "Could not connect to %s. Did it go offline?",
                    self.name or afsapi.webfsapi_endpoint,
                )
                self._attr_available = False
                return

        if not self._attr_available:
            _LOGGER.info(
                "Reconnected to %s",
                self.name or afsapi.webfsapi_endpoint,
            )

            self._attr_available = True
        if not self._attr_name:
            self._attr_name = await afsapi.get_friendly_name()

        if not self._attr_source_list:
            self.__modes_by_label = {
                mode.label: mode.key for mode in await afsapi.get_modes()
            }
            self._attr_source_list = list(self.__modes_by_label)

        if not self._attr_sound_mode_list and self._supports_sound_mode:
            try:
                equalisers = await afsapi.get_equalisers()
            except FSNotImplementedException:
                self._supports_sound_mode = False
                # Remove SELECT_SOUND_MODE from the advertised supported features
                self._attr_supported_features ^= (
                    MediaPlayerEntityFeature.SELECT_SOUND_MODE
                )
            else:
                self.__sound_modes_by_label = {
                    sound_mode.label: sound_mode.key for sound_mode in equalisers
                }
                self._attr_sound_mode_list = list(self.__sound_modes_by_label)

        # The API seems to include 'zero' in the number of steps (e.g. if the range is
        # 0-40 then get_volume_steps returns 41) subtract one to get the max volume.
        # If call to get_volume fails set to 0 and try again next time.
        if not self._max_volume:
            self._max_volume = int(await afsapi.get_volume_steps() or 1) - 1

        if self._attr_state != MediaPlayerState.OFF:
            info_name = await afsapi.get_play_name()
            info_text = await afsapi.get_play_text()

            self._attr_media_title = " - ".join(filter(None, [info_name, info_text]))
            self._attr_media_artist = await afsapi.get_play_artist()
            self._attr_media_album_name = await afsapi.get_play_album()

            radio_mode = await afsapi.get_mode()
            self._attr_source = radio_mode.label if radio_mode is not None else None

            self._attr_is_volume_muted = await afsapi.get_mute()
            self._attr_media_image_url = await afsapi.get_play_graphic()

            if self._supports_sound_mode:
                try:
                    eq_preset = await afsapi.get_eq_preset()
                except FSNotImplementedException:
                    self._supports_sound_mode = False
                    # Remove SELECT_SOUND_MODE from the advertised supported features
                    self._attr_supported_features ^= (
                        MediaPlayerEntityFeature.SELECT_SOUND_MODE
                    )
                else:
                    self._attr_sound_mode = (
                        eq_preset.label if eq_preset is not None else None
                    )

            volume = await self.fs_device.get_volume()

            # Prevent division by zero if max_volume not known yet
            self._attr_volume_level = float(volume or 0) / (self._max_volume or 1)
        else:
            self._attr_media_title = None
            self._attr_media_artist = None
            self._attr_media_album_name = None

            self._attr_source = None

            self._attr_is_volume_muted = None
            self._attr_media_image_url = None
            self._attr_sound_mode = None

            self._attr_volume_level = None

    # Management actions
    # power control
    async def async_turn_on(self) -> None:
        """Turn on the device."""
        await self.fs_device.set_power(True)

    async def async_turn_off(self) -> None:
        """Turn off the device."""
        await self.fs_device.set_power(False)

    async def async_media_play(self) -> None:
        """Send play command."""
        await self.fs_device.play()

    async def async_media_pause(self) -> None:
        """Send pause command."""
        await self.fs_device.pause()

    async def async_media_play_pause(self) -> None:
        """Send play/pause command."""
        if self._attr_state == MediaPlayerState.PLAYING:
            await self.fs_device.pause()
        else:
            await self.fs_device.play()

    async def async_media_stop(self) -> None:
        """Send play/pause command."""
        await self.fs_device.pause()

    async def async_media_previous_track(self) -> None:
        """Send previous track command (results in rewind)."""
        await self.fs_device.rewind()

    async def async_media_next_track(self) -> None:
        """Send next track command (results in fast-forward)."""
        await self.fs_device.forward()

    async def async_mute_volume(self, mute: bool) -> None:
        """Send mute command."""
        await self.fs_device.set_mute(mute)

    # volume
    async def async_volume_up(self) -> None:
        """Send volume up command."""
        volume = await self.fs_device.get_volume()
        volume = int(volume or 0) + 1
        await self.fs_device.set_volume(min(volume, self._max_volume))

    async def async_volume_down(self) -> None:
        """Send volume down command."""
        volume = await self.fs_device.get_volume()
        volume = int(volume or 0) - 1
        await self.fs_device.set_volume(max(volume, 0))

    async def async_set_volume_level(self, volume: float) -> None:
        """Set volume command."""
        if self._max_volume:  # Can't do anything sensible if not set
            volume = int(volume * self._max_volume)
            await self.fs_device.set_volume(volume)

    async def async_select_source(self, source: str) -> None:
        """Select input source."""
        await self.fs_device.set_power(True)
        if (
            self.__modes_by_label
            and (mode := self.__modes_by_label.get(source)) is not None
        ):
            await self.fs_device.set_mode(mode)

    async def async_select_sound_mode(self, sound_mode: str) -> None:
        """Select EQ Preset."""
<<<<<<< HEAD
        await self.fs_device.set_eq_preset(self.__sound_modes_by_label[sound_mode])

    async def async_browse_media(self, media_content_type=None, media_content_id=None):
        """Browse media library and preset stations."""
        if media_content_type in (None, MEDIA_TYPE_LIBRARY):
            return await browse_top_level(self._attr_source, self.fs_device)

        return await browse_node(self.fs_device, media_content_type, media_content_id)

    async def async_play_media(self, media_type, media_id, **kwargs):
        """Play selected media or channel."""
        if media_type not in SUPPORTED_MEDIA_TYPES:
            _LOGGER.error(
                "Got %s, but frontier_silicon only supports playing media types: %s",
                media_type,
                SUPPORTED_MEDIA_TYPES,
            )
            return

        keys = media_id.split("/")

        desired_source = keys[0]
        await self.async_select_source(desired_source)  # this also powers on the device

        if media_type == MEDIA_TYPE_PRESET:
            if len(keys) != 2:
                raise BrowseError("Presets can only have 1 level")

            # Keys of presets are 0-based, while the list shown on the device starts from 1
            preset = int(keys[1]) - 1

            result = await self.fs_device.select_preset(preset)
        else:
            result = await self.fs_device.nav_select_item_via_path(keys[1:])

        await self.async_update()
        self._attr_media_content_id = media_id
        return result
=======
        if (
            self.__sound_modes_by_label
            and (mode := self.__sound_modes_by_label.get(sound_mode)) is not None
        ):
            await self.fs_device.set_eq_preset(mode)
>>>>>>> f76eeaee
<|MERGE_RESOLUTION|>--- conflicted
+++ resolved
@@ -19,22 +19,7 @@
     MediaPlayerState,
     MediaType,
 )
-<<<<<<< HEAD
-from homeassistant.components.media_player.const import MEDIA_TYPE_CHANNEL
-from homeassistant.const import (
-    CONF_HOST,
-    CONF_NAME,
-    CONF_PASSWORD,
-    CONF_PORT,
-    STATE_IDLE,
-    STATE_OFF,
-    STATE_OPENING,
-    STATE_PAUSED,
-    STATE_PLAYING,
-)
-=======
 from homeassistant.const import CONF_HOST, CONF_NAME, CONF_PASSWORD, CONF_PORT
->>>>>>> f76eeaee
 from homeassistant.core import HomeAssistant
 import homeassistant.helpers.config_validation as cv
 from homeassistant.helpers.entity import DeviceInfo
@@ -104,11 +89,7 @@
 class AFSAPIDevice(MediaPlayerEntity):
     """Representation of a Frontier Silicon device on the network."""
 
-<<<<<<< HEAD
-    _attr_media_content_type: str = MEDIA_TYPE_CHANNEL
-=======
     _attr_media_content_type: str = MediaType.MUSIC
->>>>>>> f76eeaee
 
     _attr_supported_features = (
         MediaPlayerEntityFeature.PAUSE
@@ -322,8 +303,11 @@
 
     async def async_select_sound_mode(self, sound_mode: str) -> None:
         """Select EQ Preset."""
-<<<<<<< HEAD
-        await self.fs_device.set_eq_preset(self.__sound_modes_by_label[sound_mode])
+        if (
+            self.__sound_modes_by_label
+            and (mode := self.__sound_modes_by_label.get(sound_mode)) is not None
+        ):
+            await self.fs_device.set_eq_preset(mode)
 
     async def async_browse_media(self, media_content_type=None, media_content_id=None):
         """Browse media library and preset stations."""
@@ -360,11 +344,4 @@
 
         await self.async_update()
         self._attr_media_content_id = media_id
-        return result
-=======
-        if (
-            self.__sound_modes_by_label
-            and (mode := self.__sound_modes_by_label.get(sound_mode)) is not None
-        ):
-            await self.fs_device.set_eq_preset(mode)
->>>>>>> f76eeaee
+        return result