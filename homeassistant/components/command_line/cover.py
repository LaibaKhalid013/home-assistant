--- conflicted
+++ resolved
@@ -65,11 +65,8 @@
         trigger_entity_config = {
             CONF_UNIQUE_ID: device_config.get(CONF_UNIQUE_ID),
             CONF_NAME: Template(device_config.get(CONF_NAME, device_name), hass),
-<<<<<<< HEAD
             CONF_DEVICE_CLASS: device_class,
-=======
             CONF_AVAILABILITY: device_config.get(CONF_AVAILABILITY),
->>>>>>> eee6a119
         }
 
         covers.append(
