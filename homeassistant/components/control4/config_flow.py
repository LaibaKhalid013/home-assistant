"""Config flow for Control4 integration."""
from asyncio import TimeoutError as asyncioTimeoutError
import logging

from aiohttp.client_exceptions import ClientError
from pyControl4.account import C4Account
from pyControl4.director import C4Director
from pyControl4.error_handling import NotFound, Unauthorized
import voluptuous as vol

from homeassistant import config_entries, exceptions
from homeassistant.const import CONF_HOST, CONF_PASSWORD, CONF_USERNAME
from homeassistant.helpers import aiohttp_client
from homeassistant.helpers.device_registry import format_mac

<<<<<<< HEAD
from .const import CONF_CONTROLLER_UNIQUE_ID, DOMAIN
=======
from .const import (
    CONF_ALARM_AWAY_MODE,
    CONF_ALARM_CUSTOM_BYPASS_MODE,
    CONF_ALARM_HOME_MODE,
    CONF_ALARM_NIGHT_MODE,
    CONF_CONTROLLER_UNIQUE_ID,
    DEFAULT_ALARM_AWAY_MODE,
    DEFAULT_ALARM_CUSTOM_BYPASS_MODE,
    DEFAULT_ALARM_HOME_MODE,
    DEFAULT_ALARM_NIGHT_MODE,
    DEFAULT_SCAN_INTERVAL,
    MIN_SCAN_INTERVAL,
)
from .const import DOMAIN  # pylint:disable=unused-import
>>>>>>> 317a30d0

_LOGGER = logging.getLogger(__name__)

DATA_SCHEMA = vol.Schema(
    {
        vol.Required(CONF_HOST): str,
        vol.Required(CONF_USERNAME): str,
        vol.Required(CONF_PASSWORD): str,
    }
)


class Control4Validator:
    """Validates that config details can be used to authenticate and communicate with Control4."""

    def __init__(self, host, username, password, hass):
        """Initialize."""
        self.host = host
        self.username = username
        self.password = password
        self.controller_unique_id = None
        self.director_bearer_token = None
        self.hass = hass

    async def authenticate(self) -> bool:
        """Test if we can authenticate with the Control4 account API."""
        try:
            account_session = aiohttp_client.async_get_clientsession(self.hass)
            account = C4Account(self.username, self.password, account_session)
            # Authenticate with Control4 account
            await account.getAccountBearerToken()

            # Get controller name
            account_controllers = await account.getAccountControllers()
            self.controller_unique_id = account_controllers["controllerCommonName"]

            # Get bearer token to communicate with controller locally
            self.director_bearer_token = (
                await account.getDirectorBearerToken(self.controller_unique_id)
            )["token"]
            return True
        except (Unauthorized, NotFound):
            return False

    async def connect_to_director(self) -> bool:
        """Test if we can connect to the local Control4 Director."""
        try:
            director_session = aiohttp_client.async_get_clientsession(
                self.hass, verify_ssl=False
            )
            director = C4Director(
                self.host, self.director_bearer_token, director_session
            )
            await director.getAllItemInfo()
            return True
        except (Unauthorized, ClientError, asyncioTimeoutError):
            _LOGGER.error("Failed to connect to the Control4 controller")
            return False


class ConfigFlow(config_entries.ConfigFlow, domain=DOMAIN):
    """Handle a config flow for Control4."""

    VERSION = 1

    async def async_step_user(self, user_input=None):
        """Handle the initial step."""
        errors = {}
        if user_input is not None:

            hub = Control4Validator(
                user_input[CONF_HOST],
                user_input[CONF_USERNAME],
                user_input[CONF_PASSWORD],
                self.hass,
            )
            try:
                if not await hub.authenticate():
                    raise InvalidAuth
                if not await hub.connect_to_director():
                    raise CannotConnect
            except InvalidAuth:
                errors["base"] = "invalid_auth"
            except CannotConnect:
                errors["base"] = "cannot_connect"
            except Exception:  # pylint: disable=broad-except
                _LOGGER.exception("Unexpected exception")
                errors["base"] = "unknown"

            if not errors:
                controller_unique_id = hub.controller_unique_id
                mac = (controller_unique_id.split("_", 3))[2]
                formatted_mac = format_mac(mac)
                await self.async_set_unique_id(formatted_mac)
                self._abort_if_unique_id_configured()
                return self.async_create_entry(
                    title=controller_unique_id,
                    data={
                        CONF_HOST: user_input[CONF_HOST],
                        CONF_USERNAME: user_input[CONF_USERNAME],
                        CONF_PASSWORD: user_input[CONF_PASSWORD],
                        CONF_CONTROLLER_UNIQUE_ID: controller_unique_id,
                    },
                )

        return self.async_show_form(
            step_id="user", data_schema=DATA_SCHEMA, errors=errors
        )

<<<<<<< HEAD
=======
    @staticmethod
    @callback
    def async_get_options_flow(config_entry):
        """Get the options flow for this handler."""
        return OptionsFlowHandler(config_entry)


class OptionsFlowHandler(config_entries.OptionsFlow):
    """Handle a option flow for Control4."""

    def __init__(self, config_entry: config_entries.ConfigEntry) -> None:
        """Initialize options flow."""
        self.config_entry = config_entry

    async def async_step_init(self, user_input=None):
        """Handle options flow."""
        if user_input is not None:
            return self.async_create_entry(title="", data=user_input)

        # TODO: figure out how to accept empty strings to disable modes
        # TODO: figure out how to only show alarm options if a alarm_control_panel entity exists
        data_schema = vol.Schema(
            {
                vol.Optional(
                    CONF_SCAN_INTERVAL,
                    default=self.config_entry.options.get(
                        CONF_SCAN_INTERVAL, DEFAULT_SCAN_INTERVAL
                    ),
                ): vol.All(cv.positive_int, vol.Clamp(min=MIN_SCAN_INTERVAL)),
                vol.Optional(
                    CONF_ALARM_AWAY_MODE,
                    default=self.config_entry.options.get(
                        CONF_ALARM_AWAY_MODE, DEFAULT_ALARM_AWAY_MODE
                    ),
                ): str,
                vol.Optional(
                    CONF_ALARM_HOME_MODE,
                    default=self.config_entry.options.get(
                        CONF_ALARM_HOME_MODE, DEFAULT_ALARM_HOME_MODE
                    ),
                ): str,
                vol.Optional(
                    CONF_ALARM_NIGHT_MODE,
                    default=self.config_entry.options.get(
                        CONF_ALARM_NIGHT_MODE, DEFAULT_ALARM_NIGHT_MODE
                    ),
                ): str,
                vol.Optional(
                    CONF_ALARM_CUSTOM_BYPASS_MODE,
                    default=self.config_entry.options.get(
                        CONF_ALARM_CUSTOM_BYPASS_MODE, DEFAULT_ALARM_CUSTOM_BYPASS_MODE
                    ),
                ): str,
            }
        )
        return self.async_show_form(step_id="init", data_schema=data_schema)

>>>>>>> 317a30d0

class CannotConnect(exceptions.HomeAssistantError):
    """Error to indicate we cannot connect."""


class InvalidAuth(exceptions.HomeAssistantError):
    """Error to indicate there is invalid auth."""<|MERGE_RESOLUTION|>--- conflicted
+++ resolved
@@ -13,9 +13,6 @@
 from homeassistant.helpers import aiohttp_client
 from homeassistant.helpers.device_registry import format_mac
 
-<<<<<<< HEAD
-from .const import CONF_CONTROLLER_UNIQUE_ID, DOMAIN
-=======
 from .const import (
     CONF_ALARM_AWAY_MODE,
     CONF_ALARM_CUSTOM_BYPASS_MODE,
@@ -26,11 +23,8 @@
     DEFAULT_ALARM_CUSTOM_BYPASS_MODE,
     DEFAULT_ALARM_HOME_MODE,
     DEFAULT_ALARM_NIGHT_MODE,
-    DEFAULT_SCAN_INTERVAL,
-    MIN_SCAN_INTERVAL,
+    DOMAIN,
 )
-from .const import DOMAIN  # pylint:disable=unused-import
->>>>>>> 317a30d0
 
 _LOGGER = logging.getLogger(__name__)
 
@@ -140,8 +134,6 @@
             step_id="user", data_schema=DATA_SCHEMA, errors=errors
         )
 
-<<<<<<< HEAD
-=======
     @staticmethod
     @callback
     def async_get_options_flow(config_entry):
@@ -199,8 +191,6 @@
         )
         return self.async_show_form(step_id="init", data_schema=data_schema)
 
->>>>>>> 317a30d0
-
 class CannotConnect(exceptions.HomeAssistantError):
     """Error to indicate we cannot connect."""
 
