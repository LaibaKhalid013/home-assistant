{
  "config": {
    "abort": {
      "already_configured": "[%key:common::config_flow::abort::already_configured_device%]"
    },
    "error": {
      "cannot_connect": "[%key:common::config_flow::error::cannot_connect%]",
      "invalid_auth": "[%key:common::config_flow::error::invalid_auth%]",
      "unknown": "[%key:common::config_flow::error::unknown%]"
    },
    "step": {
      "user": {
        "data": {
          "host": "[%key:common::config_flow::data::ip%]",
          "password": "[%key:common::config_flow::data::password%]",
          "username": "[%key:common::config_flow::data::username%]"
        },
        "description": "Please enter your Control4 account details and the IP address of your local controller."
      }
    }
<<<<<<< HEAD
=======
  },
  "options": {
    "step": {
      "init": {
        "data": {
          "scan_interval": "Seconds between updates",
          "alarm_home_mode": "Alarm arm home mode name",
          "alarm_away_mode": "Alarm arm away mode name",
          "alarm_night_mode": "Alarm arm night mode name",
          "alarm_custom_bypass_mode": "Alarm arm custom bypass mode name"
        }
      }
    }
>>>>>>> 317a30d0
  }
}<|MERGE_RESOLUTION|>--- conflicted
+++ resolved
@@ -18,8 +18,6 @@
         "description": "Please enter your Control4 account details and the IP address of your local controller."
       }
     }
-<<<<<<< HEAD
-=======
   },
   "options": {
     "step": {
@@ -33,6 +31,5 @@
         }
       }
     }
->>>>>>> 317a30d0
   }
 }