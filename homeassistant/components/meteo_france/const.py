--- conflicted
+++ resolved
@@ -1,10 +1,11 @@
 """Meteo-France component constants."""
 
-<<<<<<< HEAD
-from homeassistant.const import TEMP_CELSIUS, TIME_HOURS, TIME_MINUTES, UNIT_PERCENTAGE
-=======
-from homeassistant.const import SPEED_KILOMETERS_PER_HOUR, TEMP_CELSIUS, TIME_MINUTES
->>>>>>> 54883892
+from homeassistant.const import (
+    SPEED_KILOMETERS_PER_HOUR,
+    TEMP_CELSIUS,
+    TIME_MINUTES,
+    UNIT_PERCENTAGE,
+)
 
 DOMAIN = "meteo_france"
 PLATFORMS = ["sensor", "weather"]
