"""Vizio SmartCast Device support."""

from __future__ import annotations

from datetime import timedelta
import logging

from pyvizio import AppConfig, VizioAsync
from pyvizio.api.apps import find_app_name
from pyvizio.const import APP_HOME, INPUT_APPS, NO_APP_RUNNING, UNKNOWN_APP

from homeassistant.components.media_player import (
    MediaPlayerDeviceClass,
    MediaPlayerEntity,
    MediaPlayerEntityFeature,
    MediaPlayerState,
)
from homeassistant.config_entries import ConfigEntry
from homeassistant.const import (
    CONF_ACCESS_TOKEN,
    CONF_DEVICE_CLASS,
    CONF_EXCLUDE,
    CONF_HOST,
    CONF_INCLUDE,
    CONF_NAME,
)
from homeassistant.core import HomeAssistant, callback
from homeassistant.helpers import device_registry as dr, entity_platform
from homeassistant.helpers.aiohttp_client import async_get_clientsession
from homeassistant.helpers.device_registry import DeviceInfo
from homeassistant.helpers.dispatcher import (
    async_dispatcher_connect,
    async_dispatcher_send,
)
from homeassistant.helpers.entity_platform import AddEntitiesCallback

from . import VizioAppsDataUpdateCoordinator
from .const import (
    CONF_ADDITIONAL_CONFIGS,
    CONF_APPS,
    CONF_VOLUME_STEP,
    DEFAULT_TIMEOUT,
    DEFAULT_VOLUME_STEP,
    DEVICE_ID,
    DOMAIN,
    SERVICE_UPDATE_SETTING,
    SUPPORTED_COMMANDS,
    UPDATE_SETTING_SCHEMA,
    VIZIO_AUDIO_SETTINGS,
    VIZIO_DEVICE_CLASSES,
    VIZIO_MUTE,
    VIZIO_MUTE_ON,
    VIZIO_SOUND_MODE,
    VIZIO_VOLUME,
)

_LOGGER = logging.getLogger(__name__)

SCAN_INTERVAL = timedelta(seconds=30)
PARALLEL_UPDATES = 0


async def async_setup_entry(
    hass: HomeAssistant,
    config_entry: ConfigEntry,
    async_add_entities: AddEntitiesCallback,
) -> None:
    """Set up a Vizio media player entry."""
    host = config_entry.data[CONF_HOST]
    token = config_entry.data.get(CONF_ACCESS_TOKEN)
    name = config_entry.data[CONF_NAME]
    device_class = config_entry.data[CONF_DEVICE_CLASS]

    # If config entry options not set up, set them up,
    # otherwise assign values managed in options
    volume_step = config_entry.options.get(
        CONF_VOLUME_STEP, config_entry.data.get(CONF_VOLUME_STEP, DEFAULT_VOLUME_STEP)
    )

    params = {}
    if not config_entry.options:
        params["options"] = {CONF_VOLUME_STEP: volume_step}

        include_or_exclude_key = next(
            (
                key
                for key in config_entry.data.get(CONF_APPS, {})
                if key in (CONF_INCLUDE, CONF_EXCLUDE)
            ),
            None,
        )
        if include_or_exclude_key:
            params["options"][CONF_APPS] = {
                include_or_exclude_key: config_entry.data[CONF_APPS][
                    include_or_exclude_key
                ].copy()
            }

    if not config_entry.data.get(CONF_VOLUME_STEP):
        new_data = config_entry.data.copy()
        new_data.update({CONF_VOLUME_STEP: volume_step})
        params["data"] = new_data

    if params:
        hass.config_entries.async_update_entry(
            config_entry,
            **params,  # type: ignore[arg-type]
        )

    device = VizioAsync(
        DEVICE_ID,
        host,
        name,
        auth_token=token,
        device_type=VIZIO_DEVICE_CLASSES[device_class],
        session=async_get_clientsession(hass, False),
        timeout=DEFAULT_TIMEOUT,
    )

    apps_coordinator = hass.data[DOMAIN].get(CONF_APPS)

    entity = VizioDevice(config_entry, device, name, device_class, apps_coordinator)

    async_add_entities([entity], update_before_add=True)
    platform = entity_platform.async_get_current_platform()
    platform.async_register_entity_service(
        SERVICE_UPDATE_SETTING, UPDATE_SETTING_SCHEMA, "async_update_setting"
    )


class VizioDevice(MediaPlayerEntity):
    """Media Player implementation which performs REST requests to device."""

    _attr_has_entity_name = True
    _attr_name = None
    _received_device_info = False

    def __init__(
        self,
        config_entry: ConfigEntry,
        device: VizioAsync,
        name: str,
        device_class: MediaPlayerDeviceClass,
        apps_coordinator: VizioAppsDataUpdateCoordinator | None,
    ) -> None:
        """Initialize Vizio device."""
        self._config_entry = config_entry
        self._apps_coordinator = apps_coordinator

        self._volume_step = config_entry.options[CONF_VOLUME_STEP]
        self._current_input: str | None = None
        self._current_app_config: AppConfig | None = None
        self._available_inputs: list[str] = []
        self._available_apps: list[str] = []
        self._all_apps = apps_coordinator.data if apps_coordinator else None
        self._conf_apps = config_entry.options.get(CONF_APPS, {})
        self._additional_app_configs = config_entry.data.get(CONF_APPS, {}).get(
            CONF_ADDITIONAL_CONFIGS, []
        )
        self._device = device
<<<<<<< HEAD
        self._max_volume = float(self._device.get_max_volume())
        self._attr_assumed_state = True
=======
        self._max_volume = float(device.get_max_volume())
>>>>>>> 1697b116

        # Entity class attributes that will change with each update (we only include
        # the ones that are initialized differently from the defaults)
        self._attr_sound_mode_list = []
        self._attr_supported_features = SUPPORTED_COMMANDS[device_class]

        # Entity class attributes that will not change
        unique_id = config_entry.unique_id
        assert unique_id
        self._attr_unique_id = unique_id
        self._attr_device_class = device_class
        self._attr_device_info = DeviceInfo(
            identifiers={(DOMAIN, unique_id)},
            manufacturer="VIZIO",
            name=name,
        )

    def _apps_list(self, apps: list[str]) -> list[str]:
        """Return process apps list based on configured filters."""
        if self._conf_apps.get(CONF_INCLUDE):
            return [app for app in apps if app in self._conf_apps[CONF_INCLUDE]]

        if self._conf_apps.get(CONF_EXCLUDE):
            return [app for app in apps if app not in self._conf_apps[CONF_EXCLUDE]]

        return apps

    async def async_update(self) -> None:
        """Retrieve latest state of the device."""
        if (
            is_on := await self._device.get_power_state(log_api_exception=False)
        ) is None:
            if self._attr_available:
                _LOGGER.warning(
                    "Lost connection to %s", self._config_entry.data[CONF_HOST]
                )
                self._attr_available = False
            return

        if not self._attr_available:
            _LOGGER.info(
                "Restored connection to %s", self._config_entry.data[CONF_HOST]
            )
            self._attr_available = True

        if not self._received_device_info:
            device_reg = dr.async_get(self.hass)
            assert self._config_entry.unique_id
            device = device_reg.async_get_device(
                identifiers={(DOMAIN, self._config_entry.unique_id)}
            )
            if device:
                device_reg.async_update_device(
                    device.id,
                    model=await self._device.get_model_name(log_api_exception=False),
                    sw_version=await self._device.get_version(log_api_exception=False),
                )
                self._received_device_info = True

        if not is_on:
            self._attr_state = MediaPlayerState.OFF
            self._attr_volume_level = None
            self._attr_is_volume_muted = None
            self._current_input = None
            self._attr_app_name = None
            self._current_app_config = None
            self._attr_sound_mode = None
            return

        self._attr_state = MediaPlayerState.ON

        if audio_settings := await self._device.get_all_settings(
            VIZIO_AUDIO_SETTINGS, log_api_exception=False
        ):
            self._attr_volume_level = (
                float(audio_settings[VIZIO_VOLUME]) / self._max_volume
            )
            if VIZIO_MUTE in audio_settings:
                self._attr_is_volume_muted = (
                    audio_settings[VIZIO_MUTE].lower() == VIZIO_MUTE_ON
                )
            else:
                self._attr_is_volume_muted = None

            if VIZIO_SOUND_MODE in audio_settings:
                self._attr_supported_features |= (
                    MediaPlayerEntityFeature.SELECT_SOUND_MODE
                )
                self._attr_sound_mode = audio_settings[VIZIO_SOUND_MODE]
                if not self._attr_sound_mode_list:
                    self._attr_sound_mode_list = await self._device.get_setting_options(
                        VIZIO_AUDIO_SETTINGS,
                        VIZIO_SOUND_MODE,
                        log_api_exception=False,
                    )
            else:
                # Explicitly remove MediaPlayerEntityFeature.SELECT_SOUND_MODE from supported features
                self._attr_supported_features &= (
                    ~MediaPlayerEntityFeature.SELECT_SOUND_MODE
                )

        if input_ := await self._device.get_current_input(log_api_exception=False):
            self._current_input = input_

        # If no inputs returned, end update
        if not (inputs := await self._device.get_inputs_list(log_api_exception=False)):
            return

        self._available_inputs = [input_.name for input_ in inputs]

        # Return before setting app variables if INPUT_APPS isn't in available inputs
        if self._attr_device_class == MediaPlayerDeviceClass.SPEAKER or not any(
            app for app in INPUT_APPS if app in self._available_inputs
        ):
            return

        # Create list of available known apps from known app list after
        # filtering by CONF_INCLUDE/CONF_EXCLUDE
        self._available_apps = self._apps_list(
            [app["name"] for app in self._all_apps or ()]
        )

        self._current_app_config = await self._device.get_current_app_config(
            log_api_exception=False
        )

        self._attr_app_name = find_app_name(
            self._current_app_config,
            [APP_HOME, *(self._all_apps or ()), *self._additional_app_configs],
        )

        if self._attr_app_name == NO_APP_RUNNING:
            self._attr_app_name = None

    def _get_additional_app_names(self) -> list[str]:
        """Return list of additional apps that were included in configuration.yaml."""
        return [
            additional_app["name"] for additional_app in self._additional_app_configs
        ]

    @staticmethod
    async def _async_send_update_options_signal(
        hass: HomeAssistant, config_entry: ConfigEntry
    ) -> None:
        """Send update event when Vizio config entry is updated."""
        # Move this method to component level if another entity ever gets added for a
        # single config entry.
        # See here: https://github.com/home-assistant/core/pull/30653#discussion_r366426121
        async_dispatcher_send(hass, config_entry.entry_id, config_entry)

    async def _async_update_options(self, config_entry: ConfigEntry) -> None:
        """Update options if the update signal comes from this entity."""
        self._volume_step = config_entry.options[CONF_VOLUME_STEP]
        # Update so that CONF_ADDITIONAL_CONFIGS gets retained for imports
        self._conf_apps.update(config_entry.options.get(CONF_APPS, {}))

    async def async_update_setting(
        self, setting_type: str, setting_name: str, new_value: int | str
    ) -> None:
        """Update a setting when update_setting service is called."""
        await self._device.set_setting(
            setting_type,
            setting_name,
            new_value,
            log_api_exception=False,
        )

    async def async_added_to_hass(self) -> None:
        """Register callbacks when entity is added."""
        # Register callback for when config entry is updated.
        self.async_on_remove(
            self._config_entry.add_update_listener(
                self._async_send_update_options_signal
            )
        )

        # Register callback for update event
        self.async_on_remove(
            async_dispatcher_connect(
                self.hass, self._config_entry.entry_id, self._async_update_options
            )
        )

        if not self._apps_coordinator:
            return

        # Register callback for app list updates if device is a TV
        @callback
        def apps_list_update() -> None:
            """Update list of all apps."""
            if not self._apps_coordinator:
                return
            self._all_apps = self._apps_coordinator.data
            self.async_write_ha_state()

        self.async_on_remove(
            self._apps_coordinator.async_add_listener(apps_list_update)
        )

    @property
    def source(self) -> str | None:
        """Return current input of the device."""
        if self._attr_app_name is not None and self._current_input in INPUT_APPS:
            return self._attr_app_name

        return self._current_input

    @property
    def source_list(self) -> list[str]:
        """Return list of available inputs of the device."""
        # If Smartcast app is in input list, and the app list has been retrieved,
        # show the combination with, otherwise just return inputs
        if self._available_apps:
            return [
                *(
                    _input
                    for _input in self._available_inputs
                    if _input not in INPUT_APPS
                ),
                *self._available_apps,
                *(
                    app
                    for app in self._get_additional_app_names()
                    if app not in self._available_apps
                ),
            ]

        return self._available_inputs

    @property
    def app_id(self):
        """Return the ID of the current app if it is unknown by pyvizio."""
        if self._current_app_config and self.source == UNKNOWN_APP:
            return {
                "APP_ID": self._current_app_config.APP_ID,
                "NAME_SPACE": self._current_app_config.NAME_SPACE,
                "MESSAGE": self._current_app_config.MESSAGE,
            }

        return None

    async def async_select_sound_mode(self, sound_mode: str) -> None:
        """Select sound mode."""
        if sound_mode in (self._attr_sound_mode_list or ()):
            await self._device.set_setting(
                VIZIO_AUDIO_SETTINGS,
                VIZIO_SOUND_MODE,
                sound_mode,
                log_api_exception=False,
            )

    async def async_turn_on(self) -> None:
        """Turn the device on."""
        await self._device.pow_on(log_api_exception=False)

    async def async_turn_off(self) -> None:
        """Turn the device off."""
        await self._device.pow_off(log_api_exception=False)

    async def async_mute_volume(self, mute: bool) -> None:
        """Mute the volume."""
        if mute:
            await self._device.mute_on(log_api_exception=False)
            self._attr_is_volume_muted = True
        else:
            await self._device.mute_off(log_api_exception=False)
            self._attr_is_volume_muted = False

    async def async_media_previous_track(self) -> None:
        """Send previous channel command."""
        await self._device.ch_down(log_api_exception=False)

    async def async_media_next_track(self) -> None:
        """Send next channel command."""
        await self._device.ch_up(log_api_exception=False)

    async def async_select_source(self, source: str) -> None:
        """Select input source."""
        if source in self._available_inputs:
            await self._device.set_input(source, log_api_exception=False)
        elif source in self._get_additional_app_names():
            await self._device.launch_app_config(
                **next(
                    app["config"]
                    for app in self._additional_app_configs
                    if app["name"] == source
                ),
                log_api_exception=False,
            )
        elif source in self._available_apps:
            await self._device.launch_app(
                source, self._all_apps, log_api_exception=False
            )

    async def async_volume_up(self) -> None:
        """Increase volume of the device."""
        await self._device.vol_up(num=self._volume_step, log_api_exception=False)

        if self._attr_volume_level is not None:
            self._attr_volume_level = min(
                1.0, self._attr_volume_level + self._volume_step / self._max_volume
            )

    async def async_volume_down(self) -> None:
        """Decrease volume of the device."""
        await self._device.vol_down(num=self._volume_step, log_api_exception=False)

        if self._attr_volume_level is not None:
            self._attr_volume_level = max(
                0.0, self._attr_volume_level - self._volume_step / self._max_volume
            )

    async def async_set_volume_level(self, volume: float) -> None:
        """Set volume level."""
        if self._attr_volume_level is not None:
            if volume > self._attr_volume_level:
                num = int(self._max_volume * (volume - self._attr_volume_level))
                await self._device.vol_up(num=num, log_api_exception=False)
                self._attr_volume_level = volume

            elif volume < self._attr_volume_level:
                num = int(self._max_volume * (self._attr_volume_level - volume))
                await self._device.vol_down(num=num, log_api_exception=False)
                self._attr_volume_level = volume

    async def async_media_play(self) -> None:
        """Play whatever media is currently active."""
        await self._device.play(log_api_exception=False)

    async def async_media_pause(self) -> None:
        """Pause whatever media is currently active."""
        await self._device.pause(log_api_exception=False)<|MERGE_RESOLUTION|>--- conflicted
+++ resolved
@@ -158,12 +158,8 @@
             CONF_ADDITIONAL_CONFIGS, []
         )
         self._device = device
-<<<<<<< HEAD
-        self._max_volume = float(self._device.get_max_volume())
+        self._max_volume = float(device.get_max_volume())
         self._attr_assumed_state = True
-=======
-        self._max_volume = float(device.get_max_volume())
->>>>>>> 1697b116
 
         # Entity class attributes that will change with each update (we only include
         # the ones that are initialized differently from the defaults)
