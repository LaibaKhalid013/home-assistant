--- conflicted
+++ resolved
@@ -88,11 +88,7 @@
             self._attr_supported_features = SUPPORT_EFFECT
 
     @callback
-<<<<<<< HEAD
-    def _handle_coordinator_update(self) -> None:
-=======
     def _async_update_state(self) -> None:
->>>>>>> f3ee656c
         """Handle updated data from the coordinator."""
         state = self._device.state
         if (brightness := state.get_brightness()) is not None:
@@ -114,11 +110,7 @@
         else:
             self._attr_color_mode = COLOR_MODE_BRIGHTNESS
         self._attr_effect = state.get_scene()
-<<<<<<< HEAD
-        super()._handle_coordinator_update()
-=======
         super()._async_update_state()
->>>>>>> f3ee656c
 
     @callback
     def _async_pilot_builder(self, **kwargs: Any) -> PilotBuilder:
