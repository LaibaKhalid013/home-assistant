--- conflicted
+++ resolved
@@ -28,11 +28,7 @@
     color_temperature_mired_to_kelvin,
 )
 
-<<<<<<< HEAD
-from .const import DOMAIN
-=======
 from .const import DOMAIN, SOCKET_DEVICE_STR
->>>>>>> 57a0e5dd
 from .entity import WizToggleEntity
 from .models import WizData
 
@@ -115,21 +111,11 @@
             self._attr_color_mode = COLOR_MODE_BRIGHTNESS
         self._attr_effect = state.get_scene()
         super()._handle_coordinator_update()
-<<<<<<< HEAD
-
-    def _async_pilot_builder(self, **kwargs: Any) -> PilotBuilder:
-        """Create the PilotBuilder for turn on."""
-        brightness = kwargs.get(ATTR_BRIGHTNESS)
-
-        if ATTR_RGB_COLOR in kwargs:
-            return PilotBuilder(rgb=kwargs[ATTR_RGB_COLOR], brightness=brightness)
-=======
 
     @callback
     def _async_pilot_builder(self, **kwargs: Any) -> PilotBuilder:
         """Create the PilotBuilder for turn on."""
         brightness = kwargs.get(ATTR_BRIGHTNESS)
->>>>>>> 57a0e5dd
 
         if ATTR_HS_COLOR in kwargs:
             return PilotBuilder(
@@ -137,27 +123,6 @@
                 brightness=brightness,
             )
 
-<<<<<<< HEAD
-        colortemp = None
-        if ATTR_COLOR_TEMP in kwargs:
-            colortemp = color_temperature_mired_to_kelvin(kwargs[ATTR_COLOR_TEMP])
-
-        sceneid = None
-        if ATTR_EFFECT in kwargs:
-            sceneid = get_id_from_scene_name(kwargs[ATTR_EFFECT])
-
-        if sceneid == 1000:  # rhythm
-            return PilotBuilder()
-
-        _LOGGER.debug(
-            "[wizlight %s] Pilot will be send with brightness=%s, colortemp=%s, scene=%s",
-            self._device.ip,
-            brightness,
-            colortemp,
-            sceneid,
-        )
-        return PilotBuilder(brightness=brightness, colortemp=colortemp, scene=sceneid)
-=======
         color_temp = None
         if ATTR_COLOR_TEMP in kwargs:
             color_temp = color_temperature_mired_to_kelvin(kwargs[ATTR_COLOR_TEMP])
@@ -176,17 +141,8 @@
             scene_id,
         )
         return PilotBuilder(brightness=brightness, colortemp=color_temp, scene=scene_id)
->>>>>>> 57a0e5dd
 
     async def async_turn_on(self, **kwargs: Any) -> None:
         """Instruct the light to turn on."""
         await self._device.turn_on(self._async_pilot_builder(**kwargs))
-<<<<<<< HEAD
-        await self.coordinator.async_request_refresh()
-
-    async def async_turn_off(self, **kwargs: Any) -> None:
-        """Instruct the light to turn off."""
-        await self._device.turn_off()
-=======
->>>>>>> 57a0e5dd
         await self.coordinator.async_request_refresh()