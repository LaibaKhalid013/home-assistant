{
  "domain": "wiz",
  "name": "WiZ",
  "config_flow": true,
  "dhcp": [
    {"macaddress":"A8BB50*"},
    {"hostname":"wiz_*"}
  ],
  "dependencies": ["network"],
<<<<<<< HEAD
  "documentation": "https://www.home-assistant.io/integrations/wiz",
  "requirements": ["pywizlight==0.5.8"],
=======
>>>>>>> 59a6135f
  "quality_scale": "platinum",
  "documentation": "https://www.home-assistant.io/integrations/wiz",
  "requirements": ["pywizlight==0.5.8"],
  "iot_class": "local_push",
  "codeowners": ["@sbidy"]
}<|MERGE_RESOLUTION|>--- conflicted
+++ resolved
@@ -7,11 +7,6 @@
     {"hostname":"wiz_*"}
   ],
   "dependencies": ["network"],
-<<<<<<< HEAD
-  "documentation": "https://www.home-assistant.io/integrations/wiz",
-  "requirements": ["pywizlight==0.5.8"],
-=======
->>>>>>> 59a6135f
   "quality_scale": "platinum",
   "documentation": "https://www.home-assistant.io/integrations/wiz",
   "requirements": ["pywizlight==0.5.8"],
