--- conflicted
+++ resolved
@@ -116,82 +116,4 @@
         """Confirm reauth dialog."""
         if user_input is None:
             return self.async_show_form(step_id="reauth_confirm")
-<<<<<<< HEAD
-        return await self.async_step_user()
-
-    async def async_step_import(self, config: dict[str, Any]) -> ConfigFlowResult:
-        """Import from yaml."""
-        client = Twitch(
-            app_id=config[CONF_CLIENT_ID],
-            authenticate_app=False,
-        )
-        client.auto_refresh_auth = False
-        token = config[CONF_TOKEN]
-        try:
-            await client.set_user_authentication(
-                token, validate=True, scope=[AuthScope.USER_READ_SUBSCRIPTIONS]
-            )
-        except InvalidTokenException:
-            async_create_issue(
-                self.hass,
-                DOMAIN,
-                "deprecated_yaml_invalid_token",
-                breaks_in_ha_version="2024.4.0",
-                is_fixable=False,
-                severity=IssueSeverity.WARNING,
-                translation_key="deprecated_yaml_invalid_token",
-                translation_placeholders={
-                    "domain": DOMAIN,
-                    "integration_title": "Twitch",
-                },
-            )
-            return self.async_abort(reason="invalid_token")
-        user = await first(client.get_users())
-        assert user
-        await self.async_set_unique_id(user.id)
-        try:
-            self._abort_if_unique_id_configured()
-        except AbortFlow as err:
-            async_create_issue(
-                self.hass,
-                DOMAIN,
-                "deprecated_yaml_already_imported",
-                breaks_in_ha_version="2024.4.0",
-                is_fixable=False,
-                severity=IssueSeverity.WARNING,
-                translation_key="deprecated_yaml_already_imported",
-                translation_placeholders={
-                    "domain": DOMAIN,
-                    "integration_title": "Twitch",
-                },
-            )
-            raise err
-        async_create_issue(
-            self.hass,
-            HOMEASSISTANT_DOMAIN,
-            "deprecated_yaml",
-            breaks_in_ha_version="2024.4.0",
-            is_fixable=False,
-            severity=IssueSeverity.WARNING,
-            translation_key="deprecated_yaml",
-            translation_placeholders={
-                "domain": DOMAIN,
-                "integration_title": "Twitch",
-            },
-        )
-        return self.async_create_entry(
-            title=user.display_name,
-            data={
-                "auth_implementation": DOMAIN,
-                CONF_TOKEN: {
-                    CONF_ACCESS_TOKEN: token,
-                    CONF_REFRESH_TOKEN: "",
-                    "expires_at": 0,
-                },
-                "imported": True,
-            },
-            options={CONF_CHANNELS: config[CONF_CHANNELS]},
-        )
-=======
-        return await self.async_step_user()
->>>>>>> 8153ff78
+        return await self.async_step_user()