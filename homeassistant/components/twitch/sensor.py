--- conflicted
+++ resolved
@@ -1,12 +1,7 @@
 """Support for the Twitch stream status."""
 from __future__ import annotations
 
-<<<<<<< HEAD
-=======
-import logging
-
 from twitchAPI.helper import first
->>>>>>> 86eafc95
 from twitchAPI.twitch import (
     AuthType,
     InvalidTokenException,
@@ -49,7 +44,6 @@
 ATTR_VIEWS = "views"
 
 ICON = "mdi:twitch"
-
 
 STATE_OFFLINE = "offline"
 STATE_STREAMING = "streaming"
@@ -121,45 +115,10 @@
             ATTR_VIEWS: self._channel.view_count,
         }
         if self._enable_user_auth:
-<<<<<<< HEAD
-            user = self._client.get_users()["data"][0]["id"]
-
-            subs = self._client.check_user_subscription(
-                user_id=user, broadcaster_id=self.unique_id
-            )
-            if "data" in subs:
-                self._attr_extra_state_attributes[ATTR_SUBSCRIPTION] = True
-                self._attr_extra_state_attributes[ATTR_SUBSCRIPTION_GIFTED] = subs[
-                    "data"
-                ][0]["is_gift"]
-            elif "status" in subs and subs["status"] == 404:
-                self._attr_extra_state_attributes[ATTR_SUBSCRIPTION] = False
-            elif "error" in subs:
-                LOGGER.error(
-                    "Error response on check_user_subscription: %s", subs["error"]
-                )
-                return
-            else:
-                LOGGER.error("Unknown error response on check_user_subscription")
-                return
-
-            follows = self._client.get_users_follows(
-                from_id=user, to_id=self.unique_id
-            )["data"]
-            self._attr_extra_state_attributes[ATTR_FOLLOW] = len(follows) > 0
-            if len(follows):
-                self._attr_extra_state_attributes[ATTR_FOLLOW_SINCE] = follows[0][
-                    "followed_at"
-                ]
-
-        if streams := self._client.get_streams(user_id=[self.unique_id])["data"]:
-            stream = streams[0]
-=======
             await self._async_add_user_attributes()
         if stream := (
             await first(self._client.get_streams(user_id=[self._channel.id], first=1))
         ):
->>>>>>> 86eafc95
             self._attr_native_value = STATE_STREAMING
             self._attr_extra_state_attributes[ATTR_GAME] = stream.game_name
             self._attr_extra_state_attributes[ATTR_TITLE] = stream.title
@@ -186,9 +145,9 @@
             self._attr_extra_state_attributes[ATTR_SUBSCRIPTION] = True
             self._attr_extra_state_attributes[ATTR_SUBSCRIPTION_GIFTED] = sub.is_gift
         except TwitchResourceNotFound:
-            _LOGGER.debug("User is not subscribed")
+            LOGGER.debug("User is not subscribed")
         except TwitchAPIException as exc:
-            _LOGGER.error("Error response on check_user_subscription: %s", exc)
+            LOGGER.error("Error response on check_user_subscription: %s", exc)
 
         follows = (
             await self._client.get_users_follows(
