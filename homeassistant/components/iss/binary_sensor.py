"""Support for iss binary sensor."""
from __future__ import annotations

import logging
from typing import Any

import voluptuous as vol

from homeassistant.components.binary_sensor import PLATFORM_SCHEMA, BinarySensorEntity
from homeassistant.config_entries import SOURCE_IMPORT, ConfigEntry
from homeassistant.const import (
    ATTR_LATITUDE,
    ATTR_LONGITUDE,
    CONF_NAME,
    CONF_SHOW_ON_MAP,
)
from homeassistant.core import HomeAssistant
import homeassistant.helpers.config_validation as cv
from homeassistant.helpers.entity_platform import AddEntitiesCallback
from homeassistant.helpers.typing import ConfigType, DiscoveryInfoType
from homeassistant.helpers.update_coordinator import (
    CoordinatorEntity,
    DataUpdateCoordinator,
)

from . import IssData
from .const import DOMAIN

_LOGGER = logging.getLogger(__name__)

ATTR_ISS_NEXT_RISE = "next_rise"
ATTR_ISS_NUMBER_PEOPLE_SPACE = "number_of_people_in_space"

DEFAULT_NAME = "ISS"
DEFAULT_DEVICE_CLASS = "visible"

PLATFORM_SCHEMA = PLATFORM_SCHEMA.extend(
    {
        vol.Optional(CONF_NAME, default=DEFAULT_NAME): cv.string,
        vol.Optional(CONF_SHOW_ON_MAP, default=False): cv.boolean,
    }
)


def setup_platform(
    hass: HomeAssistant,
    config: ConfigType,
    add_entities: AddEntitiesCallback,
    discovery_info: DiscoveryInfoType | None = None,
) -> None:
    """Import ISS configuration from yaml."""
    _LOGGER.warning(
        "Configuration of the iss platform in YAML is deprecated and will be "
        "removed in Home Assistant 2022.5; Your existing configuration "
        "has been imported into the UI automatically and can be safely removed "
        "from your configuration.yaml file"
    )
    hass.async_create_task(
        hass.config_entries.flow.async_init(
            DOMAIN,
            context={"source": SOURCE_IMPORT},
            data=config,
        )
    )


async def async_setup_entry(
    hass: HomeAssistant,
    entry: ConfigEntry,
    async_add_entities: AddEntitiesCallback,
) -> None:
    """Set up the sensor platform."""
<<<<<<< HEAD
    coordinator: DataUpdateCoordinator[IssData] = hass.data[DOMAIN]

    name = entry.data.get(CONF_NAME, DEFAULT_NAME)
    show_on_map = entry.data.get(CONF_SHOW_ON_MAP, False)
=======
    name = entry.title
    show_on_map = entry.options.get(CONF_SHOW_ON_MAP, False)
>>>>>>> 52ca1a3d

    async_add_entities([IssBinarySensor(coordinator, name, show_on_map)], True)


class IssBinarySensor(CoordinatorEntity[IssData], BinarySensorEntity):
    """Implementation of the ISS binary sensor."""

    _attr_device_class = DEFAULT_DEVICE_CLASS

    def __init__(
        self, coordinator: DataUpdateCoordinator[IssData], name: str, show: bool
    ) -> None:
        """Initialize the sensor."""
        super().__init__(coordinator)
        self._state = None
        self._attr_name = name
        self._show_on_map = show

    @property
    def is_on(self) -> bool:
        """Return true if the binary sensor is on."""
        return self.coordinator.data["is_above"] is True

    @property
    def extra_state_attributes(self) -> dict[str, Any]:
        """Return the state attributes."""
        attrs = {
            ATTR_ISS_NUMBER_PEOPLE_SPACE: self.coordinator.data[
                "number_of_people_in_space"
            ],
            ATTR_ISS_NEXT_RISE: self.coordinator.data["next_rise"],
        }
        if self._show_on_map:
            attrs[ATTR_LONGITUDE] = self.coordinator.data["current_location"].get(
                "longitude"
            )
            attrs[ATTR_LATITUDE] = self.coordinator.data["current_location"].get(
                "latitude"
            )
        else:
            attrs["long"] = self.coordinator.data["current_location"].get("longitude")
            attrs["lat"] = self.coordinator.data["current_location"].get("latitude")

        return attrs<|MERGE_RESOLUTION|>--- conflicted
+++ resolved
@@ -70,15 +70,10 @@
     async_add_entities: AddEntitiesCallback,
 ) -> None:
     """Set up the sensor platform."""
-<<<<<<< HEAD
     coordinator: DataUpdateCoordinator[IssData] = hass.data[DOMAIN]
-
-    name = entry.data.get(CONF_NAME, DEFAULT_NAME)
-    show_on_map = entry.data.get(CONF_SHOW_ON_MAP, False)
-=======
+    
     name = entry.title
     show_on_map = entry.options.get(CONF_SHOW_ON_MAP, False)
->>>>>>> 52ca1a3d
 
     async_add_entities([IssBinarySensor(coordinator, name, show_on_map)], True)
 
