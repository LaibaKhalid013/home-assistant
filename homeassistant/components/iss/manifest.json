{
  "domain": "iss",
  "config_flow": true,
  "name": "International Space Station (ISS)",
  "documentation": "https://www.home-assistant.io/integrations/iss",
  "requirements": ["pyiss==1.0.1"],
<<<<<<< HEAD
  "codeowners": ["@DurgNomis-drol"],
  "iot_class": "cloud_polling"
=======
  "codeowners": [],
  "iot_class": "cloud_polling",
  "loggers": ["pyiss"]
>>>>>>> 3cde472e
}<|MERGE_RESOLUTION|>--- conflicted
+++ resolved
@@ -4,12 +4,7 @@
   "name": "International Space Station (ISS)",
   "documentation": "https://www.home-assistant.io/integrations/iss",
   "requirements": ["pyiss==1.0.1"],
-<<<<<<< HEAD
-  "codeowners": ["@DurgNomis-drol"],
-  "iot_class": "cloud_polling"
-=======
   "codeowners": [],
   "iot_class": "cloud_polling",
   "loggers": ["pyiss"]
->>>>>>> 3cde472e
 }