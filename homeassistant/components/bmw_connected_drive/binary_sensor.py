"""Reads vehicle status from BMW connected drive portal."""
import logging

from bimmer_connected.state import ChargingState, LockState

from homeassistant.components.binary_sensor import (
<<<<<<< HEAD
    DEVICE_CLASS_PLUG,
    DEVICE_CLASS_PROBLEM,
=======
    DEVICE_CLASS_OPENING,
>>>>>>> cee96ae2
    BinarySensorEntity,
)
from homeassistant.const import ATTR_ATTRIBUTION, LENGTH_KILOMETERS

from . import DOMAIN as BMW_DOMAIN
from .const import ATTRIBUTION

_LOGGER = logging.getLogger(__name__)

SENSOR_TYPES = {
    "lids": ["Doors", DEVICE_CLASS_OPENING, "mdi:car-door-lock"],
    "windows": ["Windows", DEVICE_CLASS_OPENING, "mdi:car-door"],
    "door_lock_state": ["Door lock state", "lock", "mdi:car-key"],
    "lights_parking": ["Parking lights", "light", "mdi:car-parking-lights"],
    "condition_based_services": [
        "Condition based services",
        DEVICE_CLASS_PROBLEM,
        "mdi:wrench",
    ],
    "check_control_messages": [
        "Control messages",
        DEVICE_CLASS_PROBLEM,
        "mdi:car-tire-alert",
    ],
}

SENSOR_TYPES_ELEC = {
    "charging_status": ["Charging status", "power", "mdi:ev-station"],
    "connection_status": ["Connection status", DEVICE_CLASS_PLUG, "mdi:car-electric"],
}

SENSOR_TYPES_ELEC.update(SENSOR_TYPES)


def setup_platform(hass, config, add_entities, discovery_info=None):
    """Set up the BMW sensors."""
    accounts = hass.data[BMW_DOMAIN]
    _LOGGER.debug("Found BMW accounts: %s", ", ".join([a.name for a in accounts]))
    devices = []
    for account in accounts:
        for vehicle in account.account.vehicles:
            if vehicle.has_hv_battery:
                _LOGGER.debug("BMW with a high voltage battery")
                for key, value in sorted(SENSOR_TYPES_ELEC.items()):
                    if key in vehicle.available_attributes:
                        device = BMWConnectedDriveSensor(
                            account, vehicle, key, value[0], value[1], value[2]
                        )
                        devices.append(device)
            elif vehicle.has_internal_combustion_engine:
                _LOGGER.debug("BMW with an internal combustion engine")
                for key, value in sorted(SENSOR_TYPES.items()):
                    if key in vehicle.available_attributes:
                        device = BMWConnectedDriveSensor(
                            account, vehicle, key, value[0], value[1], value[2]
                        )
                        devices.append(device)
    add_entities(devices, True)


class BMWConnectedDriveSensor(BinarySensorEntity):
    """Representation of a BMW vehicle binary sensor."""

    def __init__(
        self, account, vehicle, attribute: str, sensor_name, device_class, icon
    ):
        """Initialize sensor."""
        self._account = account
        self._vehicle = vehicle
        self._attribute = attribute
        self._name = f"{self._vehicle.name} {self._attribute}"
        self._unique_id = f"{self._vehicle.vin}-{self._attribute}"
        self._sensor_name = sensor_name
        self._device_class = device_class
        self._icon = icon
        self._state = None

    @property
    def should_poll(self) -> bool:
        """Return False.

        Data update is triggered from BMWConnectedDriveEntity.
        """
        return False

    @property
    def unique_id(self):
        """Return the unique ID of the binary sensor."""
        return self._unique_id

    @property
    def name(self):
        """Return the name of the binary sensor."""
        return self._name

    @property
    def icon(self):
        """Icon to use in the frontend, if any."""
        return self._icon

    @property
    def device_class(self):
        """Return the class of the binary sensor."""
        return self._device_class

    @property
    def is_on(self):
        """Return the state of the binary sensor."""
        return self._state

    @property
    def device_state_attributes(self):
        """Return the state attributes of the binary sensor."""
        vehicle_state = self._vehicle.state
        result = {
            "car": self._vehicle.name,
            ATTR_ATTRIBUTION: ATTRIBUTION,
        }

        if self._attribute == "lids":
            for lid in vehicle_state.lids:
                result[lid.name] = lid.state.value
        elif self._attribute == "windows":
            for window in vehicle_state.windows:
                result[window.name] = window.state.value
        elif self._attribute == "door_lock_state":
            result["door_lock_state"] = vehicle_state.door_lock_state.value
            result["last_update_reason"] = vehicle_state.last_update_reason
        elif self._attribute == "lights_parking":
            result["lights_parking"] = vehicle_state.parking_lights.value
        elif self._attribute == "condition_based_services":
            for report in vehicle_state.condition_based_services:
                result.update(self._format_cbs_report(report))
        elif self._attribute == "check_control_messages":
            check_control_messages = vehicle_state.check_control_messages
            has_check_control_messages = vehicle_state.has_check_control_messages
            if has_check_control_messages:
                cbs_list = []
                for message in check_control_messages:
                    cbs_list.append(message["ccmDescriptionShort"])
                result["check_control_messages"] = cbs_list
            else:
                result["check_control_messages"] = "OK"
        elif self._attribute == "charging_status":
            result["charging_status"] = vehicle_state.charging_status.value
            result["last_charging_end_result"] = vehicle_state.last_charging_end_result
        elif self._attribute == "connection_status":
            result["connection_status"] = vehicle_state.connection_status

        return sorted(result.items())

    def update(self):
        """Read new state data from the library."""
        vehicle_state = self._vehicle.state

        # device class opening: On means open, Off means closed
        if self._attribute == "lids":
            _LOGGER.debug("Status of lid: %s", vehicle_state.all_lids_closed)
            self._state = not vehicle_state.all_lids_closed
        if self._attribute == "windows":
            self._state = not vehicle_state.all_windows_closed
        # device class lock: On means unlocked, Off means locked
        if self._attribute == "door_lock_state":
            # Possible values: LOCKED, SECURED, SELECTIVE_LOCKED, UNLOCKED
            self._state = vehicle_state.door_lock_state not in [
                LockState.LOCKED,
                LockState.SECURED,
            ]
        # device class light: On means light detected, Off means no light
        if self._attribute == "lights_parking":
            self._state = vehicle_state.are_parking_lights_on
        # device class problem: On means problem detected, Off means no problem
        if self._attribute == "condition_based_services":
            self._state = not vehicle_state.are_all_cbs_ok
        if self._attribute == "check_control_messages":
            self._state = vehicle_state.has_check_control_messages
        # device class power: On means power detected, Off means no power
        if self._attribute == "charging_status":
            self._state = vehicle_state.charging_status in [ChargingState.CHARGING]
        # device class plug: On means device is plugged in,
        #                    Off means device is unplugged
        if self._attribute == "connection_status":
            self._state = vehicle_state.connection_status == "CONNECTED"

    def _format_cbs_report(self, report):
        result = {}
        service_type = report.service_type.lower().replace("_", " ")
        result[f"{service_type} status"] = report.state.value
        if report.due_date is not None:
            result[f"{service_type} date"] = report.due_date.strftime("%Y-%m-%d")
        if report.due_distance is not None:
            distance = round(
                self.hass.config.units.length(report.due_distance, LENGTH_KILOMETERS)
            )
            result[
                f"{service_type} distance"
            ] = f"{distance} {self.hass.config.units.length_unit}"
        return result

    def update_callback(self):
        """Schedule a state update."""
        self.schedule_update_ha_state(True)

    async def async_added_to_hass(self):
        """Add callback after being added to hass.

        Show latest data after startup.
        """
        self._account.add_update_listener(self.update_callback)<|MERGE_RESOLUTION|>--- conflicted
+++ resolved
@@ -4,12 +4,9 @@
 from bimmer_connected.state import ChargingState, LockState
 
 from homeassistant.components.binary_sensor import (
-<<<<<<< HEAD
+    DEVICE_CLASS_OPENING,
     DEVICE_CLASS_PLUG,
     DEVICE_CLASS_PROBLEM,
-=======
-    DEVICE_CLASS_OPENING,
->>>>>>> cee96ae2
     BinarySensorEntity,
 )
 from homeassistant.const import ATTR_ATTRIBUTION, LENGTH_KILOMETERS
