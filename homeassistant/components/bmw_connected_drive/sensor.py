--- conflicted
+++ resolved
@@ -29,11 +29,7 @@
 from homeassistant.helpers.entity_platform import AddEntitiesCallback
 from homeassistant.util import dt as dt_util
 
-<<<<<<< HEAD
-from .const import DOMAIN
-=======
-from . import BMWBaseEntity, BMWConfigEntry
->>>>>>> 57aced50
+from . import BMWConfigEntry
 from .coordinator import BMWDataUpdateCoordinator
 from .entity import BMWBaseEntity
 
