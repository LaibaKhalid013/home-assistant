#!/usr/bin/python3
"""Support for Onkyo Network Receivers and Processors."""
import logging

import pyeiscp
import voluptuous as vol

from homeassistant.components.media_player import PLATFORM_SCHEMA, MediaPlayerDevice
from homeassistant.components.media_player.const import (
    SUPPORT_PLAY_MEDIA,
    SUPPORT_SELECT_SOUND_MODE,
    SUPPORT_SELECT_SOURCE,
    SUPPORT_TURN_OFF,
    SUPPORT_TURN_ON,
    SUPPORT_VOLUME_MUTE,
    SUPPORT_VOLUME_SET,
    SUPPORT_VOLUME_STEP,
)
from homeassistant.const import (
    ATTR_ENTITY_ID,
    CONF_HOST,
    CONF_NAME,
    CONF_PORT,
    EVENT_HOMEASSISTANT_STOP,
    STATE_OFF,
    STATE_ON,
    STATE_UNKNOWN,
)
from homeassistant.core import callback
from homeassistant.exceptions import PlatformNotReady
import homeassistant.helpers.config_validation as cv

_LOGGER = logging.getLogger(__name__)

DOMAIN = "onkyo"

DEFAULT_PORT = 60128

CONF_SOURCES = "sources"
CONF_MAX_VOLUME = "max_volume"
CONF_ZONES = "zones"

DEFAULT_NAME = "Onkyo Receiver"
SUPPORTED_MAX_VOLUME = 90
ZONES = ["zone2", "zone3", "zone4"]

DEFAULT_SOURCES = {
    "tv": "TV",
    "bd": "Bluray",
    "game": "Game",
    "aux1": "Aux1",
    "video1": "Video 1",
    "video2": "Video 2",
    "video3": "Video 3",
    "video4": "Video 4",
    "video5": "Video 5",
    "video6": "Video 6",
    "video7": "Video 7",
    "fm": "Radio",
}

SOUND_MODE_MAPPING = {
    "Auto": ["auto"],
    "Direct": ["direct"],
    "Pure Direct": ["pure-audio"],
    "Stereo": ["stereo"],
    "Extended Stereo": ["all-ch-stereo"],
    "Surround": ["surr"],
    "Auto Surround": ["auto-surround"],
    "Multichannel PCM": ["straight-decode"],
    "Dolby Digital": [
        "dolby-atmos",
        "dolby-surround",
        "dolby-virtual",
        "dolby-ex",
        "dolby-surround-thx-cinema",
        "pliix-thx-cinema",
        "pliix-movie",
        "dolby-surround-thx-music",
        "pliix-thx-music",
        "pliix-music",
        "dolby-surround-thx-games",
        "pliix-thx-games",
        "pliix-game",
        "pliiz-height-thx-cinema",
        "pliiz-height-thx-games",
        "plii",
        "pliiz-height-thx-music",
        "pliiz-height-thx-u2",
        "pliiz-height",
    ],
    "DTS Surround": [
        "dts-x",
        "neural-x",
        "dts-surround-sensation",
        "neo-6-cinema-dts-surround-sensation",
        "dts-neural-x-thx-cinema",
        "neo-6-music-dts-surround-sensation",
        "dts-neural-x-thx-music",
        "dts-neural-x-thx-games",
    ],
    "THX": [
        "thx",
        "thx-surround-ex",
        "thx-cinema",
        "thx-music",
        "thx-musicmode",
        "thx-games",
        "thx-u2",
        "neural-thx",
        "neural-thx-cinema",
        "neural-thx-music",
        "neural-thx-games",
    ],
    "Mono": ["mono"],
    "Extended Mono": ["full-mono"],
    "Action": ["action", "game-action"],
    "Drama": ["tv-logic"],
    "Entertainment Show": ["studio-mix"],
    "Advanced Game": ["film", "game-rpg"],
    "Sports": ["enhanced-7", "enhance", "game-sports"],
    "Classical": ["orchestra"],
    "Rock/Pop": ["musical", "game-rock"],
    "Unplugged": ["unplugged"],
    "Front Stage Surround": ["theater-dimensional"],
}

SOUND_MODE_REVERSE_MAPPING = {
    subval: key for key, values in SOUND_MODE_MAPPING.items() for subval in values
}

DEFAULT_PLAYABLE_SOURCES = ("fm", "am", "tuner")

SUPPORT_ONKYO = (
    SUPPORT_VOLUME_SET
    | SUPPORT_VOLUME_STEP
    | SUPPORT_VOLUME_MUTE
    | SUPPORT_TURN_ON
    | SUPPORT_TURN_OFF
    | SUPPORT_SELECT_SOURCE
    | SUPPORT_PLAY_MEDIA
    | SUPPORT_SELECT_SOUND_MODE
)

SUPPORT_ONKYO_WO_VOLUME = (
    SUPPORT_TURN_ON | SUPPORT_TURN_OFF | SUPPORT_SELECT_SOURCE | SUPPORT_PLAY_MEDIA
)

SUPPORT_ONKYO_WO_SOUND_MODE = (
    SUPPORT_VOLUME_SET
    | SUPPORT_VOLUME_STEP
    | SUPPORT_VOLUME_MUTE
    | SUPPORT_TURN_ON
    | SUPPORT_TURN_OFF
    | SUPPORT_SELECT_SOURCE
    | SUPPORT_PLAY_MEDIA
)

PLATFORM_SCHEMA = PLATFORM_SCHEMA.extend(
    {
        vol.Required(CONF_HOST): cv.string,
        vol.Optional(CONF_NAME): cv.string,
        vol.Optional(CONF_PORT, default=DEFAULT_PORT): cv.port,
        vol.Optional(CONF_MAX_VOLUME, default=SUPPORTED_MAX_VOLUME): vol.All(
            vol.Coerce(int), vol.Range(min=1)
        ),
        vol.Optional(CONF_SOURCES, default=DEFAULT_SOURCES): {cv.string: cv.string},
        vol.Optional(CONF_ZONES, default=[]): vol.All(cv.ensure_list, [vol.In(ZONES)]),
    }
)

ATTR_HDMI_OUTPUT = "hdmi_output"
ATTR_PRESET = "preset"
ATTR_AUDIO_INFORMATION = "audio_information"
ATTR_VIDEO_INFORMATION = "video_information"
ATTR_VIDEO_OUT = "video_out"

ACCEPTED_VALUES = [
    "no",
    "analog",
    "yes",
    "out",
    "out-sub",
    "sub",
    "hdbaset",
    "both",
    "up",
]
ONKYO_SELECT_OUTPUT_SCHEMA = vol.Schema(
    {
        vol.Required(ATTR_ENTITY_ID): cv.entity_ids,
        vol.Required(ATTR_HDMI_OUTPUT): vol.In(ACCEPTED_VALUES),
    }
)

SERVICE_SELECT_HDMI_OUTPUT = "onkyo_select_hdmi_output"


@callback
def _parse_onkyo_tuple(value):
    """Parse a value returned from the eiscp library into a tuple."""
    if isinstance(value, str):
        return value.split(",")

    return value
<<<<<<< HEAD


@callback
def _tuple_get(tup, index, default=None):
    """Return a tuple item at index or a default value if it doesn't exist."""
    return (tup[index : index + 1] or [default])[0]


async def async_setup_platform(hass, config, async_add_entities, discovery_info=None):
    """Set up our socket to the AVR."""

=======


@callback
def _tuple_get(tup, index, default=None):
    """Return a tuple item at index or a default value if it doesn't exist."""
    return (tup[index : index + 1] or [default])[0]


async def async_setup_platform(hass, config, async_add_entities, discovery_info=None):
    """Set up our socket to the AVR."""

>>>>>>> 52598f55
    host = config[CONF_HOST]
    port = config[CONF_PORT]
    name = config.get(CONF_NAME) or "Onkyo Receiver"
    max_volume = config[CONF_MAX_VOLUME]
    zones = config[CONF_ZONES]
    sources = config[CONF_SOURCES]

    def service_handle(service):
        """Handle for services."""
        entity_ids = service.data.get(ATTR_ENTITY_ID)
        devices = [d for d in active_zones.values() if d.entity_id in entity_ids]

        for device in devices:
            if service.service == SERVICE_SELECT_HDMI_OUTPUT:
                device.select_output(service.data.get(ATTR_HDMI_OUTPUT))

    hass.services.async_register(
        DOMAIN,
        SERVICE_SELECT_HDMI_OUTPUT,
        service_handle,
        schema=ONKYO_SELECT_OUTPUT_SCHEMA,
    )

    _LOGGER.debug("Provisioning Onkyo AVR device at %s:%d", host, port)

    @callback
    def async_onkyo_update_callback(message):
        """Receive notification from transport that new data exists."""
        _LOGGER.debug("Received update callback from AVR: %s", message)
        zone, _, _ = message
        if zone in active_zones.keys():
            active_zones[zone].process_update(message)
            active_zones[zone].async_write_ha_state()

    try:
        avr = await pyeiscp.Connection.create(
            host=host, port=port, update_callback=async_onkyo_update_callback
        )
    except Exception:
        raise PlatformNotReady

    active_zones = {}

    for zone in ["main"] + zones:
        active_zones[zone] = OnkyoAVR(avr, name, sources, zone, max_volume)

    @callback
    def close_avr(_event):
        for zone in active_zones.values():
            zone.avr.close()

    hass.bus.async_listen_once(EVENT_HOMEASSISTANT_STOP, close_avr)

    for zone in active_zones.values():
        zone.backfill_state()

    async_add_entities(active_zones.values())


class OnkyoAVR(MediaPlayerDevice):
    """Entity reading values from Onkyo AVR protocol."""

    def __init__(self, avr, name, sources, zone, max_volume):
        """Initialize entity with transport."""
        super().__init__()
        self.avr = avr
        self._name = f"{name} {zone if zone != 'main' else ''}"
        self._zone = zone
        self._volume = 0
        self._supports_volume = False
        self._muted = False
        self._max_volume = max_volume
        self._powerstate = STATE_UNKNOWN
        self._source = None
        self._source_list = list(sources.values())
        self._source_mapping = sources
        self._reverse_mapping = {value: key for key, value in sources.items()}
        self._sound_mode = None
        self._attributes = {}
        self._supports_sound_mode = False
        self._query_timer = None

    @callback
    def process_update(self, update):
        """Store relevant updates so they can be queried later."""
        _, command, value = update
        if command in ["system-power", "power"]:
            if value == "on":
                self._powerstate = STATE_ON
            else:
                self._powerstate = STATE_OFF
                self._attributes.pop(ATTR_AUDIO_INFORMATION, None)
                self._attributes.pop(ATTR_VIDEO_INFORMATION, None)
                self._attributes.pop(ATTR_PRESET, None)
                self._attributes.pop(ATTR_VIDEO_OUT, None)
<<<<<<< HEAD

=======
>>>>>>> 52598f55
        elif command in ["volume", "master-volume"]:
            self._supports_volume = True
            self._volume = min(value / self._max_volume, 1)
        elif command == "audio-muting":
            self._muted = bool(value == "on")
        elif command == "input-selector":
<<<<<<< HEAD
            self._parse_source(value)
            self._query_delayed_av_info()
=======
            sources = _parse_onkyo_tuple(value)

            for source in sources:
                if source in self._source_mapping:
                    self._source = self._source_mapping[source]
                    break
                self._source = "_".join(sources)
>>>>>>> 52598f55
        elif command == "hdmi-output-selector":
            self._attributes[ATTR_VIDEO_OUT] = ",".join(value)
        elif command == "preset":
            if not (self._source is None) and self._source.lower() == "radio":
                self._attributes[ATTR_PRESET] = value
            elif ATTR_PRESET in self._attributes:
                del self._attributes[ATTR_PRESET]
        elif command == "listening-mode":
<<<<<<< HEAD
            self._supports_sound_mode = True
            self._parse_sound_mode(value)
=======
            sounds_modes = _parse_onkyo_tuple(value)

            # If the selected sound mode is not available, N/A is returned
            # so only update the sound mode when it is not N/A
            if "N/A" not in sounds_modes:
                for sound_mode in sounds_modes:
                    if sound_mode in SOUND_MODE_REVERSE_MAPPING:
                        self._sound_mode = SOUND_MODE_REVERSE_MAPPING[sound_mode]
                        self._supports_sound_mode = True
                        break
                    self._sound_mode = "_".join(sounds_modes)
>>>>>>> 52598f55
        elif command == "audio-information":
            self._parse_audio_inforamtion(value)
        elif command == "video-information":
            self._parse_video_inforamtion(value)
        elif command == "fl-display-information":
<<<<<<< HEAD
            self._query_delayed_av_info()
=======
            if self._query_timer:
                self._query_timer.cancel()
            self._query_timer = self.hass.loop.call_later(10, self._query_av_info)
>>>>>>> 52598f55

    def backfill_state(self):
        """Get the receiver to send all the info we care about.

        Usually run only on connect, as we can otherwise rely on the
        receiver to keep us informed of changes.
        """
        self._query_avr("power")
        self._query_avr("volume")
        self._query_avr("preset")
        if self._zone == "main":
            self._query_avr("hdmi-output-selector")
            self._query_avr("audio-muting")
            self._query_avr("input-selector")
            self._query_avr("listening-mode")
            self._query_avr("audio-information")
            self._query_avr("video-information")

    @property
    def supported_features(self):
        """Flag media player features that are supported."""
        if self._supports_sound_mode:
            return SUPPORT_ONKYO
        if self._supports_volume:
            return SUPPORT_ONKYO_WO_SOUND_MODE
        return SUPPORT_ONKYO_WO_VOLUME

    @property
    def should_poll(self):
        """No polling needed."""
        return False

    @property
    def name(self):
        """Return name of device."""
        return self._name

    @property
    def state(self):
        """Return state of power on/off."""
        return self._powerstate

    @property
    def is_volume_muted(self):
        """Return boolean reflecting mute state on device."""
        return self._muted

    @property
    def volume_level(self):
        """Return volume level from 0 to 1."""
        return self._volume

    @property
    def source(self):
        """Return currently selected input."""
        return self._source

    @property
    def source_list(self):
        """Return all active, configured inputs."""
        return self._source_list

    @property
    def sound_mode(self):
        """Return the current matched sound mode."""
        return self._sound_mode

    @property
    def sound_mode_list(self):
        """Return a list of available sound modes."""
        return list(SOUND_MODE_MAPPING)

    @property
    def device_state_attributes(self):
        """Return device specific state attributes."""
        return self._attributes

    async def async_select_source(self, source):
        """Change AVR to the designated source (by name)."""
        if source in self._source_list:
            source = self._reverse_mapping[source]
        self._update_avr("input-selector", source)

    async def async_select_sound_mode(self, sound_mode):
        """Change AVR to the designated sound_mode (by name)."""
        if sound_mode in list(SOUND_MODE_MAPPING):
            sound_mode = SOUND_MODE_MAPPING[sound_mode][0]
        self._update_avr("listening-mode", sound_mode)

    async def async_turn_off(self):
        """Turn AVR power off."""
        self._update_avr("power", "off")

    async def async_turn_on(self):
        """Turn AVR power on."""
        self._update_avr("power", "on")

    async def async_volume_up(self):
        """Increment volume by 1."""
        if self._volume < self._max_volume:
            self._update_avr("volume", "level-up")

    async def async_volume_down(self):
        """Decrement volume by 1."""
        self._update_avr("volume", "level-down")

    async def async_set_volume_level(self, volume):
        """Set AVR volume (0 to 1)."""
        self._update_avr("volume", int(volume * self._max_volume))

    async def async_mute_volume(self, mute):
        """Engage AVR mute."""
        self._update_avr("audio-muting", "on" if mute else "off")

    async def async_play_media(self, media_type, media_id, **kwargs):
        """Play radio station by preset number."""
        source = self._reverse_mapping[self._source]
        if media_type.lower() == "radio" and source in DEFAULT_PLAYABLE_SOURCES:
            self._update_avr("preset", media_id)

    async def async_select_output(self, output):
        """Set hdmi-out."""
        self._update_avr("hdmi-output-selector", output)

<<<<<<< HEAD
    def _update_avr(self, propname, value):
        """Update a property in the AVR."""
        self.avr.send(f"{self._zone}.{propname}={value}")

    def _query_avr(self, propname):
        """Cause the AVR to send an update about propname."""
        self.avr.send(f"{self._zone}.{propname}=query")

    @callback
    def _parse_source(self, source_raw):
        values = _parse_onkyo_tuple(source_raw)

        for source in values:
            if source in self._source_mapping:
                self._source = self._source_mapping[source]
                break
            self._source = "_".join(values)

    @callback
    def _parse_sound_mode(self, sound_mode_raw):
        values = _parse_onkyo_tuple(sound_mode_raw)

        # If the selected sound mode is not available, N/A is returned
        # so only update the sound mode when it is not N/A
        if "N/A" not in values:
            for sound_mode in values:
                if sound_mode in SOUND_MODE_REVERSE_MAPPING:
                    self._sound_mode = SOUND_MODE_REVERSE_MAPPING[sound_mode]
                    break
                self._sound_mode = "_".join(values)

    @callback
    def _parse_audio_inforamtion(self, audio_information_raw):
        values = _parse_onkyo_tuple(audio_information_raw)
        if "N/A" not in values:
=======
    @callback
    def _parse_audio_inforamtion(self, audio_information_raw):
        values = _parse_onkyo_tuple(audio_information_raw)
        if values and values[0] != "N/A":
>>>>>>> 52598f55
            info = {
                "format": _tuple_get(values, 1),
                "input_frequency": _tuple_get(values, 2),
                "input_channels": _tuple_get(values, 3),
                "listening_mode": _tuple_get(values, 4),
                "output_channels": _tuple_get(values, 5),
                "output_frequency": _tuple_get(values, 6),
            }
            self._attributes[ATTR_AUDIO_INFORMATION] = info
        else:
            self._attributes.pop(ATTR_AUDIO_INFORMATION, None)

    @callback
    def _parse_video_inforamtion(self, video_information_raw):
        values = _parse_onkyo_tuple(video_information_raw)
<<<<<<< HEAD
        if "N/A" not in values:
=======
        if values and values[0] != "N/A":
>>>>>>> 52598f55
            info = {
                "input_resolution": _tuple_get(values, 1),
                "input_color_schema": _tuple_get(values, 2),
                "input_color_depth": _tuple_get(values, 3),
                "output_resolution": _tuple_get(values, 5),
                "output_color_schema": _tuple_get(values, 6),
                "output_color_depth": _tuple_get(values, 7),
                "picture_mode": _tuple_get(values, 8),
            }
            self._attributes[ATTR_VIDEO_INFORMATION] = info
        else:
            self._attributes.pop(ATTR_VIDEO_INFORMATION, None)

<<<<<<< HEAD
    def _query_delayed_av_info(self):
        if not self._query_timer:
            self._query_timer = self.hass.loop.call_later(10, self._query_av_info)

    @callback
    def _query_av_info(self):
        self._query_avr("audio-information")
        self._query_avr("video-information")
        self._query_timer = None
=======
    @callback
    def _query_av_info(self):
        self._query_avr("listening-mode")
        self._query_avr("audio-information")
        self._query_avr("video-information")

    def _update_avr(self, propname, value):
        """Update a property in the AVR."""
        self.avr.send(f"{self._zone}.{propname}={value}")

    def _query_avr(self, propname):
        """Cause the AVR to send an update about propname."""
        self.avr.send(f"{self._zone}.{propname}=query")
>>>>>>> 52598f55
<|MERGE_RESOLUTION|>--- conflicted
+++ resolved
@@ -203,7 +203,6 @@
         return value.split(",")
 
     return value
-<<<<<<< HEAD
 
 
 @callback
@@ -215,19 +214,6 @@
 async def async_setup_platform(hass, config, async_add_entities, discovery_info=None):
     """Set up our socket to the AVR."""
 
-=======
-
-
-@callback
-def _tuple_get(tup, index, default=None):
-    """Return a tuple item at index or a default value if it doesn't exist."""
-    return (tup[index : index + 1] or [default])[0]
-
-
-async def async_setup_platform(hass, config, async_add_entities, discovery_info=None):
-    """Set up our socket to the AVR."""
-
->>>>>>> 52598f55
     host = config[CONF_HOST]
     port = config[CONF_PORT]
     name = config.get(CONF_NAME) or "Onkyo Receiver"
@@ -323,20 +309,12 @@
                 self._attributes.pop(ATTR_VIDEO_INFORMATION, None)
                 self._attributes.pop(ATTR_PRESET, None)
                 self._attributes.pop(ATTR_VIDEO_OUT, None)
-<<<<<<< HEAD
-
-=======
->>>>>>> 52598f55
         elif command in ["volume", "master-volume"]:
             self._supports_volume = True
             self._volume = min(value / self._max_volume, 1)
         elif command == "audio-muting":
             self._muted = bool(value == "on")
         elif command == "input-selector":
-<<<<<<< HEAD
-            self._parse_source(value)
-            self._query_delayed_av_info()
-=======
             sources = _parse_onkyo_tuple(value)
 
             for source in sources:
@@ -344,7 +322,6 @@
                     self._source = self._source_mapping[source]
                     break
                 self._source = "_".join(sources)
->>>>>>> 52598f55
         elif command == "hdmi-output-selector":
             self._attributes[ATTR_VIDEO_OUT] = ",".join(value)
         elif command == "preset":
@@ -353,10 +330,6 @@
             elif ATTR_PRESET in self._attributes:
                 del self._attributes[ATTR_PRESET]
         elif command == "listening-mode":
-<<<<<<< HEAD
-            self._supports_sound_mode = True
-            self._parse_sound_mode(value)
-=======
             sounds_modes = _parse_onkyo_tuple(value)
 
             # If the selected sound mode is not available, N/A is returned
@@ -368,19 +341,14 @@
                         self._supports_sound_mode = True
                         break
                     self._sound_mode = "_".join(sounds_modes)
->>>>>>> 52598f55
         elif command == "audio-information":
             self._parse_audio_inforamtion(value)
         elif command == "video-information":
             self._parse_video_inforamtion(value)
         elif command == "fl-display-information":
-<<<<<<< HEAD
-            self._query_delayed_av_info()
-=======
             if self._query_timer:
                 self._query_timer.cancel()
             self._query_timer = self.hass.loop.call_later(10, self._query_av_info)
->>>>>>> 52598f55
 
     def backfill_state(self):
         """Get the receiver to send all the info we care about.
@@ -505,48 +473,10 @@
         """Set hdmi-out."""
         self._update_avr("hdmi-output-selector", output)
 
-<<<<<<< HEAD
-    def _update_avr(self, propname, value):
-        """Update a property in the AVR."""
-        self.avr.send(f"{self._zone}.{propname}={value}")
-
-    def _query_avr(self, propname):
-        """Cause the AVR to send an update about propname."""
-        self.avr.send(f"{self._zone}.{propname}=query")
-
-    @callback
-    def _parse_source(self, source_raw):
-        values = _parse_onkyo_tuple(source_raw)
-
-        for source in values:
-            if source in self._source_mapping:
-                self._source = self._source_mapping[source]
-                break
-            self._source = "_".join(values)
-
-    @callback
-    def _parse_sound_mode(self, sound_mode_raw):
-        values = _parse_onkyo_tuple(sound_mode_raw)
-
-        # If the selected sound mode is not available, N/A is returned
-        # so only update the sound mode when it is not N/A
-        if "N/A" not in values:
-            for sound_mode in values:
-                if sound_mode in SOUND_MODE_REVERSE_MAPPING:
-                    self._sound_mode = SOUND_MODE_REVERSE_MAPPING[sound_mode]
-                    break
-                self._sound_mode = "_".join(values)
-
-    @callback
-    def _parse_audio_inforamtion(self, audio_information_raw):
-        values = _parse_onkyo_tuple(audio_information_raw)
-        if "N/A" not in values:
-=======
     @callback
     def _parse_audio_inforamtion(self, audio_information_raw):
         values = _parse_onkyo_tuple(audio_information_raw)
         if values and values[0] != "N/A":
->>>>>>> 52598f55
             info = {
                 "format": _tuple_get(values, 1),
                 "input_frequency": _tuple_get(values, 2),
@@ -562,11 +492,7 @@
     @callback
     def _parse_video_inforamtion(self, video_information_raw):
         values = _parse_onkyo_tuple(video_information_raw)
-<<<<<<< HEAD
-        if "N/A" not in values:
-=======
         if values and values[0] != "N/A":
->>>>>>> 52598f55
             info = {
                 "input_resolution": _tuple_get(values, 1),
                 "input_color_schema": _tuple_get(values, 2),
@@ -580,17 +506,6 @@
         else:
             self._attributes.pop(ATTR_VIDEO_INFORMATION, None)
 
-<<<<<<< HEAD
-    def _query_delayed_av_info(self):
-        if not self._query_timer:
-            self._query_timer = self.hass.loop.call_later(10, self._query_av_info)
-
-    @callback
-    def _query_av_info(self):
-        self._query_avr("audio-information")
-        self._query_avr("video-information")
-        self._query_timer = None
-=======
     @callback
     def _query_av_info(self):
         self._query_avr("listening-mode")
@@ -603,5 +518,4 @@
 
     def _query_avr(self, propname):
         """Cause the AVR to send an update about propname."""
-        self.avr.send(f"{self._zone}.{propname}=query")
->>>>>>> 52598f55
+        self.avr.send(f"{self._zone}.{propname}=query")