"""Support for displaying persistent notifications."""
from __future__ import annotations

from collections import OrderedDict
import logging
from typing import Any, Mapping, MutableMapping

import voluptuous as vol

from homeassistant.components import websocket_api
from homeassistant.const import ATTR_FRIENDLY_NAME
from homeassistant.core import HomeAssistant, callback
from homeassistant.exceptions import TemplateError
from homeassistant.helpers import config_validation as cv
from homeassistant.helpers.entity import async_generate_entity_id
from homeassistant.helpers.template import Template
from homeassistant.loader import bind_hass
from homeassistant.util import slugify
import homeassistant.util.dt as dt_util

# mypy: allow-untyped-calls, allow-untyped-defs

ATTR_CREATED_AT = "created_at"
ATTR_MESSAGE = "message"
ATTR_NOTIFICATION_ID = "notification_id"
ATTR_TITLE = "title"
ATTR_STATUS = "status"

DOMAIN = "persistent_notification"

ENTITY_ID_FORMAT = DOMAIN + ".{}"

EVENT_PERSISTENT_NOTIFICATIONS_UPDATED = "persistent_notifications_updated"

SERVICE_CREATE = "create"
SERVICE_DISMISS = "dismiss"
SERVICE_MARK_READ = "mark_read"

SCHEMA_SERVICE_CREATE = vol.Schema(
    {
        vol.Required(ATTR_MESSAGE): vol.Any(cv.dynamic_template, cv.string),
        vol.Optional(ATTR_TITLE): vol.Any(cv.dynamic_template, cv.string),
        vol.Optional(ATTR_NOTIFICATION_ID): cv.string,
        vol.Optional(ATTR_CREATED_AT): cv.datetime,
    }
)

SCHEMA_SERVICE_DISMISS = vol.Schema({vol.Required(ATTR_NOTIFICATION_ID): cv.string})

SCHEMA_SERVICE_MARK_READ = vol.Schema({vol.Required(ATTR_NOTIFICATION_ID): cv.string})

DEFAULT_OBJECT_ID = "notification"
_LOGGER = logging.getLogger(__name__)

STATE = "notifying"
STATUS_UNREAD = "unread"
STATUS_READ = "read"


@bind_hass
def create(hass, message, title=None, notification_id=None, created_at=None):
    """Generate a notification."""
    hass.add_job(async_create, hass, message, title, notification_id, created_at)


@bind_hass
def dismiss(hass, notification_id):
    """Remove a notification."""
    hass.add_job(async_dismiss, hass, notification_id)


@callback
@bind_hass
def async_create(
    hass: HomeAssistant,
    message: str,
<<<<<<< HEAD
    title: Optional[str] = None,
    notification_id: Optional[str] = None,
    created_at: Optional[str] = None,
=======
    title: str | None = None,
    notification_id: str | None = None,
>>>>>>> 09c51da3
) -> None:
    """Generate a notification."""
    data = {
        key: value
        for key, value in [
            (ATTR_TITLE, title),
            (ATTR_MESSAGE, message),
            (ATTR_NOTIFICATION_ID, notification_id),
            (ATTR_CREATED_AT, created_at),
        ]
        if value is not None
    }

    hass.async_create_task(hass.services.async_call(DOMAIN, SERVICE_CREATE, data))


@callback
@bind_hass
def async_dismiss(hass: HomeAssistant, notification_id: str) -> None:
    """Remove a notification."""
    data = {ATTR_NOTIFICATION_ID: notification_id}

    hass.async_create_task(hass.services.async_call(DOMAIN, SERVICE_DISMISS, data))


async def async_setup(hass: HomeAssistant, config: dict) -> bool:
    """Set up the persistent notification component."""
    persistent_notifications: MutableMapping[str, MutableMapping] = OrderedDict()
    hass.data[DOMAIN] = {"notifications": persistent_notifications}

    @callback
    def create_service(call):
        """Handle a create notification service call."""
        title = call.data.get(ATTR_TITLE)
        message = call.data.get(ATTR_MESSAGE)
        notification_id = call.data.get(ATTR_NOTIFICATION_ID)
        created_at = call.data.get(ATTR_CREATED_AT)
        if not created_at:
            created_at = dt_util.utcnow()

        if notification_id is not None:
            entity_id = ENTITY_ID_FORMAT.format(slugify(notification_id))
        else:
            entity_id = async_generate_entity_id(
                ENTITY_ID_FORMAT, DEFAULT_OBJECT_ID, hass=hass
            )
            notification_id = entity_id.split(".")[1]

        attr = {}
        if title is not None:
            if isinstance(title, Template):
                try:
                    title.hass = hass
                    title = title.async_render(parse_result=False)
                except TemplateError as ex:
                    _LOGGER.error("Error rendering title %s: %s", title, ex)
                    title = title.template

            attr[ATTR_TITLE] = title
            attr[ATTR_FRIENDLY_NAME] = title

        if isinstance(message, Template):
            try:
                message.hass = hass
                message = message.async_render(parse_result=False)
            except TemplateError as ex:
                _LOGGER.error("Error rendering message %s: %s", message, ex)
                message = message.template

        attr[ATTR_MESSAGE] = message

        hass.states.async_set(entity_id, STATE, attr)

        # Store notification and fire event
        # This will eventually replace state machine storage
        persistent_notifications[entity_id] = {
            ATTR_MESSAGE: message,
            ATTR_NOTIFICATION_ID: notification_id,
            ATTR_STATUS: STATUS_UNREAD,
            ATTR_TITLE: title,
            ATTR_CREATED_AT: created_at,
        }

        hass.bus.async_fire(EVENT_PERSISTENT_NOTIFICATIONS_UPDATED)

    @callback
    def dismiss_service(call):
        """Handle the dismiss notification service call."""
        notification_id = call.data.get(ATTR_NOTIFICATION_ID)
        entity_id = ENTITY_ID_FORMAT.format(slugify(notification_id))

        if entity_id not in persistent_notifications:
            return

        hass.states.async_remove(entity_id, call.context)

        del persistent_notifications[entity_id]
        hass.bus.async_fire(EVENT_PERSISTENT_NOTIFICATIONS_UPDATED)

    @callback
    def mark_read_service(call):
        """Handle the mark_read notification service call."""
        notification_id = call.data.get(ATTR_NOTIFICATION_ID)
        entity_id = ENTITY_ID_FORMAT.format(slugify(notification_id))

        if entity_id not in persistent_notifications:
            _LOGGER.error(
                "Marking persistent_notification read failed: "
                "Notification ID %s not found",
                notification_id,
            )
            return

        persistent_notifications[entity_id][ATTR_STATUS] = STATUS_READ
        hass.bus.async_fire(EVENT_PERSISTENT_NOTIFICATIONS_UPDATED)

    hass.services.async_register(
        DOMAIN, SERVICE_CREATE, create_service, SCHEMA_SERVICE_CREATE
    )

    hass.services.async_register(
        DOMAIN, SERVICE_DISMISS, dismiss_service, SCHEMA_SERVICE_DISMISS
    )

    hass.services.async_register(
        DOMAIN, SERVICE_MARK_READ, mark_read_service, SCHEMA_SERVICE_MARK_READ
    )

    hass.components.websocket_api.async_register_command(websocket_get_notifications)

    return True


@callback
@websocket_api.websocket_command({vol.Required("type"): "persistent_notification/get"})
def websocket_get_notifications(
    hass: HomeAssistant,
    connection: websocket_api.ActiveConnection,
    msg: Mapping[str, Any],
) -> None:
    """Return a list of persistent_notifications."""
    connection.send_message(
        websocket_api.result_message(
            msg["id"],
            [
                {
                    key: data[key]
                    for key in (
                        ATTR_NOTIFICATION_ID,
                        ATTR_MESSAGE,
                        ATTR_STATUS,
                        ATTR_TITLE,
                        ATTR_CREATED_AT,
                    )
                }
                for data in hass.data[DOMAIN]["notifications"].values()
            ],
        )
    )<|MERGE_RESOLUTION|>--- conflicted
+++ resolved
@@ -74,14 +74,9 @@
 def async_create(
     hass: HomeAssistant,
     message: str,
-<<<<<<< HEAD
-    title: Optional[str] = None,
-    notification_id: Optional[str] = None,
-    created_at: Optional[str] = None,
-=======
     title: str | None = None,
     notification_id: str | None = None,
->>>>>>> 09c51da3
+    created_at: str | None = None,
 ) -> None:
     """Generate a notification."""
     data = {
