--- conflicted
+++ resolved
@@ -1,13 +1,9 @@
 """The radiotherm component."""
 from __future__ import annotations
 
-<<<<<<< HEAD
-from socket import timeout
-=======
 from collections.abc import Coroutine
 from socket import timeout
 from typing import Any
->>>>>>> aa3d59c6
 
 from radiotherm.validate import RadiothermTstatError
 
@@ -16,32 +12,6 @@
 from homeassistant.core import HomeAssistant
 from homeassistant.exceptions import ConfigEntryNotReady
 
-<<<<<<< HEAD
-from .const import CONF_HOLD_TEMP, DOMAIN
-from .coordinator import RadioThermUpdateCoordinator
-from .data import async_get_init_data
-
-PLATFORMS: list[Platform] = [Platform.CLIMATE]
-
-
-async def async_setup_entry(hass: HomeAssistant, entry: ConfigEntry) -> bool:
-    """Set up Radio Thermostat from a config entry."""
-    host = entry.data[CONF_HOST]
-    try:
-        init_data = await async_get_init_data(hass, host)
-    except RadiothermTstatError as ex:
-        raise ConfigEntryNotReady(
-            f"{host} was busy (invalid value returned): {ex}"
-        ) from ex
-    except timeout as ex:
-        raise ConfigEntryNotReady(
-            f"{host} timed out waiting for a response: {ex}"
-        ) from ex
-
-    hold_temp = entry.options[CONF_HOLD_TEMP]
-    coordinator = RadioThermUpdateCoordinator(hass, init_data, hold_temp)
-    await coordinator.async_config_entry_first_refresh()
-=======
 from .const import DOMAIN
 from .coordinator import RadioThermUpdateCoordinator
 from .data import RadioThermInitData, async_get_init_data
@@ -83,7 +53,6 @@
             async_set_time(hass, init_data.tstat), host
         )
 
->>>>>>> aa3d59c6
     hass.data.setdefault(DOMAIN, {})[entry.entry_id] = coordinator
     hass.config_entries.async_setup_platforms(entry, PLATFORMS)
     entry.async_on_unload(entry.add_update_listener(_async_update_listener))
