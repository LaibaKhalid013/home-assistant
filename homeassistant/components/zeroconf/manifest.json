{
  "domain": "zeroconf",
  "name": "Zero-configuration networking (zeroconf)",
  "documentation": "https://www.home-assistant.io/integrations/zeroconf",
<<<<<<< HEAD
  "requirements": ["zeroconf==0.46.0"],
=======
  "requirements": ["zeroconf==0.47.0"],
>>>>>>> 9b371d92
  "dependencies": ["network", "api"],
  "codeowners": ["@bdraco"],
  "quality_scale": "internal",
  "iot_class": "local_push",
  "loggers": ["zeroconf"],
  "integration_type": "system"
}<|MERGE_RESOLUTION|>--- conflicted
+++ resolved
@@ -2,11 +2,7 @@
   "domain": "zeroconf",
   "name": "Zero-configuration networking (zeroconf)",
   "documentation": "https://www.home-assistant.io/integrations/zeroconf",
-<<<<<<< HEAD
-  "requirements": ["zeroconf==0.46.0"],
-=======
   "requirements": ["zeroconf==0.47.0"],
->>>>>>> 9b371d92
   "dependencies": ["network", "api"],
   "codeowners": ["@bdraco"],
   "quality_scale": "internal",
