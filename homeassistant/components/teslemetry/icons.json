{
  "entity": {
    "binary_sensor": {
      "climate_state_is_preconditioning": {
        "state": {
          "off": "mdi:hvac-off",
          "on": "mdi:hvac"
        }
      },
      "vehicle_state_is_user_present": {
        "state": {
          "off": "mdi:account-remove-outline",
          "on": "mdi:account"
        }
      },
      "vehicle_state_tpms_soft_warning_fl": {
        "state": {
          "off": "mdi:tire",
          "on": "mdi:car-tire-alert"
        }
      },
      "vehicle_state_tpms_soft_warning_fr": {
        "state": {
          "off": "mdi:tire",
          "on": "mdi:car-tire-alert"
        }
      },
      "vehicle_state_tpms_soft_warning_rl": {
        "state": {
          "off": "mdi:tire",
          "on": "mdi:car-tire-alert"
        }
      },
      "vehicle_state_tpms_soft_warning_rr": {
        "state": {
          "off": "mdi:tire",
          "on": "mdi:car-tire-alert"
        }
      }
    },
    "climate": {
      "driver_temp": {
        "state_attributes": {
          "preset_mode": {
            "state": {
              "off": "mdi:power",
              "keep": "mdi:fan",
              "dog": "mdi:dog",
              "camp": "mdi:tent"
            }
          }
        }
      }
    },
    "lock": {
      "charge_state_charge_port_latch": {
        "default": "mdi:ev-plug-tesla"
      },
      "vehicle_state_locked": {
        "state": {
          "locked": "mdi:car-door-lock",
          "unlocked": "mdi:car-door-lock-open"
        }
      },
      "vehicle_state_speed_limit_mode_active": {
        "default": "mdi:car-speed-limiter"
      }
    },
    "select": {
      "climate_state_seat_heater_left": {
        "default": "mdi:car-seat-heater",
        "state": {
          "off": "mdi:car-seat"
        }
      },
      "climate_state_seat_heater_rear_center": {
        "default": "mdi:car-seat-heater",
        "state": {
          "off": "mdi:car-seat"
        }
      },
      "climate_state_seat_heater_rear_left": {
        "default": "mdi:car-seat-heater",
        "state": {
          "off": "mdi:car-seat"
        }
      },
      "climate_state_seat_heater_rear_right": {
        "default": "mdi:car-seat-heater",
        "state": {
          "off": "mdi:car-seat"
        }
      },
      "climate_state_seat_heater_right": {
        "default": "mdi:car-seat-heater",
        "state": {
          "off": "mdi:car-seat"
        }
      },
      "climate_state_seat_heater_third_row_left": {
        "default": "mdi:car-seat-heater",
        "state": {
          "off": "mdi:car-seat"
        }
      },
      "climate_state_seat_heater_third_row_right": {
        "default": "mdi:car-seat-heater",
        "state": {
          "off": "mdi:car-seat"
        }
      },

      "components_customer_preferred_export_rule": {
        "default": "mdi:transmission-tower",
        "state": {
          "battery_ok": "mdi:battery-negative",
          "never": "mdi:transmission-tower-off",
          "pv_only": "mdi:solar-panel"
        }
      },
      "default_real_mode": {
        "default": "mdi:home-battery",
        "state": {
          "autonomous": "mdi:auto-fix",
          "backup": "mdi:battery-charging-100",
          "self_consumption": "mdi:home-battery"
        }
      }
    },
<<<<<<< HEAD
    "device_tracker": {
      "location": {
        "default": "mdi:map-marker"
      },
      "route": {
        "default": "mdi:routes"
=======
    "cover": {
      "charge_state_charge_port_door_open": {
        "default": "mdi:ev-plug-ccs2"
>>>>>>> 7d44321f
      }
    },
    "sensor": {
      "battery_power": {
        "default": "mdi:home-battery"
      },
      "charge_state_charging_state": {
        "default": "mdi:ev-station",
        "state": {
          "disconnected": "mdi:connection",
          "no_power": "mdi:power-plug-off-outline",
          "starting": "mdi:play-circle",
          "stopped": "mdi:stop-circle"
        }
      },
      "drive_state_active_route_destination": {
        "default": "mdi:routes"
      },
      "drive_state_active_route_minutes_to_arrival": {
        "default": "mdi:routes-clock"
      },
      "drive_state_shift_state": {
        "default": "mdi:car-shift-pattern",
        "state": {
          "d": "mdi:alpha-d",
          "n": "mdi:alpha-n",
          "p": "mdi:alpha-p",
          "r": "mdi:alpha-r"
        }
      },
      "energy_left": {
        "default": "mdi:battery"
      },
      "generator_power": {
        "default": "mdi:generator-stationary"
      },
      "grid_power": {
        "default": "mdi:transmission-tower"
      },
      "grid_services_power": {
        "default": "mdi:transmission-tower"
      },
      "load_power": {
        "default": "mdi:power-plug"
      },
      "solar_power": {
        "default": "mdi:solar-power"
      },
      "total_pack_energy": {
        "default": "mdi:battery-high"
      },
      "vin": {
        "default": "mdi:car-electric"
      },
      "wall_connector_fault_state": {
        "default": "mdi:ev-station"
      },
      "wall_connector_power": {
        "default": "mdi:ev-station"
      },
      "wall_connector_state": {
        "default": "mdi:ev-station"
      }
    },
    "switch": {
      "charge_state_user_charge_enable_request": {
        "default": "mdi:ev-station"
      },
      "climate_state_auto_seat_climate_left": {
        "default": "mdi:car-seat-heater",
        "state": {
          "off": "mdi:car-seat"
        }
      },
      "climate_state_auto_seat_climate_right": {
        "default": "mdi:car-seat-heater",
        "state": {
          "off": "mdi:car-seat"
        }
      },
      "climate_state_auto_steering_wheel_heat": {
        "default": "mdi:steering"
      },
      "climate_state_defrost_mode": {
        "default": "mdi:snowflake-melt"
      },
      "components_disallow_charge_from_grid_with_solar_installed": {
        "state": {
          "false": "mdi:transmission-tower",
          "true": "mdi:solar-power"
        }
      },
      "vehicle_state_sentry_mode": {
        "default": "mdi:shield-car"
      },
      "vehicle_state_valet_mode": {
        "default": "mdi:speedometer-slow"
      }
    }
  }
}<|MERGE_RESOLUTION|>--- conflicted
+++ resolved
@@ -127,18 +127,17 @@
         }
       }
     },
-<<<<<<< HEAD
     "device_tracker": {
       "location": {
         "default": "mdi:map-marker"
       },
       "route": {
         "default": "mdi:routes"
-=======
+      }
+    },
     "cover": {
       "charge_state_charge_port_door_open": {
         "default": "mdi:ev-plug-ccs2"
->>>>>>> 7d44321f
       }
     },
     "sensor": {
