{
  "config": {
    "error": {
      "invalid_access_token": "[%key:common::config_flow::error::invalid_access_token%]",
      "subscription_required": "Subscription required, please visit {short_url}",
      "cannot_connect": "[%key:common::config_flow::error::cannot_connect%]",
      "unknown": "[%key:common::config_flow::error::unknown%]"
    },
    "step": {
      "user": {
        "data": {
          "access_token": "[%key:common::config_flow::data::access_token%]"
        },
        "description": "Enter an access token from {url}."
      }
    }
  },
  "entity": {
<<<<<<< HEAD
    "button": {
      "boombox": {
        "name": "Play fart"
      },
      "enable_keyless_driving": {
        "name": "Keyless driving"
      },
      "flash_lights": {
        "name": "Flash lights"
      },
      "homelink": {
        "name": "Homelink"
      },
      "honk": {
        "name": "Honk horn"
      },
      "refresh": {
        "name": "Force refresh"
      },
      "wake": {
        "name": "Wake"
=======
    "binary_sensor": {
      "backup_capable": {
        "name": "Backup capable"
      },
      "charge_state_battery_heater_on": {
        "name": "Battery heater"
      },
      "charge_state_charger_phases": {
        "name": "Charger has multiple phases"
      },
      "charge_state_conn_charge_cable": {
        "name": "Charge cable"
      },
      "charge_state_preconditioning_enabled": {
        "name": "Preconditioning enabled"
      },
      "charge_state_scheduled_charging_pending": {
        "name": "Scheduled charging pending"
      },
      "charge_state_trip_charging": {
        "name": "Trip charging"
      },
      "climate_state_cabin_overheat_protection_actively_cooling": {
        "name": "Cabin overheat protection actively cooling"
      },
      "climate_state_is_preconditioning": {
        "name": "Preconditioning"
      },
      "components_grid_services_enabled": {
        "name": "Grid services enabled"
      },
      "grid_services_active": {
        "name": "Grid services active"
      },
      "state": {
        "name": "Status"
      },
      "vehicle_state_dashcam_state": {
        "name": "Dashcam"
      },
      "vehicle_state_df": {
        "name": "Front driver door"
      },
      "vehicle_state_dr": {
        "name": "Rear driver door"
      },
      "vehicle_state_fd_window": {
        "name": "Front driver window"
      },
      "vehicle_state_fp_window": {
        "name": "Front passenger window"
      },
      "vehicle_state_is_user_present": {
        "name": "User present"
      },
      "vehicle_state_pf": {
        "name": "Front passenger door"
      },
      "vehicle_state_pr": {
        "name": "Rear passenger door"
      },
      "vehicle_state_rd_window": {
        "name": "Rear driver window"
      },
      "vehicle_state_rp_window": {
        "name": "Rear passenger window"
      },
      "vehicle_state_tpms_soft_warning_fl": {
        "name": "Tire pressure warning front left"
      },
      "vehicle_state_tpms_soft_warning_fr": {
        "name": "Tire pressure warning front right"
      },
      "vehicle_state_tpms_soft_warning_rl": {
        "name": "Tire pressure warning rear left"
      },
      "vehicle_state_tpms_soft_warning_rr": {
        "name": "Tire pressure warning rear right"
>>>>>>> ad90ecef
      }
    },
    "climate": {
      "driver_temp": {
        "name": "[%key:component::climate::title%]",
        "state_attributes": {
          "preset_mode": {
            "state": {
              "off": "Normal",
              "keep": "Keep mode",
              "dog": "Dog mode",
              "camp": "Camp mode"
            }
          }
        }
      }
    },
    "lock": {
      "charge_state_charge_port_latch": {
        "name": "Charge cable lock"
      },
      "vehicle_state_locked": {
        "name": "[%key:component::lock::title%]"
      },
      "vehicle_state_speed_limit_mode_active": {
        "name": "Speed limit"
      }
    },
    "select": {
      "climate_state_seat_heater_left": {
        "name": "Seat heater front left",
        "state": {
          "high": "High",
          "low": "Low",
          "medium": "Medium",
          "off": "Off"
        }
      },
      "climate_state_seat_heater_rear_center": {
        "name": "Seat heater rear center",
        "state": {
          "high": "[%key:component::teslemetry::entity::select::climate_state_seat_heater_left::state::high%]",
          "low": "[%key:component::teslemetry::entity::select::climate_state_seat_heater_left::state::low%]",
          "medium": "[%key:component::teslemetry::entity::select::climate_state_seat_heater_left::state::medium%]",
          "off": "[%key:component::teslemetry::entity::select::climate_state_seat_heater_left::state::off%]"
        }
      },
      "climate_state_seat_heater_rear_left": {
        "name": "Seat heater rear left",
        "state": {
          "high": "[%key:component::teslemetry::entity::select::climate_state_seat_heater_left::state::high%]",
          "low": "[%key:component::teslemetry::entity::select::climate_state_seat_heater_left::state::low%]",
          "medium": "[%key:component::teslemetry::entity::select::climate_state_seat_heater_left::state::medium%]",
          "off": "[%key:component::teslemetry::entity::select::climate_state_seat_heater_left::state::off%]"
        }
      },
      "climate_state_seat_heater_rear_right": {
        "name": "Seat heater rear right",
        "state": {
          "high": "[%key:component::teslemetry::entity::select::climate_state_seat_heater_left::state::high%]",
          "low": "[%key:component::teslemetry::entity::select::climate_state_seat_heater_left::state::low%]",
          "medium": "[%key:component::teslemetry::entity::select::climate_state_seat_heater_left::state::medium%]",
          "off": "[%key:component::teslemetry::entity::select::climate_state_seat_heater_left::state::off%]"
        }
      },
      "climate_state_seat_heater_right": {
        "name": "Seat heater front right",
        "state": {
          "high": "[%key:component::teslemetry::entity::select::climate_state_seat_heater_left::state::high%]",
          "low": "[%key:component::teslemetry::entity::select::climate_state_seat_heater_left::state::low%]",
          "medium": "[%key:component::teslemetry::entity::select::climate_state_seat_heater_left::state::medium%]",
          "off": "[%key:component::teslemetry::entity::select::climate_state_seat_heater_left::state::off%]"
        }
      },
      "climate_state_seat_heater_third_row_left": {
        "name": "Seat heater third row left",
        "state": {
          "high": "[%key:component::teslemetry::entity::select::climate_state_seat_heater_left::state::high%]",
          "low": "[%key:component::teslemetry::entity::select::climate_state_seat_heater_left::state::low%]",
          "medium": "[%key:component::teslemetry::entity::select::climate_state_seat_heater_left::state::medium%]",
          "off": "[%key:component::teslemetry::entity::select::climate_state_seat_heater_left::state::off%]"
        }
      },
      "climate_state_seat_heater_third_row_right": {
        "name": "Seat heater third row right",
        "state": {
          "high": "[%key:component::teslemetry::entity::select::climate_state_seat_heater_left::state::high%]",
          "low": "[%key:component::teslemetry::entity::select::climate_state_seat_heater_left::state::low%]",
          "medium": "[%key:component::teslemetry::entity::select::climate_state_seat_heater_left::state::medium%]",
          "off": "[%key:component::teslemetry::entity::select::climate_state_seat_heater_left::state::off%]"
        }
      },
      "climate_state_steering_wheel_heat_level": {
        "name": "Steering wheel heater",
        "state": {
          "high": "[%key:component::teslemetry::entity::select::climate_state_seat_heater_left::state::high%]",
          "low": "[%key:component::teslemetry::entity::select::climate_state_seat_heater_left::state::low%]",
          "off": "[%key:component::teslemetry::entity::select::climate_state_seat_heater_left::state::off%]"
        }
      },
      "components_customer_preferred_export_rule": {
        "name": "Allow export",
        "state": {
          "battery_ok": "Battery",
          "never": "Never",
          "pv_only": "Solar only"
        }
      },
      "default_real_mode": {
        "name": "Operation mode",
        "state": {
          "autonomous": "Autonomous",
          "backup": "Backup",
          "self_consumption": "Self consumption"
        }
      }
    },
    "sensor": {
      "battery_power": {
        "name": "Battery power"
      },
      "charge_state_battery_range": {
        "name": "Battery range"
      },
      "charge_state_est_battery_range": {
        "name": "Estimate battery range"
      },
      "charge_state_ideal_battery_range": {
        "name": "Ideal battery range"
      },
      "charge_state_charge_energy_added": {
        "name": "Charge energy added"
      },
      "charge_state_charge_rate": {
        "name": "Charge rate"
      },
      "charge_state_charger_actual_current": {
        "name": "Charger current"
      },
      "charge_state_charger_power": {
        "name": "Charger power"
      },
      "charge_state_charger_voltage": {
        "name": "Charger voltage"
      },
      "charge_state_conn_charge_cable": {
        "name": "Charge cable"
      },
      "charge_state_fast_charger_type": {
        "name": "Fast charger type"
      },
      "charge_state_charging_state": {
        "name": "Charging",
        "state": {
          "starting": "Starting",
          "charging": "Charging",
          "disconnected": "Disconnected",
          "stopped": "Stopped",
          "complete": "Complete",
          "no_power": "No power"
        }
      },
      "charge_state_minutes_to_full_charge": {
        "name": "Time to full charge"
      },
      "charge_state_battery_level": {
        "name": "Battery level"
      },
      "charge_state_usable_battery_level": {
        "name": "Usable battery level"
      },
      "climate_state_driver_temp_setting": {
        "name": "Driver temperature setting"
      },
      "climate_state_inside_temp": {
        "name": "Inside temperature"
      },
      "climate_state_outside_temp": {
        "name": "Outside temperature"
      },
      "climate_state_passenger_temp_setting": {
        "name": "Passenger temperature setting"
      },
      "drive_state_active_route_destination": {
        "name": "Destination"
      },
      "drive_state_active_route_energy_at_arrival": {
        "name": "State of charge at arrival"
      },
      "drive_state_active_route_miles_to_arrival": {
        "name": "Distance to arrival"
      },
      "drive_state_active_route_minutes_to_arrival": {
        "name": "Time to arrival"
      },
      "drive_state_active_route_traffic_minutes_delay": {
        "name": "Traffic delay"
      },
      "drive_state_power": {
        "name": "Power"
      },
      "drive_state_shift_state": {
        "name": "Shift state",
        "state": {
          "d": "Drive",
          "n": "Neutral",
          "p": "Park",
          "r": "Reverse"
        }
      },
      "drive_state_speed": {
        "name": "Speed"
      },
      "energy_left": {
        "name": "Energy left"
      },
      "generator_power": {
        "name": "Generator power"
      },
      "grid_power": {
        "name": "Grid power"
      },
      "grid_services_power": {
        "name": "Grid services power"
      },
      "load_power": {
        "name": "Load power"
      },
      "percentage_charged": {
        "name": "Percentage charged"
      },
      "solar_power": {
        "name": "Solar power"
      },
      "total_pack_energy": {
        "name": "Total pack energy"
      },
      "vehicle_state_odometer": {
        "name": "Odometer"
      },
      "vehicle_state_tpms_pressure_fl": {
        "name": "Tire pressure front left"
      },
      "vehicle_state_tpms_pressure_fr": {
        "name": "Tire pressure front right"
      },
      "vehicle_state_tpms_pressure_rl": {
        "name": "Tire pressure rear left"
      },
      "vehicle_state_tpms_pressure_rr": {
        "name": "Tire pressure rear right"
      },
      "version": {
        "name": "version"
      },
      "vin": {
        "name": "Vehicle"
      },
      "vpp_backup_reserve_percent": {
        "name": "VPP backup reserve"
      },
      "wall_connector_fault_state": {
        "name": "Fault state code"
      },
      "wall_connector_power": {
        "name": "Power"
      },
      "wall_connector_state": {
        "name": "State code"
      }
    },
    "switch": {
      "charge_state_user_charge_enable_request": {
        "name": "Charge"
      },
      "climate_state_auto_seat_climate_left": {
        "name": "Auto seat climate left"
      },
      "climate_state_auto_seat_climate_right": {
        "name": "Auto seat climate right"
      },
      "climate_state_auto_steering_wheel_heat": {
        "name": "Auto steering wheel heater"
      },
      "climate_state_defrost_mode": {
        "name": "Defrost"
      },
      "components_disallow_charge_from_grid_with_solar_installed": {
        "name": "Allow charging from grid"
      },
      "user_settings_storm_mode_enabled": {
        "name": "Storm watch"
      },
      "vehicle_state_sentry_mode": {
        "name": "Sentry mode"
      },
      "vehicle_state_valet_mode": {
        "name": "Valet mode"
      }
    }
  },
  "exceptions": {
    "no_cable": {
      "message": "Charge cable will lock automatically when connected"
    }
  }
}<|MERGE_RESOLUTION|>--- conflicted
+++ resolved
@@ -16,7 +16,86 @@
     }
   },
   "entity": {
-<<<<<<< HEAD
+    "binary_sensor": {
+      "backup_capable": {
+        "name": "Backup capable"
+      },
+      "charge_state_battery_heater_on": {
+        "name": "Battery heater"
+      },
+      "charge_state_charger_phases": {
+        "name": "Charger has multiple phases"
+      },
+      "charge_state_conn_charge_cable": {
+        "name": "Charge cable"
+      },
+      "charge_state_preconditioning_enabled": {
+        "name": "Preconditioning enabled"
+      },
+      "charge_state_scheduled_charging_pending": {
+        "name": "Scheduled charging pending"
+      },
+      "charge_state_trip_charging": {
+        "name": "Trip charging"
+      },
+      "climate_state_cabin_overheat_protection_actively_cooling": {
+        "name": "Cabin overheat protection actively cooling"
+      },
+      "climate_state_is_preconditioning": {
+        "name": "Preconditioning"
+      },
+      "components_grid_services_enabled": {
+        "name": "Grid services enabled"
+      },
+      "grid_services_active": {
+        "name": "Grid services active"
+      },
+      "state": {
+        "name": "Status"
+      },
+      "vehicle_state_dashcam_state": {
+        "name": "Dashcam"
+      },
+      "vehicle_state_df": {
+        "name": "Front driver door"
+      },
+      "vehicle_state_dr": {
+        "name": "Rear driver door"
+      },
+      "vehicle_state_fd_window": {
+        "name": "Front driver window"
+      },
+      "vehicle_state_fp_window": {
+        "name": "Front passenger window"
+      },
+      "vehicle_state_is_user_present": {
+        "name": "User present"
+      },
+      "vehicle_state_pf": {
+        "name": "Front passenger door"
+      },
+      "vehicle_state_pr": {
+        "name": "Rear passenger door"
+      },
+      "vehicle_state_rd_window": {
+        "name": "Rear driver window"
+      },
+      "vehicle_state_rp_window": {
+        "name": "Rear passenger window"
+      },
+      "vehicle_state_tpms_soft_warning_fl": {
+        "name": "Tire pressure warning front left"
+      },
+      "vehicle_state_tpms_soft_warning_fr": {
+        "name": "Tire pressure warning front right"
+      },
+      "vehicle_state_tpms_soft_warning_rl": {
+        "name": "Tire pressure warning rear left"
+      },
+      "vehicle_state_tpms_soft_warning_rr": {
+        "name": "Tire pressure warning rear right"
+      },
+    },
     "button": {
       "boombox": {
         "name": "Play fart"
@@ -38,86 +117,6 @@
       },
       "wake": {
         "name": "Wake"
-=======
-    "binary_sensor": {
-      "backup_capable": {
-        "name": "Backup capable"
-      },
-      "charge_state_battery_heater_on": {
-        "name": "Battery heater"
-      },
-      "charge_state_charger_phases": {
-        "name": "Charger has multiple phases"
-      },
-      "charge_state_conn_charge_cable": {
-        "name": "Charge cable"
-      },
-      "charge_state_preconditioning_enabled": {
-        "name": "Preconditioning enabled"
-      },
-      "charge_state_scheduled_charging_pending": {
-        "name": "Scheduled charging pending"
-      },
-      "charge_state_trip_charging": {
-        "name": "Trip charging"
-      },
-      "climate_state_cabin_overheat_protection_actively_cooling": {
-        "name": "Cabin overheat protection actively cooling"
-      },
-      "climate_state_is_preconditioning": {
-        "name": "Preconditioning"
-      },
-      "components_grid_services_enabled": {
-        "name": "Grid services enabled"
-      },
-      "grid_services_active": {
-        "name": "Grid services active"
-      },
-      "state": {
-        "name": "Status"
-      },
-      "vehicle_state_dashcam_state": {
-        "name": "Dashcam"
-      },
-      "vehicle_state_df": {
-        "name": "Front driver door"
-      },
-      "vehicle_state_dr": {
-        "name": "Rear driver door"
-      },
-      "vehicle_state_fd_window": {
-        "name": "Front driver window"
-      },
-      "vehicle_state_fp_window": {
-        "name": "Front passenger window"
-      },
-      "vehicle_state_is_user_present": {
-        "name": "User present"
-      },
-      "vehicle_state_pf": {
-        "name": "Front passenger door"
-      },
-      "vehicle_state_pr": {
-        "name": "Rear passenger door"
-      },
-      "vehicle_state_rd_window": {
-        "name": "Rear driver window"
-      },
-      "vehicle_state_rp_window": {
-        "name": "Rear passenger window"
-      },
-      "vehicle_state_tpms_soft_warning_fl": {
-        "name": "Tire pressure warning front left"
-      },
-      "vehicle_state_tpms_soft_warning_fr": {
-        "name": "Tire pressure warning front right"
-      },
-      "vehicle_state_tpms_soft_warning_rl": {
-        "name": "Tire pressure warning rear left"
-      },
-      "vehicle_state_tpms_soft_warning_rr": {
-        "name": "Tire pressure warning rear right"
->>>>>>> ad90ecef
       }
     },
     "climate": {
