"""Teslemetry integration."""

import asyncio
from typing import Final

from tesla_fleet_api import EnergySpecific, Teslemetry, VehicleSpecific
from tesla_fleet_api.const import Scope
from tesla_fleet_api.exceptions import (
    InvalidToken,
    SubscriptionRequired,
    TeslaFleetError,
)

from homeassistant.config_entries import ConfigEntry
from homeassistant.const import CONF_ACCESS_TOKEN, Platform
from homeassistant.core import HomeAssistant
from homeassistant.exceptions import ConfigEntryAuthFailed, ConfigEntryNotReady
from homeassistant.helpers.aiohttp_client import async_get_clientsession
from homeassistant.helpers.device_registry import DeviceInfo

from .const import DOMAIN, MODELS
from .coordinator import (
    TeslemetryEnergySiteInfoCoordinator,
    TeslemetryEnergySiteLiveCoordinator,
    TeslemetryVehicleDataCoordinator,
)
from .models import TeslemetryData, TeslemetryEnergyData, TeslemetryVehicleData

PLATFORMS: Final = [
    Platform.BINARY_SENSOR,
    Platform.CLIMATE,
<<<<<<< HEAD
    Platform.DEVICE_TRACKER,
=======
    Platform.COVER,
>>>>>>> 7d44321f
    Platform.LOCK,
    Platform.SELECT,
    Platform.SENSOR,
    Platform.SWITCH,
]


async def async_setup_entry(hass: HomeAssistant, entry: ConfigEntry) -> bool:
    """Set up Teslemetry config."""

    access_token = entry.data[CONF_ACCESS_TOKEN]
    session = async_get_clientsession(hass)

    # Create API connection
    teslemetry = Teslemetry(
        session=session,
        access_token=access_token,
    )
    try:
        scopes = (await teslemetry.metadata())["scopes"]
        products = (await teslemetry.products())["response"]
    except InvalidToken as e:
        raise ConfigEntryAuthFailed from e
    except SubscriptionRequired as e:
        raise ConfigEntryAuthFailed from e
    except TeslaFleetError as e:
        raise ConfigEntryNotReady from e

    # Create array of classes
    vehicles: list[TeslemetryVehicleData] = []
    energysites: list[TeslemetryEnergyData] = []
    for product in products:
        if "vin" in product and Scope.VEHICLE_DEVICE_DATA in scopes:
            # Remove the protobuff 'cached_data' that we do not use to save memory
            product.pop("cached_data", None)
            vin = product["vin"]
            api = VehicleSpecific(teslemetry.vehicle, vin)
            coordinator = TeslemetryVehicleDataCoordinator(hass, api, product)
            device = DeviceInfo(
                identifiers={(DOMAIN, vin)},
                manufacturer="Tesla",
                configuration_url="https://teslemetry.com/console",
                name=product["display_name"],
                model=MODELS.get(vin[3]),
                serial_number=vin,
            )

            vehicles.append(
                TeslemetryVehicleData(
                    api=api,
                    coordinator=coordinator,
                    vin=vin,
                    device=device,
                )
            )
        elif "energy_site_id" in product and Scope.ENERGY_DEVICE_DATA in scopes:
            site_id = product["energy_site_id"]
            api = EnergySpecific(teslemetry.energy, site_id)
            live_coordinator = TeslemetryEnergySiteLiveCoordinator(hass, api)
            info_coordinator = TeslemetryEnergySiteInfoCoordinator(hass, api, product)
            device = DeviceInfo(
                identifiers={(DOMAIN, str(site_id))},
                manufacturer="Tesla",
                configuration_url="https://teslemetry.com/console",
                name=product.get("site_name", "Energy Site"),
            )

            energysites.append(
                TeslemetryEnergyData(
                    api=api,
                    live_coordinator=live_coordinator,
                    info_coordinator=info_coordinator,
                    id=site_id,
                    device=device,
                )
            )

    # Run all first refreshes
    await asyncio.gather(
        *(
            vehicle.coordinator.async_config_entry_first_refresh()
            for vehicle in vehicles
        ),
        *(
            energysite.live_coordinator.async_config_entry_first_refresh()
            for energysite in energysites
        ),
        *(
            energysite.info_coordinator.async_config_entry_first_refresh()
            for energysite in energysites
        ),
    )

    # Add energy device models
    for energysite in energysites:
        models = set()
        for gateway in energysite.info_coordinator.data.get("components_gateways", []):
            if gateway.get("part_name"):
                models.add(gateway["part_name"])
        for battery in energysite.info_coordinator.data.get("components_batteries", []):
            if battery.get("part_name"):
                models.add(battery["part_name"])
        if models:
            energysite.device["model"] = ", ".join(sorted(models))

    # Setup Platforms
    entry.runtime_data = TeslemetryData(vehicles, energysites, scopes)
    await hass.config_entries.async_forward_entry_setups(entry, PLATFORMS)

    return True


async def async_unload_entry(hass: HomeAssistant, entry: ConfigEntry) -> bool:
    """Unload Teslemetry Config."""
    return await hass.config_entries.async_unload_platforms(entry, PLATFORMS)<|MERGE_RESOLUTION|>--- conflicted
+++ resolved
@@ -29,11 +29,8 @@
 PLATFORMS: Final = [
     Platform.BINARY_SENSOR,
     Platform.CLIMATE,
-<<<<<<< HEAD
-    Platform.DEVICE_TRACKER,
-=======
     Platform.COVER,
->>>>>>> 7d44321f
+    Platform.DEVICE_TRACKER,    
     Platform.LOCK,
     Platform.SELECT,
     Platform.SENSOR,
