"""Teslemetry integration."""

import asyncio
from typing import Final

from tesla_fleet_api import EnergySpecific, Teslemetry, VehicleSpecific
from tesla_fleet_api.const import Scope
from tesla_fleet_api.exceptions import (
    InvalidToken,
    SubscriptionRequired,
    TeslaFleetError,
)

from homeassistant.config_entries import ConfigEntry
from homeassistant.const import CONF_ACCESS_TOKEN, Platform
from homeassistant.core import HomeAssistant
from homeassistant.exceptions import ConfigEntryAuthFailed, ConfigEntryNotReady
from homeassistant.helpers.aiohttp_client import async_get_clientsession
from homeassistant.helpers.device_registry import DeviceInfo

from .const import DOMAIN, MODELS
from .coordinator import (
    TeslemetryEnergySiteInfoCoordinator,
    TeslemetryEnergySiteLiveCoordinator,
    TeslemetryVehicleDataCoordinator,
)
from .models import TeslemetryData, TeslemetryEnergyData, TeslemetryVehicleData

PLATFORMS: Final = [
    Platform.BINARY_SENSOR,
    Platform.BUTTON,
    Platform.CLIMATE,
    Platform.COVER,
    Platform.DEVICE_TRACKER,
    Platform.LOCK,
<<<<<<< HEAD
    Platform.NUMBER,
=======
    Platform.MEDIA_PLAYER,
>>>>>>> 74f28828
    Platform.SELECT,
    Platform.SENSOR,
    Platform.SWITCH,
]


async def async_setup_entry(hass: HomeAssistant, entry: ConfigEntry) -> bool:
    """Set up Teslemetry config."""

    access_token = entry.data[CONF_ACCESS_TOKEN]
    session = async_get_clientsession(hass)

    # Create API connection
    teslemetry = Teslemetry(
        session=session,
        access_token=access_token,
    )
    try:
        scopes = (await teslemetry.metadata())["scopes"]
        products = (await teslemetry.products())["response"]
    except InvalidToken as e:
        raise ConfigEntryAuthFailed from e
    except SubscriptionRequired as e:
        raise ConfigEntryAuthFailed from e
    except TeslaFleetError as e:
        raise ConfigEntryNotReady from e

    # Create array of classes
    vehicles: list[TeslemetryVehicleData] = []
    energysites: list[TeslemetryEnergyData] = []
    for product in products:
        if "vin" in product and Scope.VEHICLE_DEVICE_DATA in scopes:
            # Remove the protobuff 'cached_data' that we do not use to save memory
            product.pop("cached_data", None)
            vin = product["vin"]
            api = VehicleSpecific(teslemetry.vehicle, vin)
            coordinator = TeslemetryVehicleDataCoordinator(hass, api, product)
            device = DeviceInfo(
                identifiers={(DOMAIN, vin)},
                manufacturer="Tesla",
                configuration_url="https://teslemetry.com/console",
                name=product["display_name"],
                model=MODELS.get(vin[3]),
                serial_number=vin,
            )

            vehicles.append(
                TeslemetryVehicleData(
                    api=api,
                    coordinator=coordinator,
                    vin=vin,
                    device=device,
                )
            )
        elif "energy_site_id" in product and Scope.ENERGY_DEVICE_DATA in scopes:
            site_id = product["energy_site_id"]
            api = EnergySpecific(teslemetry.energy, site_id)
            live_coordinator = TeslemetryEnergySiteLiveCoordinator(hass, api)
            info_coordinator = TeslemetryEnergySiteInfoCoordinator(hass, api, product)
            device = DeviceInfo(
                identifiers={(DOMAIN, str(site_id))},
                manufacturer="Tesla",
                configuration_url="https://teslemetry.com/console",
                name=product.get("site_name", "Energy Site"),
            )

            energysites.append(
                TeslemetryEnergyData(
                    api=api,
                    live_coordinator=live_coordinator,
                    info_coordinator=info_coordinator,
                    id=site_id,
                    device=device,
                )
            )

    # Run all first refreshes
    await asyncio.gather(
        *(
            vehicle.coordinator.async_config_entry_first_refresh()
            for vehicle in vehicles
        ),
        *(
            energysite.live_coordinator.async_config_entry_first_refresh()
            for energysite in energysites
        ),
        *(
            energysite.info_coordinator.async_config_entry_first_refresh()
            for energysite in energysites
        ),
    )

    # Add energy device models
    for energysite in energysites:
        models = set()
        for gateway in energysite.info_coordinator.data.get("components_gateways", []):
            if gateway.get("part_name"):
                models.add(gateway["part_name"])
        for battery in energysite.info_coordinator.data.get("components_batteries", []):
            if battery.get("part_name"):
                models.add(battery["part_name"])
        if models:
            energysite.device["model"] = ", ".join(sorted(models))

    # Setup Platforms
    entry.runtime_data = TeslemetryData(vehicles, energysites, scopes)
    await hass.config_entries.async_forward_entry_setups(entry, PLATFORMS)

    return True


async def async_unload_entry(hass: HomeAssistant, entry: ConfigEntry) -> bool:
    """Unload Teslemetry Config."""
    return await hass.config_entries.async_unload_platforms(entry, PLATFORMS)<|MERGE_RESOLUTION|>--- conflicted
+++ resolved
@@ -33,11 +33,8 @@
     Platform.COVER,
     Platform.DEVICE_TRACKER,
     Platform.LOCK,
-<<<<<<< HEAD
+    Platform.MEDIA_PLAYER,
     Platform.NUMBER,
-=======
-    Platform.MEDIA_PLAYER,
->>>>>>> 74f28828
     Platform.SELECT,
     Platform.SENSOR,
     Platform.SWITCH,
