--- conflicted
+++ resolved
@@ -3,11 +3,7 @@
 import logging
 
 from homeassistant.components import mqtt
-<<<<<<< HEAD
-from homeassistant.const import TEMP_CELSIUS, TEMP_FAHRENHEIT, UNIT_DEGREE
-=======
 from homeassistant.const import DEGREE, TEMP_CELSIUS, TEMP_FAHRENHEIT
->>>>>>> dbd1ca45
 from homeassistant.core import callback
 from homeassistant.helpers.entity import Entity
 from homeassistant.util import slugify
@@ -49,11 +45,7 @@
         return (
             ArwnSensor("Wind Speed", "speed", unit, "mdi:speedometer"),
             ArwnSensor("Wind Gust", "gust", unit, "mdi:speedometer"),
-<<<<<<< HEAD
-            ArwnSensor("Wind Direction", "direction", UNIT_DEGREE, "mdi:compass"),
-=======
             ArwnSensor("Wind Direction", "direction", DEGREE, "mdi:compass"),
->>>>>>> dbd1ca45
         )
 
 
