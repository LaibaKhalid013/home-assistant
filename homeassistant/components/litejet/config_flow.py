--- conflicted
+++ resolved
@@ -8,20 +8,13 @@
 import voluptuous as vol
 
 from homeassistant.config_entries import (
-    SOURCE_IMPORT,
     ConfigEntry,
     ConfigFlow,
     ConfigFlowResult,
     OptionsFlow,
 )
 from homeassistant.const import CONF_PORT
-<<<<<<< HEAD
-from homeassistant.core import DOMAIN as HOMEASSISTANT_DOMAIN, callback
-from homeassistant.data_entry_flow import FlowResultType
-=======
-from homeassistant.core import callback
-from homeassistant.data_entry_flow import FlowResult
->>>>>>> 6ccf7dea
+from homeassistant.core import DOMAIN as callback
 import homeassistant.helpers.config_validation as cv
 
 from .const import CONF_DEFAULT_TRANSITION, DOMAIN
@@ -64,24 +57,6 @@
     ) -> ConfigFlowResult:
         """Create a LiteJet config entry based upon user input."""
         if self._async_current_entries():
-<<<<<<< HEAD
-            if self.context["source"] == SOURCE_IMPORT:
-                async_create_issue(
-                    self.hass,
-                    HOMEASSISTANT_DOMAIN,
-                    f"deprecated_yaml_{DOMAIN}",
-                    breaks_in_ha_version="2024.2.0",
-                    is_fixable=False,
-                    issue_domain=DOMAIN,
-                    severity=IssueSeverity.WARNING,
-                    translation_key="deprecated_yaml",
-                    translation_placeholders={
-                        "domain": DOMAIN,
-                        "integration_title": "LiteJet",
-                    },
-                )
-=======
->>>>>>> 6ccf7dea
             return self.async_abort(reason="single_instance_allowed")
 
         errors = {}
@@ -91,23 +66,6 @@
             try:
                 system = await pylitejet.open(port)
             except SerialException:
-<<<<<<< HEAD
-                if self.context["source"] == SOURCE_IMPORT:
-                    async_create_issue(
-                        self.hass,
-                        DOMAIN,
-                        "deprecated_yaml_serial_exception",
-                        breaks_in_ha_version="2024.2.0",
-                        is_fixable=False,
-                        issue_domain=DOMAIN,
-                        severity=IssueSeverity.ERROR,
-                        translation_key="deprecated_yaml_serial_exception",
-                        translation_placeholders={
-                            "url": "/config/integrations/dashboard/add?domain=litejet"
-                        },
-                    )
-=======
->>>>>>> 6ccf7dea
                 errors[CONF_PORT] = "open_failed"
             else:
                 await system.close()
@@ -122,30 +80,6 @@
             errors=errors,
         )
 
-<<<<<<< HEAD
-    async def async_step_import(self, import_data: dict[str, Any]) -> ConfigFlowResult:
-        """Import litejet config from configuration.yaml."""
-        new_data = {CONF_PORT: import_data[CONF_PORT]}
-        result = await self.async_step_user(new_data)
-        if result["type"] == FlowResultType.CREATE_ENTRY:
-            async_create_issue(
-                self.hass,
-                HOMEASSISTANT_DOMAIN,
-                f"deprecated_yaml_{DOMAIN}",
-                breaks_in_ha_version="2024.2.0",
-                is_fixable=False,
-                issue_domain=DOMAIN,
-                severity=IssueSeverity.WARNING,
-                translation_key="deprecated_yaml",
-                translation_placeholders={
-                    "domain": DOMAIN,
-                    "integration_title": "LiteJet",
-                },
-            )
-        return result
-
-=======
->>>>>>> 6ccf7dea
     @staticmethod
     @callback
     def async_get_options_flow(
