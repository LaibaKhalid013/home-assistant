--- conflicted
+++ resolved
@@ -14,18 +14,14 @@
     ATTR_FORECAST_WIND_SPEED,
     WeatherEntity,
 )
-<<<<<<< HEAD
+from homeassistant.config_entries import ConfigEntry
 from homeassistant.const import (
     LENGTH_METERS,
     PRESSURE_HPA,
     SPEED_MILES_PER_HOUR,
     TEMP_FAHRENHEIT,
 )
-=======
-from homeassistant.config_entries import ConfigEntry
-from homeassistant.const import PRESSURE_HPA, PRESSURE_INHG, TEMP_FAHRENHEIT
 from homeassistant.core import HomeAssistant
->>>>>>> 0efdc7fa
 from homeassistant.helpers.entity import DeviceInfo
 from homeassistant.helpers.entity_platform import AddEntitiesCallback
 from homeassistant.util import dt as dt_util
