"""BleBox switch implementation."""
from datetime import timedelta

from homeassistant.components.switch import SwitchDeviceClass, SwitchEntity
from homeassistant.config_entries import ConfigEntry
from homeassistant.core import HomeAssistant
from homeassistant.helpers.entity_platform import AddEntitiesCallback

from . import BleBoxEntity, create_blebox_entities

SCAN_INTERVAL = timedelta(seconds=5)

BLEBOX_TO_SWITCH_DEVICE_CLASSES = {
    "relay": SwitchDeviceClass.SWITCH,
}


async def async_setup_entry(
    hass: HomeAssistant,
    config_entry: ConfigEntry,
    async_add_entities: AddEntitiesCallback,
) -> None:
    """Set up a BleBox switch entity."""
    create_blebox_entities(
        hass, config_entry, async_add_entities, BleBoxSwitchEntity, "switches"
    )


class BleBoxSwitchEntity(BleBoxEntity, SwitchEntity):
    """Representation of a BleBox switch feature."""

    def __init__(self, feature):
        """Initialize a BleBox switch feature."""
        super().__init__(feature)
<<<<<<< HEAD
        self._attr_device_class = BLEBOX_TO_SWITCH_DEVICE_CLASSES[feature.device_class]
=======
        self._attr_device_class = SwitchDeviceClass.SWITCH
>>>>>>> 51c17197

    @property
    def is_on(self):
        """Return whether switch is on."""
        return self._feature.is_on

    async def async_turn_on(self, **kwargs):
        """Turn on the switch."""
        await self._feature.async_turn_on()

    async def async_turn_off(self, **kwargs):
        """Turn off the switch."""
        await self._feature.async_turn_off()<|MERGE_RESOLUTION|>--- conflicted
+++ resolved
@@ -9,10 +9,6 @@
 from . import BleBoxEntity, create_blebox_entities
 
 SCAN_INTERVAL = timedelta(seconds=5)
-
-BLEBOX_TO_SWITCH_DEVICE_CLASSES = {
-    "relay": SwitchDeviceClass.SWITCH,
-}
 
 
 async def async_setup_entry(
@@ -32,11 +28,7 @@
     def __init__(self, feature):
         """Initialize a BleBox switch feature."""
         super().__init__(feature)
-<<<<<<< HEAD
-        self._attr_device_class = BLEBOX_TO_SWITCH_DEVICE_CLASSES[feature.device_class]
-=======
         self._attr_device_class = SwitchDeviceClass.SWITCH
->>>>>>> 51c17197
 
     @property
     def is_on(self):
