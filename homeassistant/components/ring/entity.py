"""Base class for Ring entity."""

<<<<<<< HEAD
from collections.abc import Callable, Coroutine
=======
from collections.abc import Awaitable, Callable, Coroutine
>>>>>>> 8c34d8da
from dataclasses import dataclass
from typing import Any, Concatenate, Generic, cast

from ring_doorbell import (
    AuthenticationError,
    RingDevices,
    RingError,
    RingGeneric,
    RingTimeout,
)
from typing_extensions import TypeVar

from homeassistant.components.automation import automations_with_entity
from homeassistant.components.script import scripts_with_entity
from homeassistant.const import Platform
from homeassistant.core import HomeAssistant, callback
from homeassistant.exceptions import HomeAssistantError
from homeassistant.helpers import entity_registry as er
from homeassistant.helpers.device_registry import DeviceInfo
from homeassistant.helpers.entity import EntityDescription
from homeassistant.helpers.issue_registry import IssueSeverity, async_create_issue
from homeassistant.helpers.update_coordinator import (
    BaseCoordinatorEntity,
    CoordinatorEntity,
)

from .const import ATTRIBUTION, DOMAIN
from .coordinator import RingDataCoordinator, RingListenCoordinator

RingDeviceT = TypeVar("RingDeviceT", bound=RingGeneric, default=RingGeneric)

_RingCoordinatorT = TypeVar(
    "_RingCoordinatorT",
    bound=(RingDataCoordinator | RingListenCoordinator),
)


@dataclass(slots=True)
class DeprecatedInfo:
    """Class to define deprecation info for deprecated entities."""

    new_platform: Platform
    breaks_in_ha_version: str


@dataclass(frozen=True, kw_only=True)
class RingEntityDescription(EntityDescription):
    """Base class for a ring entity description."""

    deprecated_info: DeprecatedInfo | None = None


def exception_wrap[_RingBaseEntityT: RingBaseEntity[Any, Any], **_P, _R](
    async_func: Callable[Concatenate[_RingBaseEntityT, _P], Coroutine[Any, Any, _R]],
) -> Callable[Concatenate[_RingBaseEntityT, _P], Coroutine[Any, Any, _R]]:
    """Define a wrapper to catch exceptions and raise HomeAssistant errors."""

    async def _wrap(self: _RingBaseEntityT, *args: _P.args, **kwargs: _P.kwargs) -> _R:
        try:
            return await async_func(self, *args, **kwargs)
        except AuthenticationError as err:
            self.coordinator.config_entry.async_start_reauth(self.hass)
            raise HomeAssistantError(err) from err
        except RingTimeout as err:
            raise HomeAssistantError(
                f"Timeout communicating with API {async_func}: {err}"
            ) from err
        except RingError as err:
            raise HomeAssistantError(
                f"Error communicating with API{async_func}: {err}"
            ) from err

    return _wrap


<<<<<<< HEAD
=======
def refresh_after[_RingEntityT: RingEntity[Any], **_P](
    func: Callable[Concatenate[_RingEntityT, _P], Awaitable[None]],
) -> Callable[Concatenate[_RingEntityT, _P], Coroutine[Any, Any, None]]:
    """Define a wrapper to handle api call errors or refresh after success."""

    @exception_wrap
    async def _wrap(self: _RingEntityT, *args: _P.args, **kwargs: _P.kwargs) -> None:
        await func(self, *args, **kwargs)
        await self.coordinator.async_request_refresh()

    return _wrap


>>>>>>> 8c34d8da
def async_check_create_deprecated(
    hass: HomeAssistant,
    platform: Platform,
    unique_id: str,
    entity_description: RingEntityDescription,
) -> bool:
    """Return true if the entitty should be created based on the deprecated_info.

    If deprecated_info is not defined will return true.
    If entity not yet created will return false.
    If entity disabled will delete it and return false.
    Otherwise will return true and create issues for scripts or automations.
    """
    if not entity_description.deprecated_info:
        return True

    ent_reg = er.async_get(hass)
    entity_id = ent_reg.async_get_entity_id(
        platform,
        DOMAIN,
        unique_id,
    )
    if not entity_id:
        return False

    entity_entry = ent_reg.async_get(entity_id)
    assert entity_entry
    if entity_entry.disabled:
        # If the entity exists and is disabled then we want to remove
        # the entity so that the user is just using the new entity.
        ent_reg.async_remove(entity_id)
        return False

    # Check for issues that need to be created
    entity_automations = automations_with_entity(hass, entity_id)
    entity_scripts = scripts_with_entity(hass, entity_id)
    if entity_automations or entity_scripts:
        deprecated_info = entity_description.deprecated_info
    for item in entity_automations + entity_scripts:
        async_create_issue(
            hass,
            DOMAIN,
            f"deprecated_entity_{entity_id}_{item}",
            breaks_in_ha_version=deprecated_info.breaks_in_ha_version,
            is_fixable=False,
            is_persistent=False,
            severity=IssueSeverity.WARNING,
            translation_key="deprecated_entity",
            translation_placeholders={
                "entity": entity_id,
                "info": item,
                "platform": platform,
                "new_platform": deprecated_info.new_platform,
            },
        )
    return True


class RingBaseEntity(
    BaseCoordinatorEntity[_RingCoordinatorT], Generic[_RingCoordinatorT, RingDeviceT]
):
    """Base implementation for Ring device."""

    _attr_attribution = ATTRIBUTION
    _attr_should_poll = False
    _attr_has_entity_name = True

    def __init__(
        self,
        device: RingDeviceT,
        coordinator: _RingCoordinatorT,
    ) -> None:
        """Initialize a sensor for Ring device."""
        super().__init__(coordinator, context=device.id)
        self._device = device
        self._attr_extra_state_attributes = {}
        self._attr_device_info = DeviceInfo(
            identifiers={(DOMAIN, device.device_id)},  # device_id is the mac
            manufacturer="Ring",
            model=device.model,
            name=device.name,
        )


class RingEntity(RingBaseEntity[RingDataCoordinator, RingDeviceT], CoordinatorEntity):
    """Implementation for Ring devices."""

    def _get_coordinator_data(self) -> RingDevices:
        return self.coordinator.data

    @callback
    def _handle_coordinator_update(self) -> None:
        self._device = cast(
            RingDeviceT,
            self._get_coordinator_data().get_device(self._device.device_api_id),
        )
        super()._handle_coordinator_update()<|MERGE_RESOLUTION|>--- conflicted
+++ resolved
@@ -1,10 +1,6 @@
 """Base class for Ring entity."""
 
-<<<<<<< HEAD
-from collections.abc import Callable, Coroutine
-=======
 from collections.abc import Awaitable, Callable, Coroutine
->>>>>>> 8c34d8da
 from dataclasses import dataclass
 from typing import Any, Concatenate, Generic, cast
 
@@ -80,8 +76,6 @@
     return _wrap
 
 
-<<<<<<< HEAD
-=======
 def refresh_after[_RingEntityT: RingEntity[Any], **_P](
     func: Callable[Concatenate[_RingEntityT, _P], Awaitable[None]],
 ) -> Callable[Concatenate[_RingEntityT, _P], Coroutine[Any, Any, None]]:
@@ -95,7 +89,6 @@
     return _wrap
 
 
->>>>>>> 8c34d8da
 def async_check_create_deprecated(
     hass: HomeAssistant,
     platform: Platform,
