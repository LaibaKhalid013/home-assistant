"""Component providing HA switch support for Ring Door Bell/Chimes."""

from collections.abc import Callable, Coroutine, Sequence
from dataclasses import dataclass
import logging
from typing import Any, Generic, Self, cast

from ring_doorbell import RingCapability, RingDoorBell, RingStickUpCam
<<<<<<< HEAD
=======
from ring_doorbell.const import DOORBELL_EXISTING_TYPE
>>>>>>> efdb1073

from homeassistant.components.switch import SwitchEntity, SwitchEntityDescription
from homeassistant.const import Platform
from homeassistant.core import HomeAssistant, callback
from homeassistant.helpers.entity_platform import AddEntitiesCallback
import homeassistant.util.dt as dt_util

from . import RingConfigEntry
from .coordinator import RingDataCoordinator
from .entity import (
    DeprecatedInfo,
    RingDeviceT,
    RingEntity,
    RingEntityDescription,
    async_check_create_deprecated,
    refresh_after,
)

_LOGGER = logging.getLogger(__name__)

IN_HOME_CHIME_IS_PRESENT = {v for k, v in DOORBELL_EXISTING_TYPE.items() if k != 2}


@dataclass(frozen=True, kw_only=True)
class RingSwitchEntityDescription(
    SwitchEntityDescription, RingEntityDescription, Generic[RingDeviceT]
):
    """Describes a Ring switch entity."""

    exists_fn: Callable[[RingDeviceT], bool]
    unique_id_fn: Callable[[Self, RingDeviceT], str] = (
        lambda self, device: f"{device.device_api_id}-{self.key}"
    )
    is_on_fn: Callable[[RingDeviceT], bool]
    turn_on_fn: Callable[[RingDeviceT], Coroutine[Any, Any, None]]
    turn_off_fn: Callable[[RingDeviceT], Coroutine[Any, Any, None]]


SWITCHES: Sequence[RingSwitchEntityDescription[Any]] = (
    RingSwitchEntityDescription[RingStickUpCam](
        key="siren",
        translation_key="siren",
        exists_fn=lambda device: device.has_capability(RingCapability.SIREN),
        is_on_fn=lambda device: device.siren > 0,
        turn_on_fn=lambda device: device.async_set_siren(1),
        turn_off_fn=lambda device: device.async_set_siren(0),
        deprecated_info=DeprecatedInfo(
            new_platform=Platform.SIREN, breaks_in_ha_version="2025.4.0"
        ),
    ),
    RingSwitchEntityDescription[RingDoorBell](
<<<<<<< HEAD
        key="motion_detection",
        translation_key="motion_detection",
        exists_fn=lambda device: device.has_capability(RingCapability.MOTION_DETECTION),
        is_on_fn=lambda device: device.motion_detection,
        turn_on_fn=lambda device: device.async_set_motion_detection(True),
        turn_off_fn=lambda device: device.async_set_motion_detection(False),
=======
        key="in_home_chime",
        translation_key="in_home_chime",
        exists_fn=lambda device: device.family == "doorbots"
        and device.existing_doorbell_type in IN_HOME_CHIME_IS_PRESENT,
        is_on_fn=lambda device: device.existing_doorbell_type_enabled or False,
        turn_on_fn=lambda device: device.async_set_existing_doorbell_type_enabled(True),
        turn_off_fn=lambda device: device.async_set_existing_doorbell_type_enabled(
            False
        ),
>>>>>>> efdb1073
    ),
)


async def async_setup_entry(
    hass: HomeAssistant,
    entry: RingConfigEntry,
    async_add_entities: AddEntitiesCallback,
) -> None:
    """Create the switches for the Ring devices."""
    ring_data = entry.runtime_data
    devices_coordinator = ring_data.devices_coordinator

    async_add_entities(
        RingSwitch(device, devices_coordinator, description)
        for description in SWITCHES
        for device in ring_data.devices.all_devices
        if description.exists_fn(device)
        and async_check_create_deprecated(
            hass,
            Platform.SWITCH,
            description.unique_id_fn(description, device),
            description,
        )
    )


class RingSwitch(RingEntity[RingDeviceT], SwitchEntity):
    """Represents a switch for controlling an aspect of a ring device."""

    entity_description: RingSwitchEntityDescription[RingDeviceT]

    def __init__(
        self,
        device: RingDeviceT,
        coordinator: RingDataCoordinator,
        description: RingSwitchEntityDescription[RingDeviceT],
    ) -> None:
        """Initialize the switch."""
        super().__init__(device, coordinator)
        self.entity_description = description
        self._no_updates_until = dt_util.utcnow()
        self._attr_unique_id = description.unique_id_fn(description, device)
        self._attr_is_on = description.is_on_fn(device)

    @callback
    def _handle_coordinator_update(self) -> None:
        """Call update method."""
        self._device = cast(
            RingDeviceT,
            self._get_coordinator_data().get_device(self._device.device_api_id),
        )
        self._attr_is_on = self.entity_description.is_on_fn(self._device)
        super()._handle_coordinator_update()

    @refresh_after
    async def _async_set_switch(self, switch_on: bool) -> None:
        """Update switch state, and causes Home Assistant to correctly update."""
        if switch_on:
            await self.entity_description.turn_on_fn(self._device)
        else:
            await self.entity_description.turn_off_fn(self._device)

        self._attr_is_on = switch_on
        self.async_write_ha_state()

    async def async_turn_on(self, **kwargs: Any) -> None:
        """Turn the siren on for 30 seconds."""
        await self._async_set_switch(True)

    async def async_turn_off(self, **kwargs: Any) -> None:
        """Turn the siren off."""
        await self._async_set_switch(False)<|MERGE_RESOLUTION|>--- conflicted
+++ resolved
@@ -6,10 +6,7 @@
 from typing import Any, Generic, Self, cast
 
 from ring_doorbell import RingCapability, RingDoorBell, RingStickUpCam
-<<<<<<< HEAD
-=======
 from ring_doorbell.const import DOORBELL_EXISTING_TYPE
->>>>>>> efdb1073
 
 from homeassistant.components.switch import SwitchEntity, SwitchEntityDescription
 from homeassistant.const import Platform
@@ -61,14 +58,6 @@
         ),
     ),
     RingSwitchEntityDescription[RingDoorBell](
-<<<<<<< HEAD
-        key="motion_detection",
-        translation_key="motion_detection",
-        exists_fn=lambda device: device.has_capability(RingCapability.MOTION_DETECTION),
-        is_on_fn=lambda device: device.motion_detection,
-        turn_on_fn=lambda device: device.async_set_motion_detection(True),
-        turn_off_fn=lambda device: device.async_set_motion_detection(False),
-=======
         key="in_home_chime",
         translation_key="in_home_chime",
         exists_fn=lambda device: device.family == "doorbots"
@@ -78,7 +67,14 @@
         turn_off_fn=lambda device: device.async_set_existing_doorbell_type_enabled(
             False
         ),
->>>>>>> efdb1073
+    ),
+    RingSwitchEntityDescription[RingDoorBell](
+        key="motion_detection",
+        translation_key="motion_detection",
+        exists_fn=lambda device: device.has_capability(RingCapability.MOTION_DETECTION),
+        is_on_fn=lambda device: device.motion_detection,
+        turn_on_fn=lambda device: device.async_set_motion_detection(True),
+        turn_off_fn=lambda device: device.async_set_motion_detection(False),
     ),
 )
 
