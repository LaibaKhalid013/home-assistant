"""This component provides support to the Ring Door Bell camera."""
from __future__ import annotations

from datetime import timedelta
from itertools import chain
import logging

from haffmpeg.camera import CameraMjpeg
import requests

from homeassistant.components import ffmpeg
from homeassistant.components.camera import Camera
from homeassistant.components.ffmpeg import DATA_FFMPEG
from homeassistant.const import ATTR_ATTRIBUTION
from homeassistant.core import callback
from homeassistant.helpers.aiohttp_client import async_aiohttp_proxy_stream
from homeassistant.util import dt as dt_util

from . import ATTRIBUTION, DOMAIN
from .entity import RingEntityMixin

FORCE_REFRESH_INTERVAL = timedelta(minutes=3)

_LOGGER = logging.getLogger(__name__)


async def async_setup_entry(hass, config_entry, async_add_entities):
    """Set up a Ring Door Bell and StickUp Camera."""
    devices = hass.data[DOMAIN][config_entry.entry_id]["devices"]

    cams = []
    for camera in chain(
        devices["doorbots"], devices["authorized_doorbots"], devices["stickup_cams"]
    ):
        if not camera.has_subscription:
            continue

        cams.append(RingCam(config_entry.entry_id, hass.data[DATA_FFMPEG], camera))

    async_add_entities(cams)


class RingCam(RingEntityMixin, Camera):
    """An implementation of a Ring Door Bell camera."""

    def __init__(self, config_entry_id, ffmpeg_manager, device):
        """Initialize a Ring Door Bell camera."""
        super().__init__(config_entry_id, device)

        self._name = self._device.name
        self._ffmpeg_manager = ffmpeg_manager
        self._last_event = None
        self._last_video_id = None
        self._video_url = None
        self._image = None
        self._expires_at = dt_util.utcnow() - FORCE_REFRESH_INTERVAL

    async def async_added_to_hass(self):
        """Register callbacks."""
        await super().async_added_to_hass()

        await self.ring_objects["history_data"].async_track_device(
            self._device, self._history_update_callback
        )

    async def async_will_remove_from_hass(self):
        """Disconnect callbacks."""
        await super().async_will_remove_from_hass()

        self.ring_objects["history_data"].async_untrack_device(
            self._device, self._history_update_callback
        )

    @callback
    def _history_update_callback(self, history_data):
        """Call update method."""
        if history_data:
            self._last_event = history_data[0]
            self.async_schedule_update_ha_state(True)
        else:
            self._last_event = None
            self._last_video_id = None
            self._video_url = None
            self._image = None
            self._expires_at = dt_util.utcnow()
            self.async_write_ha_state()

    @property
    def name(self):
        """Return the name of this camera."""
        return self._name

    @property
    def unique_id(self):
        """Return a unique ID."""
        return self._device.id

    @property
    def extra_state_attributes(self):
        """Return the state attributes."""
        return {
            ATTR_ATTRIBUTION: ATTRIBUTION,
            "video_url": self._video_url,
            "last_video_id": self._last_video_id,
        }

    async def async_camera_image(
        self, width: int | None = None, height: int | None = None
    ) -> bytes | None:
        """Return a still image response from the camera."""
<<<<<<< HEAD
        if self._image is None:
            ffmpeg = ImageFrame(self._ffmpeg.binary)

            try:
                image = await asyncio.shield(
                    ffmpeg.get_image(
                        self._video_url,
                        output_format=IMAGE_JPEG,
                    )
                )
            except requests.Timeout:
                _LOGGER.warning(
                    "Time out fetching still image for camera %s", self.entity_id
                )
                image = None

            if image:
                self._image = image

        return self._image
=======
        if self._video_url is None:
            return

        return await ffmpeg.async_get_image(
            self.hass, self._video_url, width=width, height=height
        )
>>>>>>> dfc25566

    async def handle_async_mjpeg_stream(self, request):
        """Generate an HTTP MJPEG stream from the camera."""
        if self._video_url is None:
            return

        stream = CameraMjpeg(self._ffmpeg_manager.binary)
        await stream.open_camera(self._video_url)

        try:
            stream_reader = await stream.get_reader()
            return await async_aiohttp_proxy_stream(
                self.hass,
                request,
                stream_reader,
                self._ffmpeg_manager.ffmpeg_stream_content_type,
            )
        finally:
            await stream.close()

    async def async_update(self):
        """Update camera entity and refresh attributes."""
        if self._last_event is None:
            return

        if self._last_event["recording"]["status"] != "ready":
            return

        utcnow = dt_util.utcnow()
        if self._last_video_id == self._last_event["id"] and utcnow <= self._expires_at:
            return

        if (self._last_video_id != self._last_event["id"]):
            self._image = None

        try:
            video_url = await self.hass.async_add_executor_job(
                self._device.recording_url, self._last_event["id"]
            )
        except requests.Timeout:
            _LOGGER.warning(
                "Time out fetching recording url for camera %s", self.entity_id
            )
            video_url = None

        if video_url:
            self._last_video_id = self._last_event["id"]
            self._video_url = video_url
            self._expires_at = FORCE_REFRESH_INTERVAL + utcnow<|MERGE_RESOLUTION|>--- conflicted
+++ resolved
@@ -108,35 +108,20 @@
         self, width: int | None = None, height: int | None = None
     ) -> bytes | None:
         """Return a still image response from the camera."""
-<<<<<<< HEAD
-        if self._image is None:
+        if self._image is None and self._video_url:
             ffmpeg = ImageFrame(self._ffmpeg.binary)
 
-            try:
-                image = await asyncio.shield(
-                    ffmpeg.get_image(
-                        self._video_url,
-                        output_format=IMAGE_JPEG,
-                    )
-                )
-            except requests.Timeout:
-                _LOGGER.warning(
-                    "Time out fetching still image for camera %s", self.entity_id
-                )
-                image = None
+            image = await ffmpeg.async_get_image(
+                self._video_url,
+                output_format=IMAGE_JPEG,
+                width=width,
+                height=height,
+            )
 
             if image:
                 self._image = image
 
         return self._image
-=======
-        if self._video_url is None:
-            return
-
-        return await ffmpeg.async_get_image(
-            self.hass, self._video_url, width=width, height=height
-        )
->>>>>>> dfc25566
 
     async def handle_async_mjpeg_stream(self, request):
         """Generate an HTTP MJPEG stream from the camera."""
