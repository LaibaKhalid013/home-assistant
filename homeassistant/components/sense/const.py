"""Constants for monitoring a Sense energy sensor."""

import asyncio
import socket

<<<<<<< HEAD
from sense_energy import SenseAPITimeoutException
from sense_energy.sense_exceptions import SenseAPIException, SenseWebsocketException
=======
from sense_energy import (
    SenseAPIException,
    SenseAPITimeoutException,
    SenseWebsocketException,
)
>>>>>>> 8df84922

DOMAIN = "sense"
DEFAULT_TIMEOUT = 10
ACTIVE_UPDATE_RATE = 60
DEFAULT_NAME = "Sense"
SENSE_DATA = "sense_data"
SENSE_DEVICE_UPDATE = "sense_devices_update"
SENSE_DEVICES_DATA = "sense_devices_data"
SENSE_DISCOVERED_DEVICES_DATA = "sense_discovered_devices"
SENSE_TRENDS_COORDINATOR = "sense_trends_coordinator"

ACTIVE_NAME = "Energy"
ACTIVE_TYPE = "active"

ATTRIBUTION = "Data provided by Sense.com"

CONSUMPTION_NAME = "Usage"
CONSUMPTION_ID = "usage"
PRODUCTION_NAME = "Production"
PRODUCTION_ID = "production"
PRODUCTION_PCT_NAME = "Net Production Percentage"
PRODUCTION_PCT_ID = "production_pct"
NET_PRODUCTION_NAME = "Net Production"
NET_PRODUCTION_ID = "net_production"
TO_GRID_NAME = "To Grid"
TO_GRID_ID = "to_grid"
FROM_GRID_NAME = "From Grid"
FROM_GRID_ID = "from_grid"
SOLAR_POWERED_NAME = "Solar Powered Percentage"
SOLAR_POWERED_ID = "solar_powered"

ICON = "mdi:flash"

SENSE_TIMEOUT_EXCEPTIONS = (
    asyncio.TimeoutError,
    SenseAPITimeoutException,
    SenseAPIException,
)
SENSE_EXCEPTIONS = (socket.gaierror, SenseWebsocketException)
SENSE_CONNECT_EXCEPTIONS = (
    asyncio.TimeoutError,
    SenseAPITimeoutException,
    SenseAPIException,
)

MDI_ICONS = {
    "ac": "air-conditioner",
    "aquarium": "fish",
    "car": "car-electric",
    "computer": "desktop-classic",
    "cup": "coffee",
    "dehumidifier": "water-off",
    "dishes": "dishwasher",
    "drill": "toolbox",
    "fan": "fan",
    "freezer": "fridge-top",
    "fridge": "fridge-bottom",
    "game": "gamepad-variant",
    "garage": "garage",
    "grill": "stove",
    "heat": "fire",
    "heater": "radiatior",
    "humidifier": "water",
    "kettle": "kettle",
    "leafblower": "leaf",
    "lightbulb": "lightbulb",
    "media_console": "set-top-box",
    "modem": "router-wireless",
    "outlet": "power-socket-us",
    "papershredder": "shredder",
    "printer": "printer",
    "pump": "water-pump",
    "settings": "cog",
    "skillet": "pot",
    "smartcamera": "webcam",
    "socket": "power-plug",
    "solar_alt": "solar-power",
    "sound": "speaker",
    "stove": "stove",
    "trash": "trash-can",
    "tv": "television",
    "vacuum": "robot-vacuum",
    "washer": "washing-machine",
}<|MERGE_RESOLUTION|>--- conflicted
+++ resolved
@@ -3,16 +3,11 @@
 import asyncio
 import socket
 
-<<<<<<< HEAD
-from sense_energy import SenseAPITimeoutException
-from sense_energy.sense_exceptions import SenseAPIException, SenseWebsocketException
-=======
 from sense_energy import (
     SenseAPIException,
     SenseAPITimeoutException,
     SenseWebsocketException,
 )
->>>>>>> 8df84922
 
 DOMAIN = "sense"
 DEFAULT_TIMEOUT = 10
@@ -46,11 +41,7 @@
 
 ICON = "mdi:flash"
 
-SENSE_TIMEOUT_EXCEPTIONS = (
-    asyncio.TimeoutError,
-    SenseAPITimeoutException,
-    SenseAPIException,
-)
+SENSE_TIMEOUT_EXCEPTIONS = (asyncio.TimeoutError, SenseAPITimeoutException)
 SENSE_EXCEPTIONS = (socket.gaierror, SenseWebsocketException)
 SENSE_CONNECT_EXCEPTIONS = (
     asyncio.TimeoutError,
