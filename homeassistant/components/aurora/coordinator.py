"""The aurora component."""

from datetime import timedelta
import logging

from aiohttp import ClientError
from auroranoaa import AuroraForecast

from homeassistant.core import HomeAssistant
from homeassistant.helpers.update_coordinator import DataUpdateCoordinator, UpdateFailed

_LOGGER = logging.getLogger(__name__)


class AuroraDataUpdateCoordinator(DataUpdateCoordinator):
    """Class to manage fetching data from the NOAA Aurora API."""

    def __init__(
        self,
        hass: HomeAssistant,
<<<<<<< HEAD
        polling_interval: int,
=======
        name: str,
>>>>>>> fc6f48e0
        api: AuroraForecast,
        latitude: float,
        longitude: float,
        threshold: float,
    ) -> None:
        """Initialize the data updater."""

        super().__init__(
            hass=hass,
            logger=_LOGGER,
<<<<<<< HEAD
            name="Aurora",
            update_interval=timedelta(minutes=polling_interval),
=======
            name=name,
            update_interval=timedelta(minutes=5),
>>>>>>> fc6f48e0
        )

        self.api = api
        self.latitude = int(latitude)
        self.longitude = int(longitude)
        self.threshold = int(threshold)

    async def _async_update_data(self):
        """Fetch the data from the NOAA Aurora Forecast."""

        try:
            return await self.api.get_forecast_data(self.longitude, self.latitude)
        except ClientError as error:
            raise UpdateFailed(f"Error updating from NOAA: {error}") from error<|MERGE_RESOLUTION|>--- conflicted
+++ resolved
@@ -18,11 +18,6 @@
     def __init__(
         self,
         hass: HomeAssistant,
-<<<<<<< HEAD
-        polling_interval: int,
-=======
-        name: str,
->>>>>>> fc6f48e0
         api: AuroraForecast,
         latitude: float,
         longitude: float,
@@ -33,13 +28,8 @@
         super().__init__(
             hass=hass,
             logger=_LOGGER,
-<<<<<<< HEAD
             name="Aurora",
-            update_interval=timedelta(minutes=polling_interval),
-=======
-            name=name,
             update_interval=timedelta(minutes=5),
->>>>>>> fc6f48e0
         )
 
         self.api = api
