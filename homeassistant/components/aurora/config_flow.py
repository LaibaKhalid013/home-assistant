--- conflicted
+++ resolved
@@ -77,34 +77,14 @@
             data_schema=self.add_suggested_values_to_schema(
                 vol.Schema(
                     {
-                        vol.Required(CONF_NAME): str,
                         vol.Required(CONF_LONGITUDE): cv.longitude,
                         vol.Required(CONF_LATITUDE): cv.latitude,
                     }
                 ),
                 {
-<<<<<<< HEAD
-                    vol.Required(
-                        CONF_LONGITUDE,
-                        default=self.hass.config.longitude,
-                    ): vol.All(
-                        vol.Coerce(float),
-                        vol.Range(min=-180, max=180),
-                    ),
-                    vol.Required(
-                        CONF_LATITUDE,
-                        default=self.hass.config.latitude,
-                    ): vol.All(
-                        vol.Coerce(float),
-                        vol.Range(min=-90, max=90),
-                    ),
-                }
-=======
-                    CONF_NAME: DEFAULT_NAME,
                     CONF_LONGITUDE: self.hass.config.longitude,
                     CONF_LATITUDE: self.hass.config.latitude,
                 },
->>>>>>> fc6f48e0
             ),
             errors=errors,
         )