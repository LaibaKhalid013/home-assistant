--- conflicted
+++ resolved
@@ -54,11 +54,8 @@
     API_THERMOSTAT_MODES,
     API_THERMOSTAT_MODES_CUSTOM,
     API_THERMOSTAT_PRESETS,
-<<<<<<< HEAD
     PRESET_MODE_NA,
-=======
     DATE_FORMAT,
->>>>>>> 39aaa383
     Cause,
     Inputs,
 )
