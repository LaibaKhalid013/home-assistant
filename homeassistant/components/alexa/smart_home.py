"""Support for alexa Smart Home Skill API."""
import asyncio
from collections import namedtuple
import logging
import math
from uuid import uuid4

import homeassistant.core as ha
from homeassistant.const import (
    ATTR_ENTITY_ID, ATTR_SUPPORTED_FEATURES, SERVICE_LOCK,
    SERVICE_MEDIA_NEXT_TRACK, SERVICE_MEDIA_PAUSE, SERVICE_MEDIA_PLAY,
    SERVICE_MEDIA_PREVIOUS_TRACK, SERVICE_MEDIA_STOP,
    SERVICE_SET_COVER_POSITION, SERVICE_TURN_OFF, SERVICE_TURN_ON,
    SERVICE_UNLOCK, SERVICE_VOLUME_SET)
from homeassistant.components import (
    alert, automation, cover, fan, group, input_boolean, light, lock,
    media_player, scene, script, switch)
import homeassistant.util.color as color_util
from homeassistant.util.decorator import Registry

HANDLERS = Registry()
_LOGGER = logging.getLogger(__name__)

API_DIRECTIVE = 'directive'
API_ENDPOINT = 'endpoint'
API_EVENT = 'event'
API_HEADER = 'header'
API_PAYLOAD = 'payload'

ATTR_ALEXA_DESCRIPTION = 'alexa_description'
ATTR_ALEXA_DISPLAY_CATEGORIES = 'alexa_display_categories'
ATTR_ALEXA_HIDDEN = 'alexa_hidden'
ATTR_ALEXA_NAME = 'alexa_name'


MAPPING_COMPONENT = {
    alert.DOMAIN: ['OTHER', ('Alexa.PowerController',), None],
    automation.DOMAIN: ['OTHER', ('Alexa.PowerController',), None],
    cover.DOMAIN: [
        'DOOR', ('Alexa.PowerController',), {
            cover.SUPPORT_SET_POSITION: 'Alexa.PercentageController',
        }
    ],
    fan.DOMAIN: [
        'OTHER', ('Alexa.PowerController',), {
            fan.SUPPORT_SET_SPEED: 'Alexa.PercentageController',
        }
    ],
    group.DOMAIN: ['OTHER', ('Alexa.PowerController',), None],
    input_boolean.DOMAIN: ['OTHER', ('Alexa.PowerController',), None],
    light.DOMAIN: [
        'LIGHT', ('Alexa.PowerController',), {
            light.SUPPORT_BRIGHTNESS: 'Alexa.BrightnessController',
            light.SUPPORT_COLOR: 'Alexa.ColorController',
            light.SUPPORT_COLOR_TEMP: 'Alexa.ColorTemperatureController',
        }
    ],
    lock.DOMAIN: ['SMARTLOCK', ('Alexa.LockController',), None],
    media_player.DOMAIN: [
        'TV', ('Alexa.PowerController',), {
            media_player.SUPPORT_VOLUME_SET: 'Alexa.Speaker',
            media_player.SUPPORT_PLAY: 'Alexa.PlaybackController',
            media_player.SUPPORT_PAUSE: 'Alexa.PlaybackController',
            media_player.SUPPORT_STOP: 'Alexa.PlaybackController',
            media_player.SUPPORT_NEXT_TRACK: 'Alexa.PlaybackController',
            media_player.SUPPORT_PREVIOUS_TRACK: 'Alexa.PlaybackController',
        }
    ],
    scene.DOMAIN: ['ACTIVITY_TRIGGER', ('Alexa.SceneController',), None],
    script.DOMAIN: ['OTHER', ('Alexa.PowerController',), None],
    switch.DOMAIN: ['SWITCH', ('Alexa.PowerController',), None],
}


Config = namedtuple('AlexaConfig', 'filter')


@asyncio.coroutine
def async_handle_message(hass, config, message):
    """Handle incoming API messages."""
    assert message[API_DIRECTIVE][API_HEADER]['payloadVersion'] == '3'

    # Read head data
    message = message[API_DIRECTIVE]
    namespace = message[API_HEADER]['namespace']
    name = message[API_HEADER]['name']

    # Do we support this API request?
    funct_ref = HANDLERS.get((namespace, name))
    if not funct_ref:
        _LOGGER.warning(
            "Unsupported API request %s/%s", namespace, name)
        return api_error(message)

    return (yield from funct_ref(hass, config, message))


def api_message(request, name='Response', namespace='Alexa', payload=None):
    """Create a API formatted response message.

    Async friendly.
    """
    payload = payload or {}

    response = {
        API_EVENT: {
            API_HEADER: {
                'namespace': namespace,
                'name': name,
                'messageId': str(uuid4()),
                'payloadVersion': '3',
            },
            API_PAYLOAD: payload,
        }
    }

    # If a correlation token exsits, add it to header / Need by Async requests
    token = request[API_HEADER].get('correlationToken')
    if token:
        response[API_EVENT][API_HEADER]['correlationToken'] = token

    # Extend event with endpoint object / Need by Async requests
    if API_ENDPOINT in request:
        response[API_EVENT][API_ENDPOINT] = request[API_ENDPOINT].copy()

    return response


def api_error(request, error_type='INTERNAL_ERROR', error_message=""):
    """Create a API formatted error response.

    Async friendly.
    """
    payload = {
        'type': error_type,
        'message': error_message,
    }

    return api_message(request, name='ErrorResponse', payload=payload)


@HANDLERS.register(('Alexa.Discovery', 'Discover'))
@asyncio.coroutine
def async_api_discovery(hass, config, request):
    """Create a API formatted discovery response.

    Async friendly.
    """
    discovery_endpoints = []

    for entity in hass.states.async_all():
        if not config.filter(entity.entity_id):
            _LOGGER.debug("Not exposing %s because filtered by config",
                          entity.entity_id)
            continue

        if entity.attributes.get(ATTR_ALEXA_HIDDEN, False):
            _LOGGER.debug("Not exposing %s because alexa_hidden is true",
                          entity.entity_id)
            continue

        class_data = MAPPING_COMPONENT.get(entity.domain)

        if not class_data:
            continue

        friendly_name = entity.attributes.get(ATTR_ALEXA_NAME, entity.name)
        description = entity.attributes.get(ATTR_ALEXA_DESCRIPTION,
                                            entity.entity_id)

        # Required description as per Amazon Scene docs
        if entity.domain == scene.DOMAIN:
            scene_fmt = '{} (Scene connected via Home Assistant)'
            description = scene_fmt.format(description)

        cat_key = ATTR_ALEXA_DISPLAY_CATEGORIES
        display_categories = entity.attributes.get(cat_key, class_data[0])

        endpoint = {
            'displayCategories': [display_categories],
            'additionalApplianceDetails': {},
            'endpointId': entity.entity_id.replace('.', '#'),
            'friendlyName': friendly_name,
            'description': description,
            'manufacturerName': 'Home Assistant',
        }
        actions = set()

        # static actions
        if class_data[1]:
            actions |= set(class_data[1])

        # dynamic actions
        if class_data[2]:
            supported = entity.attributes.get(ATTR_SUPPORTED_FEATURES, 0)
            for feature, action_name in class_data[2].items():
                if feature & supported > 0:
                    actions.add(action_name)

        # Write action into capabilities
        capabilities = []
        for action in actions:
            capabilities.append({
                'type': 'AlexaInterface',
                'interface': action,
                'version': 3,
            })

        endpoint['capabilities'] = capabilities
        discovery_endpoints.append(endpoint)

    return api_message(
        request, name='Discover.Response', namespace='Alexa.Discovery',
        payload={'endpoints': discovery_endpoints})


def extract_entity(funct):
    """Decorator for extract entity object from request."""
    @asyncio.coroutine
    def async_api_entity_wrapper(hass, config, request):
        """Process a turn on request."""
        entity_id = request[API_ENDPOINT]['endpointId'].replace('#', '.')

        # extract state object
        entity = hass.states.get(entity_id)
        if not entity:
            _LOGGER.error("Can't process %s for %s",
                          request[API_HEADER]['name'], entity_id)
            return api_error(request, error_type='NO_SUCH_ENDPOINT')

        return (yield from funct(hass, config, request, entity))

    return async_api_entity_wrapper


@HANDLERS.register(('Alexa.PowerController', 'TurnOn'))
@extract_entity
@asyncio.coroutine
def async_api_turn_on(hass, config, request, entity):
    """Process a turn on request."""
    domain = entity.domain
    if entity.domain == group.DOMAIN:
        domain = ha.DOMAIN

    service = SERVICE_TURN_ON
    if entity.domain == cover.DOMAIN:
        service = cover.SERVICE_OPEN_COVER

    yield from hass.services.async_call(domain, service, {
        ATTR_ENTITY_ID: entity.entity_id
    }, blocking=False)

    return api_message(request)


@HANDLERS.register(('Alexa.PowerController', 'TurnOff'))
@extract_entity
@asyncio.coroutine
def async_api_turn_off(hass, config, request, entity):
    """Process a turn off request."""
    domain = entity.domain
    if entity.domain == group.DOMAIN:
        domain = ha.DOMAIN

    service = SERVICE_TURN_OFF
    if entity.domain == cover.DOMAIN:
        service = cover.SERVICE_CLOSE_COVER

    yield from hass.services.async_call(domain, service, {
        ATTR_ENTITY_ID: entity.entity_id
    }, blocking=False)

    return api_message(request)


@HANDLERS.register(('Alexa.BrightnessController', 'SetBrightness'))
@extract_entity
@asyncio.coroutine
def async_api_set_brightness(hass, config, request, entity):
    """Process a set brightness request."""
    brightness = int(request[API_PAYLOAD]['brightness'])

    yield from hass.services.async_call(entity.domain, SERVICE_TURN_ON, {
        ATTR_ENTITY_ID: entity.entity_id,
        light.ATTR_BRIGHTNESS_PCT: brightness,
    }, blocking=False)

    return api_message(request)


@HANDLERS.register(('Alexa.BrightnessController', 'AdjustBrightness'))
@extract_entity
@asyncio.coroutine
def async_api_adjust_brightness(hass, config, request, entity):
    """Process a adjust brightness request."""
    brightness_delta = int(request[API_PAYLOAD]['brightnessDelta'])

    # read current state
    try:
        current = math.floor(
            int(entity.attributes.get(light.ATTR_BRIGHTNESS)) / 255 * 100)
    except ZeroDivisionError:
        current = 0

    # set brightness
    brightness = max(0, brightness_delta + current)
    yield from hass.services.async_call(entity.domain, SERVICE_TURN_ON, {
        ATTR_ENTITY_ID: entity.entity_id,
        light.ATTR_BRIGHTNESS_PCT: brightness,
    }, blocking=False)

    return api_message(request)


@HANDLERS.register(('Alexa.ColorController', 'SetColor'))
@extract_entity
@asyncio.coroutine
def async_api_set_color(hass, config, request, entity):
    """Process a set color request."""
    rgb = color_util.color_hsb_to_RGB(
        float(request[API_PAYLOAD]['color']['hue']),
        float(request[API_PAYLOAD]['color']['saturation']),
        float(request[API_PAYLOAD]['color']['brightness'])
    )

<<<<<<< HEAD
    yield from hass.services.async_call(entity.domain, SERVICE_TURN_ON, {
        ATTR_ENTITY_ID: entity.entity_id,
        light.ATTR_RGB_COLOR: rgb,
    }, blocking=True)
=======
    if supported & light.SUPPORT_RGB_COLOR > 0:
        yield from hass.services.async_call(entity.domain, SERVICE_TURN_ON, {
            ATTR_ENTITY_ID: entity.entity_id,
            light.ATTR_RGB_COLOR: rgb,
        }, blocking=False)
    else:
        xyz = color_util.color_RGB_to_xy(*rgb)
        yield from hass.services.async_call(entity.domain, SERVICE_TURN_ON, {
            ATTR_ENTITY_ID: entity.entity_id,
            light.ATTR_XY_COLOR: (xyz[0], xyz[1]),
            light.ATTR_BRIGHTNESS: xyz[2],
        }, blocking=False)
>>>>>>> 7759ab69

    return api_message(request)


@HANDLERS.register(('Alexa.ColorTemperatureController', 'SetColorTemperature'))
@extract_entity
@asyncio.coroutine
def async_api_set_color_temperature(hass, config, request, entity):
    """Process a set color temperature request."""
    kelvin = int(request[API_PAYLOAD]['colorTemperatureInKelvin'])

    yield from hass.services.async_call(entity.domain, SERVICE_TURN_ON, {
        ATTR_ENTITY_ID: entity.entity_id,
        light.ATTR_KELVIN: kelvin,
    }, blocking=False)

    return api_message(request)


@HANDLERS.register(
    ('Alexa.ColorTemperatureController', 'DecreaseColorTemperature'))
@extract_entity
@asyncio.coroutine
def async_api_decrease_color_temp(hass, config, request, entity):
    """Process a decrease color temperature request."""
    current = int(entity.attributes.get(light.ATTR_COLOR_TEMP))
    max_mireds = int(entity.attributes.get(light.ATTR_MAX_MIREDS))

    value = min(max_mireds, current + 50)
    yield from hass.services.async_call(entity.domain, SERVICE_TURN_ON, {
        ATTR_ENTITY_ID: entity.entity_id,
        light.ATTR_COLOR_TEMP: value,
    }, blocking=False)

    return api_message(request)


@HANDLERS.register(
    ('Alexa.ColorTemperatureController', 'IncreaseColorTemperature'))
@extract_entity
@asyncio.coroutine
def async_api_increase_color_temp(hass, config, request, entity):
    """Process a increase color temperature request."""
    current = int(entity.attributes.get(light.ATTR_COLOR_TEMP))
    min_mireds = int(entity.attributes.get(light.ATTR_MIN_MIREDS))

    value = max(min_mireds, current - 50)
    yield from hass.services.async_call(entity.domain, SERVICE_TURN_ON, {
        ATTR_ENTITY_ID: entity.entity_id,
        light.ATTR_COLOR_TEMP: value,
    }, blocking=False)

    return api_message(request)


@HANDLERS.register(('Alexa.SceneController', 'Activate'))
@extract_entity
@asyncio.coroutine
def async_api_activate(hass, config, request, entity):
    """Process a activate request."""
    yield from hass.services.async_call(entity.domain, SERVICE_TURN_ON, {
        ATTR_ENTITY_ID: entity.entity_id
    }, blocking=False)

    return api_message(request)


@HANDLERS.register(('Alexa.PercentageController', 'SetPercentage'))
@extract_entity
@asyncio.coroutine
def async_api_set_percentage(hass, config, request, entity):
    """Process a set percentage request."""
    percentage = int(request[API_PAYLOAD]['percentage'])
    service = None
    data = {ATTR_ENTITY_ID: entity.entity_id}

    if entity.domain == fan.DOMAIN:
        service = fan.SERVICE_SET_SPEED
        speed = "off"

        if percentage <= 33:
            speed = "low"
        elif percentage <= 66:
            speed = "medium"
        elif percentage <= 100:
            speed = "high"
        data[fan.ATTR_SPEED] = speed

    elif entity.domain == cover.DOMAIN:
        service = SERVICE_SET_COVER_POSITION
        data[cover.ATTR_POSITION] = percentage

    yield from hass.services.async_call(
        entity.domain, service, data, blocking=False)

    return api_message(request)


@HANDLERS.register(('Alexa.PercentageController', 'AdjustPercentage'))
@extract_entity
@asyncio.coroutine
def async_api_adjust_percentage(hass, config, request, entity):
    """Process a adjust percentage request."""
    percentage_delta = int(request[API_PAYLOAD]['percentageDelta'])
    service = None
    data = {ATTR_ENTITY_ID: entity.entity_id}

    if entity.domain == fan.DOMAIN:
        service = fan.SERVICE_SET_SPEED
        speed = entity.attributes.get(fan.ATTR_SPEED)

        if speed == "off":
            current = 0
        elif speed == "low":
            current = 33
        elif speed == "medium":
            current = 66
        elif speed == "high":
            current = 100

        # set percentage
        percentage = max(0, percentage_delta + current)
        speed = "off"

        if percentage <= 33:
            speed = "low"
        elif percentage <= 66:
            speed = "medium"
        elif percentage <= 100:
            speed = "high"

        data[fan.ATTR_SPEED] = speed

    elif entity.domain == cover.DOMAIN:
        service = SERVICE_SET_COVER_POSITION

        current = entity.attributes.get(cover.ATTR_POSITION)

        data[cover.ATTR_POSITION] = max(0, percentage_delta + current)

    yield from hass.services.async_call(
        entity.domain, service, data, blocking=False)

    return api_message(request)


@HANDLERS.register(('Alexa.LockController', 'Lock'))
@extract_entity
@asyncio.coroutine
def async_api_lock(hass, config, request, entity):
    """Process a lock request."""
    yield from hass.services.async_call(entity.domain, SERVICE_LOCK, {
        ATTR_ENTITY_ID: entity.entity_id
    }, blocking=False)

    return api_message(request)


# Not supported by Alexa yet
@HANDLERS.register(('Alexa.LockController', 'Unlock'))
@extract_entity
@asyncio.coroutine
def async_api_unlock(hass, config, request, entity):
    """Process a unlock request."""
    yield from hass.services.async_call(entity.domain, SERVICE_UNLOCK, {
        ATTR_ENTITY_ID: entity.entity_id
    }, blocking=False)

    return api_message(request)


@HANDLERS.register(('Alexa.Speaker', 'SetVolume'))
@extract_entity
@asyncio.coroutine
def async_api_set_volume(hass, config, request, entity):
    """Process a set volume request."""
    volume = round(float(request[API_PAYLOAD]['volume'] / 100), 2)

    data = {
        ATTR_ENTITY_ID: entity.entity_id,
        media_player.ATTR_MEDIA_VOLUME_LEVEL: volume,
    }

    yield from hass.services.async_call(
        entity.domain, SERVICE_VOLUME_SET,
        data, blocking=False)

    return api_message(request)


@HANDLERS.register(('Alexa.Speaker', 'AdjustVolume'))
@extract_entity
@asyncio.coroutine
def async_api_adjust_volume(hass, config, request, entity):
    """Process a adjust volume request."""
    volume_delta = int(request[API_PAYLOAD]['volume'])

    current_level = entity.attributes.get(media_player.ATTR_MEDIA_VOLUME_LEVEL)

    # read current state
    try:
        current = math.floor(int(current_level * 100))
    except ZeroDivisionError:
        current = 0

    volume = float(max(0, volume_delta + current) / 100)

    data = {
        ATTR_ENTITY_ID: entity.entity_id,
        media_player.ATTR_MEDIA_VOLUME_LEVEL: volume,
    }

    yield from hass.services.async_call(
        entity.domain, media_player.SERVICE_VOLUME_SET,
        data, blocking=False)

    return api_message(request)


@HANDLERS.register(('Alexa.Speaker', 'SetMute'))
@extract_entity
@asyncio.coroutine
def async_api_set_mute(hass, config, request, entity):
    """Process a set mute request."""
    mute = bool(request[API_PAYLOAD]['mute'])

    data = {
        ATTR_ENTITY_ID: entity.entity_id,
        media_player.ATTR_MEDIA_VOLUME_MUTED: mute,
    }

    yield from hass.services.async_call(
        entity.domain, media_player.SERVICE_VOLUME_MUTE,
        data, blocking=False)

    return api_message(request)


@HANDLERS.register(('Alexa.PlaybackController', 'Play'))
@extract_entity
@asyncio.coroutine
def async_api_play(hass, config, request, entity):
    """Process a play request."""
    data = {
        ATTR_ENTITY_ID: entity.entity_id
    }

    yield from hass.services.async_call(
        entity.domain, SERVICE_MEDIA_PLAY,
        data, blocking=False)

    return api_message(request)


@HANDLERS.register(('Alexa.PlaybackController', 'Pause'))
@extract_entity
@asyncio.coroutine
def async_api_pause(hass, config, request, entity):
    """Process a pause request."""
    data = {
        ATTR_ENTITY_ID: entity.entity_id
    }

    yield from hass.services.async_call(
        entity.domain, SERVICE_MEDIA_PAUSE,
        data, blocking=False)

    return api_message(request)


@HANDLERS.register(('Alexa.PlaybackController', 'Stop'))
@extract_entity
@asyncio.coroutine
def async_api_stop(hass, config, request, entity):
    """Process a stop request."""
    data = {
        ATTR_ENTITY_ID: entity.entity_id
    }

    yield from hass.services.async_call(
        entity.domain, SERVICE_MEDIA_STOP,
        data, blocking=False)

    return api_message(request)


@HANDLERS.register(('Alexa.PlaybackController', 'Next'))
@extract_entity
@asyncio.coroutine
def async_api_next(hass, config, request, entity):
    """Process a next request."""
    data = {
        ATTR_ENTITY_ID: entity.entity_id
    }

    yield from hass.services.async_call(
        entity.domain, SERVICE_MEDIA_NEXT_TRACK,
        data, blocking=False)

    return api_message(request)


@HANDLERS.register(('Alexa.PlaybackController', 'Previous'))
@extract_entity
@asyncio.coroutine
def async_api_previous(hass, config, request, entity):
    """Process a previous request."""
    data = {
        ATTR_ENTITY_ID: entity.entity_id
    }

    yield from hass.services.async_call(
        entity.domain, SERVICE_MEDIA_PREVIOUS_TRACK,
        data, blocking=False)

    return api_message(request)<|MERGE_RESOLUTION|>--- conflicted
+++ resolved
@@ -323,25 +323,10 @@
         float(request[API_PAYLOAD]['color']['brightness'])
     )
 
-<<<<<<< HEAD
     yield from hass.services.async_call(entity.domain, SERVICE_TURN_ON, {
         ATTR_ENTITY_ID: entity.entity_id,
         light.ATTR_RGB_COLOR: rgb,
-    }, blocking=True)
-=======
-    if supported & light.SUPPORT_RGB_COLOR > 0:
-        yield from hass.services.async_call(entity.domain, SERVICE_TURN_ON, {
-            ATTR_ENTITY_ID: entity.entity_id,
-            light.ATTR_RGB_COLOR: rgb,
-        }, blocking=False)
-    else:
-        xyz = color_util.color_RGB_to_xy(*rgb)
-        yield from hass.services.async_call(entity.domain, SERVICE_TURN_ON, {
-            ATTR_ENTITY_ID: entity.entity_id,
-            light.ATTR_XY_COLOR: (xyz[0], xyz[1]),
-            light.ATTR_BRIGHTNESS: xyz[2],
-        }, blocking=False)
->>>>>>> 7759ab69
+    }, blocking=False)
 
     return api_message(request)
 
