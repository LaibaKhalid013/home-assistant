"""Support for Eight smart mattress covers and mattresses."""
from __future__ import annotations

from dataclasses import dataclass
from datetime import timedelta
import logging

from pyeight.eight import EightSleep
from pyeight.user import EightUser
import voluptuous as vol

from homeassistant.config_entries import SOURCE_IMPORT, ConfigEntry
from homeassistant.const import CONF_PASSWORD, CONF_USERNAME, Platform
from homeassistant.core import HomeAssistant
from homeassistant.exceptions import HomeAssistantError
from homeassistant.helpers.aiohttp_client import async_get_clientsession
import homeassistant.helpers.config_validation as cv
from homeassistant.helpers.device_registry import async_get
from homeassistant.helpers.entity import DeviceInfo
from homeassistant.helpers.typing import ConfigType
from homeassistant.helpers.update_coordinator import (
    CoordinatorEntity,
    DataUpdateCoordinator,
)

from .const import DOMAIN, NAME_MAP

_LOGGER = logging.getLogger(__name__)

PLATFORMS = [Platform.BINARY_SENSOR, Platform.SENSOR]

HEAT_SCAN_INTERVAL = timedelta(seconds=60)
USER_SCAN_INTERVAL = timedelta(seconds=300)

CONFIG_SCHEMA = vol.Schema(
    {
        DOMAIN: vol.Schema(
            {
                vol.Required(CONF_USERNAME): cv.string,
                vol.Required(CONF_PASSWORD): cv.string,
            }
        ),
    },
    extra=vol.ALLOW_EXTRA,
)


@dataclass
class EightSleepConfigEntryData:
    """Data used for all entities for a given config entry."""

    api: EightSleep
    heat_coordinator: DataUpdateCoordinator
    user_coordinator: DataUpdateCoordinator


def _get_device_unique_id(eight: EightSleep, user_obj: EightUser | None = None) -> str:
    """Get the device's unique ID."""
    unique_id = eight.device_id
    assert unique_id
    if user_obj:
        unique_id = f"{unique_id}.{user_obj.user_id}.{user_obj.side}"
    return unique_id


async def async_setup(hass: HomeAssistant, config: ConfigType) -> bool:
    """Old set up method for the Eight Sleep component."""
    if DOMAIN in config:
        _LOGGER.warning(
            "Your Eight Sleep configuration has been imported into the UI; "
            "please remove it from configuration.yaml as support for it "
            "will be removed in a future release"
        )
        hass.async_create_task(
            hass.config_entries.flow.async_init(
                DOMAIN, context={"source": SOURCE_IMPORT}, data=config[DOMAIN]
            )
        )

    return True


async def async_setup_entry(hass: HomeAssistant, entry: ConfigEntry) -> bool:
    """Set up the Eight Sleep config entry."""
    eight = EightSleep(
        entry.data[CONF_USERNAME],
        entry.data[CONF_PASSWORD],
        hass.config.time_zone,
        async_get_clientsession(hass),
    )

    # Authenticate, build sensors
    success = await eight.start()
    if not success:
        # Authentication failed, cannot continue
        return False

    heat_coordinator: DataUpdateCoordinator = DataUpdateCoordinator(
        hass,
        _LOGGER,
        name=f"{DOMAIN}_heat",
        update_interval=HEAT_SCAN_INTERVAL,
        update_method=eight.update_device_data,
    )
    user_coordinator: DataUpdateCoordinator = DataUpdateCoordinator(
        hass,
        _LOGGER,
        name=f"{DOMAIN}_user",
        update_interval=USER_SCAN_INTERVAL,
        update_method=eight.update_user_data,
    )
    await heat_coordinator.async_config_entry_first_refresh()
    await user_coordinator.async_config_entry_first_refresh()

    if not eight.users:
        # No users, cannot continue
        return False

    dev_reg = async_get(hass)
    model = eight.device_data["modelString"]  # pylint: disable=unsubscriptable-object
    hw_ver = eight.device_data["sensorInfo"][  # pylint: disable=unsubscriptable-object
        "hwRevision"
    ]
    fw_ver = eight.device_data[  # pylint: disable=unsubscriptable-object
        "firmwareVersion"
    ]
    device_data = {
        "manufacturer": "Eight Sleep",
        "model": model,
        "hw_version": hw_ver,
        "sw_version": fw_ver,
    }
    dev_reg.async_get_or_create(
        config_entry_id=entry.entry_id,
        identifiers={(DOMAIN, _get_device_unique_id(eight))},
        name=f"{entry.data[CONF_USERNAME]}'s Eight Sleep",
        **device_data,
    )
    for user in eight.users.values():
        dev_reg.async_get_or_create(
            config_entry_id=entry.entry_id,
            identifiers={(DOMAIN, _get_device_unique_id(eight, user))},
            name=f"{user.user_profile['firstName']}'s Eight Sleep Side",
            via_device=(DOMAIN, _get_device_unique_id(eight)),
            **device_data,
        )

    hass.data.setdefault(DOMAIN, {})[entry.entry_id] = EightSleepConfigEntryData(
        eight, heat_coordinator, user_coordinator
    )

    hass.config_entries.async_setup_platforms(entry, PLATFORMS)

<<<<<<< HEAD
    return True
=======
        for sens in sensor:
            side = sens.split("_")[1]
            user_id = eight.fetch_user_id(side)
            assert user_id
            usr_obj = eight.users[user_id]
            await usr_obj.set_heating_level(target, duration)
>>>>>>> 16bf6903


async def async_unload_entry(hass: HomeAssistant, entry: ConfigEntry) -> bool:
    """Unload a config entry."""
    if unload_ok := await hass.config_entries.async_unload_platforms(entry, PLATFORMS):
        # stop the API before unloading everything
        config_entry_data: EightSleepConfigEntryData = hass.data[DOMAIN][entry.entry_id]
        await config_entry_data.api.stop()
        hass.data[DOMAIN].pop(entry.entry_id)
        if not hass.data[DOMAIN]:
            hass.data.pop(DOMAIN)

    return unload_ok


class EightSleepBaseEntity(CoordinatorEntity[DataUpdateCoordinator]):
    """The base Eight Sleep entity class."""

    def __init__(
        self,
        entry: ConfigEntry,
        coordinator: DataUpdateCoordinator,
        eight: EightSleep,
        user_id: str | None,
        sensor: str,
    ) -> None:
        """Initialize the data object."""
        super().__init__(coordinator)
        self._config_entry = entry
        self._eight = eight
        self._user_id = user_id
        self._sensor = sensor
        self._user_obj: EightUser | None = None
        if user_id:
            self._user_obj = self._eight.users[user_id]

        mapped_name = NAME_MAP.get(sensor, sensor.replace("_", " ").title())
        if self._user_obj is not None:
            name = f"{self._user_obj.user_profile['firstName']}'s {mapped_name}"
            self._attr_name = name
        else:
            self._attr_name = f"Eight Sleep {mapped_name}"
        unique_id = f"{_get_device_unique_id(eight, self._user_obj)}.{sensor}"
        self._attr_unique_id = unique_id
        identifiers = {(DOMAIN, _get_device_unique_id(eight, self._user_obj))}
        self._attr_device_info = DeviceInfo(identifiers=identifiers)

    async def async_heat_set(self, target: int, duration: int) -> None:
        """Handle eight sleep service calls."""
        if self._user_obj is None:
            raise HomeAssistantError(
                "This entity does not support the heat set service."
            )

        await self._user_obj.set_heating_level(target, duration)
        config_entry_data: EightSleepConfigEntryData = self.hass.data[DOMAIN][
            self._config_entry.entry_id
        ]
        await config_entry_data.heat_coordinator.async_request_refresh()<|MERGE_RESOLUTION|>--- conflicted
+++ resolved
@@ -151,16 +151,7 @@
 
     hass.config_entries.async_setup_platforms(entry, PLATFORMS)
 
-<<<<<<< HEAD
     return True
-=======
-        for sens in sensor:
-            side = sens.split("_")[1]
-            user_id = eight.fetch_user_id(side)
-            assert user_id
-            usr_obj = eight.users[user_id]
-            await usr_obj.set_heating_level(target, duration)
->>>>>>> 16bf6903
 
 
 async def async_unload_entry(hass: HomeAssistant, entry: ConfigEntry) -> bool:
