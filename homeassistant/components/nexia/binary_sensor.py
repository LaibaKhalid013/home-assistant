--- conflicted
+++ resolved
@@ -16,17 +16,11 @@
     sensors = list()
     for thermostat_id in thermostat.get_thermostat_ids():
 
-<<<<<<< HEAD
         sensors.append(NexiaBinarySensor(thermostat, scan_interval, thermostat_id, "is_blower_active",
                                          "Blower Active", None))
-        if thermostat.has_emergency_heat():
+        if thermostat.has_emergency_heat(thermostat_id):
             sensors.append(NexiaBinarySensor(thermostat, scan_interval, thermostat_id, "is_emergency_heat_active",
                                              "Emergency Heat Active", None))
-=======
-        sensors.append(NexiaBinarySensor(thermostat, scan_interval, thermostat_id, "is_blower_active", "Blower Active", None))
-        if thermostat.has_emergency_heat(thermostat_id):
-            sensors.append(NexiaBinarySensor(thermostat, scan_interval, thermostat_id, "is_emergency_heat_active", "Emergency Heat Active", None))
->>>>>>> b911df77
 
     add_entities(sensors, True)
 
