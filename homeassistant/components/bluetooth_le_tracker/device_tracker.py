"""Tracking for bluetooth low energy devices."""
from __future__ import annotations

import asyncio
from collections.abc import Awaitable, Callable
from datetime import datetime, timedelta
import logging
from uuid import UUID

from bleak import BleakClient, BleakError
from bleak.backends.device import BLEDevice
import voluptuous as vol

from homeassistant.components import bluetooth
from homeassistant.components.device_tracker import (
    PLATFORM_SCHEMA as PARENT_PLATFORM_SCHEMA,
)
from homeassistant.components.device_tracker.const import (
    CONF_TRACK_NEW,
    SCAN_INTERVAL,
    SOURCE_TYPE_BLUETOOTH_LE,
)
from homeassistant.components.device_tracker.legacy import (
    YAML_DEVICES,
    async_load_config,
)
from homeassistant.const import CONF_SCAN_INTERVAL, EVENT_HOMEASSISTANT_STOP
from homeassistant.core import Event, HomeAssistant, callback
import homeassistant.helpers.config_validation as cv
from homeassistant.helpers.event import async_track_time_interval
from homeassistant.helpers.typing import ConfigType, DiscoveryInfoType
import homeassistant.util.dt as dt_util

_LOGGER = logging.getLogger(__name__)

# Base UUID: 00000000-0000-1000-8000-00805F9B34FB
# Battery characteristic: 0x2a19 (https://www.bluetooth.com/specifications/gatt/characteristics/)
BATTERY_CHARACTERISTIC_UUID = UUID("00002a19-0000-1000-8000-00805f9b34fb")
CONF_TRACK_BATTERY = "track_battery"
CONF_TRACK_BATTERY_INTERVAL = "track_battery_interval"
DEFAULT_TRACK_BATTERY_INTERVAL = timedelta(days=1)
DATA_BLE = "BLE"
DATA_BLE_ADAPTER = "ADAPTER"
BLE_PREFIX = "BLE_"
MIN_SEEN_NEW = 5

PLATFORM_SCHEMA = PARENT_PLATFORM_SCHEMA.extend(
    {
        vol.Optional(CONF_TRACK_BATTERY, default=False): cv.boolean,
        vol.Optional(
            CONF_TRACK_BATTERY_INTERVAL, default=DEFAULT_TRACK_BATTERY_INTERVAL
        ): cv.time_period,
    }
)


async def async_setup_scanner(  # noqa: C901
    hass: HomeAssistant,
    config: ConfigType,
    async_see: Callable[..., Awaitable[None]],
    discovery_info: DiscoveryInfoType | None = None,
) -> bool:
    """Set up the Bluetooth LE Scanner."""

    new_devices: dict[str, dict] = {}

    if config[CONF_TRACK_BATTERY]:
        battery_track_interval = config[CONF_TRACK_BATTERY_INTERVAL]
    else:
        battery_track_interval = timedelta(0)

    yaml_path = hass.config.path(YAML_DEVICES)
    devs_to_track: set[str] = set()
    devs_no_track: set[str] = set()
    devs_track_battery = {}
    interval: timedelta = config.get(CONF_SCAN_INTERVAL, SCAN_INTERVAL)
    # if track new devices is true discover new devices
    # on every scan.
    track_new = config.get(CONF_TRACK_NEW)

    async def async_see_device(address, name, new_device=False, battery=None):
        """Mark a device as seen."""
        if name is not None:
            name = name.strip("\x00")

        if new_device:
            if address in new_devices:
                new_devices[address]["seen"] += 1
                if name:
                    new_devices[address]["name"] = name
                else:
                    name = new_devices[address]["name"]
                _LOGGER.debug("Seen %s %s times", address, new_devices[address]["seen"])
                if new_devices[address]["seen"] < MIN_SEEN_NEW:
                    return
                _LOGGER.debug("Adding %s to tracked devices", address)
                devs_to_track.add(address)
                if battery_track_interval > timedelta(0):
                    devs_track_battery[address] = dt_util.as_utc(
                        datetime.fromtimestamp(0)
                    )
            else:
                _LOGGER.debug("Seen %s for the first time", address)
                new_devices[address] = {"seen": 1, "name": name}
                return

        await async_see(
            mac=BLE_PREFIX + address,
            host_name=name,
            source_type=SOURCE_TYPE_BLUETOOTH_LE,
            battery=battery,
        )

    # Load all known devices.
    # We just need the devices so set consider_home and home range
    # to 0
    for device in await async_load_config(yaml_path, hass, timedelta(0)):
        # check if device is a valid bluetooth device
        if device.mac and device.mac[:4].upper() == BLE_PREFIX:
            address = device.mac[4:]
            if device.track:
                _LOGGER.debug("Adding %s to BLE tracker", device.mac)
                devs_to_track.add(address)
                if battery_track_interval > timedelta(0):
                    devs_track_battery[address] = dt_util.as_utc(
                        datetime.fromtimestamp(0)
                    )
            else:
                _LOGGER.debug("Adding %s to BLE do not track", device.mac)
                devs_no_track.add(address)

    if not devs_to_track and not track_new:
        _LOGGER.warning("No Bluetooth LE devices to track!")
        return False

    async def _async_see_update_ble_battery(
        mac: str,
        now: datetime,
        service_info: bluetooth.BluetoothServiceInfo,
    ) -> None:
        """Lookup Bluetooth LE devices and update status."""
        battery = None
        ble_device: BLEDevice | str = (
            bluetooth.async_ble_device_from_address(hass, mac) or mac
        )
        try:
            async with BleakClient(ble_device) as client:
                bat_char = await client.read_gatt_char(BATTERY_CHARACTERISTIC_UUID)
                battery = ord(bat_char)
        except asyncio.TimeoutError:
            _LOGGER.warning(
                "Timeout when trying to get battery status for %s", service_info.name
            )
<<<<<<< HEAD
=======
        # Bleak currently has a few places where checking dbus attributes
        # can raise when there is another error. We need to trap AttributeError
        # until bleak releases v0.15+ which resolves these.
>>>>>>> d8d74290
        except (AttributeError, BleakError) as err:
            _LOGGER.debug("Could not read battery status: %s", err)
            # If the device does not offer battery information, there is no point in asking again later on.
            # Remove the device from the battery-tracked devices, so that their battery is not wasted
            # trying to get an unavailable information.
            del devs_track_battery[mac]
        if battery:
            await async_see_device(mac, service_info.name, battery=battery)

    @callback
    def _async_update_ble(
        service_info: bluetooth.BluetoothServiceInfo, change: bluetooth.BluetoothChange
    ) -> None:
        """Update from a ble callback."""
        mac = service_info.address
        if mac in devs_to_track:
            now = dt_util.utcnow()
            hass.async_create_task(async_see_device(mac, service_info.name))
            if (
                mac in devs_track_battery
                and now > devs_track_battery[mac] + battery_track_interval
            ):
                devs_track_battery[mac] = now
                asyncio.create_task(
                    _async_see_update_ble_battery(mac, now, service_info)
                )

        if track_new:
            if mac not in devs_to_track and mac not in devs_no_track:
                _LOGGER.info("Discovered Bluetooth LE device %s", mac)
                hass.async_create_task(
                    async_see_device(mac, service_info.name, new_device=True)
                )

    @callback
    def _async_refresh_ble(now: datetime) -> None:
        """Refresh BLE devices from the discovered service info."""
        # Make sure devices are seen again at the scheduled
        # interval so they do not get set to not_home when
        # there have been no callbacks because the RSSI or
        # other properties have not changed.
        for service_info in bluetooth.async_discovered_service_info(hass):
            _async_update_ble(service_info, bluetooth.BluetoothChange.ADVERTISEMENT)

    cancels = [
        bluetooth.async_register_callback(hass, _async_update_ble, None),
        async_track_time_interval(hass, _async_refresh_ble, interval),
    ]

    @callback
    def _async_handle_stop(event: Event) -> None:
        """Cancel the callback."""
        for cancel in cancels:
            cancel()

    hass.bus.async_listen_once(EVENT_HOMEASSISTANT_STOP, _async_handle_stop)

    _async_refresh_ble(dt_util.now())

    return True<|MERGE_RESOLUTION|>--- conflicted
+++ resolved
@@ -151,12 +151,9 @@
             _LOGGER.warning(
                 "Timeout when trying to get battery status for %s", service_info.name
             )
-<<<<<<< HEAD
-=======
         # Bleak currently has a few places where checking dbus attributes
         # can raise when there is another error. We need to trap AttributeError
         # until bleak releases v0.15+ which resolves these.
->>>>>>> d8d74290
         except (AttributeError, BleakError) as err:
             _LOGGER.debug("Could not read battery status: %s", err)
             # If the device does not offer battery information, there is no point in asking again later on.
