"""Config flow for Transmission Bittorent Client."""
from __future__ import annotations

<<<<<<< HEAD
from collections.abc import Mapping
from typing import Any

=======
>>>>>>> 3da35036
import voluptuous as vol

from homeassistant import config_entries
from homeassistant.const import (
    CONF_HOST,
    CONF_NAME,
    CONF_PASSWORD,
    CONF_PORT,
    CONF_SCAN_INTERVAL,
    CONF_USERNAME,
)
from homeassistant.core import callback
from homeassistant.data_entry_flow import FlowResult

from . import get_api
from .const import (
    CONF_LIMIT,
    CONF_ORDER,
    DEFAULT_LIMIT,
    DEFAULT_NAME,
    DEFAULT_ORDER,
    DEFAULT_PORT,
    DEFAULT_SCAN_INTERVAL,
    DOMAIN,
    SUPPORTED_ORDER_MODES,
)
from .errors import AuthenticationError, CannotConnect, UnknownError

DATA_SCHEMA = vol.Schema(
    {
        vol.Required(CONF_NAME, default=DEFAULT_NAME): str,
        vol.Required(CONF_HOST): str,
        vol.Optional(CONF_USERNAME): str,
        vol.Optional(CONF_PASSWORD): str,
        vol.Required(CONF_PORT, default=DEFAULT_PORT): int,
    }
)


class TransmissionFlowHandler(config_entries.ConfigFlow, domain=DOMAIN):
    """Handle Tansmission config flow."""

    VERSION = 1
    _reauth_entry: config_entries.ConfigEntry | None

    @staticmethod
    @callback
    def async_get_options_flow(
        config_entry: config_entries.ConfigEntry,
    ) -> TransmissionOptionsFlowHandler:
        """Get the options flow for this handler."""
        return TransmissionOptionsFlowHandler(config_entry)

    async def async_step_user(self, user_input=None):
        """Handle a flow initialized by the user."""
        errors = {}

        if user_input is not None:

            for entry in self._async_current_entries():
                if (
                    entry.data[CONF_HOST] == user_input[CONF_HOST]
                    and entry.data[CONF_PORT] == user_input[CONF_PORT]
                ):
                    return self.async_abort(reason="already_configured")
                if entry.data[CONF_NAME] == user_input[CONF_NAME]:
                    errors[CONF_NAME] = "name_exists"
                    break
            try:
                await get_api(self.hass, user_input)

            except AuthenticationError:
                errors[CONF_USERNAME] = "invalid_auth"
                errors[CONF_PASSWORD] = "invalid_auth"
            except (CannotConnect, UnknownError):
                errors["base"] = "cannot_connect"

            if not errors:
                return self.async_create_entry(
                    title=user_input[CONF_NAME], data=user_input
                )

        return self.async_show_form(
            step_id="user",
            data_schema=DATA_SCHEMA,
            errors=errors,
        )

    async def async_step_reauth(self, data: Mapping[str, Any]) -> FlowResult:
        """Perform reauth upon an API authentication error."""
        self._reauth_entry = self.hass.config_entries.async_get_entry(
            self.context["entry_id"]
        )
        return await self.async_step_reauth_confirm()

    async def async_step_reauth_confirm(
        self, user_input: dict[str, str] | None = None
    ) -> FlowResult:
        """Confirm reauth dialog."""
        errors = {}
        assert self._reauth_entry
        if user_input is not None:
            user_input = {**self._reauth_entry.data, **user_input}
            try:
                await get_api(self.hass, user_input)

            except AuthenticationError:
                errors[CONF_PASSWORD] = "invalid_auth"
            except (CannotConnect, UnknownError):
                errors["base"] = "cannot_connect"
            else:
                self.hass.config_entries.async_update_entry(
                    self._reauth_entry, data=user_input
                )
                await self.hass.config_entries.async_reload(self._reauth_entry.entry_id)
                return self.async_abort(reason="reauth_successful")

        return self.async_show_form(
            description_placeholders={
                CONF_USERNAME: self._reauth_entry.data[CONF_USERNAME]
            },
            step_id="reauth_confirm",
            data_schema=vol.Schema(
                {
                    vol.Required(CONF_PASSWORD): str,
                }
            ),
            errors=errors,
        )


class TransmissionOptionsFlowHandler(config_entries.OptionsFlow):
    """Handle Transmission client options."""

    def __init__(self, config_entry: config_entries.ConfigEntry) -> None:
        """Initialize Transmission options flow."""
        self.config_entry = config_entry

    async def async_step_init(self, user_input=None):
        """Manage the Transmission options."""
        if user_input is not None:
            return self.async_create_entry(title="", data=user_input)

        options = {
            vol.Optional(
                CONF_SCAN_INTERVAL,
                default=self.config_entry.options.get(
                    CONF_SCAN_INTERVAL, DEFAULT_SCAN_INTERVAL
                ),
            ): int,
            vol.Optional(
                CONF_LIMIT,
                default=self.config_entry.options.get(CONF_LIMIT, DEFAULT_LIMIT),
            ): vol.All(vol.Coerce(int), vol.Range(min=1, max=500)),
            vol.Optional(
                CONF_ORDER,
                default=self.config_entry.options.get(CONF_ORDER, DEFAULT_ORDER),
            ): vol.All(vol.Coerce(str), vol.In(SUPPORTED_ORDER_MODES.keys())),
        }

        return self.async_show_form(step_id="init", data_schema=vol.Schema(options))<|MERGE_RESOLUTION|>--- conflicted
+++ resolved
@@ -1,12 +1,9 @@
 """Config flow for Transmission Bittorent Client."""
 from __future__ import annotations
 
-<<<<<<< HEAD
 from collections.abc import Mapping
 from typing import Any
 
-=======
->>>>>>> 3da35036
 import voluptuous as vol
 
 from homeassistant import config_entries
