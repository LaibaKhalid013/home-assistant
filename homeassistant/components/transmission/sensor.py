--- conflicted
+++ resolved
@@ -114,17 +114,10 @@
     def update(self) -> None:
         """Get the latest data from Transmission and updates the state."""
         if data := self._tm_client.api.data:
-<<<<<<< HEAD
-            mb_spd = (
-                float(data.downloadSpeed)
-                if self._key == "download"
-                else float(data.uploadSpeed)
-=======
             b_spd = (
                 float(data.download_speed)
-                if self._sub_type == "download"
+                if self._key == "download"
                 else float(data.upload_speed)
->>>>>>> 6b829ca5
             )
             self._state = b_spd
 
