"""Support for monitoring the Transmission BitTorrent client API."""
from __future__ import annotations

from contextlib import suppress
from typing import Any

from transmissionrpc.torrent import Torrent

from homeassistant.components.sensor import SensorEntity
from homeassistant.config_entries import ConfigEntry
from homeassistant.const import (
    CONF_HOST,
    CONF_NAME,
    DATA_RATE_MEGABYTES_PER_SECOND,
    STATE_IDLE,
)
from homeassistant.core import HomeAssistant
from homeassistant.helpers.entity_platform import AddEntitiesCallback
from homeassistant.helpers.update_coordinator import CoordinatorEntity

from . import TransmissionClientCoordinator
from .const import (
    CONF_LIMIT,
    CONF_ORDER,
    DOMAIN,
    STATE_ATTR_TORRENT_INFO,
    SUPPORTED_ORDER_MODES,
)


async def async_setup_entry(
    hass: HomeAssistant,
    config_entry: ConfigEntry,
    async_add_entities: AddEntitiesCallback,
) -> None:
    """Set up the Transmission sensors."""

    tm_client: TransmissionClientCoordinator = hass.data[DOMAIN][config_entry.entry_id]

    entities = [
        TransmissionSpeedSensor(tm_client, "Down Speed", "download"),
        TransmissionSpeedSensor(tm_client, "Up Speed", "upload"),
        TransmissionStatusSensor(tm_client, "Status", ""),
        TransmissionTorrentsSensor(tm_client, "Active Torrents", "active"),
        TransmissionTorrentsSensor(tm_client, "Paused Torrents", "paused"),
        TransmissionTorrentsSensor(tm_client, "Total Torrents", "total"),
        TransmissionTorrentsSensor(tm_client, "Completed Torrents", "completed"),
        TransmissionTorrentsSensor(tm_client, "Started Torrents", "started"),
    ]

    async_add_entities(entities)


class TransmissionSensor(CoordinatorEntity, SensorEntity):
    """A base class for all Transmission sensors."""

    coordinator: TransmissionClientCoordinator

    def __init__(
        self,
        coordinator: TransmissionClientCoordinator,
        sensor_name: str,
        sub_type: str,
    ) -> None:
        """Initialize the sensor."""
        super().__init__(coordinator)
        client_name = self.coordinator.config_entry.data[CONF_NAME]
        self._sub_type = sub_type
<<<<<<< HEAD
        self._attr_name = f"{client_name} {sensor_name}"
        self._attr_unique_id = (
            f"{self.coordinator.config_entry.data[CONF_HOST]}-{self.name}"
=======
        self._state = None

    @property
    def name(self):
        """Return the name of the sensor."""
        return f"{self._client_name} {self._name}"

    @property
    def unique_id(self):
        """Return the unique id of the entity."""
        return f"{self._tm_client.api.host}-{self.name}"

    @property
    def native_value(self):
        """Return the state of the sensor."""
        return self._state

    @property
    def should_poll(self):
        """Return the polling requirement for this sensor."""
        return False

    @property
    def available(self):
        """Could the device be accessed during the last update call."""
        return self._tm_client.api.available

    async def async_added_to_hass(self):
        """Handle entity which will be added."""

        @callback
        def update():
            """Update the state."""
            self.async_schedule_update_ha_state(True)

        self.async_on_remove(
            async_dispatcher_connect(
                self.hass, self._tm_client.api.signal_update, update
            )
>>>>>>> befcafbc
        )
        self._attr_device_info = {
            "identifiers": {(DOMAIN, self.coordinator.config_entry.data[CONF_HOST])},
            "default_name": client_name,
            "entry_type": "service",
        }


class TransmissionSpeedSensor(TransmissionSensor):
    """Representation of a Transmission speed sensor."""

    _attr_unit_of_measurement = DATA_RATE_MEGABYTES_PER_SECOND

    @property
<<<<<<< HEAD
    def state(self) -> float:
        """Return the state of the entity."""
        data = self.coordinator.data
        mb_spd = (
            float(data.downloadSpeed)
            if self._sub_type == "download"
            else float(data.uploadSpeed)
        )
        mb_spd = mb_spd / 1024 / 1024
        return round(mb_spd, 2 if mb_spd < 0.1 else 1)
=======
    def native_unit_of_measurement(self):
        """Return the unit of measurement of this entity, if any."""
        return DATA_RATE_MEGABYTES_PER_SECOND

    def update(self):
        """Get the latest data from Transmission and updates the state."""
        data = self._tm_client.api.data
        if data:
            mb_spd = (
                float(data.downloadSpeed)
                if self._sub_type == "download"
                else float(data.uploadSpeed)
            )
            mb_spd = mb_spd / 1024 / 1024
            self._state = round(mb_spd, 2 if mb_spd < 0.1 else 1)
>>>>>>> befcafbc


class TransmissionStatusSensor(TransmissionSensor):
    """Representation of a Transmission status sensor."""

    @property
    def state(self) -> str:
        """Return the state of the entity."""
        state = STATE_IDLE
        upload = self.coordinator.data.uploadSpeed
        download = self.coordinator.data.downloadSpeed
        if upload > 0 and download > 0:
            state = "Up/Down"
        elif upload > 0 and download == 0:
            state = "Seeding"
        elif upload == 0 and download > 0:
            state = "Downloading"
        return state


class TransmissionTorrentsSensor(TransmissionSensor):
    """Representation of a Transmission torrents sensor."""

    SUBTYPE_MODES = {
        "started": ("downloading"),
        "completed": ("seeding"),
        "paused": ("stopped"),
        "active": ("seeding", "downloading"),
        "total": None,
    }
    _attr_unit_of_measurement = "Torrents"

    @property
<<<<<<< HEAD
    def extra_state_attributes(self) -> dict[str, Any]:
=======
    def native_unit_of_measurement(self):
        """Return the unit of measurement of this entity, if any."""
        return "Torrents"

    @property
    def extra_state_attributes(self):
>>>>>>> befcafbc
        """Return the state attributes, if any."""
        info = _torrents_info(
            torrents=self.coordinator.tm_data.torrents,
            order=self.coordinator.config_entry.options[CONF_ORDER],
            limit=self.coordinator.config_entry.options[CONF_LIMIT],
            statuses=self.SUBTYPE_MODES[self._sub_type],
        )
        return {
            STATE_ATTR_TORRENT_INFO: info,
        }

    @property
    def state(self) -> int:
        """Return the state of the entity."""
        torrents = _filter_torrents(
            self.coordinator.tm_data.torrents,
            statuses=self.SUBTYPE_MODES[self._sub_type],
        )
        return len(torrents)


def _filter_torrents(torrents: list[Torrent], statuses=None) -> list[Torrent]:
    return [
        torrent
        for torrent in torrents
        if statuses is None or torrent.status in statuses
    ]


def _torrents_info(torrents, order, limit, statuses=None) -> dict[str, dict]:
    infos = {}
    torrents = _filter_torrents(torrents, statuses)
    torrents = SUPPORTED_ORDER_MODES[order](torrents)
    for torrent in torrents[:limit]:
        info = infos[torrent.name] = {
            "added_date": torrent.addedDate,
            "percent_done": f"{torrent.percentDone * 100:.2f}",
            "status": torrent.status,
            "id": torrent.id,
        }
        with suppress(ValueError):
            info["eta"] = str(torrent.eta)
    return infos<|MERGE_RESOLUTION|>--- conflicted
+++ resolved
@@ -66,51 +66,9 @@
         super().__init__(coordinator)
         client_name = self.coordinator.config_entry.data[CONF_NAME]
         self._sub_type = sub_type
-<<<<<<< HEAD
         self._attr_name = f"{client_name} {sensor_name}"
         self._attr_unique_id = (
             f"{self.coordinator.config_entry.data[CONF_HOST]}-{self.name}"
-=======
-        self._state = None
-
-    @property
-    def name(self):
-        """Return the name of the sensor."""
-        return f"{self._client_name} {self._name}"
-
-    @property
-    def unique_id(self):
-        """Return the unique id of the entity."""
-        return f"{self._tm_client.api.host}-{self.name}"
-
-    @property
-    def native_value(self):
-        """Return the state of the sensor."""
-        return self._state
-
-    @property
-    def should_poll(self):
-        """Return the polling requirement for this sensor."""
-        return False
-
-    @property
-    def available(self):
-        """Could the device be accessed during the last update call."""
-        return self._tm_client.api.available
-
-    async def async_added_to_hass(self):
-        """Handle entity which will be added."""
-
-        @callback
-        def update():
-            """Update the state."""
-            self.async_schedule_update_ha_state(True)
-
-        self.async_on_remove(
-            async_dispatcher_connect(
-                self.hass, self._tm_client.api.signal_update, update
-            )
->>>>>>> befcafbc
         )
         self._attr_device_info = {
             "identifiers": {(DOMAIN, self.coordinator.config_entry.data[CONF_HOST])},
@@ -122,11 +80,10 @@
 class TransmissionSpeedSensor(TransmissionSensor):
     """Representation of a Transmission speed sensor."""
 
-    _attr_unit_of_measurement = DATA_RATE_MEGABYTES_PER_SECOND
+    _attr_native_unit_of_measurement = DATA_RATE_MEGABYTES_PER_SECOND
 
     @property
-<<<<<<< HEAD
-    def state(self) -> float:
+    def native_value(self) -> float:
         """Return the state of the entity."""
         data = self.coordinator.data
         mb_spd = (
@@ -136,30 +93,13 @@
         )
         mb_spd = mb_spd / 1024 / 1024
         return round(mb_spd, 2 if mb_spd < 0.1 else 1)
-=======
-    def native_unit_of_measurement(self):
-        """Return the unit of measurement of this entity, if any."""
-        return DATA_RATE_MEGABYTES_PER_SECOND
-
-    def update(self):
-        """Get the latest data from Transmission and updates the state."""
-        data = self._tm_client.api.data
-        if data:
-            mb_spd = (
-                float(data.downloadSpeed)
-                if self._sub_type == "download"
-                else float(data.uploadSpeed)
-            )
-            mb_spd = mb_spd / 1024 / 1024
-            self._state = round(mb_spd, 2 if mb_spd < 0.1 else 1)
->>>>>>> befcafbc
 
 
 class TransmissionStatusSensor(TransmissionSensor):
     """Representation of a Transmission status sensor."""
 
     @property
-    def state(self) -> str:
+    def native_value(self) -> str:
         """Return the state of the entity."""
         state = STATE_IDLE
         upload = self.coordinator.data.uploadSpeed
@@ -183,19 +123,10 @@
         "active": ("seeding", "downloading"),
         "total": None,
     }
-    _attr_unit_of_measurement = "Torrents"
+    _attr_native_unit_of_measurement = "Torrents"
 
     @property
-<<<<<<< HEAD
     def extra_state_attributes(self) -> dict[str, Any]:
-=======
-    def native_unit_of_measurement(self):
-        """Return the unit of measurement of this entity, if any."""
-        return "Torrents"
-
-    @property
-    def extra_state_attributes(self):
->>>>>>> befcafbc
         """Return the state attributes, if any."""
         info = _torrents_info(
             torrents=self.coordinator.tm_data.torrents,
@@ -208,7 +139,7 @@
         }
 
     @property
-    def state(self) -> int:
+    def native_value(self) -> int:
         """Return the state of the entity."""
         torrents = _filter_torrents(
             self.coordinator.tm_data.torrents,
