--- conflicted
+++ resolved
@@ -3,11 +3,7 @@
 import logging
 
 from homeassistant.components.camera import (
-<<<<<<< HEAD
-    Camera, SUPPORT_STREAM)
-=======
     Camera, SUPPORT_ON_OFF, SUPPORT_STREAM)
->>>>>>> 3fde1d3b
 from homeassistant.components.ffmpeg import DATA_FFMPEG
 from homeassistant.const import CONF_NAME
 from homeassistant.helpers.aiohttp_client import (
@@ -114,9 +110,6 @@
     @property
     def supported_features(self):
         """Return supported features."""
-<<<<<<< HEAD
-        return SUPPORT_STREAM
-=======
         return SUPPORT_ON_OFF | SUPPORT_STREAM
 
     # Camera property overrides
@@ -135,7 +128,6 @@
     def model(self):
         """Return the camera model."""
         return self._model
->>>>>>> 3fde1d3b
 
     @property
     def stream_source(self):
