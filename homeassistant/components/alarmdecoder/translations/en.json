--- conflicted
+++ resolved
@@ -1,7 +1,7 @@
 {
     "config": {
         "abort": {
-            "already_configured": "AlarmDecoder device is already configured."
+            "already_configured": "Device is already configured"
         },
         "create_entry": {
             "default": "Successfully connected to AlarmDecoder."
@@ -27,28 +27,6 @@
             }
         }
     },
-<<<<<<< HEAD
-    "create_entry": { "default": "Successfully connected to AlarmDecoder." },
-    "abort": {
-      "already_configured": "Device is already configured"
-    }
-  },
-  "options": {
-    "step": {
-      "init": {
-        "title": "Configure AlarmDecoder",
-        "description": "What would you like to edit?",
-        "data": {
-          "edit_select": "Edit"
-        }
-      },
-      "arm_settings": {
-        "title": "Configure AlarmDecoder",
-        "data": {
-          "auto_bypass": "Auto Bypass on Arm",
-          "code_arm_required": "Code Required for Arming",
-          "alt_night_mode": "Alternative Night Mode"
-=======
     "options": {
         "error": {
             "int": "The field below must be an integer.",
@@ -91,7 +69,6 @@
                 "description": "Enter the zone number you'd like to to add, edit, or remove.",
                 "title": "Configure AlarmDecoder"
             }
->>>>>>> 9acceda0
         }
     }
 }