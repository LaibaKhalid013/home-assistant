--- conflicted
+++ resolved
@@ -3,11 +3,7 @@
   "name": "Ping (ICMP)",
   "documentation": "https://www.home-assistant.io/integrations/ping",
   "codeowners": [],
-<<<<<<< HEAD
-  "requirements": ["icmplib==3.0.0"],
-=======
   "requirements": ["icmplib==3.0"],
->>>>>>> 132ee972
   "quality_scale": "internal",
   "iot_class": "local_polling"
 }