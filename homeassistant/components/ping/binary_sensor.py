"""Tracks the latency of a host by sending ICMP echo requests (ping)."""
from __future__ import annotations

<<<<<<< HEAD
=======
import asyncio
from contextlib import suppress
>>>>>>> 7ea87434
from datetime import timedelta
from functools import partial
import logging
import re
from typing import Any

from icmplib import NameLookupError, ping as icmp_ping
import voluptuous as vol

from homeassistant.components.binary_sensor import (
    DEVICE_CLASS_CONNECTIVITY,
    PLATFORM_SCHEMA,
    BinarySensorEntity,
)
from homeassistant.const import CONF_HOST, CONF_NAME
import homeassistant.helpers.config_validation as cv
from homeassistant.helpers.reload import setup_reload_service

from . import DOMAIN, PLATFORMS, async_get_next_ping_id, can_create_raw_socket
from .const import ICMP_TIMEOUT

_LOGGER = logging.getLogger(__name__)


ATTR_ROUND_TRIP_TIME_AVG = "round_trip_time_avg"
ATTR_ROUND_TRIP_TIME_MAX = "round_trip_time_max"
ATTR_ROUND_TRIP_TIME_MDEV = "round_trip_time_mdev"
ATTR_ROUND_TRIP_TIME_MIN = "round_trip_time_min"

CONF_PING_COUNT = "count"

DEFAULT_NAME = "Ping"
DEFAULT_PING_COUNT = 5

SCAN_INTERVAL = timedelta(minutes=5)

PARALLEL_UPDATES = 0

PING_MATCHER = re.compile(
    r"(?P<min>\d+.\d+)\/(?P<avg>\d+.\d+)\/(?P<max>\d+.\d+)\/(?P<mdev>\d+.\d+)"
)

PING_MATCHER_BUSYBOX = re.compile(
    r"(?P<min>\d+.\d+)\/(?P<avg>\d+.\d+)\/(?P<max>\d+.\d+)"
)

WIN32_PING_MATCHER = re.compile(r"(?P<min>\d+)ms.+(?P<max>\d+)ms.+(?P<avg>\d+)ms")

PLATFORM_SCHEMA = PLATFORM_SCHEMA.extend(
    {
        vol.Required(CONF_HOST): cv.string,
        vol.Optional(CONF_NAME): cv.string,
        vol.Optional(CONF_PING_COUNT, default=DEFAULT_PING_COUNT): vol.Range(
            min=1, max=100
        ),
    }
)


def setup_platform(hass, config, add_entities, discovery_info=None) -> None:
    """Set up the Ping Binary sensor."""
    setup_reload_service(hass, DOMAIN, PLATFORMS)

    host = config[CONF_HOST]
    count = config[CONF_PING_COUNT]
    name = config.get(CONF_NAME, f"{DEFAULT_NAME} {host}")

    privileged = can_create_raw_socket()

    ping_data = PingDataICMPLib(hass, host, count, privileged)

    add_entities([PingBinarySensor(name, ping_data)], True)


class PingBinarySensor(BinarySensorEntity):
    """Representation of a Ping Binary sensor."""

    def __init__(self, name: str, ping) -> None:
        """Initialize the Ping Binary sensor."""
        self._name = name
        self._ping = ping

    @property
    def name(self) -> str:
        """Return the name of the device."""
        return self._name

    @property
    def device_class(self) -> str:
        """Return the class of this sensor."""
        return DEVICE_CLASS_CONNECTIVITY

    @property
    def is_on(self) -> bool:
        """Return true if the binary sensor is on."""
        return self._ping.available

    @property
    def extra_state_attributes(self) -> dict[str, Any]:
        """Return the state attributes of the ICMP checo request."""
        if self._ping.data is not False:
            return {
                ATTR_ROUND_TRIP_TIME_AVG: self._ping.data["avg"],
                ATTR_ROUND_TRIP_TIME_MAX: self._ping.data["max"],
                ATTR_ROUND_TRIP_TIME_MDEV: self._ping.data["mdev"],
                ATTR_ROUND_TRIP_TIME_MIN: self._ping.data["min"],
            }

    async def async_update(self) -> None:
        """Get the latest data."""
        await self._ping.async_update()


class PingDataICMPLib:
    """The Class for handling the data retrieval using icmplib."""

    def __init__(self, hass, host, count, privileged) -> None:
        """Initialize the data object."""
        self.hass = hass
        self._ip_address = host
        self._count = count
        self.data = {}
        self.available = False
        self._privileged = privileged

    async def async_update(self) -> None:
        """Retrieve the latest details from the host."""
        _LOGGER.debug("ping address: %s", self._ip_address)
        try:
            data = await self.hass.async_add_executor_job(
                partial(
                    icmp_ping,
                    self._ip_address,
                    count=self._count,
                    timeout=ICMP_TIMEOUT,
                    id=async_get_next_ping_id(self.hass),
                    privileged=self._privileged,
                )
            )
        except NameLookupError:
            self.available = False
            return

        self.available = data.is_alive
        if not self.available:
            self.data = False
            return

        self.data = {
            "min": data.min_rtt,
            "max": data.max_rtt,
            "avg": data.avg_rtt,
            "mdev": "",
<<<<<<< HEAD
        }
=======
        }


class PingDataSubProcess(PingData):
    """The Class for handling the data retrieval using the ping binary."""

    def __init__(self, hass, host, count) -> None:
        """Initialize the data object."""
        super().__init__(hass, host, count)
        if sys.platform == "win32":
            self._ping_cmd = [
                "ping",
                "-n",
                str(self._count),
                "-w",
                "1000",
                self._ip_address,
            ]
        else:
            self._ping_cmd = [
                "ping",
                "-n",
                "-q",
                "-c",
                str(self._count),
                "-W1",
                self._ip_address,
            ]

    async def async_ping(self):
        """Send ICMP echo request and return details if success."""
        pinger = await asyncio.create_subprocess_exec(
            *self._ping_cmd,
            stdin=None,
            stdout=asyncio.subprocess.PIPE,
            stderr=asyncio.subprocess.PIPE,
        )
        try:
            out_data, out_error = await asyncio.wait_for(
                pinger.communicate(), self._count + PING_TIMEOUT
            )

            if out_data:
                _LOGGER.debug(
                    "Output of command: `%s`, return code: %s:\n%s",
                    " ".join(self._ping_cmd),
                    pinger.returncode,
                    out_data,
                )
            if out_error:
                _LOGGER.debug(
                    "Error of command: `%s`, return code: %s:\n%s",
                    " ".join(self._ping_cmd),
                    pinger.returncode,
                    out_error,
                )

            if pinger.returncode > 1:
                # returncode of 1 means the host is unreachable
                _LOGGER.exception(
                    "Error running command: `%s`, return code: %s",
                    " ".join(self._ping_cmd),
                    pinger.returncode,
                )

            if sys.platform == "win32":
                match = WIN32_PING_MATCHER.search(str(out_data).split("\n")[-1])
                rtt_min, rtt_avg, rtt_max = match.groups()
                return {"min": rtt_min, "avg": rtt_avg, "max": rtt_max, "mdev": ""}
            if "max/" not in str(out_data):
                match = PING_MATCHER_BUSYBOX.search(str(out_data).split("\n")[-1])
                rtt_min, rtt_avg, rtt_max = match.groups()
                return {"min": rtt_min, "avg": rtt_avg, "max": rtt_max, "mdev": ""}
            match = PING_MATCHER.search(str(out_data).split("\n")[-1])
            rtt_min, rtt_avg, rtt_max, rtt_mdev = match.groups()
            return {"min": rtt_min, "avg": rtt_avg, "max": rtt_max, "mdev": rtt_mdev}
        except asyncio.TimeoutError:
            _LOGGER.exception(
                "Timed out running command: `%s`, after: %ss",
                self._ping_cmd,
                self._count + PING_TIMEOUT,
            )
            if pinger:
                with suppress(TypeError):
                    await pinger.kill()
                del pinger

            return False
        except AttributeError:
            return False

    async def async_update(self) -> None:
        """Retrieve the latest details from the host."""
        self.data = await self.async_ping()
        self.available = bool(self.data)
>>>>>>> 7ea87434
<|MERGE_RESOLUTION|>--- conflicted
+++ resolved
@@ -1,18 +1,16 @@
 """Tracks the latency of a host by sending ICMP echo requests (ping)."""
 from __future__ import annotations
 
-<<<<<<< HEAD
-=======
 import asyncio
 from contextlib import suppress
->>>>>>> 7ea87434
 from datetime import timedelta
 from functools import partial
 import logging
 import re
+import sys
 from typing import Any
 
-from icmplib import NameLookupError, ping as icmp_ping
+from icmplib import SocketPermissionError, ping as icmp_ping
 import voluptuous as vol
 
 from homeassistant.components.binary_sensor import (
@@ -24,8 +22,8 @@
 import homeassistant.helpers.config_validation as cv
 from homeassistant.helpers.reload import setup_reload_service
 
-from . import DOMAIN, PLATFORMS, async_get_next_ping_id, can_create_raw_socket
-from .const import ICMP_TIMEOUT
+from . import DOMAIN, PLATFORMS, async_get_next_ping_id
+from .const import PING_TIMEOUT
 
 _LOGGER = logging.getLogger(__name__)
 
@@ -73,9 +71,15 @@
     count = config[CONF_PING_COUNT]
     name = config.get(CONF_NAME, f"{DEFAULT_NAME} {host}")
 
-    privileged = can_create_raw_socket()
-
-    ping_data = PingDataICMPLib(hass, host, count, privileged)
+    try:
+        # Verify we can create a raw socket, or
+        # fallback to using a subprocess
+        icmp_ping("127.0.0.1", count=0, timeout=0)
+        ping_cls = PingDataICMPLib
+    except SocketPermissionError:
+        ping_cls = PingDataSubProcess
+
+    ping_data = ping_cls(hass, host, count)
 
     add_entities([PingBinarySensor(name, ping_data)], True)
 
@@ -119,36 +123,33 @@
         await self._ping.async_update()
 
 
-class PingDataICMPLib:
-    """The Class for handling the data retrieval using icmplib."""
-
-    def __init__(self, hass, host, count, privileged) -> None:
+class PingData:
+    """The base class for handling the data retrieval."""
+
+    def __init__(self, hass, host, count) -> None:
         """Initialize the data object."""
         self.hass = hass
         self._ip_address = host
         self._count = count
         self.data = {}
         self.available = False
-        self._privileged = privileged
+
+
+class PingDataICMPLib(PingData):
+    """The Class for handling the data retrieval using icmplib."""
 
     async def async_update(self) -> None:
         """Retrieve the latest details from the host."""
         _LOGGER.debug("ping address: %s", self._ip_address)
-        try:
-            data = await self.hass.async_add_executor_job(
-                partial(
-                    icmp_ping,
-                    self._ip_address,
-                    count=self._count,
-                    timeout=ICMP_TIMEOUT,
-                    id=async_get_next_ping_id(self.hass),
-                    privileged=self._privileged,
-                )
+        data = await self.hass.async_add_executor_job(
+            partial(
+                icmp_ping,
+                self._ip_address,
+                count=self._count,
+                timeout=1,
+                id=async_get_next_ping_id(self.hass),
             )
-        except NameLookupError:
-            self.available = False
-            return
-
+        )
         self.available = data.is_alive
         if not self.available:
             self.data = False
@@ -159,9 +160,6 @@
             "max": data.max_rtt,
             "avg": data.avg_rtt,
             "mdev": "",
-<<<<<<< HEAD
-        }
-=======
         }
 
 
@@ -256,5 +254,4 @@
     async def async_update(self) -> None:
         """Retrieve the latest details from the host."""
         self.data = await self.async_ping()
-        self.available = bool(self.data)
->>>>>>> 7ea87434
+        self.available = bool(self.data)