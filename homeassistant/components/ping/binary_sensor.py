--- conflicted
+++ resolved
@@ -1,20 +1,11 @@
 """Tracks the latency of a host by sending ICMP echo requests (ping)."""
-<<<<<<< HEAD
-=======
 from __future__ import annotations
 
-import asyncio
->>>>>>> fb849b81
 from datetime import timedelta
 from functools import partial
 import logging
 import re
-<<<<<<< HEAD
-from typing import Any, Dict
-=======
-import sys
 from typing import Any
->>>>>>> fb849b81
 
 from icmplib import NameLookupError, ping as icmp_ping
 import voluptuous as vol
