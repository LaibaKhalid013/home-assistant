"""Support for yalexs ble sensors."""
from __future__ import annotations

from collections.abc import Callable
from dataclasses import dataclass

from yalexs_ble import ConnectionInfo, LockInfo, LockState

from homeassistant import config_entries
from homeassistant.components.sensor import (
    SensorDeviceClass,
    SensorEntity,
    SensorEntityDescription,
    SensorStateClass,
)
from homeassistant.const import (
<<<<<<< HEAD
    ELECTRIC_POTENTIAL_VOLT,
    PERCENTAGE,
    SIGNAL_STRENGTH_DECIBELS_MILLIWATT,
=======
    PERCENTAGE,
    SIGNAL_STRENGTH_DECIBELS_MILLIWATT,
    UnitOfElectricPotential,
>>>>>>> 3dd2cdf9
)
from homeassistant.core import HomeAssistant, callback
from homeassistant.helpers.entity import EntityCategory
from homeassistant.helpers.entity_platform import AddEntitiesCallback

from .const import DOMAIN
from .entity import YALEXSBLEEntity
from .models import YaleXSBLEData


@dataclass
class YaleXSBLERequiredKeysMixin:
    """Mixin for required keys."""

    value_fn: Callable[[LockState, LockInfo, ConnectionInfo], int | float | None]


@dataclass
class YaleXSBLESensorEntityDescription(
    SensorEntityDescription, YaleXSBLERequiredKeysMixin
):
    """Describes Yale Access Bluetooth sensor entity."""


SENSORS: tuple[YaleXSBLESensorEntityDescription, ...] = (
    YaleXSBLESensorEntityDescription(
        key="",  # No key for the original RSSI sensor unique id
        name="Signal strength",
        device_class=SensorDeviceClass.SIGNAL_STRENGTH,
        entity_category=EntityCategory.DIAGNOSTIC,
        state_class=SensorStateClass.MEASUREMENT,
        has_entity_name=True,
        native_unit_of_measurement=SIGNAL_STRENGTH_DECIBELS_MILLIWATT,
        entity_registry_enabled_default=False,
        value_fn=lambda state, info, connection: connection.rssi,
    ),
    YaleXSBLESensorEntityDescription(
        key="battery_level",
        name="Battery level",
        device_class=SensorDeviceClass.BATTERY,
        entity_category=EntityCategory.DIAGNOSTIC,
        state_class=SensorStateClass.MEASUREMENT,
        has_entity_name=True,
        native_unit_of_measurement=PERCENTAGE,
        value_fn=lambda state, info, connection: state.battery.percentage
        if state.battery
        else None,
    ),
    YaleXSBLESensorEntityDescription(
        key="battery_voltage",
        name="Battery Voltage",
        device_class=SensorDeviceClass.VOLTAGE,
        entity_category=EntityCategory.DIAGNOSTIC,
        state_class=SensorStateClass.MEASUREMENT,
        has_entity_name=True,
<<<<<<< HEAD
        native_unit_of_measurement=ELECTRIC_POTENTIAL_VOLT,
=======
        native_unit_of_measurement=UnitOfElectricPotential.VOLT,
>>>>>>> 3dd2cdf9
        entity_registry_enabled_default=False,
        value_fn=lambda state, info, connection: state.battery.voltage
        if state.battery
        else None,
    ),
)


async def async_setup_entry(
    hass: HomeAssistant,
    entry: config_entries.ConfigEntry,
    async_add_entities: AddEntitiesCallback,
) -> None:
    """Set up YALE XS Bluetooth sensors."""
    data: YaleXSBLEData = hass.data[DOMAIN][entry.entry_id]
    async_add_entities(YaleXSBLESensor(description, data) for description in SENSORS)


class YaleXSBLESensor(YALEXSBLEEntity, SensorEntity):
    """Yale XS Bluetooth sensor."""

    entity_description: YaleXSBLESensorEntityDescription

    def __init__(
        self,
        description: YaleXSBLESensorEntityDescription,
        data: YaleXSBLEData,
    ) -> None:
        """Initialize the sensor."""
        self.entity_description = description
        super().__init__(data)
        self._attr_unique_id = f"{data.lock.address}{description.key}"

    @callback
    def _async_update_state(
        self, new_state: LockState, lock_info: LockInfo, connection_info: ConnectionInfo
    ) -> None:
        """Update the state."""
        self._attr_native_value = self.entity_description.value_fn(
            new_state, lock_info, connection_info
        )
        super()._async_update_state(new_state, lock_info, connection_info)<|MERGE_RESOLUTION|>--- conflicted
+++ resolved
@@ -14,15 +14,9 @@
     SensorStateClass,
 )
 from homeassistant.const import (
-<<<<<<< HEAD
-    ELECTRIC_POTENTIAL_VOLT,
-    PERCENTAGE,
-    SIGNAL_STRENGTH_DECIBELS_MILLIWATT,
-=======
     PERCENTAGE,
     SIGNAL_STRENGTH_DECIBELS_MILLIWATT,
     UnitOfElectricPotential,
->>>>>>> 3dd2cdf9
 )
 from homeassistant.core import HomeAssistant, callback
 from homeassistant.helpers.entity import EntityCategory
@@ -78,11 +72,7 @@
         entity_category=EntityCategory.DIAGNOSTIC,
         state_class=SensorStateClass.MEASUREMENT,
         has_entity_name=True,
-<<<<<<< HEAD
-        native_unit_of_measurement=ELECTRIC_POTENTIAL_VOLT,
-=======
         native_unit_of_measurement=UnitOfElectricPotential.VOLT,
->>>>>>> 3dd2cdf9
         entity_registry_enabled_default=False,
         value_fn=lambda state, info, connection: state.battery.voltage
         if state.battery
