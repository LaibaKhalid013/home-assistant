--- conflicted
+++ resolved
@@ -3,11 +3,7 @@
   "name": "Yale Access Bluetooth",
   "config_flow": true,
   "documentation": "https://www.home-assistant.io/integrations/yalexs_ble",
-<<<<<<< HEAD
-  "requirements": ["yalexs-ble==1.6.3"],
-=======
   "requirements": ["yalexs-ble==1.6.4"],
->>>>>>> 93ac01fd
   "dependencies": ["bluetooth"],
   "codeowners": ["@bdraco"],
   "bluetooth": [{ "manufacturer_id": 465 }],
