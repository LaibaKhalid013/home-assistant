--- conflicted
+++ resolved
@@ -48,11 +48,10 @@
 
 
 def _build_entities(
-    api: PyViCareDevice,
-    device_config: PyViCareDeviceConfig,
+    devices: list[tuple[PyViCareDeviceConfig, PyViCareDevice]],
 ) -> list[ViCareButton]:
     """Create ViCare button entities for a device."""
-
+  
     return [
         ViCareButton(
             api,
@@ -61,6 +60,8 @@
         )
         for description in BUTTON_DESCRIPTIONS
         if is_supported(description.key, description, api)
+        for device_config, device in devices
+        if device_config.getModel() is not "Heatbox1"
     ]
 
 
@@ -70,37 +71,14 @@
     async_add_entities: AddEntitiesCallback,
 ) -> None:
     """Create the ViCare button entities."""
-<<<<<<< HEAD
-    entities: list[ViCareButton] = []
-
-    for device_config, api in hass.data[DOMAIN][config_entry.entry_id][
-        DEVICE_CONFIG_LIST
-    ]:
-        if device_config.getModel() == "Heatbox1":
-            continue
-        for description in BUTTON_DESCRIPTIONS:
-            entity = await hass.async_add_executor_job(
-                _build_entity,
-                api,
-                device_config,
-                description,
-            )
-            if entity is not None:
-                entities.append(entity)
-
-    async_add_entities(entities)
-=======
-    api = hass.data[DOMAIN][config_entry.entry_id][VICARE_API]
-    device_config = hass.data[DOMAIN][config_entry.entry_id][VICARE_DEVICE_CONFIG]
+    devices: list[tuple[PyViCareDeviceConfig, PyViCareDevice]] = hass.data[DOMAIN][config_entry.entry_id][DEVICE_CONFIG_LIST]
 
     async_add_entities(
         await hass.async_add_executor_job(
             _build_entities,
-            api,
-            device_config,
+            devices,
         )
     )
->>>>>>> 0232c8dc
 
 
 class ViCareButton(ViCareEntity, ButtonEntity):
