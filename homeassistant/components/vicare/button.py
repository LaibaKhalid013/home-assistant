"""Viessmann ViCare button device."""

from __future__ import annotations

from contextlib import suppress
from dataclasses import dataclass
import logging

from PyViCare.PyViCareDevice import Device as PyViCareDevice
from PyViCare.PyViCareDeviceConfig import PyViCareDeviceConfig
from PyViCare.PyViCareUtils import (
    PyViCareInvalidDataError,
    PyViCareNotSupportedFeatureError,
    PyViCareRateLimitError,
)
import requests

from homeassistant.components.button import ButtonEntity, ButtonEntityDescription
from homeassistant.config_entries import ConfigEntry
from homeassistant.const import EntityCategory
from homeassistant.core import HomeAssistant
from homeassistant.helpers.entity_platform import AddEntitiesCallback

from .const import DEVICE_LIST, DOMAIN
from .entity import ViCareEntity
from .types import ViCareDevice, ViCareRequiredKeysMixinWithSet
from .utils import is_supported

_LOGGER = logging.getLogger(__name__)


@dataclass(frozen=True)
class ViCareButtonEntityDescription(
    ButtonEntityDescription, ViCareRequiredKeysMixinWithSet
):
    """Describes ViCare button entity."""


BUTTON_DESCRIPTIONS: tuple[ViCareButtonEntityDescription, ...] = (
    ViCareButtonEntityDescription(
        key="activate_onetimecharge",
        translation_key="activate_onetimecharge",
        entity_category=EntityCategory.CONFIG,
        value_getter=lambda api: api.getOneTimeCharge(),
        value_setter=lambda api: api.activateOneTimeCharge(),
    ),
)


def _build_entities(
    device_list: list[ViCareDevice],
) -> list[ViCareButton]:
    """Create ViCare button entities for a device."""

    return [
        ViCareButton(
            description,
            device.config,
            device.api,
        )
        for device in device_list
        for description in BUTTON_DESCRIPTIONS
        if is_supported(description.key, description, device.api)
    ]


async def async_setup_entry(
    hass: HomeAssistant,
    config_entry: ConfigEntry,
    async_add_entities: AddEntitiesCallback,
) -> None:
    """Create the ViCare button entities."""
    device_list = hass.data[DOMAIN][config_entry.entry_id][DEVICE_LIST]

    async_add_entities(
        await hass.async_add_executor_job(
            _build_entities,
            device_list,
        )
    )


class ViCareButton(ViCareEntity, ButtonEntity):
    """Representation of a ViCare button."""

    entity_description: ViCareButtonEntityDescription

    def __init__(
        self,
        description: ViCareButtonEntityDescription,
        device_config: PyViCareDeviceConfig,
        device: PyViCareDevice,
    ) -> None:
        """Initialize the button."""
<<<<<<< HEAD
        super().__init__(device_config, device, None, description.key)
=======
        super().__init__(description.key, device_config, device)
>>>>>>> f34b449f
        self.entity_description = description

    def press(self) -> None:
        """Handle the button press."""
        try:
            with suppress(PyViCareNotSupportedFeatureError):
                self.entity_description.value_setter(self._api)
        except requests.exceptions.ConnectionError:
            _LOGGER.error("Unable to retrieve data from ViCare server")
        except ValueError:
            _LOGGER.error("Unable to decode data from ViCare server")
        except PyViCareRateLimitError as limit_exception:
            _LOGGER.error("Vicare API rate limit exceeded: %s", limit_exception)
        except PyViCareInvalidDataError as invalid_data_exception:
            _LOGGER.error("Invalid data from Vicare server: %s", invalid_data_exception)<|MERGE_RESOLUTION|>--- conflicted
+++ resolved
@@ -92,11 +92,7 @@
         device: PyViCareDevice,
     ) -> None:
         """Initialize the button."""
-<<<<<<< HEAD
-        super().__init__(device_config, device, None, description.key)
-=======
         super().__init__(description.key, device_config, device)
->>>>>>> f34b449f
         self.entity_description = description
 
     def press(self) -> None:
