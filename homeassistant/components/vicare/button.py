"""Viessmann ViCare button device."""
from __future__ import annotations

from contextlib import suppress
from dataclasses import dataclass
import logging

from PyViCare.PyViCareDevice import Device as PyViCareDevice
from PyViCare.PyViCareDeviceConfig import PyViCareDeviceConfig
from PyViCare.PyViCareUtils import (
    PyViCareInvalidDataError,
    PyViCareNotSupportedFeatureError,
    PyViCareRateLimitError,
)
import requests

from homeassistant.components.button import ButtonEntity, ButtonEntityDescription
from homeassistant.config_entries import ConfigEntry
from homeassistant.const import EntityCategory
from homeassistant.core import HomeAssistant
from homeassistant.helpers.entity_platform import AddEntitiesCallback

from .const import DEVICE_LIST, DOMAIN
from .entity import ViCareEntity
from .types import ViCareDevice, ViCareRequiredKeysMixinWithSet
from .utils import is_supported

_LOGGER = logging.getLogger(__name__)


@dataclass(frozen=True)
class ViCareButtonEntityDescription(
    ButtonEntityDescription, ViCareRequiredKeysMixinWithSet
):
    """Describes ViCare button entity."""


BUTTON_DESCRIPTIONS: tuple[ViCareButtonEntityDescription, ...] = (
    ViCareButtonEntityDescription(
        key="activate_onetimecharge",
        translation_key="activate_onetimecharge",
        icon="mdi:shower-head",
        entity_category=EntityCategory.CONFIG,
        value_getter=lambda api: api.getOneTimeCharge(),
        value_setter=lambda api: api.activateOneTimeCharge(),
    ),
)


def _build_entities(
    device_list: list[ViCareDevice],
) -> list[ViCareButton]:
    """Create ViCare button entities for a device."""

    return [
        ViCareButton(
<<<<<<< HEAD
            device_config,
            api,
=======
            device.api,
            device.config,
>>>>>>> addc02fa
            description,
        )
        for device in device_list
        for description in BUTTON_DESCRIPTIONS
        if is_supported(description.key, description, device.api)
    ]


async def async_setup_entry(
    hass: HomeAssistant,
    config_entry: ConfigEntry,
    async_add_entities: AddEntitiesCallback,
) -> None:
    """Create the ViCare button entities."""
    device_list = hass.data[DOMAIN][config_entry.entry_id][DEVICE_LIST]

    async_add_entities(
        await hass.async_add_executor_job(
            _build_entities,
            device_list,
        )
    )


class ViCareButton(ViCareEntity, ButtonEntity):
    """Representation of a ViCare button."""

    entity_description: ViCareButtonEntityDescription

    def __init__(
        self,
        device_config: PyViCareDeviceConfig,
        api: PyViCareDevice,
        description: ViCareButtonEntityDescription,
    ) -> None:
        """Initialize the button."""
        super().__init__(device_config, api, None, description.key)
        self.entity_description = description

    def press(self) -> None:
        """Handle the button press."""
        try:
            with suppress(PyViCareNotSupportedFeatureError):
                self.entity_description.value_setter(self._api)
        except requests.exceptions.ConnectionError:
            _LOGGER.error("Unable to retrieve data from ViCare server")
        except ValueError:
            _LOGGER.error("Unable to decode data from ViCare server")
        except PyViCareRateLimitError as limit_exception:
            _LOGGER.error("Vicare API rate limit exceeded: %s", limit_exception)
        except PyViCareInvalidDataError as invalid_data_exception:
            _LOGGER.error("Invalid data from Vicare server: %s", invalid_data_exception)<|MERGE_RESOLUTION|>--- conflicted
+++ resolved
@@ -54,13 +54,8 @@
 
     return [
         ViCareButton(
-<<<<<<< HEAD
-            device_config,
-            api,
-=======
             device.api,
             device.config,
->>>>>>> addc02fa
             description,
         )
         for device in device_list
