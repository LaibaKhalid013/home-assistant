"""Viessmann ViCare sensor device."""

from __future__ import annotations

from collections.abc import Callable
from contextlib import suppress
from dataclasses import dataclass
import logging

from PyViCare.PyViCareDevice import Device as PyViCareDevice
from PyViCare.PyViCareDeviceConfig import PyViCareDeviceConfig
from PyViCare.PyViCareHeatingDevice import (
    HeatingDeviceWithComponent as PyViCareHeatingDeviceComponent,
)
from PyViCare.PyViCareUtils import (
    PyViCareInvalidDataError,
    PyViCareNotSupportedFeatureError,
    PyViCareRateLimitError,
)
import requests

from homeassistant.components.binary_sensor import (
    BinarySensorDeviceClass,
    BinarySensorEntity,
    BinarySensorEntityDescription,
)
from homeassistant.config_entries import ConfigEntry
from homeassistant.core import HomeAssistant
from homeassistant.helpers.entity_platform import AddEntitiesCallback

from .const import DEVICE_LIST, DOMAIN
from .entity import ViCareEntity
from .types import ViCareDevice, ViCareRequiredKeysMixin
from .utils import get_burners, get_circuits, get_compressors, is_supported

_LOGGER = logging.getLogger(__name__)


@dataclass(frozen=True)
class ViCareBinarySensorEntityDescription(
    BinarySensorEntityDescription, ViCareRequiredKeysMixin
):
    """Describes ViCare binary sensor entity."""

    value_getter: Callable[[PyViCareDevice], bool]


CIRCUIT_SENSORS: tuple[ViCareBinarySensorEntityDescription, ...] = (
    ViCareBinarySensorEntityDescription(
        key="circulationpump_active",
        translation_key="circulation_pump",
        device_class=BinarySensorDeviceClass.RUNNING,
        value_getter=lambda api: api.getCirculationPumpActive(),
    ),
    ViCareBinarySensorEntityDescription(
        key="frost_protection_active",
        translation_key="frost_protection",
        value_getter=lambda api: api.getFrostProtectionActive(),
    ),
)

BURNER_SENSORS: tuple[ViCareBinarySensorEntityDescription, ...] = (
    ViCareBinarySensorEntityDescription(
        key="burner_active",
        translation_key="burner",
        device_class=BinarySensorDeviceClass.RUNNING,
        value_getter=lambda api: api.getActive(),
    ),
)

COMPRESSOR_SENSORS: tuple[ViCareBinarySensorEntityDescription, ...] = (
    ViCareBinarySensorEntityDescription(
        key="compressor_active",
        translation_key="compressor",
        device_class=BinarySensorDeviceClass.RUNNING,
        value_getter=lambda api: api.getActive(),
    ),
)

GLOBAL_SENSORS: tuple[ViCareBinarySensorEntityDescription, ...] = (
    ViCareBinarySensorEntityDescription(
        key="solar_pump_active",
        translation_key="solar_pump",
        device_class=BinarySensorDeviceClass.RUNNING,
        value_getter=lambda api: api.getSolarPumpActive(),
    ),
    ViCareBinarySensorEntityDescription(
        key="charging_active",
        translation_key="domestic_hot_water_charging",
        device_class=BinarySensorDeviceClass.RUNNING,
        value_getter=lambda api: api.getDomesticHotWaterChargingActive(),
    ),
    ViCareBinarySensorEntityDescription(
        key="dhw_circulationpump_active",
        translation_key="domestic_hot_water_circulation_pump",
        device_class=BinarySensorDeviceClass.RUNNING,
        value_getter=lambda api: api.getDomesticHotWaterCirculationPumpActive(),
    ),
    ViCareBinarySensorEntityDescription(
        key="dhw_pump_active",
        translation_key="domestic_hot_water_pump",
        device_class=BinarySensorDeviceClass.RUNNING,
        value_getter=lambda api: api.getDomesticHotWaterPumpActive(),
    ),
)


def _build_entities(
    device_list: list[ViCareDevice],
) -> list[ViCareBinarySensor]:
    """Create ViCare binary sensor entities for a device."""

    entities: list[ViCareBinarySensor] = []
    for device in device_list:
        # add device entities
        entities.extend(
<<<<<<< HEAD
            [
                ViCareBinarySensor(
                    device.config,
                    device.api,
                    None,
                    description,
                )
                for description in GLOBAL_SENSORS
                if is_supported(description.key, description, device.api)
            ]
=======
            ViCareBinarySensor(
                description,
                device.config,
                device.api,
            )
            for description in GLOBAL_SENSORS
            if is_supported(description.key, description, device.api)
>>>>>>> f34b449f
        )
        # add component entities
        for component_list, entity_description_list in (
            (get_circuits(device.api), CIRCUIT_SENSORS),
            (get_burners(device.api), BURNER_SENSORS),
            (get_compressors(device.api), COMPRESSOR_SENSORS),
        ):
            entities.extend(
<<<<<<< HEAD
                [
                    ViCareBinarySensor(
                        device.config,
                        device.api,
                        component,
                        description,
                    )
                    for component in component_list
                    for description in entity_description_list
                    if is_supported(description.key, description, component)
                ]
=======
                ViCareBinarySensor(
                    description,
                    device.config,
                    device.api,
                    component,
                )
                for component in component_list
                for description in entity_description_list
                if is_supported(description.key, description, component)
>>>>>>> f34b449f
            )
    return entities


async def async_setup_entry(
    hass: HomeAssistant,
    config_entry: ConfigEntry,
    async_add_entities: AddEntitiesCallback,
) -> None:
    """Create the ViCare binary sensor devices."""
    device_list = hass.data[DOMAIN][config_entry.entry_id][DEVICE_LIST]

    async_add_entities(
        await hass.async_add_executor_job(
            _build_entities,
            device_list,
        )
    )


class ViCareBinarySensor(ViCareEntity, BinarySensorEntity):
    """Representation of a ViCare sensor."""

    entity_description: ViCareBinarySensorEntityDescription

    def __init__(
        self,
<<<<<<< HEAD
        device_config: PyViCareDeviceConfig,
        device: PyViCareDevice,
        component: PyViCareHeatingDeviceComponent,
=======
>>>>>>> f34b449f
        description: ViCareBinarySensorEntityDescription,
        device_config: PyViCareDeviceConfig,
        device: PyViCareDevice,
        component: PyViCareHeatingDeviceComponent | None = None,
    ) -> None:
        """Initialize the sensor."""
<<<<<<< HEAD
        super().__init__(device_config, device, component, description.key)
=======
        super().__init__(description.key, device_config, device, component)
>>>>>>> f34b449f
        self.entity_description = description

    @property
    def available(self) -> bool:
        """Return True if entity is available."""
        return self._attr_is_on is not None

    def update(self) -> None:
        """Update state of sensor."""
        try:
            with suppress(PyViCareNotSupportedFeatureError):
                self._attr_is_on = self.entity_description.value_getter(self._api)
        except requests.exceptions.ConnectionError:
            _LOGGER.error("Unable to retrieve data from ViCare server")
        except ValueError:
            _LOGGER.error("Unable to decode data from ViCare server")
        except PyViCareRateLimitError as limit_exception:
            _LOGGER.error("Vicare API rate limit exceeded: %s", limit_exception)
        except PyViCareInvalidDataError as invalid_data_exception:
            _LOGGER.error("Invalid data from Vicare server: %s", invalid_data_exception)<|MERGE_RESOLUTION|>--- conflicted
+++ resolved
@@ -114,18 +114,6 @@
     for device in device_list:
         # add device entities
         entities.extend(
-<<<<<<< HEAD
-            [
-                ViCareBinarySensor(
-                    device.config,
-                    device.api,
-                    None,
-                    description,
-                )
-                for description in GLOBAL_SENSORS
-                if is_supported(description.key, description, device.api)
-            ]
-=======
             ViCareBinarySensor(
                 description,
                 device.config,
@@ -133,7 +121,6 @@
             )
             for description in GLOBAL_SENSORS
             if is_supported(description.key, description, device.api)
->>>>>>> f34b449f
         )
         # add component entities
         for component_list, entity_description_list in (
@@ -142,19 +129,6 @@
             (get_compressors(device.api), COMPRESSOR_SENSORS),
         ):
             entities.extend(
-<<<<<<< HEAD
-                [
-                    ViCareBinarySensor(
-                        device.config,
-                        device.api,
-                        component,
-                        description,
-                    )
-                    for component in component_list
-                    for description in entity_description_list
-                    if is_supported(description.key, description, component)
-                ]
-=======
                 ViCareBinarySensor(
                     description,
                     device.config,
@@ -164,7 +138,6 @@
                 for component in component_list
                 for description in entity_description_list
                 if is_supported(description.key, description, component)
->>>>>>> f34b449f
             )
     return entities
 
@@ -192,23 +165,13 @@
 
     def __init__(
         self,
-<<<<<<< HEAD
-        device_config: PyViCareDeviceConfig,
-        device: PyViCareDevice,
-        component: PyViCareHeatingDeviceComponent,
-=======
->>>>>>> f34b449f
         description: ViCareBinarySensorEntityDescription,
         device_config: PyViCareDeviceConfig,
         device: PyViCareDevice,
         component: PyViCareHeatingDeviceComponent | None = None,
     ) -> None:
         """Initialize the sensor."""
-<<<<<<< HEAD
-        super().__init__(device_config, device, component, description.key)
-=======
         super().__init__(description.key, device_config, device, component)
->>>>>>> f34b449f
         self.entity_description = description
 
     @property
