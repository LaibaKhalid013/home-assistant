--- conflicted
+++ resolved
@@ -705,65 +705,36 @@
 ) -> list[ViCareSensor]:
     """Create ViCare sensor entities for a device."""
 
-<<<<<<< HEAD
-    entities: list[ViCareSensor] = [
-=======
     entities: list[ViCareSensor] = []
     for device in device_list:
-        entities.extend(_build_entities_for_device(device.api, device.config))
-        entities.extend(
-            _build_entities_for_component(
-                get_circuits(device.api), device.config, CIRCUIT_SENSORS
+        entities.extend([
+            ViCareSensor(
+                device.config,
+                device.api,
+                None,
+                description,
             )
-        )
-        entities.extend(
-            _build_entities_for_component(
-                get_burners(device.api), device.config, BURNER_SENSORS
+            for description in GLOBAL_SENSORS
+            if is_supported(description.key, description, device.api)
+        ])
+        for component_list, entity_description_list in (
+            (get_circuits(device.api), CIRCUIT_SENSORS),
+            (get_burners(device.api), BURNER_SENSORS),
+            (get_compressors(device.api), COMPRESSOR_SENSORS),
+        ):
+            entities.extend(
+                [
+                    ViCareSensor(
+                        device.config,
+                        device.api,
+                        component,
+                        description,
+                    )
+                    for component in component_list
+                    for description in entity_description_list
+                    if is_supported(description.key, description, component)
+                ]
             )
-        )
-        entities.extend(
-            _build_entities_for_component(
-                get_compressors(device.api), device.config, COMPRESSOR_SENSORS
-            )
-        )
-    return entities
-
-
-def _build_entities_for_device(
-    device: PyViCareDevice,
-    device_config: PyViCareDeviceConfig,
-) -> list[ViCareSensor]:
-    """Create device specific ViCare sensor entities."""
-
-    return [
->>>>>>> addc02fa
-        ViCareSensor(
-            device_config,
-            device,
-            None,
-            description,
-        )
-        for description in GLOBAL_SENSORS
-        if is_supported(description.key, description, device)
-    ]
-    for component_list, entity_description_list in (
-        (get_circuits(device), CIRCUIT_SENSORS),
-        (get_burners(device), BURNER_SENSORS),
-        (get_compressors(device), COMPRESSOR_SENSORS),
-    ):
-        entities.extend(
-            [
-                ViCareSensor(
-                    device_config,
-                    device,
-                    component,
-                    description,
-                )
-                for component in component_list
-                for description in entity_description_list
-                if is_supported(description.key, description, component)
-            ]
-        )
     return entities
 
 
