"""Viessmann ViCare sensor device."""
from __future__ import annotations

from collections.abc import Callable
from contextlib import suppress
from dataclasses import dataclass
import logging

from PyViCare.PyViCareDevice import Device
from PyViCare.PyViCareUtils import (
    PyViCareInvalidDataError,
    PyViCareNotSupportedFeatureError,
    PyViCareRateLimitError,
)
import requests

from homeassistant.components.sensor import (
    SensorDeviceClass,
    SensorEntity,
    SensorEntityDescription,
    SensorStateClass,
)
from homeassistant.config_entries import ConfigEntry
from homeassistant.const import (
    ENERGY_KILO_WATT_HOUR,
    PERCENTAGE,
    POWER_WATT,
    TEMP_CELSIUS,
    TIME_HOURS,
)
from homeassistant.core import HomeAssistant
from homeassistant.helpers.entity_platform import AddEntitiesCallback
import homeassistant.util.dt as dt_util

from . import ViCareRequiredKeysMixin
from .const import (
    DOMAIN,
    VICARE_API,
    VICARE_CIRCUITS,
    VICARE_DEVICE_CONFIG,
    VICARE_NAME,
    VICARE_UNIT_TO_DEVICE_CLASS,
    VICARE_UNIT_TO_UNIT_OF_MEASUREMENT,
)

_LOGGER = logging.getLogger(__name__)

SENSOR_OUTSIDE_TEMPERATURE = "outside_temperature"
SENSOR_SUPPLY_TEMPERATURE = "supply_temperature"
SENSOR_RETURN_TEMPERATURE = "return_temperature"

# gas sensors
SENSOR_BOILER_TEMPERATURE = "boiler_temperature"
SENSOR_BURNER_MODULATION = "burner_modulation"
SENSOR_BURNER_STARTS = "burner_starts"
SENSOR_BURNER_HOURS = "burner_hours"
SENSOR_BURNER_POWER = "burner_power"
SENSOR_DHW_GAS_CONSUMPTION_TODAY = "hotwater_gas_consumption_today"
SENSOR_DHW_GAS_CONSUMPTION_THIS_WEEK = "hotwater_gas_consumption_heating_this_week"
SENSOR_DHW_GAS_CONSUMPTION_THIS_MONTH = "hotwater_gas_consumption_heating_this_month"
SENSOR_DHW_GAS_CONSUMPTION_THIS_YEAR = "hotwater_gas_consumption_heating_this_year"
SENSOR_GAS_CONSUMPTION_TODAY = "gas_consumption_heating_today"
SENSOR_GAS_CONSUMPTION_THIS_WEEK = "gas_consumption_heating_this_week"
SENSOR_GAS_CONSUMPTION_THIS_MONTH = "gas_consumption_heating_this_month"
SENSOR_GAS_CONSUMPTION_THIS_YEAR = "gas_consumption_heating_this_year"

# heatpump sensors
SENSOR_COMPRESSOR_STARTS = "compressor_starts"
SENSOR_COMPRESSOR_HOURS = "compressor_hours"
SENSOR_COMPRESSOR_HOURS_LOADCLASS1 = "compressor_hours_loadclass1"
SENSOR_COMPRESSOR_HOURS_LOADCLASS2 = "compressor_hours_loadclass2"
SENSOR_COMPRESSOR_HOURS_LOADCLASS3 = "compressor_hours_loadclass3"
SENSOR_COMPRESSOR_HOURS_LOADCLASS4 = "compressor_hours_loadclass4"
SENSOR_COMPRESSOR_HOURS_LOADCLASS5 = "compressor_hours_loadclass5"

# fuelcell sensors
SENSOR_POWER_PRODUCTION_CURRENT = "power_production_current"
SENSOR_POWER_PRODUCTION_TODAY = "power_production_today"
SENSOR_POWER_PRODUCTION_THIS_WEEK = "power_production_this_week"
SENSOR_POWER_PRODUCTION_THIS_MONTH = "power_production_this_month"
SENSOR_POWER_PRODUCTION_THIS_YEAR = "power_production_this_year"


@dataclass
class ViCareSensorEntityDescription(SensorEntityDescription, ViCareRequiredKeysMixin):
    """Describes ViCare sensor entity."""

    unit_getter: Callable[[Device], str | None] | None = None


GLOBAL_SENSORS: tuple[ViCareSensorEntityDescription, ...] = (
    ViCareSensorEntityDescription(
        key=SENSOR_OUTSIDE_TEMPERATURE,
        name="Outside Temperature",
        native_unit_of_measurement=TEMP_CELSIUS,
        value_getter=lambda api: api.getOutsideTemperature(),
        device_class=SensorDeviceClass.TEMPERATURE,
    ),
    ViCareSensorEntityDescription(
        key=SENSOR_RETURN_TEMPERATURE,
        name="Return Temperature",
        native_unit_of_measurement=TEMP_CELSIUS,
        value_getter=lambda api: api.getReturnTemperature(),
        device_class=SensorDeviceClass.TEMPERATURE,
    ),
    ViCareSensorEntityDescription(
        key=SENSOR_BOILER_TEMPERATURE,
        name="Boiler Temperature",
        native_unit_of_measurement=TEMP_CELSIUS,
        value_getter=lambda api: api.getBoilerTemperature(),
        device_class=SensorDeviceClass.TEMPERATURE,
    ),
    ViCareSensorEntityDescription(
        key=SENSOR_DHW_GAS_CONSUMPTION_TODAY,
        name="Hot water gas consumption today",
        native_unit_of_measurement=ENERGY_KILO_WATT_HOUR,
        value_getter=lambda api: api.getGasConsumptionDomesticHotWaterToday(),
        unit_getter=lambda api: api.getGasConsumptionDomesticHotWaterUnit(),
        device_class=SensorDeviceClass.ENERGY,
        state_class=SensorStateClass.TOTAL_INCREASING,
    ),
    ViCareSensorEntityDescription(
        key=SENSOR_DHW_GAS_CONSUMPTION_THIS_WEEK,
        name="Hot water gas consumption this week",
        native_unit_of_measurement=ENERGY_KILO_WATT_HOUR,
        value_getter=lambda api: api.getGasConsumptionDomesticHotWaterThisWeek(),
        unit_getter=lambda api: api.getGasConsumptionDomesticHotWaterUnit(),
        device_class=SensorDeviceClass.ENERGY,
        state_class=SensorStateClass.TOTAL_INCREASING,
    ),
    ViCareSensorEntityDescription(
        key=SENSOR_DHW_GAS_CONSUMPTION_THIS_MONTH,
        name="Hot water gas consumption this month",
        native_unit_of_measurement=ENERGY_KILO_WATT_HOUR,
        value_getter=lambda api: api.getGasConsumptionDomesticHotWaterThisMonth(),
        unit_getter=lambda api: api.getGasConsumptionDomesticHotWaterUnit(),
        device_class=SensorDeviceClass.ENERGY,
        state_class=SensorStateClass.TOTAL_INCREASING,
    ),
    ViCareSensorEntityDescription(
        key=SENSOR_DHW_GAS_CONSUMPTION_THIS_YEAR,
        name="Hot water gas consumption this year",
        native_unit_of_measurement=ENERGY_KILO_WATT_HOUR,
        value_getter=lambda api: api.getGasConsumptionDomesticHotWaterThisYear(),
        unit_getter=lambda api: api.getGasConsumptionDomesticHotWaterUnit(),
        device_class=SensorDeviceClass.ENERGY,
        state_class=SensorStateClass.TOTAL_INCREASING,
    ),
    ViCareSensorEntityDescription(
        key=SENSOR_GAS_CONSUMPTION_TODAY,
        name="Heating gas consumption today",
        native_unit_of_measurement=ENERGY_KILO_WATT_HOUR,
        value_getter=lambda api: api.getGasConsumptionHeatingToday(),
        unit_getter=lambda api: api.getGasConsumptionHeatingUnit(),
        device_class=SensorDeviceClass.ENERGY,
        state_class=SensorStateClass.TOTAL_INCREASING,
    ),
    ViCareSensorEntityDescription(
        key=SENSOR_GAS_CONSUMPTION_THIS_WEEK,
        name="Heating gas consumption this week",
        native_unit_of_measurement=ENERGY_KILO_WATT_HOUR,
        value_getter=lambda api: api.getGasConsumptionHeatingThisWeek(),
        unit_getter=lambda api: api.getGasConsumptionHeatingUnit(),
        device_class=SensorDeviceClass.ENERGY,
        state_class=SensorStateClass.TOTAL_INCREASING,
    ),
    ViCareSensorEntityDescription(
        key=SENSOR_GAS_CONSUMPTION_THIS_MONTH,
        name="Heating gas consumption this month",
        native_unit_of_measurement=ENERGY_KILO_WATT_HOUR,
        value_getter=lambda api: api.getGasConsumptionHeatingThisMonth(),
        unit_getter=lambda api: api.getGasConsumptionHeatingUnit(),
        device_class=SensorDeviceClass.ENERGY,
        state_class=SensorStateClass.TOTAL_INCREASING,
    ),
    ViCareSensorEntityDescription(
        key=SENSOR_GAS_CONSUMPTION_THIS_YEAR,
        name="Heating gas consumption this year",
        native_unit_of_measurement=ENERGY_KILO_WATT_HOUR,
        value_getter=lambda api: api.getGasConsumptionHeatingThisYear(),
        unit_getter=lambda api: api.getGasConsumptionHeatingUnit(),
        device_class=SensorDeviceClass.ENERGY,
        state_class=SensorStateClass.TOTAL_INCREASING,
    ),
    ViCareSensorEntityDescription(
        key=SENSOR_POWER_PRODUCTION_CURRENT,
        name="Power production current",
        native_unit_of_measurement=POWER_WATT,
        value_getter=lambda api: api.getPowerProductionCurrent(),
        device_class=SensorDeviceClass.POWER,
        state_class=SensorStateClass.MEASUREMENT,
    ),
    ViCareSensorEntityDescription(
        key=SENSOR_POWER_PRODUCTION_TODAY,
        name="Power production today",
        native_unit_of_measurement=ENERGY_KILO_WATT_HOUR,
        value_getter=lambda api: api.getPowerProductionToday(),
        device_class=SensorDeviceClass.ENERGY,
        state_class=SensorStateClass.TOTAL_INCREASING,
    ),
    ViCareSensorEntityDescription(
        key=SENSOR_POWER_PRODUCTION_THIS_WEEK,
        name="Power production this week",
        native_unit_of_measurement=ENERGY_KILO_WATT_HOUR,
        value_getter=lambda api: api.getPowerProductionThisWeek(),
        device_class=SensorDeviceClass.ENERGY,
        state_class=SensorStateClass.TOTAL_INCREASING,
    ),
    ViCareSensorEntityDescription(
        key=SENSOR_POWER_PRODUCTION_THIS_MONTH,
        name="Power production this month",
        native_unit_of_measurement=ENERGY_KILO_WATT_HOUR,
        value_getter=lambda api: api.getPowerProductionThisMonth(),
        device_class=SensorDeviceClass.ENERGY,
        state_class=SensorStateClass.TOTAL_INCREASING,
    ),
    ViCareSensorEntityDescription(
        key=SENSOR_POWER_PRODUCTION_THIS_YEAR,
        name="Power production this year",
        native_unit_of_measurement=ENERGY_KILO_WATT_HOUR,
        value_getter=lambda api: api.getPowerProductionThisYear(),
        device_class=SensorDeviceClass.ENERGY,
        state_class=SensorStateClass.TOTAL_INCREASING,
    ),
)

CIRCUIT_SENSORS: tuple[ViCareSensorEntityDescription, ...] = (
    ViCareSensorEntityDescription(
        key=SENSOR_SUPPLY_TEMPERATURE,
        name="Supply Temperature",
        native_unit_of_measurement=TEMP_CELSIUS,
        value_getter=lambda api: api.getSupplyTemperature(),
    ),
)

BURNER_SENSORS: tuple[ViCareSensorEntityDescription, ...] = (
    ViCareSensorEntityDescription(
        key=SENSOR_BURNER_STARTS,
        name="Burner Starts",
        icon="mdi:counter",
        value_getter=lambda api: api.getStarts(),
    ),
    ViCareSensorEntityDescription(
        key=SENSOR_BURNER_HOURS,
        name="Burner Hours",
        icon="mdi:counter",
        native_unit_of_measurement=TIME_HOURS,
        value_getter=lambda api: api.getHours(),
    ),
    ViCareSensorEntityDescription(
        key=SENSOR_BURNER_MODULATION,
        name="Burner Modulation",
        icon="mdi:percent",
        native_unit_of_measurement=PERCENTAGE,
        value_getter=lambda api: api.getModulation(),
    ),
)

COMPRESSOR_SENSORS: tuple[ViCareSensorEntityDescription, ...] = (
    ViCareSensorEntityDescription(
        key=SENSOR_COMPRESSOR_STARTS,
        name="Compressor Starts",
        icon="mdi:counter",
        value_getter=lambda api: api.getStarts(),
    ),
    ViCareSensorEntityDescription(
        key=SENSOR_COMPRESSOR_HOURS,
        name="Compressor Hours",
        icon="mdi:counter",
        native_unit_of_measurement=TIME_HOURS,
        value_getter=lambda api: api.getHours(),
    ),
    ViCareSensorEntityDescription(
        key=SENSOR_COMPRESSOR_HOURS_LOADCLASS1,
        name="Compressor Hours Load Class 1",
        icon="mdi:counter",
        native_unit_of_measurement=TIME_HOURS,
        value_getter=lambda api: api.getHoursLoadClass1(),
    ),
    ViCareSensorEntityDescription(
        key=SENSOR_COMPRESSOR_HOURS_LOADCLASS2,
        name="Compressor Hours Load Class 2",
        icon="mdi:counter",
        native_unit_of_measurement=TIME_HOURS,
        value_getter=lambda api: api.getHoursLoadClass2(),
    ),
    ViCareSensorEntityDescription(
        key=SENSOR_COMPRESSOR_HOURS_LOADCLASS3,
        name="Compressor Hours Load Class 3",
        icon="mdi:counter",
        native_unit_of_measurement=TIME_HOURS,
        value_getter=lambda api: api.getHoursLoadClass3(),
    ),
    ViCareSensorEntityDescription(
        key=SENSOR_COMPRESSOR_HOURS_LOADCLASS4,
        name="Compressor Hours Load Class 4",
        icon="mdi:counter",
        native_unit_of_measurement=TIME_HOURS,
        value_getter=lambda api: api.getHoursLoadClass4(),
    ),
    ViCareSensorEntityDescription(
        key=SENSOR_COMPRESSOR_HOURS_LOADCLASS5,
        name="Compressor Hours Load Class 5",
        icon="mdi:counter",
        native_unit_of_measurement=TIME_HOURS,
        value_getter=lambda api: api.getHoursLoadClass5(),
    ),
)


def _build_entity(name, vicare_api, device_config, sensor):
    """Create a ViCare sensor entity."""
    _LOGGER.debug("Found device %s", name)
    try:
        sensor.value_getter(vicare_api)

        if sensor.unit_getter:
            with suppress(PyViCareNotSupportedFeatureError):
                vicare_unit = sensor.unit_getter(vicare_api)
                if vicare_unit is not None:
                    sensor.device_class = VICARE_UNIT_TO_DEVICE_CLASS.get(vicare_unit)
                    sensor.native_unit_of_measurement = (
                        VICARE_UNIT_TO_UNIT_OF_MEASUREMENT.get(vicare_unit)
                    )
        _LOGGER.debug("Found entity %s", name)
    except PyViCareNotSupportedFeatureError:
        _LOGGER.info("Feature not supported %s", name)
        return None
    except AttributeError:
        _LOGGER.debug("Attribute Error %s", name)
        return None

    return ViCareSensor(
        name,
        vicare_api,
        device_config,
        sensor,
    )


async def _entities_from_descriptions(
    hass, name, entities, sensor_descriptions, iterables, config_entry
):
    """Create entities from descriptions and list of burners/circuits."""
    for description in sensor_descriptions:
        for current in iterables:
            suffix = ""
            if len(iterables) > 1:
                suffix = f" {current.id}"
            entity = await hass.async_add_executor_job(
                _build_entity,
                f"{name} {description.name}{suffix}",
                current,
                hass.data[DOMAIN][config_entry.entry_id][VICARE_DEVICE_CONFIG],
                description,
            )
            if entity is not None:
                entities.append(entity)


async def async_setup_entry(
    hass: HomeAssistant,
    config_entry: ConfigEntry,
<<<<<<< HEAD
    async_add_devices: AddEntitiesCallback,
=======
    async_add_entities: AddEntitiesCallback,
>>>>>>> ff3b7489
) -> None:
    """Create the ViCare sensor devices."""
    name = VICARE_NAME
    api = hass.data[DOMAIN][config_entry.entry_id][VICARE_API]

    entities = []
    for description in GLOBAL_SENSORS:
        entity = await hass.async_add_executor_job(
            _build_entity,
            f"{name} {description.name}",
            api,
            hass.data[DOMAIN][config_entry.entry_id][VICARE_DEVICE_CONFIG],
            description,
        )
        if entity is not None:
            entities.append(entity)

    for description in CIRCUIT_SENSORS:
        for circuit in hass.data[DOMAIN][config_entry.entry_id][VICARE_CIRCUITS]:
            suffix = ""
            if len(hass.data[DOMAIN][config_entry.entry_id][VICARE_CIRCUITS]) > 1:
                suffix = f" {circuit.id}"
            entity = await hass.async_add_executor_job(
                _build_entity,
                f"{name} {description.name}{suffix}",
                circuit,
                hass.data[DOMAIN][config_entry.entry_id][VICARE_DEVICE_CONFIG],
                description,
            )
            if entity is not None:
                entities.append(entity)

    try:
        await _entities_from_descriptions(
            hass, name, entities, BURNER_SENSORS, api.burners, config_entry
        )
    except PyViCareNotSupportedFeatureError:
        _LOGGER.info("No burners found")

    try:
        await _entities_from_descriptions(
            hass, name, entities, COMPRESSOR_SENSORS, api.compressors, config_entry
        )
    except PyViCareNotSupportedFeatureError:
        _LOGGER.info("No compressors found")

    async_add_entities(entities)


class ViCareSensor(SensorEntity):
    """Representation of a ViCare sensor."""

    entity_description: ViCareSensorEntityDescription

    def __init__(
        self, name, api, device_config, description: ViCareSensorEntityDescription
    ):
        """Initialize the sensor."""
        self.entity_description = description
        self._attr_name = name
        self._api = api
        self._device_config = device_config
        self._state = None
        self._last_reset = dt_util.utcnow()

    @property
    def device_info(self):
        """Return device info for this device."""
        return {
            "identifiers": {(DOMAIN, self._device_config.getConfig().serial)},
            "name": self._device_config.getModel(),
            "manufacturer": "Viessmann",
            "model": (DOMAIN, self._device_config.getModel()),
        }

    @property
    def available(self):
        """Return True if entity is available."""
        return self._state is not None

    @property
    def unique_id(self):
        """Return unique ID for this device."""
        tmp_id = (
            f"{self._device_config.getConfig().serial}-{self.entity_description.key}"
        )
        if hasattr(self._api, "id"):
            return f"{tmp_id}-{self._api.id}"
        return tmp_id

    @property
    def native_value(self):
        """Return the state of the sensor."""
        return self._state

    @property
    def last_reset(self):
        """Return the time when the sensor was last reset."""
        return self._last_reset

    def update(self):
        """Update state of sensor."""
        self._last_reset = dt_util.start_of_local_day()
        try:
            with suppress(PyViCareNotSupportedFeatureError):
                self._state = self.entity_description.value_getter(self._api)
        except requests.exceptions.ConnectionError:
            _LOGGER.error("Unable to retrieve data from ViCare server")
        except ValueError:
            _LOGGER.error("Unable to decode data from ViCare server")
        except PyViCareRateLimitError as limit_exception:
            _LOGGER.error("Vicare API rate limit exceeded: %s", limit_exception)
        except PyViCareInvalidDataError as invalid_data_exception:
            _LOGGER.error("Invalid data from Vicare server: %s", invalid_data_exception)<|MERGE_RESOLUTION|>--- conflicted
+++ resolved
@@ -361,11 +361,7 @@
 async def async_setup_entry(
     hass: HomeAssistant,
     config_entry: ConfigEntry,
-<<<<<<< HEAD
-    async_add_devices: AddEntitiesCallback,
-=======
     async_add_entities: AddEntitiesCallback,
->>>>>>> ff3b7489
 ) -> None:
     """Create the ViCare sensor devices."""
     name = VICARE_NAME
