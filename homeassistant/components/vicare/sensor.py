"""Viessmann ViCare sensor device."""
from __future__ import annotations

from collections.abc import Callable
from contextlib import suppress
from dataclasses import dataclass
import logging

from PyViCare.PyViCareDevice import Device
from PyViCare.PyViCareDeviceConfig import PyViCareDeviceConfig
from PyViCare.PyViCareUtils import (
    PyViCareInvalidDataError,
    PyViCareNotSupportedFeatureError,
    PyViCareRateLimitError,
)
import requests

from homeassistant.components.sensor import (
    SensorDeviceClass,
    SensorEntity,
    SensorEntityDescription,
    SensorStateClass,
)
from homeassistant.config_entries import ConfigEntry
from homeassistant.const import (
    PERCENTAGE,
    EntityCategory,
    UnitOfEnergy,
    UnitOfPower,
    UnitOfTemperature,
    UnitOfTime,
    UnitOfVolume,
    UnitOfVolumeFlowRate,
)
from homeassistant.core import HomeAssistant
from homeassistant.helpers.entity_platform import AddEntitiesCallback

from .const import (
    DEVICE_CONFIG_LIST,
    DOMAIN,
    VICARE_CUBIC_METER,
    VICARE_KWH,
    VICARE_UNIT_TO_UNIT_OF_MEASUREMENT,
)
from .entity import ViCareEntity
<<<<<<< HEAD
from .types import ViCareRequiredKeysMixin
from .utils import is_supported
=======
from .utils import get_burners, get_circuits, get_compressors, is_supported
>>>>>>> 670e5a2e

_LOGGER = logging.getLogger(__name__)

VICARE_UNIT_TO_DEVICE_CLASS = {
    VICARE_KWH: SensorDeviceClass.ENERGY,
    VICARE_CUBIC_METER: SensorDeviceClass.GAS,
}


@dataclass
class ViCareSensorEntityDescription(SensorEntityDescription, ViCareRequiredKeysMixin):
    """Describes ViCare sensor entity."""

    unit_getter: Callable[[Device], str | None] | None = None


GLOBAL_SENSORS: tuple[ViCareSensorEntityDescription, ...] = (
    ViCareSensorEntityDescription(
        key="outside_temperature",
        translation_key="outside_temperature",
        native_unit_of_measurement=UnitOfTemperature.CELSIUS,
        value_getter=lambda api: api.getOutsideTemperature(),
        device_class=SensorDeviceClass.TEMPERATURE,
        state_class=SensorStateClass.MEASUREMENT,
    ),
    ViCareSensorEntityDescription(
        key="return_temperature",
        translation_key="return_temperature",
        native_unit_of_measurement=UnitOfTemperature.CELSIUS,
        value_getter=lambda api: api.getReturnTemperature(),
        device_class=SensorDeviceClass.TEMPERATURE,
        state_class=SensorStateClass.MEASUREMENT,
    ),
    ViCareSensorEntityDescription(
        key="boiler_temperature",
        translation_key="boiler_temperature",
        native_unit_of_measurement=UnitOfTemperature.CELSIUS,
        value_getter=lambda api: api.getBoilerTemperature(),
        device_class=SensorDeviceClass.TEMPERATURE,
        state_class=SensorStateClass.MEASUREMENT,
    ),
    ViCareSensorEntityDescription(
        key="boiler_supply_temperature",
        translation_key="boiler_supply_temperature",
        native_unit_of_measurement=UnitOfTemperature.CELSIUS,
        value_getter=lambda api: api.getBoilerCommonSupplyTemperature(),
        device_class=SensorDeviceClass.TEMPERATURE,
        state_class=SensorStateClass.MEASUREMENT,
    ),
    ViCareSensorEntityDescription(
        key="primary_circuit_supply_temperature",
        translation_key="primary_circuit_supply_temperature",
        native_unit_of_measurement=UnitOfTemperature.CELSIUS,
        value_getter=lambda api: api.getSupplyTemperaturePrimaryCircuit(),
        device_class=SensorDeviceClass.TEMPERATURE,
        state_class=SensorStateClass.MEASUREMENT,
    ),
    ViCareSensorEntityDescription(
        key="primary_circuit_return_temperature",
        translation_key="primary_circuit_return_temperature",
        native_unit_of_measurement=UnitOfTemperature.CELSIUS,
        value_getter=lambda api: api.getReturnTemperaturePrimaryCircuit(),
        device_class=SensorDeviceClass.TEMPERATURE,
        state_class=SensorStateClass.MEASUREMENT,
    ),
    ViCareSensorEntityDescription(
        key="secondary_circuit_supply_temperature",
        translation_key="secondary_circuit_supply_temperature",
        native_unit_of_measurement=UnitOfTemperature.CELSIUS,
        value_getter=lambda api: api.getSupplyTemperatureSecondaryCircuit(),
        device_class=SensorDeviceClass.TEMPERATURE,
        state_class=SensorStateClass.MEASUREMENT,
    ),
    ViCareSensorEntityDescription(
        key="secondary_circuit_return_temperature",
        translation_key="secondary_circuit_return_temperature",
        native_unit_of_measurement=UnitOfTemperature.CELSIUS,
        value_getter=lambda api: api.getReturnTemperatureSecondaryCircuit(),
        device_class=SensorDeviceClass.TEMPERATURE,
        state_class=SensorStateClass.MEASUREMENT,
    ),
    ViCareSensorEntityDescription(
        key="hotwater_out_temperature",
        translation_key="hotwater_out_temperature",
        native_unit_of_measurement=UnitOfTemperature.CELSIUS,
        value_getter=lambda api: api.getDomesticHotWaterOutletTemperature(),
        device_class=SensorDeviceClass.TEMPERATURE,
        state_class=SensorStateClass.MEASUREMENT,
    ),
    ViCareSensorEntityDescription(
        key="hotwater_max_temperature",
        translation_key="hotwater_max_temperature",
        native_unit_of_measurement=UnitOfTemperature.CELSIUS,
        value_getter=lambda api: api.getDomesticHotWaterMaxTemperature(),
        device_class=SensorDeviceClass.TEMPERATURE,
        state_class=SensorStateClass.MEASUREMENT,
    ),
    ViCareSensorEntityDescription(
        key="hotwater_min_temperature",
        translation_key="hotwater_min_temperature",
        native_unit_of_measurement=UnitOfTemperature.CELSIUS,
        value_getter=lambda api: api.getDomesticHotWaterMinTemperature(),
        device_class=SensorDeviceClass.TEMPERATURE,
        state_class=SensorStateClass.MEASUREMENT,
    ),
    ViCareSensorEntityDescription(
        key="hotwater_gas_consumption_today",
        translation_key="hotwater_gas_consumption_today",
        value_getter=lambda api: api.getGasConsumptionDomesticHotWaterToday(),
        unit_getter=lambda api: api.getGasConsumptionDomesticHotWaterUnit(),
        state_class=SensorStateClass.TOTAL_INCREASING,
    ),
    ViCareSensorEntityDescription(
        key="hotwater_gas_consumption_heating_this_week",
        translation_key="hotwater_gas_consumption_heating_this_week",
        value_getter=lambda api: api.getGasConsumptionDomesticHotWaterThisWeek(),
        unit_getter=lambda api: api.getGasConsumptionDomesticHotWaterUnit(),
        state_class=SensorStateClass.TOTAL_INCREASING,
    ),
    ViCareSensorEntityDescription(
        key="hotwater_gas_consumption_heating_this_month",
        translation_key="hotwater_gas_consumption_heating_this_month",
        value_getter=lambda api: api.getGasConsumptionDomesticHotWaterThisMonth(),
        unit_getter=lambda api: api.getGasConsumptionDomesticHotWaterUnit(),
        state_class=SensorStateClass.TOTAL_INCREASING,
    ),
    ViCareSensorEntityDescription(
        key="hotwater_gas_consumption_heating_this_year",
        translation_key="hotwater_gas_consumption_heating_this_year",
        value_getter=lambda api: api.getGasConsumptionDomesticHotWaterThisYear(),
        unit_getter=lambda api: api.getGasConsumptionDomesticHotWaterUnit(),
        state_class=SensorStateClass.TOTAL_INCREASING,
    ),
    ViCareSensorEntityDescription(
        key="gas_consumption_heating_today",
        translation_key="gas_consumption_heating_today",
        value_getter=lambda api: api.getGasConsumptionHeatingToday(),
        unit_getter=lambda api: api.getGasConsumptionHeatingUnit(),
        state_class=SensorStateClass.TOTAL_INCREASING,
    ),
    ViCareSensorEntityDescription(
        key="gas_consumption_heating_this_week",
        translation_key="gas_consumption_heating_this_week",
        value_getter=lambda api: api.getGasConsumptionHeatingThisWeek(),
        unit_getter=lambda api: api.getGasConsumptionHeatingUnit(),
        state_class=SensorStateClass.TOTAL_INCREASING,
    ),
    ViCareSensorEntityDescription(
        key="gas_consumption_heating_this_month",
        translation_key="gas_consumption_heating_this_month",
        value_getter=lambda api: api.getGasConsumptionHeatingThisMonth(),
        unit_getter=lambda api: api.getGasConsumptionHeatingUnit(),
        state_class=SensorStateClass.TOTAL_INCREASING,
    ),
    ViCareSensorEntityDescription(
        key="gas_consumption_heating_this_year",
        translation_key="gas_consumption_heating_this_year",
        value_getter=lambda api: api.getGasConsumptionHeatingThisYear(),
        unit_getter=lambda api: api.getGasConsumptionHeatingUnit(),
        state_class=SensorStateClass.TOTAL_INCREASING,
    ),
    ViCareSensorEntityDescription(
        key="gas_summary_consumption_heating_currentday",
        translation_key="gas_summary_consumption_heating_currentday",
        native_unit_of_measurement=UnitOfVolume.CUBIC_METERS,
        value_getter=lambda api: api.getGasSummaryConsumptionHeatingCurrentDay(),
        unit_getter=lambda api: api.getGasSummaryConsumptionHeatingUnit(),
        state_class=SensorStateClass.TOTAL_INCREASING,
    ),
    ViCareSensorEntityDescription(
        key="gas_summary_consumption_heating_currentmonth",
        translation_key="gas_summary_consumption_heating_currentmonth",
        native_unit_of_measurement=UnitOfVolume.CUBIC_METERS,
        value_getter=lambda api: api.getGasSummaryConsumptionHeatingCurrentMonth(),
        unit_getter=lambda api: api.getGasSummaryConsumptionHeatingUnit(),
        state_class=SensorStateClass.TOTAL_INCREASING,
    ),
    ViCareSensorEntityDescription(
        key="gas_summary_consumption_heating_currentyear",
        translation_key="gas_summary_consumption_heating_currentyear",
        native_unit_of_measurement=UnitOfVolume.CUBIC_METERS,
        value_getter=lambda api: api.getGasSummaryConsumptionHeatingCurrentYear(),
        unit_getter=lambda api: api.getGasSummaryConsumptionHeatingUnit(),
        state_class=SensorStateClass.TOTAL_INCREASING,
    ),
    ViCareSensorEntityDescription(
        key="gas_summary_consumption_heating_lastsevendays",
        translation_key="gas_summary_consumption_heating_lastsevendays",
        native_unit_of_measurement=UnitOfVolume.CUBIC_METERS,
        value_getter=lambda api: api.getGasSummaryConsumptionHeatingLastSevenDays(),
        unit_getter=lambda api: api.getGasSummaryConsumptionHeatingUnit(),
        state_class=SensorStateClass.TOTAL_INCREASING,
    ),
    ViCareSensorEntityDescription(
        key="hotwater_gas_summary_consumption_heating_currentday",
        translation_key="hotwater_gas_summary_consumption_heating_currentday",
        native_unit_of_measurement=UnitOfVolume.CUBIC_METERS,
        value_getter=lambda api: api.getGasSummaryConsumptionDomesticHotWaterCurrentDay(),
        unit_getter=lambda api: api.getGasSummaryConsumptionDomesticHotWaterUnit(),
        state_class=SensorStateClass.TOTAL_INCREASING,
    ),
    ViCareSensorEntityDescription(
        key="hotwater_gas_summary_consumption_heating_currentmonth",
        translation_key="hotwater_gas_summary_consumption_heating_currentmonth",
        native_unit_of_measurement=UnitOfVolume.CUBIC_METERS,
        value_getter=lambda api: api.getGasSummaryConsumptionDomesticHotWaterCurrentMonth(),
        unit_getter=lambda api: api.getGasSummaryConsumptionDomesticHotWaterUnit(),
        state_class=SensorStateClass.TOTAL_INCREASING,
    ),
    ViCareSensorEntityDescription(
        key="hotwater_gas_summary_consumption_heating_currentyear",
        translation_key="hotwater_gas_summary_consumption_heating_currentyear",
        native_unit_of_measurement=UnitOfVolume.CUBIC_METERS,
        value_getter=lambda api: api.getGasSummaryConsumptionDomesticHotWaterCurrentYear(),
        unit_getter=lambda api: api.getGasSummaryConsumptionDomesticHotWaterUnit(),
        state_class=SensorStateClass.TOTAL_INCREASING,
    ),
    ViCareSensorEntityDescription(
        key="hotwater_gas_summary_consumption_heating_lastsevendays",
        translation_key="hotwater_gas_summary_consumption_heating_lastsevendays",
        native_unit_of_measurement=UnitOfVolume.CUBIC_METERS,
        value_getter=lambda api: api.getGasSummaryConsumptionDomesticHotWaterLastSevenDays(),
        unit_getter=lambda api: api.getGasSummaryConsumptionDomesticHotWaterUnit(),
        state_class=SensorStateClass.TOTAL_INCREASING,
    ),
    ViCareSensorEntityDescription(
        key="energy_summary_consumption_heating_currentday",
        translation_key="energy_summary_consumption_heating_currentday",
        native_unit_of_measurement=UnitOfEnergy.KILO_WATT_HOUR,
        value_getter=lambda api: api.getPowerSummaryConsumptionHeatingCurrentDay(),
        unit_getter=lambda api: api.getPowerSummaryConsumptionHeatingUnit(),
        state_class=SensorStateClass.TOTAL_INCREASING,
    ),
    ViCareSensorEntityDescription(
        key="energy_summary_consumption_heating_currentmonth",
        translation_key="energy_summary_consumption_heating_currentmonth",
        native_unit_of_measurement=UnitOfEnergy.KILO_WATT_HOUR,
        value_getter=lambda api: api.getPowerSummaryConsumptionHeatingCurrentMonth(),
        unit_getter=lambda api: api.getPowerSummaryConsumptionHeatingUnit(),
        state_class=SensorStateClass.TOTAL_INCREASING,
    ),
    ViCareSensorEntityDescription(
        key="energy_summary_consumption_heating_currentyear",
        translation_key="energy_summary_consumption_heating_currentyear",
        native_unit_of_measurement=UnitOfEnergy.KILO_WATT_HOUR,
        value_getter=lambda api: api.getPowerSummaryConsumptionHeatingCurrentYear(),
        unit_getter=lambda api: api.getPowerSummaryConsumptionHeatingUnit(),
        state_class=SensorStateClass.TOTAL_INCREASING,
    ),
    ViCareSensorEntityDescription(
        key="energy_summary_consumption_heating_lastsevendays",
        translation_key="energy_summary_consumption_heating_lastsevendays",
        native_unit_of_measurement=UnitOfEnergy.KILO_WATT_HOUR,
        value_getter=lambda api: api.getPowerSummaryConsumptionHeatingLastSevenDays(),
        unit_getter=lambda api: api.getPowerSummaryConsumptionHeatingUnit(),
        state_class=SensorStateClass.TOTAL_INCREASING,
    ),
    ViCareSensorEntityDescription(
        key="energy_dhw_summary_consumption_heating_currentday",
        translation_key="energy_dhw_summary_consumption_heating_currentday",
        native_unit_of_measurement=UnitOfEnergy.KILO_WATT_HOUR,
        value_getter=lambda api: api.getPowerSummaryConsumptionDomesticHotWaterCurrentDay(),
        unit_getter=lambda api: api.getPowerSummaryConsumptionDomesticHotWaterUnit(),
        state_class=SensorStateClass.TOTAL_INCREASING,
    ),
    ViCareSensorEntityDescription(
        key="energy_dhw_summary_consumption_heating_currentmonth",
        translation_key="energy_dhw_summary_consumption_heating_currentmonth",
        native_unit_of_measurement=UnitOfEnergy.KILO_WATT_HOUR,
        value_getter=lambda api: api.getPowerSummaryConsumptionDomesticHotWaterCurrentMonth(),
        unit_getter=lambda api: api.getPowerSummaryConsumptionDomesticHotWaterUnit(),
        state_class=SensorStateClass.TOTAL_INCREASING,
    ),
    ViCareSensorEntityDescription(
        key="energy_dhw_summary_consumption_heating_currentyear",
        translation_key="energy_dhw_summary_consumption_heating_currentyear",
        native_unit_of_measurement=UnitOfEnergy.KILO_WATT_HOUR,
        value_getter=lambda api: api.getPowerSummaryConsumptionDomesticHotWaterCurrentYear(),
        unit_getter=lambda api: api.getPowerSummaryConsumptionDomesticHotWaterUnit(),
        state_class=SensorStateClass.TOTAL_INCREASING,
    ),
    ViCareSensorEntityDescription(
        key="energy_summary_dhw_consumption_heating_lastsevendays",
        translation_key="energy_summary_dhw_consumption_heating_lastsevendays",
        native_unit_of_measurement=UnitOfEnergy.KILO_WATT_HOUR,
        value_getter=lambda api: api.getPowerSummaryConsumptionDomesticHotWaterLastSevenDays(),
        unit_getter=lambda api: api.getPowerSummaryConsumptionDomesticHotWaterUnit(),
        state_class=SensorStateClass.TOTAL_INCREASING,
    ),
    ViCareSensorEntityDescription(
        key="power_production_current",
        translation_key="power_production_current",
        native_unit_of_measurement=UnitOfPower.WATT,
        value_getter=lambda api: api.getPowerProductionCurrent(),
        device_class=SensorDeviceClass.POWER,
        state_class=SensorStateClass.MEASUREMENT,
    ),
    ViCareSensorEntityDescription(
        key="power_production_today",
        translation_key="power_production_today",
        native_unit_of_measurement=UnitOfEnergy.KILO_WATT_HOUR,
        value_getter=lambda api: api.getPowerProductionToday(),
        device_class=SensorDeviceClass.ENERGY,
        state_class=SensorStateClass.TOTAL_INCREASING,
    ),
    ViCareSensorEntityDescription(
        key="power_production_this_week",
        translation_key="power_production_this_week",
        native_unit_of_measurement=UnitOfEnergy.KILO_WATT_HOUR,
        value_getter=lambda api: api.getPowerProductionThisWeek(),
        device_class=SensorDeviceClass.ENERGY,
        state_class=SensorStateClass.TOTAL_INCREASING,
    ),
    ViCareSensorEntityDescription(
        key="power_production_this_month",
        translation_key="power_production_this_month",
        native_unit_of_measurement=UnitOfEnergy.KILO_WATT_HOUR,
        value_getter=lambda api: api.getPowerProductionThisMonth(),
        device_class=SensorDeviceClass.ENERGY,
        state_class=SensorStateClass.TOTAL_INCREASING,
    ),
    ViCareSensorEntityDescription(
        key="power_production_this_year",
        translation_key="power_production_this_year",
        native_unit_of_measurement=UnitOfEnergy.KILO_WATT_HOUR,
        value_getter=lambda api: api.getPowerProductionThisYear(),
        device_class=SensorDeviceClass.ENERGY,
        state_class=SensorStateClass.TOTAL_INCREASING,
    ),
    ViCareSensorEntityDescription(
        key="solar storage temperature",
        translation_key="solar_storage_temperature",
        native_unit_of_measurement=UnitOfTemperature.CELSIUS,
        value_getter=lambda api: api.getSolarStorageTemperature(),
        device_class=SensorDeviceClass.TEMPERATURE,
        state_class=SensorStateClass.MEASUREMENT,
    ),
    ViCareSensorEntityDescription(
        key="collector temperature",
        translation_key="collector_temperature",
        native_unit_of_measurement=UnitOfTemperature.CELSIUS,
        value_getter=lambda api: api.getSolarCollectorTemperature(),
        device_class=SensorDeviceClass.TEMPERATURE,
        state_class=SensorStateClass.MEASUREMENT,
    ),
    ViCareSensorEntityDescription(
        key="solar power production today",
        translation_key="solar_power_production_today",
        native_unit_of_measurement=UnitOfEnergy.KILO_WATT_HOUR,
        value_getter=lambda api: api.getSolarPowerProductionToday(),
        unit_getter=lambda api: api.getSolarPowerProductionUnit(),
        device_class=SensorDeviceClass.ENERGY,
        state_class=SensorStateClass.TOTAL_INCREASING,
    ),
    ViCareSensorEntityDescription(
        key="solar power production this week",
        translation_key="solar_power_production_this_week",
        native_unit_of_measurement=UnitOfEnergy.KILO_WATT_HOUR,
        value_getter=lambda api: api.getSolarPowerProductionThisWeek(),
        unit_getter=lambda api: api.getSolarPowerProductionUnit(),
        device_class=SensorDeviceClass.ENERGY,
        state_class=SensorStateClass.TOTAL_INCREASING,
    ),
    ViCareSensorEntityDescription(
        key="solar power production this month",
        translation_key="solar_power_production_this_month",
        native_unit_of_measurement=UnitOfEnergy.KILO_WATT_HOUR,
        value_getter=lambda api: api.getSolarPowerProductionThisMonth(),
        unit_getter=lambda api: api.getSolarPowerProductionUnit(),
        device_class=SensorDeviceClass.ENERGY,
        state_class=SensorStateClass.TOTAL_INCREASING,
    ),
    ViCareSensorEntityDescription(
        key="solar power production this year",
        translation_key="solar_power_production_this_year",
        native_unit_of_measurement=UnitOfEnergy.KILO_WATT_HOUR,
        value_getter=lambda api: api.getSolarPowerProductionThisYear(),
        unit_getter=lambda api: api.getSolarPowerProductionUnit(),
        device_class=SensorDeviceClass.ENERGY,
        state_class=SensorStateClass.TOTAL_INCREASING,
    ),
    ViCareSensorEntityDescription(
        key="power consumption today",
        translation_key="power_consumption_today",
        native_unit_of_measurement=UnitOfEnergy.KILO_WATT_HOUR,
        value_getter=lambda api: api.getPowerConsumptionToday(),
        unit_getter=lambda api: api.getPowerConsumptionUnit(),
        device_class=SensorDeviceClass.ENERGY,
        state_class=SensorStateClass.TOTAL_INCREASING,
    ),
    ViCareSensorEntityDescription(
        key="power consumption this week",
        translation_key="power_consumption_this_week",
        native_unit_of_measurement=UnitOfEnergy.KILO_WATT_HOUR,
        value_getter=lambda api: api.getPowerConsumptionThisWeek(),
        unit_getter=lambda api: api.getPowerConsumptionUnit(),
        device_class=SensorDeviceClass.ENERGY,
        state_class=SensorStateClass.TOTAL_INCREASING,
    ),
    ViCareSensorEntityDescription(
        key="power consumption this month",
        translation_key="power consumption this month",
        native_unit_of_measurement=UnitOfEnergy.KILO_WATT_HOUR,
        value_getter=lambda api: api.getPowerConsumptionThisMonth(),
        unit_getter=lambda api: api.getPowerConsumptionUnit(),
        device_class=SensorDeviceClass.ENERGY,
        state_class=SensorStateClass.TOTAL_INCREASING,
    ),
    ViCareSensorEntityDescription(
        key="power consumption this year",
        translation_key="power_consumption_this_year",
        native_unit_of_measurement=UnitOfEnergy.KILO_WATT_HOUR,
        value_getter=lambda api: api.getPowerConsumptionThisYear(),
        unit_getter=lambda api: api.getPowerConsumptionUnit(),
        device_class=SensorDeviceClass.ENERGY,
        state_class=SensorStateClass.TOTAL_INCREASING,
    ),
    ViCareSensorEntityDescription(
        key="buffer top temperature",
        translation_key="buffer_top_temperature",
        native_unit_of_measurement=UnitOfTemperature.CELSIUS,
        value_getter=lambda api: api.getBufferTopTemperature(),
        device_class=SensorDeviceClass.TEMPERATURE,
        state_class=SensorStateClass.MEASUREMENT,
    ),
    ViCareSensorEntityDescription(
        key="buffer main temperature",
        translation_key="buffer_main_temperature",
        native_unit_of_measurement=UnitOfTemperature.CELSIUS,
        value_getter=lambda api: api.getBufferMainTemperature(),
        device_class=SensorDeviceClass.TEMPERATURE,
        state_class=SensorStateClass.MEASUREMENT,
    ),
    ViCareSensorEntityDescription(
        key="volumetric_flow",
        translation_key="volumetric_flow",
        icon="mdi:gauge",
        native_unit_of_measurement=UnitOfVolumeFlowRate.CUBIC_METERS_PER_HOUR,
        value_getter=lambda api: api.getVolumetricFlowReturn() / 1000,
        entity_category=EntityCategory.DIAGNOSTIC,
        state_class=SensorStateClass.MEASUREMENT,
    ),
)

CIRCUIT_SENSORS: tuple[ViCareSensorEntityDescription, ...] = (
    ViCareSensorEntityDescription(
        key="supply_temperature",
        translation_key="supply_temperature",
        native_unit_of_measurement=UnitOfTemperature.CELSIUS,
        value_getter=lambda api: api.getSupplyTemperature(),
        device_class=SensorDeviceClass.TEMPERATURE,
        state_class=SensorStateClass.MEASUREMENT,
    ),
)

BURNER_SENSORS: tuple[ViCareSensorEntityDescription, ...] = (
    ViCareSensorEntityDescription(
        key="burner_starts",
        translation_key="burner_starts",
        icon="mdi:counter",
        value_getter=lambda api: api.getStarts(),
        state_class=SensorStateClass.TOTAL_INCREASING,
    ),
    ViCareSensorEntityDescription(
        key="burner_hours",
        translation_key="burner_hours",
        icon="mdi:counter",
        native_unit_of_measurement=UnitOfTime.HOURS,
        value_getter=lambda api: api.getHours(),
        state_class=SensorStateClass.TOTAL_INCREASING,
    ),
    ViCareSensorEntityDescription(
        key="burner_modulation",
        translation_key="burner_modulation",
        icon="mdi:percent",
        native_unit_of_measurement=PERCENTAGE,
        value_getter=lambda api: api.getModulation(),
        state_class=SensorStateClass.MEASUREMENT,
    ),
)

COMPRESSOR_SENSORS: tuple[ViCareSensorEntityDescription, ...] = (
    ViCareSensorEntityDescription(
        key="compressor_starts",
        translation_key="compressor_starts",
        icon="mdi:counter",
        value_getter=lambda api: api.getStarts(),
        state_class=SensorStateClass.TOTAL_INCREASING,
    ),
    ViCareSensorEntityDescription(
        key="compressor_hours",
        translation_key="compressor_hours",
        icon="mdi:counter",
        native_unit_of_measurement=UnitOfTime.HOURS,
        value_getter=lambda api: api.getHours(),
        state_class=SensorStateClass.TOTAL_INCREASING,
    ),
    ViCareSensorEntityDescription(
        key="compressor_hours_loadclass1",
        translation_key="compressor_hours_loadclass1",
        icon="mdi:counter",
        native_unit_of_measurement=UnitOfTime.HOURS,
        value_getter=lambda api: api.getHoursLoadClass1(),
        state_class=SensorStateClass.TOTAL_INCREASING,
    ),
    ViCareSensorEntityDescription(
        key="compressor_hours_loadclass2",
        translation_key="compressor_hours_loadclass2",
        icon="mdi:counter",
        native_unit_of_measurement=UnitOfTime.HOURS,
        value_getter=lambda api: api.getHoursLoadClass2(),
        state_class=SensorStateClass.TOTAL_INCREASING,
    ),
    ViCareSensorEntityDescription(
        key="compressor_hours_loadclass3",
        translation_key="compressor_hours_loadclass3",
        icon="mdi:counter",
        native_unit_of_measurement=UnitOfTime.HOURS,
        value_getter=lambda api: api.getHoursLoadClass3(),
        state_class=SensorStateClass.TOTAL_INCREASING,
    ),
    ViCareSensorEntityDescription(
        key="compressor_hours_loadclass4",
        translation_key="compressor_hours_loadclass4",
        icon="mdi:counter",
        native_unit_of_measurement=UnitOfTime.HOURS,
        value_getter=lambda api: api.getHoursLoadClass4(),
        state_class=SensorStateClass.TOTAL_INCREASING,
    ),
    ViCareSensorEntityDescription(
        key="compressor_hours_loadclass5",
        translation_key="compressor_hours_loadclass5",
        icon="mdi:counter",
        native_unit_of_measurement=UnitOfTime.HOURS,
        value_getter=lambda api: api.getHoursLoadClass5(),
        state_class=SensorStateClass.TOTAL_INCREASING,
    ),
    ViCareSensorEntityDescription(
        key="compressor_phase",
        translation_key="compressor_phase",
        icon="mdi:information",
        value_getter=lambda api: api.getPhase(),
        entity_category=EntityCategory.DIAGNOSTIC,
    ),
)


def _build_entity(
    vicare_api,
    device_config: PyViCareDeviceConfig,
    entity_description: ViCareSensorEntityDescription,
):
    """Create a ViCare sensor entity."""
    if is_supported(entity_description.key, entity_description, vicare_api):
        return ViCareSensor(
            vicare_api,
            device_config,
            entity_description,
        )
    return None


async def _entities_from_descriptions(
    hass: HomeAssistant,
    entities: list[ViCareSensor],
    sensor_descriptions: tuple[ViCareSensorEntityDescription, ...],
    iterables,
    device,
) -> None:
    """Create entities from descriptions and list of burners/circuits."""
    for description in sensor_descriptions:
        for current in iterables:
            entity = await hass.async_add_executor_job(
                _build_entity,
                current,
                device,
                description,
            )
            if entity is not None:
                entities.append(entity)


async def async_setup_entry(
    hass: HomeAssistant,
    config_entry: ConfigEntry,
    async_add_entities: AddEntitiesCallback,
) -> None:
    """Create the ViCare sensor devices."""
<<<<<<< HEAD
    entities = []

    for device_config, device in hass.data[DOMAIN][config_entry.entry_id][
        DEVICE_CONFIG_LIST
    ]:
        for description in GLOBAL_SENSORS:
            entity = await hass.async_add_executor_job(
                _build_entity,
                description.name,
                device,
                device_config,
                description,
            )
            if entity is not None:
                entities.append(entity)

        try:
            await _entities_from_descriptions(
                hass,
                entities,
                CIRCUIT_SENSORS,
                device.circuits,
                device_config,
            )
        except PyViCareNotSupportedFeatureError:
            _LOGGER.info("No circuits found")

        try:
            await _entities_from_descriptions(
                hass,
                entities,
                BURNER_SENSORS,
                device.burners,
                device_config,
            )
        except PyViCareNotSupportedFeatureError:
            _LOGGER.info("No burners found")

        try:
            await _entities_from_descriptions(
                hass,
                entities,
                COMPRESSOR_SENSORS,
                device.compressors,
                device_config,
            )
        except PyViCareNotSupportedFeatureError:
            _LOGGER.info("No compressors found")
=======
    api: Device = hass.data[DOMAIN][config_entry.entry_id][VICARE_API]
    device_config: PyViCareDeviceConfig = hass.data[DOMAIN][config_entry.entry_id][
        VICARE_DEVICE_CONFIG
    ]

    entities = []
    for description in GLOBAL_SENSORS:
        entity = await hass.async_add_executor_job(
            _build_entity,
            api,
            device_config,
            description,
        )
        if entity is not None:
            entities.append(entity)

    circuits = await hass.async_add_executor_job(get_circuits, api)
    await _entities_from_descriptions(
        hass, entities, CIRCUIT_SENSORS, circuits, config_entry
    )

    burners = await hass.async_add_executor_job(get_burners, api)
    await _entities_from_descriptions(
        hass, entities, BURNER_SENSORS, burners, config_entry
    )

    compressors = await hass.async_add_executor_job(get_compressors, api)
    await _entities_from_descriptions(
        hass, entities, COMPRESSOR_SENSORS, compressors, config_entry
    )
>>>>>>> 670e5a2e

    async_add_entities(entities)


class ViCareSensor(ViCareEntity, SensorEntity):
    """Representation of a ViCare sensor."""

    entity_description: ViCareSensorEntityDescription

    def __init__(
        self,
<<<<<<< HEAD
        name,
        api,
        device_config,
=======
        api,
        device_config: PyViCareDeviceConfig,
>>>>>>> 670e5a2e
        description: ViCareSensorEntityDescription,
    ) -> None:
        """Initialize the sensor."""
        super().__init__(device_config, api, description.key)
        self.entity_description = description

    @property
    def available(self) -> bool:
        """Return True if entity is available."""
        return self._attr_native_value is not None

    def update(self) -> None:
        """Update state of sensor."""
        try:
            with suppress(PyViCareNotSupportedFeatureError):
                self._attr_native_value = self.entity_description.value_getter(
                    self._api
                )

                if self.entity_description.unit_getter:
                    vicare_unit = self.entity_description.unit_getter(self._api)
                    if vicare_unit is not None:
                        self._attr_device_class = VICARE_UNIT_TO_DEVICE_CLASS.get(
                            vicare_unit
                        )
                        self._attr_native_unit_of_measurement = (
                            VICARE_UNIT_TO_UNIT_OF_MEASUREMENT.get(vicare_unit)
                        )
        except requests.exceptions.ConnectionError:
            _LOGGER.error("Unable to retrieve data from ViCare server")
        except ValueError:
            _LOGGER.error("Unable to decode data from ViCare server")
        except PyViCareRateLimitError as limit_exception:
            _LOGGER.error("Vicare API rate limit exceeded: %s", limit_exception)
        except PyViCareInvalidDataError as invalid_data_exception:
            _LOGGER.error("Invalid data from Vicare server: %s", invalid_data_exception)<|MERGE_RESOLUTION|>--- conflicted
+++ resolved
@@ -43,12 +43,8 @@
     VICARE_UNIT_TO_UNIT_OF_MEASUREMENT,
 )
 from .entity import ViCareEntity
-<<<<<<< HEAD
 from .types import ViCareRequiredKeysMixin
-from .utils import is_supported
-=======
 from .utils import get_burners, get_circuits, get_compressors, is_supported
->>>>>>> 670e5a2e
 
 _LOGGER = logging.getLogger(__name__)
 
@@ -637,7 +633,6 @@
     async_add_entities: AddEntitiesCallback,
 ) -> None:
     """Create the ViCare sensor devices."""
-<<<<<<< HEAD
     entities = []
 
     for device_config, device in hass.data[DOMAIN][config_entry.entry_id][
@@ -646,7 +641,6 @@
         for description in GLOBAL_SENSORS:
             entity = await hass.async_add_executor_job(
                 _build_entity,
-                description.name,
                 device,
                 device_config,
                 description,
@@ -654,70 +648,20 @@
             if entity is not None:
                 entities.append(entity)
 
-        try:
-            await _entities_from_descriptions(
-                hass,
-                entities,
-                CIRCUIT_SENSORS,
-                device.circuits,
-                device_config,
-            )
-        except PyViCareNotSupportedFeatureError:
-            _LOGGER.info("No circuits found")
-
-        try:
-            await _entities_from_descriptions(
-                hass,
-                entities,
-                BURNER_SENSORS,
-                device.burners,
-                device_config,
-            )
-        except PyViCareNotSupportedFeatureError:
-            _LOGGER.info("No burners found")
-
-        try:
-            await _entities_from_descriptions(
-                hass,
-                entities,
-                COMPRESSOR_SENSORS,
-                device.compressors,
-                device_config,
-            )
-        except PyViCareNotSupportedFeatureError:
-            _LOGGER.info("No compressors found")
-=======
-    api: Device = hass.data[DOMAIN][config_entry.entry_id][VICARE_API]
-    device_config: PyViCareDeviceConfig = hass.data[DOMAIN][config_entry.entry_id][
-        VICARE_DEVICE_CONFIG
-    ]
-
-    entities = []
-    for description in GLOBAL_SENSORS:
-        entity = await hass.async_add_executor_job(
-            _build_entity,
-            api,
-            device_config,
-            description,
+        circuits = await hass.async_add_executor_job(get_circuits, device)
+        await _entities_from_descriptions(
+            hass, entities, CIRCUIT_SENSORS, circuits, config_entry
         )
-        if entity is not None:
-            entities.append(entity)
-
-    circuits = await hass.async_add_executor_job(get_circuits, api)
-    await _entities_from_descriptions(
-        hass, entities, CIRCUIT_SENSORS, circuits, config_entry
-    )
-
-    burners = await hass.async_add_executor_job(get_burners, api)
-    await _entities_from_descriptions(
-        hass, entities, BURNER_SENSORS, burners, config_entry
-    )
-
-    compressors = await hass.async_add_executor_job(get_compressors, api)
-    await _entities_from_descriptions(
-        hass, entities, COMPRESSOR_SENSORS, compressors, config_entry
-    )
->>>>>>> 670e5a2e
+
+        burners = await hass.async_add_executor_job(get_burners, device)
+        await _entities_from_descriptions(
+            hass, entities, BURNER_SENSORS, burners, config_entry
+        )
+
+        compressors = await hass.async_add_executor_job(get_compressors, device)
+        await _entities_from_descriptions(
+            hass, entities, COMPRESSOR_SENSORS, compressors, config_entry
+        )
 
     async_add_entities(entities)
 
@@ -729,14 +673,8 @@
 
     def __init__(
         self,
-<<<<<<< HEAD
-        name,
-        api,
-        device_config,
-=======
         api,
         device_config: PyViCareDeviceConfig,
->>>>>>> 670e5a2e
         description: ViCareSensorEntityDescription,
     ) -> None:
         """Initialize the sensor."""
