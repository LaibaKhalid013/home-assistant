"""Viessmann ViCare sensor device."""
from __future__ import annotations

from collections.abc import Callable
from contextlib import suppress
from dataclasses import dataclass
import logging

from PyViCare.PyViCareDevice import Device
from PyViCare.PyViCareUtils import (
    PyViCareInvalidDataError,
    PyViCareNotSupportedFeatureError,
    PyViCareRateLimitError,
)
import requests

from homeassistant.components.sensor import (
    SensorDeviceClass,
    SensorEntity,
    SensorEntityDescription,
    SensorStateClass,
)
from homeassistant.config_entries import ConfigEntry
from homeassistant.const import (
    PERCENTAGE,
    UnitOfEnergy,
    UnitOfPower,
    UnitOfTemperature,
    UnitOfTime,
    UnitOfVolume,
)
from homeassistant.core import HomeAssistant
from homeassistant.helpers.entity_platform import AddEntitiesCallback

from . import ViCareRequiredKeysMixin
from .const import (
    CONF_HEATING_TYPE,
    DOMAIN,
    HEATING_TYPE_TO_CREATOR_METHOD,
    VICARE_CUBIC_METER,
    VICARE_DEVICE_LIST,
    VICARE_KWH,
    VICARE_UNIT_TO_UNIT_OF_MEASUREMENT,
    HeatingType,
)
from .entity import ViCareEntity

_LOGGER = logging.getLogger(__name__)

VICARE_UNIT_TO_DEVICE_CLASS = {
    VICARE_KWH: SensorDeviceClass.ENERGY,
    VICARE_CUBIC_METER: SensorDeviceClass.GAS,
}


@dataclass
class ViCareSensorEntityDescription(SensorEntityDescription, ViCareRequiredKeysMixin):
    """Describes ViCare sensor entity."""

    unit_getter: Callable[[Device], str | None] | None = None


GLOBAL_SENSORS: tuple[ViCareSensorEntityDescription, ...] = (
    ViCareSensorEntityDescription(
        key="outside_temperature",
        name="Outside Temperature",
        native_unit_of_measurement=UnitOfTemperature.CELSIUS,
        value_getter=lambda api: api.getOutsideTemperature(),
        device_class=SensorDeviceClass.TEMPERATURE,
        state_class=SensorStateClass.MEASUREMENT,
    ),
    ViCareSensorEntityDescription(
        key="return_temperature",
        name="Return Temperature",
        native_unit_of_measurement=UnitOfTemperature.CELSIUS,
        value_getter=lambda api: api.getReturnTemperature(),
        device_class=SensorDeviceClass.TEMPERATURE,
        state_class=SensorStateClass.MEASUREMENT,
    ),
    ViCareSensorEntityDescription(
        key="boiler_temperature",
        name="Boiler Temperature",
        native_unit_of_measurement=UnitOfTemperature.CELSIUS,
        value_getter=lambda api: api.getBoilerTemperature(),
        device_class=SensorDeviceClass.TEMPERATURE,
        state_class=SensorStateClass.MEASUREMENT,
    ),
    ViCareSensorEntityDescription(
        key="boiler_supply_temperature",
        name="Boiler Supply Temperature",
        native_unit_of_measurement=UnitOfTemperature.CELSIUS,
        value_getter=lambda api: api.getBoilerCommonSupplyTemperature(),
        device_class=SensorDeviceClass.TEMPERATURE,
        state_class=SensorStateClass.MEASUREMENT,
    ),
    ViCareSensorEntityDescription(
        key="primary_circuit_supply_temperature",
        name="Primary Circuit Supply Temperature",
        native_unit_of_measurement=UnitOfTemperature.CELSIUS,
        value_getter=lambda api: api.getSupplyTemperaturePrimaryCircuit(),
        device_class=SensorDeviceClass.TEMPERATURE,
        state_class=SensorStateClass.MEASUREMENT,
    ),
    ViCareSensorEntityDescription(
        key="primary_circuit_return_temperature",
        name="Primary Circuit  Return Temperature",
        native_unit_of_measurement=UnitOfTemperature.CELSIUS,
        value_getter=lambda api: api.getReturnTemperaturePrimaryCircuit(),
        device_class=SensorDeviceClass.TEMPERATURE,
        state_class=SensorStateClass.MEASUREMENT,
    ),
    ViCareSensorEntityDescription(
        key="secondary_circuit_supply_temperature",
        name="Secondary Circuit Supply Temperature",
        native_unit_of_measurement=UnitOfTemperature.CELSIUS,
        value_getter=lambda api: api.getSupplyTemperatureSecondaryCircuit(),
        device_class=SensorDeviceClass.TEMPERATURE,
        state_class=SensorStateClass.MEASUREMENT,
    ),
    ViCareSensorEntityDescription(
        key="secondary_circuit_return_temperature",
        name="Secondary Circuit Return Temperature",
        native_unit_of_measurement=UnitOfTemperature.CELSIUS,
        value_getter=lambda api: api.getReturnTemperatureSecondaryCircuit(),
        device_class=SensorDeviceClass.TEMPERATURE,
        state_class=SensorStateClass.MEASUREMENT,
    ),
    ViCareSensorEntityDescription(
        key="hotwater_out_temperature",
        name="Hot Water Out Temperature",
        native_unit_of_measurement=UnitOfTemperature.CELSIUS,
        value_getter=lambda api: api.getDomesticHotWaterOutletTemperature(),
        device_class=SensorDeviceClass.TEMPERATURE,
        state_class=SensorStateClass.MEASUREMENT,
    ),
    ViCareSensorEntityDescription(
        key="hotwater_max_temperature",
        name="Hot Water Max Temperature",
        native_unit_of_measurement=UnitOfTemperature.CELSIUS,
        value_getter=lambda api: api.getDomesticHotWaterMaxTemperature(),
        device_class=SensorDeviceClass.TEMPERATURE,
        state_class=SensorStateClass.MEASUREMENT,
    ),
    ViCareSensorEntityDescription(
        key="hotwater_min_temperature",
        name="Hot Water Min Temperature",
        native_unit_of_measurement=UnitOfTemperature.CELSIUS,
        value_getter=lambda api: api.getDomesticHotWaterMinTemperature(),
        device_class=SensorDeviceClass.TEMPERATURE,
        state_class=SensorStateClass.MEASUREMENT,
    ),
    ViCareSensorEntityDescription(
        key="hotwater_gas_consumption_today",
        name="Hot water gas consumption today",
        value_getter=lambda api: api.getGasConsumptionDomesticHotWaterToday(),
        unit_getter=lambda api: api.getGasConsumptionDomesticHotWaterUnit(),
        state_class=SensorStateClass.TOTAL_INCREASING,
    ),
    ViCareSensorEntityDescription(
        key="hotwater_gas_consumption_heating_this_week",
        name="Hot water gas consumption this week",
        value_getter=lambda api: api.getGasConsumptionDomesticHotWaterThisWeek(),
        unit_getter=lambda api: api.getGasConsumptionDomesticHotWaterUnit(),
        state_class=SensorStateClass.TOTAL_INCREASING,
    ),
    ViCareSensorEntityDescription(
        key="hotwater_gas_consumption_heating_this_month",
        name="Hot water gas consumption this month",
        value_getter=lambda api: api.getGasConsumptionDomesticHotWaterThisMonth(),
        unit_getter=lambda api: api.getGasConsumptionDomesticHotWaterUnit(),
        state_class=SensorStateClass.TOTAL_INCREASING,
    ),
    ViCareSensorEntityDescription(
        key="hotwater_gas_consumption_heating_this_year",
        name="Hot water gas consumption this year",
        value_getter=lambda api: api.getGasConsumptionDomesticHotWaterThisYear(),
        unit_getter=lambda api: api.getGasConsumptionDomesticHotWaterUnit(),
        state_class=SensorStateClass.TOTAL_INCREASING,
    ),
    ViCareSensorEntityDescription(
        key="gas_consumption_heating_today",
        name="Heating gas consumption today",
        value_getter=lambda api: api.getGasConsumptionHeatingToday(),
        unit_getter=lambda api: api.getGasConsumptionHeatingUnit(),
        state_class=SensorStateClass.TOTAL_INCREASING,
    ),
    ViCareSensorEntityDescription(
        key="gas_consumption_heating_this_week",
        name="Heating gas consumption this week",
        value_getter=lambda api: api.getGasConsumptionHeatingThisWeek(),
        unit_getter=lambda api: api.getGasConsumptionHeatingUnit(),
        state_class=SensorStateClass.TOTAL_INCREASING,
    ),
    ViCareSensorEntityDescription(
        key="gas_consumption_heating_this_month",
        name="Heating gas consumption this month",
        value_getter=lambda api: api.getGasConsumptionHeatingThisMonth(),
        unit_getter=lambda api: api.getGasConsumptionHeatingUnit(),
        state_class=SensorStateClass.TOTAL_INCREASING,
    ),
    ViCareSensorEntityDescription(
        key="gas_consumption_heating_this_year",
        name="Heating gas consumption this year",
        value_getter=lambda api: api.getGasConsumptionHeatingThisYear(),
        unit_getter=lambda api: api.getGasConsumptionHeatingUnit(),
        state_class=SensorStateClass.TOTAL_INCREASING,
    ),
    ViCareSensorEntityDescription(
        key="gas_summary_consumption_heating_currentday",
        name="Heating gas consumption current day",
        native_unit_of_measurement=UnitOfVolume.CUBIC_METERS,
        value_getter=lambda api: api.getGasSummaryConsumptionHeatingCurrentDay(),
        unit_getter=lambda api: api.getGasSummaryConsumptionHeatingUnit(),
        state_class=SensorStateClass.TOTAL_INCREASING,
    ),
    ViCareSensorEntityDescription(
        key="gas_summary_consumption_heating_currentmonth",
        name="Heating gas consumption current month",
        native_unit_of_measurement=UnitOfVolume.CUBIC_METERS,
        value_getter=lambda api: api.getGasSummaryConsumptionHeatingCurrentMonth(),
        unit_getter=lambda api: api.getGasSummaryConsumptionHeatingUnit(),
        state_class=SensorStateClass.TOTAL_INCREASING,
    ),
    ViCareSensorEntityDescription(
        key="gas_summary_consumption_heating_currentyear",
        name="Heating gas consumption current year",
        native_unit_of_measurement=UnitOfVolume.CUBIC_METERS,
        value_getter=lambda api: api.getGasSummaryConsumptionHeatingCurrentYear(),
        unit_getter=lambda api: api.getGasSummaryConsumptionHeatingUnit(),
        state_class=SensorStateClass.TOTAL_INCREASING,
    ),
    ViCareSensorEntityDescription(
        key="gas_summary_consumption_heating_lastsevendays",
        name="Heating gas consumption last seven days",
        native_unit_of_measurement=UnitOfVolume.CUBIC_METERS,
        value_getter=lambda api: api.getGasSummaryConsumptionHeatingLastSevenDays(),
        unit_getter=lambda api: api.getGasSummaryConsumptionHeatingUnit(),
        state_class=SensorStateClass.TOTAL_INCREASING,
    ),
    ViCareSensorEntityDescription(
        key="hotwater_gas_summary_consumption_heating_currentday",
        name="Hot water gas consumption current day",
        native_unit_of_measurement=UnitOfVolume.CUBIC_METERS,
        value_getter=lambda api: api.getGasSummaryConsumptionDomesticHotWaterCurrentDay(),
        unit_getter=lambda api: api.getGasSummaryConsumptionDomesticHotWaterUnit(),
        state_class=SensorStateClass.TOTAL_INCREASING,
    ),
    ViCareSensorEntityDescription(
        key="hotwater_gas_summary_consumption_heating_currentmonth",
        name="Hot water gas consumption current month",
        native_unit_of_measurement=UnitOfVolume.CUBIC_METERS,
        value_getter=lambda api: api.getGasSummaryConsumptionDomesticHotWaterCurrentMonth(),
        unit_getter=lambda api: api.getGasSummaryConsumptionDomesticHotWaterUnit(),
        state_class=SensorStateClass.TOTAL_INCREASING,
    ),
    ViCareSensorEntityDescription(
        key="hotwater_gas_summary_consumption_heating_currentyear",
        name="Hot water gas consumption current year",
        native_unit_of_measurement=UnitOfVolume.CUBIC_METERS,
        value_getter=lambda api: api.getGasSummaryConsumptionDomesticHotWaterCurrentYear(),
        unit_getter=lambda api: api.getGasSummaryConsumptionDomesticHotWaterUnit(),
        state_class=SensorStateClass.TOTAL_INCREASING,
    ),
    ViCareSensorEntityDescription(
        key="hotwater_gas_summary_consumption_heating_lastsevendays",
        name="Hot water gas consumption last seven days",
        native_unit_of_measurement=UnitOfVolume.CUBIC_METERS,
        value_getter=lambda api: api.getGasSummaryConsumptionDomesticHotWaterLastSevenDays(),
        unit_getter=lambda api: api.getGasSummaryConsumptionDomesticHotWaterUnit(),
        state_class=SensorStateClass.TOTAL_INCREASING,
    ),
    ViCareSensorEntityDescription(
        key="energy_summary_consumption_heating_currentday",
        name="Energy consumption of gas heating current day",
        native_unit_of_measurement=UnitOfEnergy.KILO_WATT_HOUR,
        value_getter=lambda api: api.getPowerSummaryConsumptionHeatingCurrentDay(),
        unit_getter=lambda api: api.getPowerSummaryConsumptionHeatingUnit(),
        state_class=SensorStateClass.TOTAL_INCREASING,
    ),
    ViCareSensorEntityDescription(
        key="energy_summary_consumption_heating_currentmonth",
        name="Energy consumption of gas heating current month",
        native_unit_of_measurement=UnitOfEnergy.KILO_WATT_HOUR,
        value_getter=lambda api: api.getPowerSummaryConsumptionHeatingCurrentMonth(),
        unit_getter=lambda api: api.getPowerSummaryConsumptionHeatingUnit(),
        state_class=SensorStateClass.TOTAL_INCREASING,
    ),
    ViCareSensorEntityDescription(
        key="energy_summary_consumption_heating_currentyear",
        name="Energy consumption of gas heating current year",
        native_unit_of_measurement=UnitOfEnergy.KILO_WATT_HOUR,
        value_getter=lambda api: api.getPowerSummaryConsumptionHeatingCurrentYear(),
        unit_getter=lambda api: api.getPowerSummaryConsumptionHeatingUnit(),
        state_class=SensorStateClass.TOTAL_INCREASING,
    ),
    ViCareSensorEntityDescription(
        key="energy_summary_consumption_heating_lastsevendays",
        name="Energy consumption of gas heating last seven days",
        native_unit_of_measurement=UnitOfEnergy.KILO_WATT_HOUR,
        value_getter=lambda api: api.getPowerSummaryConsumptionHeatingLastSevenDays(),
        unit_getter=lambda api: api.getPowerSummaryConsumptionHeatingUnit(),
        state_class=SensorStateClass.TOTAL_INCREASING,
    ),
    ViCareSensorEntityDescription(
        key="energy_dhw_summary_consumption_heating_currentday",
        name="Energy consumption of hot water gas heating current day",
        native_unit_of_measurement=UnitOfEnergy.KILO_WATT_HOUR,
        value_getter=lambda api: api.getPowerSummaryConsumptionDomesticHotWaterCurrentDay(),
        unit_getter=lambda api: api.getPowerSummaryConsumptionDomesticHotWaterUnit(),
        state_class=SensorStateClass.TOTAL_INCREASING,
    ),
    ViCareSensorEntityDescription(
        key="energy_dhw_summary_consumption_heating_currentmonth",
        name="Energy consumption of hot water gas heating current month",
        native_unit_of_measurement=UnitOfEnergy.KILO_WATT_HOUR,
        value_getter=lambda api: api.getPowerSummaryConsumptionDomesticHotWaterCurrentMonth(),
        unit_getter=lambda api: api.getPowerSummaryConsumptionDomesticHotWaterUnit(),
        state_class=SensorStateClass.TOTAL_INCREASING,
    ),
    ViCareSensorEntityDescription(
        key="energy_dhw_summary_consumption_heating_currentyear",
        name="Energy consumption of hot water gas heating current year",
        native_unit_of_measurement=UnitOfEnergy.KILO_WATT_HOUR,
        value_getter=lambda api: api.getPowerSummaryConsumptionDomesticHotWaterCurrentYear(),
        unit_getter=lambda api: api.getPowerSummaryConsumptionDomesticHotWaterUnit(),
        state_class=SensorStateClass.TOTAL_INCREASING,
    ),
    ViCareSensorEntityDescription(
        key="energy_summary_dhw_consumption_heating_lastsevendays",
        name="Energy consumption of hot water gas heating last seven days",
        native_unit_of_measurement=UnitOfEnergy.KILO_WATT_HOUR,
        value_getter=lambda api: api.getPowerSummaryConsumptionDomesticHotWaterLastSevenDays(),
        unit_getter=lambda api: api.getPowerSummaryConsumptionDomesticHotWaterUnit(),
        state_class=SensorStateClass.TOTAL_INCREASING,
    ),
    ViCareSensorEntityDescription(
        key="power_production_current",
        name="Power production current",
        native_unit_of_measurement=UnitOfPower.WATT,
        value_getter=lambda api: api.getPowerProductionCurrent(),
        device_class=SensorDeviceClass.POWER,
        state_class=SensorStateClass.MEASUREMENT,
    ),
    ViCareSensorEntityDescription(
        key="power_production_today",
        name="Energy production today",
        native_unit_of_measurement=UnitOfEnergy.KILO_WATT_HOUR,
        value_getter=lambda api: api.getPowerProductionToday(),
        device_class=SensorDeviceClass.ENERGY,
        state_class=SensorStateClass.TOTAL_INCREASING,
    ),
    ViCareSensorEntityDescription(
        key="power_production_this_week",
        name="Energy production this week",
        native_unit_of_measurement=UnitOfEnergy.KILO_WATT_HOUR,
        value_getter=lambda api: api.getPowerProductionThisWeek(),
        device_class=SensorDeviceClass.ENERGY,
        state_class=SensorStateClass.TOTAL_INCREASING,
    ),
    ViCareSensorEntityDescription(
        key="power_production_this_month",
        name="Energy production this month",
        native_unit_of_measurement=UnitOfEnergy.KILO_WATT_HOUR,
        value_getter=lambda api: api.getPowerProductionThisMonth(),
        device_class=SensorDeviceClass.ENERGY,
        state_class=SensorStateClass.TOTAL_INCREASING,
    ),
    ViCareSensorEntityDescription(
        key="power_production_this_year",
        name="Energy production this year",
        native_unit_of_measurement=UnitOfEnergy.KILO_WATT_HOUR,
        value_getter=lambda api: api.getPowerProductionThisYear(),
        device_class=SensorDeviceClass.ENERGY,
        state_class=SensorStateClass.TOTAL_INCREASING,
    ),
    ViCareSensorEntityDescription(
        key="solar storage temperature",
        name="Solar Storage Temperature",
        native_unit_of_measurement=UnitOfTemperature.CELSIUS,
        value_getter=lambda api: api.getSolarStorageTemperature(),
        device_class=SensorDeviceClass.TEMPERATURE,
        state_class=SensorStateClass.MEASUREMENT,
    ),
    ViCareSensorEntityDescription(
        key="collector temperature",
        name="Solar Collector Temperature",
        native_unit_of_measurement=UnitOfTemperature.CELSIUS,
        value_getter=lambda api: api.getSolarCollectorTemperature(),
        device_class=SensorDeviceClass.TEMPERATURE,
        state_class=SensorStateClass.MEASUREMENT,
    ),
    ViCareSensorEntityDescription(
        key="solar power production today",
        name="Solar energy production today",
        native_unit_of_measurement=UnitOfEnergy.KILO_WATT_HOUR,
        value_getter=lambda api: api.getSolarPowerProductionToday(),
        unit_getter=lambda api: api.getSolarPowerProductionUnit(),
        device_class=SensorDeviceClass.ENERGY,
        state_class=SensorStateClass.TOTAL_INCREASING,
    ),
    ViCareSensorEntityDescription(
        key="solar power production this week",
        name="Solar energy production this week",
        native_unit_of_measurement=UnitOfEnergy.KILO_WATT_HOUR,
        value_getter=lambda api: api.getSolarPowerProductionThisWeek(),
        unit_getter=lambda api: api.getSolarPowerProductionUnit(),
        device_class=SensorDeviceClass.ENERGY,
        state_class=SensorStateClass.TOTAL_INCREASING,
    ),
    ViCareSensorEntityDescription(
        key="solar power production this month",
        name="Solar energy production this month",
        native_unit_of_measurement=UnitOfEnergy.KILO_WATT_HOUR,
        value_getter=lambda api: api.getSolarPowerProductionThisMonth(),
        unit_getter=lambda api: api.getSolarPowerProductionUnit(),
        device_class=SensorDeviceClass.ENERGY,
        state_class=SensorStateClass.TOTAL_INCREASING,
    ),
    ViCareSensorEntityDescription(
        key="solar power production this year",
        name="Solar energy production this year",
        native_unit_of_measurement=UnitOfEnergy.KILO_WATT_HOUR,
        value_getter=lambda api: api.getSolarPowerProductionThisYear(),
        unit_getter=lambda api: api.getSolarPowerProductionUnit(),
        device_class=SensorDeviceClass.ENERGY,
        state_class=SensorStateClass.TOTAL_INCREASING,
    ),
    ViCareSensorEntityDescription(
        key="power consumption today",
        name="Energy consumption today",
        native_unit_of_measurement=UnitOfEnergy.KILO_WATT_HOUR,
        value_getter=lambda api: api.getPowerConsumptionToday(),
        unit_getter=lambda api: api.getPowerConsumptionUnit(),
        device_class=SensorDeviceClass.ENERGY,
        state_class=SensorStateClass.TOTAL_INCREASING,
    ),
    ViCareSensorEntityDescription(
        key="power consumption this week",
        name="Power consumption this week",
        native_unit_of_measurement=UnitOfEnergy.KILO_WATT_HOUR,
        value_getter=lambda api: api.getPowerConsumptionThisWeek(),
        unit_getter=lambda api: api.getPowerConsumptionUnit(),
        device_class=SensorDeviceClass.ENERGY,
        state_class=SensorStateClass.TOTAL_INCREASING,
    ),
    ViCareSensorEntityDescription(
        key="power consumption this month",
        name="Energy consumption this month",
        native_unit_of_measurement=UnitOfEnergy.KILO_WATT_HOUR,
        value_getter=lambda api: api.getPowerConsumptionThisMonth(),
        unit_getter=lambda api: api.getPowerConsumptionUnit(),
        device_class=SensorDeviceClass.ENERGY,
        state_class=SensorStateClass.TOTAL_INCREASING,
    ),
    ViCareSensorEntityDescription(
        key="power consumption this year",
        name="Energy consumption this year",
        native_unit_of_measurement=UnitOfEnergy.KILO_WATT_HOUR,
        value_getter=lambda api: api.getPowerConsumptionThisYear(),
        unit_getter=lambda api: api.getPowerConsumptionUnit(),
        device_class=SensorDeviceClass.ENERGY,
        state_class=SensorStateClass.TOTAL_INCREASING,
    ),
    ViCareSensorEntityDescription(
        key="buffer top temperature",
        name="Buffer top temperature",
        native_unit_of_measurement=UnitOfTemperature.CELSIUS,
        value_getter=lambda api: api.getBufferTopTemperature(),
        device_class=SensorDeviceClass.TEMPERATURE,
        state_class=SensorStateClass.MEASUREMENT,
    ),
    ViCareSensorEntityDescription(
        key="buffer main temperature",
        name="Buffer main temperature",
        native_unit_of_measurement=UnitOfTemperature.CELSIUS,
        value_getter=lambda api: api.getBufferMainTemperature(),
        device_class=SensorDeviceClass.TEMPERATURE,
        state_class=SensorStateClass.MEASUREMENT,
    ),
)

CIRCUIT_SENSORS: tuple[ViCareSensorEntityDescription, ...] = (
    ViCareSensorEntityDescription(
        key="supply_temperature",
        name="Supply Temperature",
        native_unit_of_measurement=UnitOfTemperature.CELSIUS,
        value_getter=lambda api: api.getSupplyTemperature(),
        device_class=SensorDeviceClass.TEMPERATURE,
        state_class=SensorStateClass.MEASUREMENT,
    ),
)

BURNER_SENSORS: tuple[ViCareSensorEntityDescription, ...] = (
    ViCareSensorEntityDescription(
        key="burner_starts",
        name="Burner Starts",
        icon="mdi:counter",
        value_getter=lambda api: api.getStarts(),
        state_class=SensorStateClass.TOTAL_INCREASING,
    ),
    ViCareSensorEntityDescription(
        key="burner_hours",
        name="Burner Hours",
        icon="mdi:counter",
        native_unit_of_measurement=UnitOfTime.HOURS,
        value_getter=lambda api: api.getHours(),
        state_class=SensorStateClass.TOTAL_INCREASING,
    ),
    ViCareSensorEntityDescription(
        key="burner_modulation",
        name="Burner Modulation",
        icon="mdi:percent",
        native_unit_of_measurement=PERCENTAGE,
        value_getter=lambda api: api.getModulation(),
        state_class=SensorStateClass.MEASUREMENT,
    ),
)

COMPRESSOR_SENSORS: tuple[ViCareSensorEntityDescription, ...] = (
    ViCareSensorEntityDescription(
        key="compressor_starts",
        name="Compressor Starts",
        icon="mdi:counter",
        value_getter=lambda api: api.getStarts(),
        state_class=SensorStateClass.TOTAL_INCREASING,
    ),
    ViCareSensorEntityDescription(
        key="compressor_hours",
        name="Compressor Hours",
        icon="mdi:counter",
        native_unit_of_measurement=UnitOfTime.HOURS,
        value_getter=lambda api: api.getHours(),
        state_class=SensorStateClass.TOTAL_INCREASING,
    ),
    ViCareSensorEntityDescription(
        key="compressor_hours_loadclass1",
        name="Compressor Hours Load Class 1",
        icon="mdi:counter",
        native_unit_of_measurement=UnitOfTime.HOURS,
        value_getter=lambda api: api.getHoursLoadClass1(),
        state_class=SensorStateClass.TOTAL_INCREASING,
    ),
    ViCareSensorEntityDescription(
        key="compressor_hours_loadclass2",
        name="Compressor Hours Load Class 2",
        icon="mdi:counter",
        native_unit_of_measurement=UnitOfTime.HOURS,
        value_getter=lambda api: api.getHoursLoadClass2(),
        state_class=SensorStateClass.TOTAL_INCREASING,
    ),
    ViCareSensorEntityDescription(
        key="compressor_hours_loadclass3",
        name="Compressor Hours Load Class 3",
        icon="mdi:counter",
        native_unit_of_measurement=UnitOfTime.HOURS,
        value_getter=lambda api: api.getHoursLoadClass3(),
        state_class=SensorStateClass.TOTAL_INCREASING,
    ),
    ViCareSensorEntityDescription(
        key="compressor_hours_loadclass4",
        name="Compressor Hours Load Class 4",
        icon="mdi:counter",
        native_unit_of_measurement=UnitOfTime.HOURS,
        value_getter=lambda api: api.getHoursLoadClass4(),
        state_class=SensorStateClass.TOTAL_INCREASING,
    ),
    ViCareSensorEntityDescription(
        key="compressor_hours_loadclass5",
        name="Compressor Hours Load Class 5",
        icon="mdi:counter",
        native_unit_of_measurement=UnitOfTime.HOURS,
        value_getter=lambda api: api.getHoursLoadClass5(),
        state_class=SensorStateClass.TOTAL_INCREASING,
    ),
)


def _build_entity(name, vicare_api, device_config, sensor):
    """Create a ViCare sensor entity."""
    _LOGGER.debug("Found device %s", name)
    try:
        sensor.value_getter(vicare_api)
        _LOGGER.debug("Found entity %s", name)
    except PyViCareNotSupportedFeatureError:
        _LOGGER.info("Feature not supported %s", name)
        return None
    except AttributeError:
        _LOGGER.debug("Attribute Error %s", name)
        return None

    return ViCareSensor(
        name,
        vicare_api,
        device_config,
        sensor,
    )


async def _entities_from_descriptions(
<<<<<<< HEAD
    hass: HomeAssistant,
    entities,
    sensor_descriptions,
    iterables,
    device,
=======
    hass, entities, sensor_descriptions, iterables, config_entry
>>>>>>> 6d2fbeb5
):
    """Create entities from descriptions and list of burners/circuits."""
    for description in sensor_descriptions:
        for current in iterables:
            suffix = ""
            if len(iterables) > 1:
                suffix = f" {current.id}"
            entity = await hass.async_add_executor_job(
                _build_entity,
                f"{description.name}{suffix}",
                current,
                device,
                description,
            )
            if entity is not None:
                entities.append(entity)


async def async_setup_entry(
    hass: HomeAssistant,
    config_entry: ConfigEntry,
    async_add_entities: AddEntitiesCallback,
) -> None:
    """Create the ViCare sensor devices."""
<<<<<<< HEAD
    entities = []

    for device in hass.data[DOMAIN][config_entry.entry_id][VICARE_DEVICE_LIST]:
        api = getattr(
            device,
            HEATING_TYPE_TO_CREATOR_METHOD[
                HeatingType(config_entry.data[CONF_HEATING_TYPE])
            ],
        )()
        for description in GLOBAL_SENSORS:
            entity = await hass.async_add_executor_job(
                _build_entity,
                f"{description.name}",
                api,
                device,
                description,
            )
            if entity is not None:
                entities.append(entity)

        try:
            await _entities_from_descriptions(
                hass,
                entities,
                CIRCUIT_SENSORS,
                api.circuits,
                device,
            )
        except PyViCareNotSupportedFeatureError:
            _LOGGER.info("No circuits found")

        try:
            await _entities_from_descriptions(
                hass,
                entities,
                BURNER_SENSORS,
                api.burners,
                device,
            )
        except PyViCareNotSupportedFeatureError:
            _LOGGER.info("No burners found")

        try:
            await _entities_from_descriptions(
                hass,
                entities,
                COMPRESSOR_SENSORS,
                api.compressors,
                device,
            )
        except PyViCareNotSupportedFeatureError:
            _LOGGER.info("No compressors found")
=======
    api = hass.data[DOMAIN][config_entry.entry_id][VICARE_API]

    entities = []
    for description in GLOBAL_SENSORS:
        entity = await hass.async_add_executor_job(
            _build_entity,
            description.name,
            api,
            hass.data[DOMAIN][config_entry.entry_id][VICARE_DEVICE_CONFIG],
            description,
        )
        if entity is not None:
            entities.append(entity)

    try:
        await _entities_from_descriptions(
            hass, entities, CIRCUIT_SENSORS, api.circuits, config_entry
        )
    except PyViCareNotSupportedFeatureError:
        _LOGGER.info("No circuits found")

    try:
        await _entities_from_descriptions(
            hass, entities, BURNER_SENSORS, api.burners, config_entry
        )
    except PyViCareNotSupportedFeatureError:
        _LOGGER.info("No burners found")

    try:
        await _entities_from_descriptions(
            hass, entities, COMPRESSOR_SENSORS, api.compressors, config_entry
        )
    except PyViCareNotSupportedFeatureError:
        _LOGGER.info("No compressors found")
>>>>>>> 6d2fbeb5

    async_add_entities(entities)


class ViCareSensor(ViCareEntity, SensorEntity):
    """Representation of a ViCare sensor."""

    entity_description: ViCareSensorEntityDescription

    def __init__(
        self,
        name,
        api,
        device_config,
        description: ViCareSensorEntityDescription,
    ) -> None:
        """Initialize the sensor."""
        super().__init__(device_config)
        self.entity_description = description
        self._attr_name = name
        self._api = api
        self._device_config = device_config

    @property
    def available(self):
        """Return True if entity is available."""
        return self._attr_native_value is not None

    @property
    def unique_id(self) -> str:
        """Return unique ID for this device."""
        tmp_id = (
            f"{self._device_config.getConfig().serial}-{self.entity_description.key}"
        )
        if hasattr(self._api, "id"):
            return f"{tmp_id}-{self._api.id}"
        return tmp_id

    def update(self):
        """Update state of sensor."""
        try:
            with suppress(PyViCareNotSupportedFeatureError):
                self._attr_native_value = self.entity_description.value_getter(
                    self._api
                )

                if self.entity_description.unit_getter:
                    vicare_unit = self.entity_description.unit_getter(self._api)
                    if vicare_unit is not None:
                        self._attr_device_class = VICARE_UNIT_TO_DEVICE_CLASS.get(
                            vicare_unit
                        )
                        self._attr_native_unit_of_measurement = (
                            VICARE_UNIT_TO_UNIT_OF_MEASUREMENT.get(vicare_unit)
                        )
        except requests.exceptions.ConnectionError:
            _LOGGER.error("Unable to retrieve data from ViCare server")
        except ValueError:
            _LOGGER.error("Unable to decode data from ViCare server")
        except PyViCareRateLimitError as limit_exception:
            _LOGGER.error("Vicare API rate limit exceeded: %s", limit_exception)
        except PyViCareInvalidDataError as invalid_data_exception:
            _LOGGER.error("Invalid data from Vicare server: %s", invalid_data_exception)<|MERGE_RESOLUTION|>--- conflicted
+++ resolved
@@ -597,15 +597,11 @@
 
 
 async def _entities_from_descriptions(
-<<<<<<< HEAD
     hass: HomeAssistant,
     entities,
     sensor_descriptions,
     iterables,
     device,
-=======
-    hass, entities, sensor_descriptions, iterables, config_entry
->>>>>>> 6d2fbeb5
 ):
     """Create entities from descriptions and list of burners/circuits."""
     for description in sensor_descriptions:
@@ -630,7 +626,6 @@
     async_add_entities: AddEntitiesCallback,
 ) -> None:
     """Create the ViCare sensor devices."""
-<<<<<<< HEAD
     entities = []
 
     for device in hass.data[DOMAIN][config_entry.entry_id][VICARE_DEVICE_LIST]:
@@ -643,7 +638,7 @@
         for description in GLOBAL_SENSORS:
             entity = await hass.async_add_executor_job(
                 _build_entity,
-                f"{description.name}",
+                description.name,
                 api,
                 device,
                 description,
@@ -683,42 +678,6 @@
             )
         except PyViCareNotSupportedFeatureError:
             _LOGGER.info("No compressors found")
-=======
-    api = hass.data[DOMAIN][config_entry.entry_id][VICARE_API]
-
-    entities = []
-    for description in GLOBAL_SENSORS:
-        entity = await hass.async_add_executor_job(
-            _build_entity,
-            description.name,
-            api,
-            hass.data[DOMAIN][config_entry.entry_id][VICARE_DEVICE_CONFIG],
-            description,
-        )
-        if entity is not None:
-            entities.append(entity)
-
-    try:
-        await _entities_from_descriptions(
-            hass, entities, CIRCUIT_SENSORS, api.circuits, config_entry
-        )
-    except PyViCareNotSupportedFeatureError:
-        _LOGGER.info("No circuits found")
-
-    try:
-        await _entities_from_descriptions(
-            hass, entities, BURNER_SENSORS, api.burners, config_entry
-        )
-    except PyViCareNotSupportedFeatureError:
-        _LOGGER.info("No burners found")
-
-    try:
-        await _entities_from_descriptions(
-            hass, entities, COMPRESSOR_SENSORS, api.compressors, config_entry
-        )
-    except PyViCareNotSupportedFeatureError:
-        _LOGGER.info("No compressors found")
->>>>>>> 6d2fbeb5
 
     async_add_entities(entities)
 
