"""Viessmann ViCare climate device."""
from __future__ import annotations

from contextlib import suppress
import logging
from typing import Any

from PyViCare.PyViCareUtils import (
    PyViCareCommandError,
    PyViCareInvalidDataError,
    PyViCareNotSupportedFeatureError,
    PyViCareRateLimitError,
)
import requests
import voluptuous as vol

from homeassistant.components.climate import (
    PRESET_COMFORT,
    PRESET_ECO,
    PRESET_NONE,
    ClimateEntity,
    ClimateEntityFeature,
    HVACAction,
    HVACMode,
)
from homeassistant.config_entries import ConfigEntry
from homeassistant.const import (
    ATTR_TEMPERATURE,
    PRECISION_TENTHS,
    PRECISION_WHOLE,
    UnitOfTemperature,
)
from homeassistant.core import HomeAssistant
from homeassistant.helpers import entity_platform
import homeassistant.helpers.config_validation as cv
from homeassistant.helpers.device_registry import DeviceInfo
from homeassistant.helpers.entity_platform import AddEntitiesCallback

<<<<<<< HEAD
from .const import (
    CONF_HEATING_TYPE,
    DOMAIN,
    HEATING_TYPE_TO_CREATOR_METHOD,
    VICARE_DEVICE_LIST,
    HeatingType,
)
=======
from .const import DOMAIN, VICARE_API, VICARE_DEVICE_CONFIG, VICARE_NAME
>>>>>>> 4066f657

_LOGGER = logging.getLogger(__name__)

SERVICE_SET_VICARE_MODE = "set_vicare_mode"
SERVICE_SET_VICARE_MODE_ATTR_MODE = "vicare_mode"

VICARE_MODE_DHW = "dhw"
VICARE_MODE_HEATING = "heating"
VICARE_MODE_DHWANDHEATING = "dhwAndHeating"
VICARE_MODE_DHWANDHEATINGCOOLING = "dhwAndHeatingCooling"
VICARE_MODE_FORCEDREDUCED = "forcedReduced"
VICARE_MODE_FORCEDNORMAL = "forcedNormal"
VICARE_MODE_OFF = "standby"

VICARE_PROGRAM_ACTIVE = "active"
VICARE_PROGRAM_COMFORT = "comfort"
VICARE_PROGRAM_ECO = "eco"
VICARE_PROGRAM_EXTERNAL = "external"
VICARE_PROGRAM_HOLIDAY = "holiday"
VICARE_PROGRAM_NORMAL = "normal"
VICARE_PROGRAM_REDUCED = "reduced"
VICARE_PROGRAM_STANDBY = "standby"

VICARE_HOLD_MODE_AWAY = "away"
VICARE_HOLD_MODE_HOME = "home"
VICARE_HOLD_MODE_OFF = "off"

VICARE_TEMP_HEATING_MIN = 3
VICARE_TEMP_HEATING_MAX = 37

VICARE_TO_HA_HVAC_HEATING = {
    VICARE_MODE_FORCEDREDUCED: HVACMode.OFF,
    VICARE_MODE_OFF: HVACMode.OFF,
    VICARE_MODE_DHW: HVACMode.OFF,
    VICARE_MODE_DHWANDHEATINGCOOLING: HVACMode.AUTO,
    VICARE_MODE_DHWANDHEATING: HVACMode.AUTO,
    VICARE_MODE_HEATING: HVACMode.AUTO,
    VICARE_MODE_FORCEDNORMAL: HVACMode.HEAT,
}

VICARE_TO_HA_PRESET_HEATING = {
    VICARE_PROGRAM_COMFORT: PRESET_COMFORT,
    VICARE_PROGRAM_ECO: PRESET_ECO,
    VICARE_PROGRAM_NORMAL: PRESET_NONE,
}

HA_TO_VICARE_PRESET_HEATING = {
    PRESET_COMFORT: VICARE_PROGRAM_COMFORT,
    PRESET_ECO: VICARE_PROGRAM_ECO,
    PRESET_NONE: VICARE_PROGRAM_NORMAL,
}


def _get_circuits(vicare_api):
    """Return the list of circuits."""
    try:
        return vicare_api.circuits
    except PyViCareNotSupportedFeatureError:
        _LOGGER.info("No circuits found")
        return []


async def async_setup_entry(
    hass: HomeAssistant,
    config_entry: ConfigEntry,
    async_add_entities: AddEntitiesCallback,
) -> None:
    """Set up the ViCare climate platform."""
    entities = []
<<<<<<< HEAD

    for device in hass.data[DOMAIN][config_entry.entry_id][VICARE_DEVICE_LIST]:
        api = getattr(
            device,
            HEATING_TYPE_TO_CREATOR_METHOD[
                HeatingType(config_entry.data[CONF_HEATING_TYPE])
            ],
        )()
        circuits = await hass.async_add_executor_job(_get_circuits, api)
        for circuit in circuits:
            suffix = ""
            if len(circuits) > 1:
                suffix = f" {circuit.id}"

            entity = ViCareClimate(
                f"Heating{suffix}",
                api,
                circuit,
                device,
                config_entry.data[CONF_HEATING_TYPE],
            )
            entities.append(entity)
=======
    api = hass.data[DOMAIN][config_entry.entry_id][VICARE_API]
    circuits = await hass.async_add_executor_job(_get_circuits, api)

    for circuit in circuits:
        suffix = ""
        if len(circuits) > 1:
            suffix = f" {circuit.id}"

        entity = ViCareClimate(
            f"{name} Heating{suffix}",
            api,
            circuit,
            hass.data[DOMAIN][config_entry.entry_id][VICARE_DEVICE_CONFIG],
        )
        entities.append(entity)
>>>>>>> 4066f657

    platform = entity_platform.async_get_current_platform()

    platform.async_register_entity_service(
        SERVICE_SET_VICARE_MODE,
        {vol.Required(SERVICE_SET_VICARE_MODE_ATTR_MODE): cv.string},
        "set_vicare_mode",
    )

    async_add_entities(entities)


class ViCareClimate(ClimateEntity):
    """Representation of the ViCare heating climate device."""

    _attr_has_entity_name = True
    _attr_precision = PRECISION_TENTHS
    _attr_supported_features = (
        ClimateEntityFeature.TARGET_TEMPERATURE | ClimateEntityFeature.PRESET_MODE
    )
    _attr_temperature_unit = UnitOfTemperature.CELSIUS
    _attr_min_temp = VICARE_TEMP_HEATING_MIN
    _attr_max_temp = VICARE_TEMP_HEATING_MAX
    _attr_target_temperature_step = PRECISION_WHOLE
    _attr_preset_modes = list(HA_TO_VICARE_PRESET_HEATING)

    def __init__(self, name, api, circuit, device_config):
        """Initialize the climate device."""
        self._attr_name = name
        self._api = api
        self._circuit = circuit
        self._attributes = {}
        self._current_mode = None
        self._current_program = None
        self._current_action = None
<<<<<<< HEAD

    @property
    def unique_id(self) -> str:
        """Return unique ID for this device."""
        return f"{self._device_config.getConfig().serial}-{self._circuit.id}"

    @property
    def device_info(self) -> DeviceInfo:
        """Return device info for this device."""
        return DeviceInfo(
            identifiers={(DOMAIN, self._device_config.getConfig().serial)},
            name=f"{self._device_config.getModel()}-{self._device_config.getConfig().serial}",
=======
        self._attr_unique_id = f"{device_config.getConfig().serial}-{circuit.id}"
        self._attr_device_info = DeviceInfo(
            identifiers={(DOMAIN, device_config.getConfig().serial)},
            name=device_config.getModel(),
>>>>>>> 4066f657
            manufacturer="Viessmann",
            model=device_config.getModel(),
            configuration_url="https://developer.viessmann.com/",
        )

    def update(self) -> None:
        """Let HA know there has been an update from the ViCare API."""
        try:
            _room_temperature = None
            with suppress(PyViCareNotSupportedFeatureError):
                _room_temperature = self._circuit.getRoomTemperature()

            _supply_temperature = None
            with suppress(PyViCareNotSupportedFeatureError):
                _supply_temperature = self._circuit.getSupplyTemperature()

            if _room_temperature is not None:
                self._attr_current_temperature = _room_temperature
            elif _supply_temperature is not None:
                self._attr_current_temperature = _supply_temperature
            else:
                self._attr_current_temperature = None

            with suppress(PyViCareNotSupportedFeatureError):
                self._current_program = self._circuit.getActiveProgram()

            with suppress(PyViCareNotSupportedFeatureError):
                self._attr_target_temperature = (
                    self._circuit.getCurrentDesiredTemperature()
                )

            with suppress(PyViCareNotSupportedFeatureError):
                self._current_mode = self._circuit.getActiveMode()

            # Update the generic device attributes
            self._attributes = {
                "room_temperature": _room_temperature,
                "active_vicare_program": self._current_program,
                "active_vicare_mode": self._current_mode,
            }

            with suppress(PyViCareNotSupportedFeatureError):
                self._attributes[
                    "heating_curve_slope"
                ] = self._circuit.getHeatingCurveSlope()

            with suppress(PyViCareNotSupportedFeatureError):
                self._attributes[
                    "heating_curve_shift"
                ] = self._circuit.getHeatingCurveShift()

            self._attributes["vicare_modes"] = self._circuit.getModes()

            self._current_action = False
            # Update the specific device attributes
            with suppress(PyViCareNotSupportedFeatureError):
                for burner in self._api.burners:
                    self._current_action = self._current_action or burner.getActive()

            with suppress(PyViCareNotSupportedFeatureError):
                for compressor in self._api.compressors:
                    self._current_action = (
                        self._current_action or compressor.getActive()
                    )

        except requests.exceptions.ConnectionError:
            _LOGGER.error("Unable to retrieve data from ViCare server")
        except PyViCareRateLimitError as limit_exception:
            _LOGGER.error("Vicare API rate limit exceeded: %s", limit_exception)
        except ValueError:
            _LOGGER.error("Unable to decode data from ViCare server")
        except PyViCareInvalidDataError as invalid_data_exception:
            _LOGGER.error("Invalid data from Vicare server: %s", invalid_data_exception)

    @property
    def hvac_mode(self) -> HVACMode | None:
        """Return current hvac mode."""
        return VICARE_TO_HA_HVAC_HEATING.get(self._current_mode)

    def set_hvac_mode(self, hvac_mode: HVACMode) -> None:
        """Set a new hvac mode on the ViCare API."""
        if "vicare_modes" not in self._attributes:
            raise ValueError("Cannot set hvac mode when vicare_modes are not known")

        vicare_mode = self.vicare_mode_from_hvac_mode(hvac_mode)
        if vicare_mode is None:
            raise ValueError(f"Cannot set invalid hvac mode: {hvac_mode}")

        _LOGGER.debug("Setting hvac mode to %s / %s", hvac_mode, vicare_mode)
        self._circuit.setMode(vicare_mode)

    def vicare_mode_from_hvac_mode(self, hvac_mode):
        """Return the corresponding vicare mode for an hvac_mode."""
        if "vicare_modes" not in self._attributes:
            return None

        supported_modes = self._attributes["vicare_modes"]
        for key, value in VICARE_TO_HA_HVAC_HEATING.items():
            if key in supported_modes and value == hvac_mode:
                return key
        return None

    @property
    def hvac_modes(self) -> list[HVACMode]:
        """Return the list of available hvac modes."""
        if "vicare_modes" not in self._attributes:
            return []

        supported_modes = self._attributes["vicare_modes"]
        hvac_modes = []
        for key, value in VICARE_TO_HA_HVAC_HEATING.items():
            if value in hvac_modes:
                continue
            if key in supported_modes:
                hvac_modes.append(value)
        return hvac_modes

    @property
    def hvac_action(self) -> HVACAction:
        """Return the current hvac action."""
        if self._current_action:
            return HVACAction.HEATING
        return HVACAction.IDLE

    def set_temperature(self, **kwargs: Any) -> None:
        """Set new target temperatures."""
        if (temp := kwargs.get(ATTR_TEMPERATURE)) is not None:
            self._circuit.setProgramTemperature(self._current_program, temp)
            self._attr_target_temperature = temp

    @property
    def preset_mode(self):
        """Return the current preset mode, e.g., home, away, temp."""
        return VICARE_TO_HA_PRESET_HEATING.get(self._current_program)

    def set_preset_mode(self, preset_mode: str) -> None:
        """Set new preset mode and deactivate any existing programs."""
        vicare_program = HA_TO_VICARE_PRESET_HEATING.get(preset_mode)
        if vicare_program is None:
            raise ValueError(
                f"Cannot set invalid vicare program: {preset_mode}/{vicare_program}"
            )

        _LOGGER.debug("Setting preset to %s / %s", preset_mode, vicare_program)
        if self._current_program != VICARE_PROGRAM_NORMAL:
            # We can't deactivate "normal"
            try:
                self._circuit.deactivateProgram(self._current_program)
            except PyViCareCommandError:
                _LOGGER.debug("Unable to deactivate program %s", self._current_program)
        if vicare_program != VICARE_PROGRAM_NORMAL:
            # And we can't explicitly activate normal, either
            self._circuit.activateProgram(vicare_program)

    @property
    def extra_state_attributes(self):
        """Show Device Attributes."""
        return self._attributes

    def set_vicare_mode(self, vicare_mode):
        """Service function to set vicare modes directly."""
        if vicare_mode not in self._attributes["vicare_modes"]:
            raise ValueError(f"Cannot set invalid vicare mode: {vicare_mode}.")

        self._circuit.setMode(vicare_mode)<|MERGE_RESOLUTION|>--- conflicted
+++ resolved
@@ -36,17 +36,7 @@
 from homeassistant.helpers.device_registry import DeviceInfo
 from homeassistant.helpers.entity_platform import AddEntitiesCallback
 
-<<<<<<< HEAD
-from .const import (
-    CONF_HEATING_TYPE,
-    DOMAIN,
-    HEATING_TYPE_TO_CREATOR_METHOD,
-    VICARE_DEVICE_LIST,
-    HeatingType,
-)
-=======
-from .const import DOMAIN, VICARE_API, VICARE_DEVICE_CONFIG, VICARE_NAME
->>>>>>> 4066f657
+from .const import CONF_HEATING_TYPE, DOMAIN, HEATING_TYPE_TO_CREATOR_METHOD, VICARE_DEVICE_LIST, HeatingType
 
 _LOGGER = logging.getLogger(__name__)
 
@@ -116,7 +106,6 @@
 ) -> None:
     """Set up the ViCare climate platform."""
     entities = []
-<<<<<<< HEAD
 
     for device in hass.data[DOMAIN][config_entry.entry_id][VICARE_DEVICE_LIST]:
         api = getattr(
@@ -136,26 +125,8 @@
                 api,
                 circuit,
                 device,
-                config_entry.data[CONF_HEATING_TYPE],
             )
             entities.append(entity)
-=======
-    api = hass.data[DOMAIN][config_entry.entry_id][VICARE_API]
-    circuits = await hass.async_add_executor_job(_get_circuits, api)
-
-    for circuit in circuits:
-        suffix = ""
-        if len(circuits) > 1:
-            suffix = f" {circuit.id}"
-
-        entity = ViCareClimate(
-            f"{name} Heating{suffix}",
-            api,
-            circuit,
-            hass.data[DOMAIN][config_entry.entry_id][VICARE_DEVICE_CONFIG],
-        )
-        entities.append(entity)
->>>>>>> 4066f657
 
     platform = entity_platform.async_get_current_platform()
 
@@ -191,25 +162,11 @@
         self._current_mode = None
         self._current_program = None
         self._current_action = None
-<<<<<<< HEAD
-
-    @property
-    def unique_id(self) -> str:
-        """Return unique ID for this device."""
-        return f"{self._device_config.getConfig().serial}-{self._circuit.id}"
-
-    @property
-    def device_info(self) -> DeviceInfo:
-        """Return device info for this device."""
-        return DeviceInfo(
-            identifiers={(DOMAIN, self._device_config.getConfig().serial)},
-            name=f"{self._device_config.getModel()}-{self._device_config.getConfig().serial}",
-=======
         self._attr_unique_id = f"{device_config.getConfig().serial}-{circuit.id}"
         self._attr_device_info = DeviceInfo(
             identifiers={(DOMAIN, device_config.getConfig().serial)},
             name=device_config.getModel(),
->>>>>>> 4066f657
+            name=f"{device_config.getModel()}-{device_config.getConfig().serial}",
             manufacturer="Viessmann",
             model=device_config.getModel(),
             configuration_url="https://developer.viessmann.com/",
