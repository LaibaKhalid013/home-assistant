--- conflicted
+++ resolved
@@ -96,8 +96,7 @@
 
 
 def _build_entities(
-    api: PyViCareDevice,
-    device_config: PyViCareDeviceConfig,
+    devices: list[tuple[PyViCareDeviceConfig, PyViCareDevice]],
 ) -> list[ViCareClimate]:
     """Create ViCare climate entities for a device."""
     return [
@@ -107,7 +106,9 @@
             device_config,
             "heating",
         )
-        for circuit in get_circuits(api)
+        for circuit in get_circuits(devices)
+        for device_config, device in devices
+        if device_config.getModel() is not "Heatbox1"
     ]
 
 
@@ -117,27 +118,6 @@
     async_add_entities: AddEntitiesCallback,
 ) -> None:
     """Set up the ViCare climate platform."""
-<<<<<<< HEAD
-    entities: list[ViCareClimate] = []
-
-    for device_config, api in hass.data[DOMAIN][config_entry.entry_id][
-        DEVICE_CONFIG_LIST
-    ]:
-        if device_config.getModel() == "Heatbox1":
-            continue
-        circuits = await hass.async_add_executor_job(get_circuits, api)
-        for circuit in circuits:
-            entity = ViCareClimate(
-                api,
-                circuit,
-                device_config,
-                "heating",
-            )
-            entities.append(entity)
-=======
-    api = hass.data[DOMAIN][config_entry.entry_id][VICARE_API]
-    device_config = hass.data[DOMAIN][config_entry.entry_id][VICARE_DEVICE_CONFIG]
->>>>>>> 0232c8dc
 
     platform = entity_platform.async_get_current_platform()
 
@@ -147,11 +127,12 @@
         "set_vicare_mode",
     )
 
+    devices: list[tuple[PyViCareDeviceConfig, PyViCareDevice]] = hass.data[DOMAIN][config_entry.entry_id][DEVICE_CONFIG_LIST]
+
     async_add_entities(
         await hass.async_add_executor_job(
             _build_entities,
-            api,
-            device_config,
+            devices,
         )
     )
 
