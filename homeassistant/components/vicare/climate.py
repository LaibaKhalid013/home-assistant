--- conflicted
+++ resolved
@@ -206,12 +206,8 @@
                     "heating_curve_shift"
                 ] = self._api.getHeatingCurveShift()
 
-<<<<<<< HEAD
-            self._attributes["vicare_modes"] = self._api.getModes()
-=======
-            with suppress(PyViCareNotSupportedFeatureError):
-                self._attributes["vicare_modes"] = self._circuit.getModes()
->>>>>>> db3eeec7
+            with suppress(PyViCareNotSupportedFeatureError):
+                self._attributes["vicare_modes"] = self._api.getModes()
 
             self._current_action = False
             # Update the specific device attributes
