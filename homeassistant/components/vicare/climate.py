--- conflicted
+++ resolved
@@ -23,16 +23,7 @@
     SUPPORT_TARGET_TEMPERATURE,
 )
 from homeassistant.config_entries import ConfigEntry
-<<<<<<< HEAD
-from homeassistant.const import (
-    ATTR_TEMPERATURE,
-    CONF_NAME,
-    PRECISION_WHOLE,
-    TEMP_CELSIUS,
-)
-=======
 from homeassistant.const import ATTR_TEMPERATURE, PRECISION_WHOLE, TEMP_CELSIUS
->>>>>>> ff3b7489
 from homeassistant.core import HomeAssistant
 from homeassistant.helpers import entity_platform
 import homeassistant.helpers.config_validation as cv
@@ -114,11 +105,7 @@
 async def async_setup_entry(
     hass: HomeAssistant,
     config_entry: ConfigEntry,
-<<<<<<< HEAD
-    async_add_devices: AddEntitiesCallback,
-=======
     async_add_entities: AddEntitiesCallback,
->>>>>>> ff3b7489
 ) -> None:
     """Set up the ViCare climate platform."""
     name = VICARE_NAME
