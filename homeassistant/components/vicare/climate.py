"""Viessmann ViCare climate device."""

from __future__ import annotations

from contextlib import suppress
import logging
from typing import Any

from PyViCare.PyViCareDevice import Device as PyViCareDevice
from PyViCare.PyViCareDeviceConfig import PyViCareDeviceConfig
from PyViCare.PyViCareHeatingDevice import HeatingCircuit as PyViCareHeatingCircuit
from PyViCare.PyViCareUtils import (
    PyViCareCommandError,
    PyViCareInvalidDataError,
    PyViCareNotSupportedFeatureError,
    PyViCareRateLimitError,
)
import requests
import voluptuous as vol

from homeassistant.components.climate import (
    ClimateEntity,
    ClimateEntityFeature,
    HVACAction,
    HVACMode,
)
from homeassistant.config_entries import ConfigEntry
from homeassistant.const import (
    ATTR_TEMPERATURE,
    PRECISION_TENTHS,
    PRECISION_WHOLE,
    UnitOfTemperature,
)
from homeassistant.core import HomeAssistant
from homeassistant.exceptions import ServiceValidationError
from homeassistant.helpers import entity_platform
import homeassistant.helpers.config_validation as cv
from homeassistant.helpers.entity_platform import AddEntitiesCallback

from .const import DEVICE_LIST, DOMAIN
from .entity import ViCareEntity
from .types import HeatingProgram, ViCareDevice
from .utils import get_burners, get_circuits, get_compressors

_LOGGER = logging.getLogger(__name__)

SERVICE_SET_VICARE_MODE = "set_vicare_mode"
SERVICE_SET_VICARE_MODE_ATTR_MODE = "vicare_mode"

VICARE_MODE_DHW = "dhw"
VICARE_MODE_HEATING = "heating"
VICARE_MODE_HEATINGCOOLING = "heatingCooling"
VICARE_MODE_DHWANDHEATING = "dhwAndHeating"
VICARE_MODE_DHWANDHEATINGCOOLING = "dhwAndHeatingCooling"
VICARE_MODE_FORCEDREDUCED = "forcedReduced"
VICARE_MODE_FORCEDNORMAL = "forcedNormal"
VICARE_MODE_OFF = "standby"

VICARE_HOLD_MODE_AWAY = "away"
VICARE_HOLD_MODE_HOME = "home"
VICARE_HOLD_MODE_OFF = "off"

VICARE_TEMP_HEATING_MIN = 3
VICARE_TEMP_HEATING_MAX = 37

VICARE_TO_HA_HVAC_HEATING: dict[str, HVACMode] = {
    VICARE_MODE_FORCEDREDUCED: HVACMode.OFF,
    VICARE_MODE_OFF: HVACMode.OFF,
    VICARE_MODE_DHW: HVACMode.OFF,
    VICARE_MODE_DHWANDHEATINGCOOLING: HVACMode.AUTO,
    VICARE_MODE_DHWANDHEATING: HVACMode.AUTO,
    VICARE_MODE_HEATINGCOOLING: HVACMode.AUTO,
    VICARE_MODE_HEATING: HVACMode.AUTO,
    VICARE_MODE_FORCEDNORMAL: HVACMode.HEAT,
}

CHANGABLE_HEATING_PROGRAMS = [
    HeatingProgram.COMFORT,
    HeatingProgram.COMFORT_HEATING,
    HeatingProgram.ECO,
]


def _build_entities(
    device_list: list[ViCareDevice],
) -> list[ViCareClimate]:
    """Create ViCare climate entities for a device."""
    return [
        ViCareClimate(
            device.config,
            device.api,
            circuit,
        )
        for device in device_list
        for circuit in get_circuits(device.api)
    ]


async def async_setup_entry(
    hass: HomeAssistant,
    config_entry: ConfigEntry,
    async_add_entities: AddEntitiesCallback,
) -> None:
    """Set up the ViCare climate platform."""

    platform = entity_platform.async_get_current_platform()

    platform.async_register_entity_service(
        SERVICE_SET_VICARE_MODE,
        {vol.Required(SERVICE_SET_VICARE_MODE_ATTR_MODE): cv.string},
        "set_vicare_mode",
    )

    device_list = hass.data[DOMAIN][config_entry.entry_id][DEVICE_LIST]

    async_add_entities(
        await hass.async_add_executor_job(
            _build_entities,
            device_list,
        )
    )


class ViCareClimate(ViCareEntity, ClimateEntity):
    """Representation of the ViCare heating climate device."""

    _attr_precision = PRECISION_TENTHS
    _attr_supported_features = (
        ClimateEntityFeature.TARGET_TEMPERATURE
        | ClimateEntityFeature.PRESET_MODE
        | ClimateEntityFeature.TURN_OFF
        | ClimateEntityFeature.TURN_ON
    )
    _attr_temperature_unit = UnitOfTemperature.CELSIUS
    _attr_min_temp = VICARE_TEMP_HEATING_MIN
    _attr_max_temp = VICARE_TEMP_HEATING_MAX
    _attr_target_temperature_step = PRECISION_WHOLE
    _attr_translation_key = "heating"
    _current_action: bool | None = None
    _current_mode: str | None = None
    _current_program: str | None = None
    _enable_turn_on_off_backwards_compatibility = False

    def __init__(
        self,
        device_config: PyViCareDeviceConfig,
        device: PyViCareDevice,
        circuit: PyViCareHeatingCircuit,
    ) -> None:
        """Initialize the climate device."""
<<<<<<< HEAD
        super().__init__(device_config, device, circuit, self._attr_translation_key)
        self._device = device
=======
        super().__init__(circuit.id, device_config, device)
        self._circuit = circuit
>>>>>>> f34b449f
        self._attributes: dict[str, Any] = {}
        self._attributes["vicare_programs"] = self._api.getPrograms()
        self._attr_preset_modes = [
            preset
            for heating_program in self._attributes["vicare_programs"]
            if (preset := HeatingProgram.to_ha_preset(heating_program)) is not None
        ]

    def update(self) -> None:
        """Let HA know there has been an update from the ViCare API."""
        try:
            _room_temperature = None
            with suppress(PyViCareNotSupportedFeatureError):
                _room_temperature = self._api.getRoomTemperature()

            _supply_temperature = None
            with suppress(PyViCareNotSupportedFeatureError):
                _supply_temperature = self._api.getSupplyTemperature()

            if _room_temperature is not None:
                self._attr_current_temperature = _room_temperature
            elif _supply_temperature is not None:
                self._attr_current_temperature = _supply_temperature
            else:
                self._attr_current_temperature = None

            with suppress(PyViCareNotSupportedFeatureError):
                self._current_program = self._api.getActiveProgram()

            with suppress(PyViCareNotSupportedFeatureError):
                self._attr_target_temperature = self._api.getCurrentDesiredTemperature()

            with suppress(PyViCareNotSupportedFeatureError):
                self._current_mode = self._api.getActiveMode()

            # Update the generic device attributes
            self._attributes = {
                "room_temperature": _room_temperature,
                "active_vicare_program": self._current_program,
                "active_vicare_mode": self._current_mode,
            }

            with suppress(PyViCareNotSupportedFeatureError):
                self._attributes["heating_curve_slope"] = (
                    self._api.getHeatingCurveSlope()
                )

            with suppress(PyViCareNotSupportedFeatureError):
                self._attributes["heating_curve_shift"] = (
                    self._api.getHeatingCurveShift()
                )

            with suppress(PyViCareNotSupportedFeatureError):
                self._attributes["vicare_modes"] = self._api.getModes()

            self._current_action = False
            # Update the specific device attributes
            with suppress(PyViCareNotSupportedFeatureError):
                for burner in get_burners(self._device):
                    self._current_action = self._current_action or burner.getActive()

            with suppress(PyViCareNotSupportedFeatureError):
                for compressor in get_compressors(self._device):
                    self._current_action = (
                        self._current_action or compressor.getActive()
                    )

        except requests.exceptions.ConnectionError:
            _LOGGER.error("Unable to retrieve data from ViCare server")
        except PyViCareRateLimitError as limit_exception:
            _LOGGER.error("Vicare API rate limit exceeded: %s", limit_exception)
        except ValueError:
            _LOGGER.error("Unable to decode data from ViCare server")
        except PyViCareInvalidDataError as invalid_data_exception:
            _LOGGER.error("Invalid data from Vicare server: %s", invalid_data_exception)

    @property
    def hvac_mode(self) -> HVACMode | None:
        """Return current hvac mode."""
        if self._current_mode is None:
            return None
        return VICARE_TO_HA_HVAC_HEATING.get(self._current_mode, None)

    def set_hvac_mode(self, hvac_mode: HVACMode) -> None:
        """Set a new hvac mode on the ViCare API."""
        if "vicare_modes" not in self._attributes:
            raise ValueError("Cannot set hvac mode when vicare_modes are not known")

        vicare_mode = self.vicare_mode_from_hvac_mode(hvac_mode)
        if vicare_mode is None:
            raise ValueError(f"Cannot set invalid hvac mode: {hvac_mode}")

        _LOGGER.debug("Setting hvac mode to %s / %s", hvac_mode, vicare_mode)
        self._api.setMode(vicare_mode)

    def vicare_mode_from_hvac_mode(self, hvac_mode) -> str | None:
        """Return the corresponding vicare mode for an hvac_mode."""
        if "vicare_modes" not in self._attributes:
            return None

        supported_modes = self._attributes["vicare_modes"]
        for key, value in VICARE_TO_HA_HVAC_HEATING.items():
            if key in supported_modes and value == hvac_mode:
                return key
        return None

    @property
    def hvac_modes(self) -> list[HVACMode]:
        """Return the list of available hvac modes."""
        if "vicare_modes" not in self._attributes:
            return []

        supported_modes = self._attributes["vicare_modes"]
        hvac_modes = []
        for key, value in VICARE_TO_HA_HVAC_HEATING.items():
            if value in hvac_modes:
                continue
            if key in supported_modes:
                hvac_modes.append(value)
        return hvac_modes

    @property
    def hvac_action(self) -> HVACAction:
        """Return the current hvac action."""
        if self._current_action:
            return HVACAction.HEATING
        return HVACAction.IDLE

    def set_temperature(self, **kwargs: Any) -> None:
        """Set new target temperatures."""
        if (temp := kwargs.get(ATTR_TEMPERATURE)) is not None:
            self._api.setProgramTemperature(self._current_program, temp)
            self._attr_target_temperature = temp

    @property
    def preset_mode(self):
        """Return the current preset mode, e.g., home, away, temp."""
        return HeatingProgram.to_ha_preset(self._current_program)

    def set_preset_mode(self, preset_mode: str) -> None:
        """Set new preset mode and deactivate any existing programs."""
        target_program = HeatingProgram.from_ha_preset(
            preset_mode, self._attributes["vicare_programs"]
        )
        if target_program is None:
            raise ServiceValidationError(
                translation_domain=DOMAIN,
                translation_key="program_unknown",
                translation_placeholders={
                    "preset": preset_mode,
                },
            )

        _LOGGER.debug("Current preset %s", self._current_program)
        if (
            self._current_program
            and self._current_program in CHANGABLE_HEATING_PROGRAMS
        ):
            _LOGGER.debug("deactivating %s", self._current_program)
            try:
                self._api.deactivateProgram(self._current_program)
            except PyViCareCommandError as err:
                raise ServiceValidationError(
                    translation_domain=DOMAIN,
                    translation_key="program_not_deactivated",
                    translation_placeholders={
                        "program": self._current_program,
                    },
                ) from err

        _LOGGER.debug("Setting preset to %s / %s", preset_mode, target_program)
        if target_program in CHANGABLE_HEATING_PROGRAMS:
            _LOGGER.debug("activating %s", target_program)
            try:
                self._api.activateProgram(target_program)
            except PyViCareCommandError as err:
                raise ServiceValidationError(
                    translation_domain=DOMAIN,
                    translation_key="program_not_activated",
                    translation_placeholders={
                        "program": target_program,
                    },
                ) from err

    @property
    def extra_state_attributes(self) -> dict[str, Any]:
        """Show Device Attributes."""
        return self._attributes

    def set_vicare_mode(self, vicare_mode) -> None:
        """Service function to set vicare modes directly."""
        if vicare_mode not in self._attributes["vicare_modes"]:
            raise ValueError(f"Cannot set invalid vicare mode: {vicare_mode}.")

        self._api.setMode(vicare_mode)<|MERGE_RESOLUTION|>--- conflicted
+++ resolved
@@ -148,13 +148,8 @@
         circuit: PyViCareHeatingCircuit,
     ) -> None:
         """Initialize the climate device."""
-<<<<<<< HEAD
-        super().__init__(device_config, device, circuit, self._attr_translation_key)
+        super().__init__(self._attr_translation_key, device_config, device, circuit)
         self._device = device
-=======
-        super().__init__(circuit.id, device_config, device)
-        self._circuit = circuit
->>>>>>> f34b449f
         self._attributes: dict[str, Any] = {}
         self._attributes["vicare_programs"] = self._api.getPrograms()
         self._attr_preset_modes = [
