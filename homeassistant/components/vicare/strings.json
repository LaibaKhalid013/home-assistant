--- conflicted
+++ resolved
@@ -28,17 +28,6 @@
       "unknown": "[%key:common::config_flow::error::unknown%]"
     }
   },
-<<<<<<< HEAD
-  "exceptions": {
-    "program_unknown": {
-      "message": "Cannot translate preset {preset} into a valid ViCare program"
-    },
-    "program_not_activated": {
-      "message": "Unable to activate ViCare program {program}"
-    },
-    "program_not_deactivated": {
-      "message": "Unable to deactivate ViCare program {program}"
-=======
   "entity": {
     "binary_sensor": {
       "circulation_pump": {
@@ -297,7 +286,17 @@
       "water": {
         "name": "Water"
       }
->>>>>>> 837f34c4
+    }
+  },
+  "exceptions": {
+    "program_unknown": {
+      "message": "Cannot translate preset {preset} into a valid ViCare program"
+    },
+    "program_not_activated": {
+      "message": "Unable to activate ViCare program {program}"
+    },
+    "program_not_deactivated": {
+      "message": "Unable to deactivate ViCare program {program}"
     }
   },
   "services": {
