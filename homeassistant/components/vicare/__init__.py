"""The ViCare integration."""
from __future__ import annotations

from collections.abc import Callable, Mapping
from contextlib import suppress
from dataclasses import dataclass
import logging
import os
from typing import Any

from PyViCare.PyViCare import PyViCare
from PyViCare.PyViCareDevice import Device as PyViCareDevice
from PyViCare.PyViCareDeviceConfig import PyViCareDeviceConfig

from homeassistant.config_entries import ConfigEntry
from homeassistant.const import CONF_CLIENT_ID, CONF_PASSWORD, CONF_USERNAME
from homeassistant.core import HomeAssistant
from homeassistant.helpers.storage import STORAGE_DIR

from .const import (
    CONF_HEATING_TYPE,
    DEFAULT_SCAN_INTERVAL,
    DOMAIN,
    HEATING_TYPE_TO_CREATOR_METHOD,
    PLATFORMS,
    VICARE_DEVICE_CONFIG_LIST,
    HeatingType,
)

_LOGGER = logging.getLogger(__name__)
_TOKEN_FILENAME = "vicare_token.save"


@dataclass()
class ViCareRequiredKeysMixin:
    """Mixin for required keys."""

    value_getter: Callable[[PyViCareDevice], bool]


@dataclass()
class ViCareRequiredKeysMixinWithSet(ViCareRequiredKeysMixin):
    """Mixin for required keys with setter."""

<<<<<<< HEAD
    value_getter: Callable[[PyViCareDevice], bool]
    value_setter: Callable[[PyViCareDevice], bool]
=======
    value_setter: Callable[[Device], bool]
>>>>>>> e27baedf


async def async_setup_entry(hass: HomeAssistant, entry: ConfigEntry) -> bool:
    """Set up from config entry."""
    _LOGGER.debug("Setting up ViCare component")

    hass.data[DOMAIN] = {}
    hass.data[DOMAIN][entry.entry_id] = {}

    await hass.async_add_executor_job(setup_vicare_api, hass, entry)

    await hass.config_entries.async_forward_entry_setups(entry, PLATFORMS)

    return True


def vicare_login(hass: HomeAssistant, entry_data: Mapping[str, Any]) -> PyViCare:
    """Login via PyVicare API."""
    vicare_api = PyViCare()
    vicare_api.setCacheDuration(DEFAULT_SCAN_INTERVAL)
    vicare_api.initWithCredentials(
        entry_data[CONF_USERNAME],
        entry_data[CONF_PASSWORD],
        entry_data[CONF_CLIENT_ID],
        hass.config.path(STORAGE_DIR, _TOKEN_FILENAME),
    )
    return vicare_api


def setup_vicare_api(hass: HomeAssistant, entry: ConfigEntry) -> None:
    """Set up PyVicare API."""
    vicare_api = vicare_login(hass, entry.data)

    for device in vicare_api.devices:
        _LOGGER.info(
            "Found device: %s (online: %s)", device.getModel(), str(device.isOnline())
        )

    hass.data[DOMAIN][entry.entry_id][VICARE_DEVICE_CONFIG_LIST] = vicare_api.devices

def get_api(entry: ConfigEntry, device: PyViCareDeviceConfig) -> PyViCareDevice:
    """Get API for device."""
    return getattr(
        device,
        HEATING_TYPE_TO_CREATOR_METHOD[HeatingType(entry.data[CONF_HEATING_TYPE])],
    )()


async def async_unload_entry(hass: HomeAssistant, entry: ConfigEntry) -> bool:
    """Unload ViCare config entry."""
    unload_ok = await hass.config_entries.async_unload_platforms(entry, PLATFORMS)
    if unload_ok:
        hass.data[DOMAIN].pop(entry.entry_id)

    with suppress(FileNotFoundError):
        await hass.async_add_executor_job(
            os.remove, hass.config.path(STORAGE_DIR, _TOKEN_FILENAME)
        )

    return unload_ok<|MERGE_RESOLUTION|>--- conflicted
+++ resolved
@@ -42,12 +42,7 @@
 class ViCareRequiredKeysMixinWithSet(ViCareRequiredKeysMixin):
     """Mixin for required keys with setter."""
 
-<<<<<<< HEAD
-    value_getter: Callable[[PyViCareDevice], bool]
     value_setter: Callable[[PyViCareDevice], bool]
-=======
-    value_setter: Callable[[Device], bool]
->>>>>>> e27baedf
 
 
 async def async_setup_entry(hass: HomeAssistant, entry: ConfigEntry) -> bool:
