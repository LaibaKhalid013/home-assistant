--- conflicted
+++ resolved
@@ -113,11 +113,7 @@
         circuit: PyViCareHeatingCircuit,
     ) -> None:
         """Initialize the DHW water_heater device."""
-<<<<<<< HEAD
-        super().__init__(device_config, device, None, circuit.id)
-=======
         super().__init__(circuit.id, device_config, device)
->>>>>>> f34b449f
         self._circuit = circuit
         self._attributes: dict[str, Any] = {}
 
