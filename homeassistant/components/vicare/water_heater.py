--- conflicted
+++ resolved
@@ -104,11 +104,7 @@
     _attr_max_temp = VICARE_TEMP_WATER_MAX
     _attr_operation_list = list(HA_TO_VICARE_HVAC_DHW)
     _attr_translation_key = "domestic_hot_water"
-<<<<<<< HEAD
-    _attributes: dict[str, Any] = {}
-=======
     _current_mode: str | None = None
->>>>>>> 76ebb0df
 
     def __init__(
         self,
@@ -117,15 +113,9 @@
         circuit: PyViCareHeatingCircuit,
     ) -> None:
         """Initialize the DHW water_heater device."""
-<<<<<<< HEAD
         super().__init__(device_config, device, None, circuit.id)
         self._circuit = circuit
-        self._current_mode = None
-=======
-        super().__init__(device_config, device, circuit.id)
-        self._circuit = circuit
         self._attributes: dict[str, Any] = {}
->>>>>>> 76ebb0df
 
     def update(self) -> None:
         """Let HA know there has been an update from the ViCare API."""
