"""Entities for the ViCare integration."""

from PyViCare.PyViCareDevice import Device as PyViCareDevice
from PyViCare.PyViCareDeviceConfig import PyViCareDeviceConfig
from PyViCare.PyViCareHeatingDevice import (
    HeatingDeviceWithComponent as PyViCareHeatingDeviceComponent,
)

from homeassistant.helpers.device_registry import DeviceInfo
from homeassistant.helpers.entity import Entity

from .const import DOMAIN


class ViCareEntity(Entity):
    """Base class for ViCare entities."""

    _attr_has_entity_name = True

    def __init__(
        self,
        unique_id_suffix: str,
        device_serial: str | None,
        device_config: PyViCareDeviceConfig,
        device: PyViCareDevice,
        component: PyViCareHeatingDeviceComponent | None = None,
    ) -> None:
        """Initialize the entity."""
        gateway_serial = device_config.getConfig().serial
<<<<<<< HEAD
        device_serial = device.getSerial().replace("zigbee-", "zigbee_")
        identifier = f"{gateway_serial}_{device_serial}"
=======
        device_id = device_config.getId()

        identifier = f"{gateway_serial}_{device_serial if device_serial is not None else device_id}"
>>>>>>> c099f4f5

        self._api: PyViCareDevice | PyViCareHeatingDeviceComponent = (
            component if component else device
        )
        self._attr_unique_id = f"{identifier}-{unique_id_suffix}"
        if component:
            self._attr_unique_id += f"-{component.id}"

        self._attr_device_info = DeviceInfo(
            identifiers={(DOMAIN, identifier)},
            serial_number=device_serial,
            name=device_config.getModel(),
            manufacturer="Viessmann",
            model=device_config.getModel(),
            configuration_url="https://developer.viessmann.com/",
        )<|MERGE_RESOLUTION|>--- conflicted
+++ resolved
@@ -27,14 +27,9 @@
     ) -> None:
         """Initialize the entity."""
         gateway_serial = device_config.getConfig().serial
-<<<<<<< HEAD
-        device_serial = device.getSerial().replace("zigbee-", "zigbee_")
-        identifier = f"{gateway_serial}_{device_serial}"
-=======
         device_id = device_config.getId()
 
-        identifier = f"{gateway_serial}_{device_serial if device_serial is not None else device_id}"
->>>>>>> c099f4f5
+        identifier = f"{gateway_serial}_{device_serial.replace("zigbee-", "zigbee_") if device_serial is not None else device_id}"
 
         self._api: PyViCareDevice | PyViCareHeatingDeviceComponent = (
             component if component else device
