--- conflicted
+++ resolved
@@ -22,9 +22,7 @@
         unique_id_suffix: str,
         device_config: PyViCareDeviceConfig,
         device: PyViCareDevice,
-<<<<<<< HEAD
-        component: PyViCareHeatingDeviceComponent,
-        unique_id_suffix: str,
+        component: PyViCareHeatingDeviceComponent | None = None,
     ) -> None:
         """Initialize the entity."""
         gatewaySerial = device_config.getConfig().serial
@@ -35,28 +33,21 @@
             component if component else device
         )
         self._attr_unique_id = f"{identifier}-{unique_id_suffix}"
-=======
-        component: PyViCareHeatingDeviceComponent | None = None,
     ) -> None:
         """Initialize the entity."""
+        gatewaySerial = device_config.getConfig().serial
+        deviceSerial = device.getSerial()
+        identifier = f"{gatewaySerial}_{deviceSerial}"
         self._api: PyViCareDevice | PyViCareHeatingDeviceComponent = (
             component if component else device
         )
-
-        self._attr_unique_id = f"{device_config.getConfig().serial}-{unique_id_suffix}"
-        # valid for compressors, circuits, burners (HeatingDeviceWithComponent)
->>>>>>> f34b449f
+        self._attr_unique_id = f"{identifier}-{unique_id_suffix}"
         if component:
             self._attr_unique_id += f"-{component.id}"
 
         self._attr_device_info = DeviceInfo(
-<<<<<<< HEAD
             identifiers={(DOMAIN, identifier)},
             serial_number=deviceSerial,
-=======
-            identifiers={(DOMAIN, device_config.getConfig().serial)},
-            serial_number=device.getSerial(),
->>>>>>> f34b449f
             name=device_config.getModel(),
             manufacturer="Viessmann",
             model=device_config.getModel(),
