--- conflicted
+++ resolved
@@ -1,11 +1,7 @@
 {
   "domain": "gpsd",
   "name": "GPSD",
-<<<<<<< HEAD
-  "codeowners": ["@fabaff"],
-=======
   "codeowners": ["@fabaff", "@jrieger"],
->>>>>>> bbdb9b61
   "config_flow": true,
   "documentation": "https://www.home-assistant.io/integrations/gpsd",
   "iot_class": "local_polling",
