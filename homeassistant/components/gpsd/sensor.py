"""Support for GPSD."""
from __future__ import annotations

import logging
from typing import Any

from gps3.agps3threaded import (
    GPSD_PORT as DEFAULT_PORT,
    HOST as DEFAULT_HOST,
    AGPS3mechanism,
)
import voluptuous as vol

<<<<<<< HEAD
from homeassistant.components.sensor import PLATFORM_SCHEMA, SensorEntity
=======
from homeassistant.components.sensor import (
    PLATFORM_SCHEMA,
    SensorDeviceClass,
    SensorEntity,
)
>>>>>>> 729c6db0
from homeassistant.config_entries import SOURCE_IMPORT, ConfigEntry
from homeassistant.const import (
    ATTR_LATITUDE,
    ATTR_LONGITUDE,
    ATTR_MODE,
    CONF_HOST,
    CONF_NAME,
    CONF_PORT,
)
from homeassistant.core import DOMAIN as HOMEASSISTANT_DOMAIN, HomeAssistant
import homeassistant.helpers.config_validation as cv
from homeassistant.helpers.device_registry import DeviceEntryType, DeviceInfo
from homeassistant.helpers.entity_platform import AddEntitiesCallback
from homeassistant.helpers.issue_registry import IssueSeverity, async_create_issue
from homeassistant.helpers.typing import ConfigType, DiscoveryInfoType

from .const import DOMAIN

_LOGGER = logging.getLogger(__name__)

ATTR_CLIMB = "climb"
ATTR_ELEVATION = "elevation"
ATTR_GPS_TIME = "gps_time"
ATTR_SPEED = "speed"

DEFAULT_NAME = "GPS"

PLATFORM_SCHEMA = PLATFORM_SCHEMA.extend(
    {
        vol.Optional(CONF_NAME, default=DEFAULT_NAME): cv.string,
        vol.Optional(CONF_HOST, default=DEFAULT_HOST): cv.string,
        vol.Optional(CONF_PORT, default=DEFAULT_PORT): cv.port,
    }
)


async def async_setup_entry(
    hass: HomeAssistant,
    config_entry: ConfigEntry,
    async_add_entities: AddEntitiesCallback,
) -> None:
    """Set up the GPSD component."""
    async_add_entities(
        [
            GpsdSensor(
                config_entry.data[CONF_HOST],
                config_entry.data[CONF_PORT],
                config_entry.entry_id,
            )
        ]
    )


async def async_setup_platform(
    hass: HomeAssistant,
    config: ConfigType,
    async_add_entities: AddEntitiesCallback,
    discovery_info: DiscoveryInfoType | None = None,
) -> None:
    """Initialize gpsd import from config."""
    async_create_issue(
        hass,
        HOMEASSISTANT_DOMAIN,
        f"deprecated_yaml_{DOMAIN}",
        is_fixable=False,
<<<<<<< HEAD
        breaks_in_ha_version="2024.6.0",
=======
        breaks_in_ha_version="2024.9.0",
>>>>>>> 729c6db0
        severity=IssueSeverity.WARNING,
        translation_key="deprecated_yaml",
        translation_placeholders={
            "domain": DOMAIN,
            "integration_title": "GPSD",
        },
    )

    hass.async_create_task(
        hass.config_entries.flow.async_init(
            DOMAIN, context={"source": SOURCE_IMPORT}, data=config
        )
    )


class GpsdSensor(SensorEntity):
    """Representation of a GPS receiver available via GPSD."""

    _attr_has_entity_name = True
    _attr_name = None
<<<<<<< HEAD
    _attr_translation_key = DOMAIN
=======
    _attr_translation_key = "mode"
    _attr_device_class = SensorDeviceClass.ENUM
    _attr_options = ["2d_fix", "3d_fix"]
>>>>>>> 729c6db0

    def __init__(
        self,
        host: str,
        port: int,
        unique_id: str,
    ) -> None:
        """Initialize the GPSD sensor."""
        self._attr_device_info = DeviceInfo(
            identifiers={(DOMAIN, unique_id)},
            entry_type=DeviceEntryType.SERVICE,
        )
<<<<<<< HEAD
        self._attr_unique_id = unique_id
=======
        self._attr_unique_id = f"{unique_id}-mode"
>>>>>>> 729c6db0

        self.agps_thread = AGPS3mechanism()
        self.agps_thread.stream_data(host=host, port=port)
        self.agps_thread.run_thread()

    @property
    def native_value(self) -> str | None:
        """Return the state of GPSD."""
        if self.agps_thread.data_stream.mode == 3:
            return "3d_fix"
        if self.agps_thread.data_stream.mode == 2:
            return "2d_fix"
        return None

    @property
    def extra_state_attributes(self) -> dict[str, Any]:
        """Return the state attributes of the GPS."""
        return {
            ATTR_LATITUDE: self.agps_thread.data_stream.lat,
            ATTR_LONGITUDE: self.agps_thread.data_stream.lon,
            ATTR_ELEVATION: self.agps_thread.data_stream.alt,
            ATTR_GPS_TIME: self.agps_thread.data_stream.time,
            ATTR_SPEED: self.agps_thread.data_stream.speed,
            ATTR_CLIMB: self.agps_thread.data_stream.climb,
            ATTR_MODE: self.agps_thread.data_stream.mode,
        }<|MERGE_RESOLUTION|>--- conflicted
+++ resolved
@@ -11,15 +11,11 @@
 )
 import voluptuous as vol
 
-<<<<<<< HEAD
-from homeassistant.components.sensor import PLATFORM_SCHEMA, SensorEntity
-=======
 from homeassistant.components.sensor import (
     PLATFORM_SCHEMA,
     SensorDeviceClass,
     SensorEntity,
 )
->>>>>>> 729c6db0
 from homeassistant.config_entries import SOURCE_IMPORT, ConfigEntry
 from homeassistant.const import (
     ATTR_LATITUDE,
@@ -85,11 +81,7 @@
         HOMEASSISTANT_DOMAIN,
         f"deprecated_yaml_{DOMAIN}",
         is_fixable=False,
-<<<<<<< HEAD
-        breaks_in_ha_version="2024.6.0",
-=======
         breaks_in_ha_version="2024.9.0",
->>>>>>> 729c6db0
         severity=IssueSeverity.WARNING,
         translation_key="deprecated_yaml",
         translation_placeholders={
@@ -110,13 +102,9 @@
 
     _attr_has_entity_name = True
     _attr_name = None
-<<<<<<< HEAD
-    _attr_translation_key = DOMAIN
-=======
     _attr_translation_key = "mode"
     _attr_device_class = SensorDeviceClass.ENUM
     _attr_options = ["2d_fix", "3d_fix"]
->>>>>>> 729c6db0
 
     def __init__(
         self,
@@ -129,11 +117,7 @@
             identifiers={(DOMAIN, unique_id)},
             entry_type=DeviceEntryType.SERVICE,
         )
-<<<<<<< HEAD
-        self._attr_unique_id = unique_id
-=======
         self._attr_unique_id = f"{unique_id}-mode"
->>>>>>> 729c6db0
 
         self.agps_thread = AGPS3mechanism()
         self.agps_thread.stream_data(host=host, port=port)
