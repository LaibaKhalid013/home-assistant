"""Offer state listening automation rules."""
from datetime import timedelta
import logging
from typing import Dict

import voluptuous as vol

from homeassistant import exceptions
from homeassistant.const import CONF_FOR, CONF_PLATFORM, MATCH_ALL
from homeassistant.core import CALLBACK_TYPE, HomeAssistant, callback
from homeassistant.helpers import config_validation as cv, template
from homeassistant.helpers.event import (
    Event,
    async_track_same_state,
    process_state_match,
)

# mypy: allow-incomplete-defs, allow-untyped-calls, allow-untyped-defs
# mypy: no-check-untyped-defs

_LOGGER = logging.getLogger(__name__)

CONF_ENTITY_ID = "entity_id"
CONF_FROM = "from"
CONF_TO = "to"

TRIGGER_SCHEMA = vol.All(
    vol.Schema(
        {
            vol.Required(CONF_PLATFORM): "state",
            vol.Required(CONF_ENTITY_ID): cv.entity_ids,
            # These are str on purpose. Want to catch YAML conversions
            vol.Optional(CONF_FROM): vol.Any(str, [str]),
            vol.Optional(CONF_TO): vol.Any(str, [str]),
            vol.Optional(CONF_FOR): vol.Any(
                vol.All(cv.time_period, cv.positive_timedelta),
                cv.template,
                cv.template_complex,
            ),
        }
    ),
    cv.key_dependency(CONF_FOR, CONF_TO),
)


async def async_attach_trigger(
    hass: HomeAssistant,
    config,
    action,
    automation_info,
    *,
    platform_type: str = "state",
) -> CALLBACK_TYPE:
    """Listen for state changes based on configuration."""
    entity_id = config.get(CONF_ENTITY_ID)
    from_state = config.get(CONF_FROM, MATCH_ALL)
    to_state = config.get(CONF_TO, MATCH_ALL)
    time_delta = config.get(CONF_FOR)
    template.attach(hass, time_delta)
    match_all = from_state == MATCH_ALL and to_state == MATCH_ALL
    unsub_track_same = {}
    period: Dict[str, timedelta] = {}
    match_from_state = process_state_match(from_state)
    match_to_state = process_state_match(to_state)

    @callback
    def state_automation_listener(event: Event):
        """Listen for state changes and calls action."""
        entity: str = event.data["entity_id"]
        if entity not in entity_id:
            return

        from_s = event.data.get("old_state")
        to_s = event.data.get("new_state")

        if (
            (from_s is not None and not match_from_state(from_s.state))
            or (to_s is not None and not match_to_state(to_s.state))
            or (
                not match_all
                and from_s is not None
                and to_s is not None
                and from_s.state == to_s.state
            )
        ):
            return

        @callback
        def call_action():
            """Call action with right context."""
            hass.async_run_job(
                action(
                    {
                        "trigger": {
                            "platform": platform_type,
                            "entity_id": entity,
                            "from_state": from_s,
                            "to_state": to_s,
                            "for": time_delta if not time_delta else period[entity],
                        }
                    },
                    context=event.context,
                )
            )

        # Ignore changes to state attributes if from/to is in use
        if (
            not match_all
            and from_s is not None
            and to_s is not None
            and from_s.state == to_s.state
        ):
            return

        if not time_delta:
            call_action()
            return

        variables = {
            "trigger": {
                "platform": "state",
                "entity_id": entity,
                "from_state": from_s,
                "to_state": to_s,
            }
        }

        try:
            if isinstance(time_delta, template.Template):
                period[entity] = vol.All(cv.time_period, cv.positive_timedelta)(
                    time_delta.async_render(variables)
                )
            elif isinstance(time_delta, dict):
                time_delta_data = {}
                time_delta_data.update(template.render_complex(time_delta, variables))
                period[entity] = vol.All(cv.time_period, cv.positive_timedelta)(
                    time_delta_data
                )
            else:
                period[entity] = time_delta
        except (exceptions.TemplateError, vol.Invalid) as ex:
            _LOGGER.error(
                "Error rendering '%s' for template: %s", automation_info["name"], ex
            )
            return

        def _check_same_state(_, _2, new_st):
            if new_st is None:
                return False
            return new_st.state == to_s.state

        unsub_track_same[entity] = async_track_same_state(
            hass, period[entity], call_action, _check_same_state, entity_ids=entity,
        )

<<<<<<< HEAD
    if len(entity_id) == 1:
        unsub = hass.simple_state_tracker.async_add_listener(
            entity_id[0], state_automation_listener
        )
    else:
        unsub = hass.bus.async_listen(EVENT_STATE_CHANGED, state_automation_listener)
=======
    unsub = hass.simple_state_tracker.async_add_listener(
        entity_id, state_automation_listener
    )
>>>>>>> f9f9985e

    @callback
    def async_remove():
        """Remove state listeners async."""
        unsub()
        for async_remove in unsub_track_same.values():
            async_remove()
        unsub_track_same.clear()

    return async_remove<|MERGE_RESOLUTION|>--- conflicted
+++ resolved
@@ -153,18 +153,9 @@
             hass, period[entity], call_action, _check_same_state, entity_ids=entity,
         )
 
-<<<<<<< HEAD
-    if len(entity_id) == 1:
-        unsub = hass.simple_state_tracker.async_add_listener(
-            entity_id[0], state_automation_listener
-        )
-    else:
-        unsub = hass.bus.async_listen(EVENT_STATE_CHANGED, state_automation_listener)
-=======
     unsub = hass.simple_state_tracker.async_add_listener(
         entity_id, state_automation_listener
     )
->>>>>>> f9f9985e
 
     @callback
     def async_remove():
