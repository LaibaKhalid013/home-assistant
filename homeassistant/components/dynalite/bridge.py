"""Code to handle a Dynalite bridge."""

from typing import Any, Callable, Dict, List, Optional

from dynalite_devices_lib.dynalite_devices import (
    CONF_AREA as dyn_CONF_AREA,
    CONF_PRESET as dyn_CONF_PRESET,
    NOTIFICATION_PACKET,
    NOTIFICATION_PRESET,
    DynaliteBaseDevice,
    DynaliteDevices,
    DynaliteNotification,
)

from homeassistant.const import CONF_HOST
from homeassistant.core import HomeAssistant, callback
from homeassistant.helpers.dispatcher import async_dispatcher_send

from .const import ATTR_AREA, ATTR_PACKET, ATTR_PRESET, ENTITY_PLATFORMS, LOGGER
from .convert_config import convert_config


class DynaliteBridge:
    """Manages a single Dynalite bridge."""

    def __init__(self, hass: HomeAssistant, config: Dict[str, Any]) -> None:
        """Initialize the system based on host parameter."""
        self.hass = hass
        self.area = {}
        self.async_add_devices = {}
        self.waiting_devices = {}
        self.host = config[CONF_HOST]
        # Configure the dynalite devices
        self.dynalite_devices = DynaliteDevices(
            new_device_func=self.add_devices_when_registered,
            update_device_func=self.update_device,
            notification_func=self.handle_notification,
        )
        self.dynalite_devices.configure(convert_config(config))

    async def async_setup(self) -> bool:
        """Set up a Dynalite bridge."""
        # Configure the dynalite devices
        LOGGER.debug("Setting up bridge - host %s", self.host)
        return await self.dynalite_devices.async_setup()

    def reload_config(self, config: Dict[str, Any]) -> None:
        """Reconfigure a bridge when config changes."""
        LOGGER.debug("Reloading bridge - host %s, config %s", self.host, config)
        self.dynalite_devices.configure(convert_config(config))

    def update_signal(self, device: Optional[DynaliteBaseDevice] = None) -> str:
        """Create signal to use to trigger entity update."""
        if device:
            signal = f"dynalite-update-{self.host}-{device.unique_id}"
        else:
            signal = f"dynalite-update-{self.host}"
        return signal

    @callback
    def update_device(self, device: Optional[DynaliteBaseDevice] = None) -> None:
        """Call when a device or all devices should be updated."""
        if not device:
            # This is used to signal connection or disconnection, so all devices may become available or not.
            log_string = (
                "Connected" if self.dynalite_devices.connected else "Disconnected"
            )
            LOGGER.info("%s to dynalite host", log_string)
            async_dispatcher_send(self.hass, self.update_signal())
        else:
            async_dispatcher_send(self.hass, self.update_signal(device))

    @callback
    def handle_notification(self, notification: DynaliteNotification) -> None:
        """Handle a notification from the platform and issue events."""
        if notification.notification == NOTIFICATION_PACKET:
<<<<<<< HEAD
            self.hass.bus.fire(
                "dynalite_packet",
                {
                    CONF_HOST: self.host,
                    ATTR_PACKET: notification.data[NOTIFICATION_PACKET],
                },
            )
        if notification.notification == NOTIFICATION_PRESET:
            self.hass.bus.fire(
                "dynalite_preset",
=======
            self.hass.bus.async_fire(
                f"dynalite_{self.host}_packet",
                {ATTR_PACKET: notification.data[NOTIFICATION_PACKET]},
            )
        if notification.notification == NOTIFICATION_PRESET:
            self.hass.bus.async_fire(
                f"dynalite_{self.host}_preset",
>>>>>>> e4862866
                {
                    CONF_HOST: self.host,
                    ATTR_AREA: notification.data[dyn_CONF_AREA],
                    ATTR_PRESET: notification.data[dyn_CONF_PRESET],
                },
            )
<<<<<<< HEAD
=======
            self.hass.bus.async_fire(
                f"dynalite_{self.host}_selected_area_{notification.data[dyn_CONF_AREA]}_preset_{notification.data[dyn_CONF_PRESET]}"
            )
>>>>>>> e4862866

    @callback
    def register_add_devices(self, platform: str, async_add_devices: Callable) -> None:
        """Add an async_add_entities for a category."""
        self.async_add_devices[platform] = async_add_devices
        if platform in self.waiting_devices:
            self.async_add_devices[platform](self.waiting_devices[platform])

    def add_devices_when_registered(self, devices: List[DynaliteBaseDevice]) -> None:
        """Add the devices to HA if the add devices callback was registered, otherwise queue until it is."""
        for platform in ENTITY_PLATFORMS:
            platform_devices = [
                device for device in devices if device.category == platform
            ]
            if platform in self.async_add_devices:
                self.async_add_devices[platform](platform_devices)
            else:  # handle it later when it is registered
                if platform not in self.waiting_devices:
                    self.waiting_devices[platform] = []
                self.waiting_devices[platform].extend(platform_devices)<|MERGE_RESOLUTION|>--- conflicted
+++ resolved
@@ -74,8 +74,7 @@
     def handle_notification(self, notification: DynaliteNotification) -> None:
         """Handle a notification from the platform and issue events."""
         if notification.notification == NOTIFICATION_PACKET:
-<<<<<<< HEAD
-            self.hass.bus.fire(
+            self.hass.bus.async_fire(
                 "dynalite_packet",
                 {
                     CONF_HOST: self.host,
@@ -83,29 +82,14 @@
                 },
             )
         if notification.notification == NOTIFICATION_PRESET:
-            self.hass.bus.fire(
+            self.hass.bus.async_fire(
                 "dynalite_preset",
-=======
-            self.hass.bus.async_fire(
-                f"dynalite_{self.host}_packet",
-                {ATTR_PACKET: notification.data[NOTIFICATION_PACKET]},
-            )
-        if notification.notification == NOTIFICATION_PRESET:
-            self.hass.bus.async_fire(
-                f"dynalite_{self.host}_preset",
->>>>>>> e4862866
                 {
                     CONF_HOST: self.host,
                     ATTR_AREA: notification.data[dyn_CONF_AREA],
                     ATTR_PRESET: notification.data[dyn_CONF_PRESET],
                 },
             )
-<<<<<<< HEAD
-=======
-            self.hass.bus.async_fire(
-                f"dynalite_{self.host}_selected_area_{notification.data[dyn_CONF_AREA]}_preset_{notification.data[dyn_CONF_PRESET]}"
-            )
->>>>>>> e4862866
 
     @callback
     def register_add_devices(self, platform: str, async_add_devices: Callable) -> None:
