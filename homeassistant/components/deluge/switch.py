--- conflicted
+++ resolved
@@ -6,12 +6,12 @@
 from deluge_client import DelugeRPCClient
 import voluptuous as vol
 
-<<<<<<< HEAD
-from homeassistant.components.switch import DOMAIN as SWITCH_DOMAIN, PLATFORM_SCHEMA
+from homeassistant.components.switch import (
+    DOMAIN as SWITCH_DOMAIN,
+    PLATFORM_SCHEMA,
+    SwitchEntity,
+)
 from homeassistant.config_entries import SOURCE_IMPORT, ConfigEntry
-=======
-from homeassistant.components.switch import PLATFORM_SCHEMA, SwitchEntity
->>>>>>> 2da4d280
 from homeassistant.const import (
     CONF_HOST,
     CONF_NAME,
@@ -22,19 +22,13 @@
 from homeassistant.core import HomeAssistant
 from homeassistant.helpers import entity_platform
 import homeassistant.helpers.config_validation as cv
-<<<<<<< HEAD
-from homeassistant.helpers.entity import ToggleEntity
-from homeassistant.helpers.typing import DiscoveryInfoType
+from homeassistant.helpers.typing import ConfigType, DiscoveryInfoType
 from homeassistant.helpers.update_coordinator import DataUpdateCoordinator
-=======
-from homeassistant.helpers.entity_platform import AddEntitiesCallback
-from homeassistant.helpers.typing import ConfigType, DiscoveryInfoType
->>>>>>> 2da4d280
 
 from . import DelugeEntity
 from .const import DATA_KEY_API, DATA_KEY_COORDINATOR, DEFAULT_RPC_PORT, DOMAIN
 
-# Deprecated in Home Assistant 2022.2
+# Deprecated in Home Assistant 2022.3
 PLATFORM_SCHEMA = PLATFORM_SCHEMA.extend(
     {
         vol.Required(CONF_HOST): cv.string,
@@ -48,7 +42,7 @@
 
 async def async_setup_platform(
     hass: HomeAssistant,
-    config: ConfigEntry,
+    config: ConfigType,
     async_add_entities: entity_platform.AddEntitiesCallback,
     discovery_info: DiscoveryInfoType | None = None,
 ) -> None:
@@ -78,11 +72,7 @@
     )
 
 
-<<<<<<< HEAD
-class DelugeSwitch(DelugeEntity, ToggleEntity):
-=======
-class DelugeSwitch(SwitchEntity):
->>>>>>> 2da4d280
+class DelugeSwitch(DelugeEntity, SwitchEntity):
     """Representation of a Deluge switch."""
 
     def __init__(
