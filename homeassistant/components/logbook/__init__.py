"""Event parser and human readable log generator."""
from __future__ import annotations

from collections.abc import Callable, Generator, Iterable
from contextlib import suppress
from datetime import datetime as dt, timedelta
from http import HTTPStatus
from itertools import groupby
import json
import re
from typing import Any, cast

from aiohttp import web
import sqlalchemy
from sqlalchemy.engine.row import Row
from sqlalchemy.orm import aliased
from sqlalchemy.orm.query import Query
from sqlalchemy.orm.session import Session
from sqlalchemy.sql.expression import literal
import voluptuous as vol

from homeassistant.components import frontend
from homeassistant.components.automation import EVENT_AUTOMATION_TRIGGERED
from homeassistant.components.history import (
    Filters,
    sqlalchemy_filter_from_include_exclude_conf,
)
from homeassistant.components.http import HomeAssistantView
from homeassistant.components.recorder import get_instance
from homeassistant.components.recorder.models import (
    EventData,
    Events,
    StateAttributes,
    States,
    process_timestamp_to_utc_isoformat,
)
from homeassistant.components.recorder.util import session_scope
from homeassistant.components.script import EVENT_SCRIPT_STARTED
from homeassistant.const import (
    ATTR_DOMAIN,
    ATTR_ENTITY_ID,
    ATTR_FRIENDLY_NAME,
    ATTR_NAME,
    ATTR_SERVICE,
    EVENT_CALL_SERVICE,
    EVENT_HOMEASSISTANT_START,
    EVENT_HOMEASSISTANT_STOP,
    EVENT_LOGBOOK_ENTRY,
    EVENT_STATE_CHANGED,
)
from homeassistant.core import (
    DOMAIN as HA_DOMAIN,
    Context,
    Event,
    HomeAssistant,
    ServiceCall,
    callback,
    split_entity_id,
)
from homeassistant.exceptions import InvalidEntityFormatError
import homeassistant.helpers.config_validation as cv
from homeassistant.helpers.entityfilter import (
    INCLUDE_EXCLUDE_BASE_FILTER_SCHEMA,
    EntityFilter,
    convert_include_exclude_filter,
    generate_filter,
)
from homeassistant.helpers.integration_platform import (
    async_process_integration_platforms,
)
from homeassistant.helpers.typing import ConfigType
from homeassistant.loader import bind_hass
import homeassistant.util.dt as dt_util

ENTITY_ID_JSON_TEMPLATE = '%"entity_id":"{}"%'
FRIENDLY_NAME_JSON_EXTRACT = re.compile('"friendly_name": ?"([^"]+)"')
ENTITY_ID_JSON_EXTRACT = re.compile('"entity_id": ?"([^"]+)"')
DOMAIN_JSON_EXTRACT = re.compile('"domain": ?"([^"]+)"')
ICON_JSON_EXTRACT = re.compile('"icon": ?"([^"]+)"')
ATTR_MESSAGE = "message"

CONTINUOUS_DOMAINS = {"proximity", "sensor"}
CONTINUOUS_ENTITY_ID_LIKE = [f"{domain}.%" for domain in CONTINUOUS_DOMAINS]

DOMAIN = "logbook"

GROUP_BY_MINUTES = 15

EMPTY_JSON_OBJECT = "{}"
UNIT_OF_MEASUREMENT_JSON = '"unit_of_measurement":'
UNIT_OF_MEASUREMENT_JSON_LIKE = f"%{UNIT_OF_MEASUREMENT_JSON}%"
HA_DOMAIN_ENTITY_ID = f"{HA_DOMAIN}._"

CONFIG_SCHEMA = vol.Schema(
    {DOMAIN: INCLUDE_EXCLUDE_BASE_FILTER_SCHEMA}, extra=vol.ALLOW_EXTRA
)

HOMEASSISTANT_EVENTS = [
    EVENT_HOMEASSISTANT_START,
    EVENT_HOMEASSISTANT_STOP,
]

ALL_EVENT_TYPES_EXCEPT_STATE_CHANGED = [
    EVENT_LOGBOOK_ENTRY,
    EVENT_CALL_SERVICE,
    *HOMEASSISTANT_EVENTS,
]

ALL_EVENT_TYPES = [
    EVENT_STATE_CHANGED,
    *ALL_EVENT_TYPES_EXCEPT_STATE_CHANGED,
]

EVENT_COLUMNS = [
    Events.event_type,
    Events.event_data,
    Events.time_fired,
    Events.context_id,
    Events.context_user_id,
    Events.context_parent_id,
]

SCRIPT_AUTOMATION_EVENTS = {EVENT_AUTOMATION_TRIGGERED, EVENT_SCRIPT_STARTED}

LOG_MESSAGE_SCHEMA = vol.Schema(
    {
        vol.Required(ATTR_NAME): cv.string,
        vol.Required(ATTR_MESSAGE): cv.template,
        vol.Optional(ATTR_DOMAIN): cv.slug,
        vol.Optional(ATTR_ENTITY_ID): cv.entity_id,
    }
)


@bind_hass
def log_entry(
    hass: HomeAssistant,
    name: str,
    message: str,
    domain: str | None = None,
    entity_id: str | None = None,
    context: Context | None = None,
) -> None:
    """Add an entry to the logbook."""
    hass.add_job(async_log_entry, hass, name, message, domain, entity_id, context)


@callback
@bind_hass
def async_log_entry(
    hass: HomeAssistant,
    name: str,
    message: str,
    domain: str | None = None,
    entity_id: str | None = None,
    context: Context | None = None,
) -> None:
    """Add an entry to the logbook."""
    data = {ATTR_NAME: name, ATTR_MESSAGE: message}

    if domain is not None:
        data[ATTR_DOMAIN] = domain
    if entity_id is not None:
        data[ATTR_ENTITY_ID] = entity_id
    hass.bus.async_fire(EVENT_LOGBOOK_ENTRY, data, context=context)


async def async_setup(hass: HomeAssistant, config: ConfigType) -> bool:
    """Logbook setup."""
    hass.data[DOMAIN] = {}

    @callback
    def log_message(service: ServiceCall) -> None:
        """Handle sending notification message service calls."""
        message = service.data[ATTR_MESSAGE]
        name = service.data[ATTR_NAME]
        domain = service.data.get(ATTR_DOMAIN)
        entity_id = service.data.get(ATTR_ENTITY_ID)

        if entity_id is None and domain is None:
            # If there is no entity_id or
            # domain, the event will get filtered
            # away so we use the "logbook" domain
            domain = DOMAIN

        message.hass = hass
        message = message.async_render(parse_result=False)
        async_log_entry(hass, name, message, domain, entity_id)

    frontend.async_register_built_in_panel(
        hass, "logbook", "logbook", "hass:format-list-bulleted-type"
    )

    if conf := config.get(DOMAIN, {}):
        filters = sqlalchemy_filter_from_include_exclude_conf(conf)
        entities_filter = convert_include_exclude_filter(conf)
    else:
        filters = None
        entities_filter = None

    hass.http.register_view(LogbookView(conf, filters, entities_filter))

    hass.services.async_register(DOMAIN, "log", log_message, schema=LOG_MESSAGE_SCHEMA)

    await async_process_integration_platforms(hass, DOMAIN, _process_logbook_platform)

    return True


async def _process_logbook_platform(
    hass: HomeAssistant, domain: str, platform: Any
) -> None:
    """Process a logbook platform."""

    @callback
    def _async_describe_event(
        domain: str,
        event_name: str,
        describe_callback: Callable[[Event], dict[str, Any]],
    ) -> None:
        """Teach logbook how to describe a new event."""
        hass.data[DOMAIN][event_name] = (domain, describe_callback)

    platform.async_describe_events(hass, _async_describe_event)


class LogbookView(HomeAssistantView):
    """Handle logbook view requests."""

    url = "/api/logbook"
    name = "api:logbook"
    extra_urls = ["/api/logbook/{datetime}"]

    def __init__(
        self,
        config: dict[str, Any],
        filters: Filters | None,
        entities_filter: EntityFilter | None,
    ) -> None:
        """Initialize the logbook view."""
        self.config = config
        self.filters = filters
        self.entities_filter = entities_filter

    async def get(
        self, request: web.Request, datetime: str | None = None
    ) -> web.Response:
        """Retrieve logbook entries."""
        if datetime:
            if (datetime_dt := dt_util.parse_datetime(datetime)) is None:
                return self.json_message("Invalid datetime", HTTPStatus.BAD_REQUEST)
        else:
            datetime_dt = dt_util.start_of_local_day()

        if (period_str := request.query.get("period")) is None:
            period: int = 1
        else:
            period = int(period_str)

        if entity_ids_str := request.query.get("entity"):
            try:
                entity_ids = cv.entity_ids(entity_ids_str)
            except vol.Invalid:
                raise InvalidEntityFormatError(
                    f"Invalid entity id(s) encountered: {entity_ids_str}. "
                    "Format should be <domain>.<object_id>"
                ) from vol.Invalid
        else:
            entity_ids = None

        if (end_time_str := request.query.get("end_time")) is None:
            start_day = dt_util.as_utc(datetime_dt) - timedelta(days=period - 1)
            end_day = start_day + timedelta(days=period)
        else:
            start_day = datetime_dt
            if (end_day_dt := dt_util.parse_datetime(end_time_str)) is None:
                return self.json_message("Invalid end_time", HTTPStatus.BAD_REQUEST)
            end_day = end_day_dt

        hass = request.app["hass"]

        entity_matches_only = "entity_matches_only" in request.query
        context_id = request.query.get("context_id")

        if entity_ids and context_id:
            return self.json_message(
                "Can't combine entity with context_id", HTTPStatus.BAD_REQUEST
            )

        def json_events() -> web.Response:
            """Fetch events and generate JSON."""
            return self.json(
                _get_events(
                    hass,
                    start_day,
                    end_day,
                    entity_ids,
                    self.filters,
                    self.entities_filter,
                    entity_matches_only,
                    context_id,
                )
            )

        return cast(
            web.Response, await get_instance(hass).async_add_executor_job(json_events)
        )


def humanify(
    hass: HomeAssistant,
    events: Generator[LazyEventPartialState, None, None],
    entity_attr_cache: EntityAttributeCache,
    context_lookup: dict[str | None, LazyEventPartialState | None],
) -> Generator[dict[str, Any], None, None]:
    """Generate a converted list of events into Entry objects.

    Will try to group events if possible:
    - if 2+ sensor updates in GROUP_BY_MINUTES, show last
    - if Home Assistant stop and start happen in same minute call it restarted
    """
    external_events = hass.data.get(DOMAIN, {})

    # Group events in batches of GROUP_BY_MINUTES
    for _, g_events in groupby(
        events, lambda event: event.time_fired_minute // GROUP_BY_MINUTES
    ):

        events_batch = list(g_events)

        # Keep track of last sensor states
        last_sensor_event = {}

        # Group HA start/stop events
        # Maps minute of event to 1: stop, 2: stop + start
        start_stop_events = {}

        # Process events
        for event in events_batch:
            if event.event_type == EVENT_STATE_CHANGED:
                if event.domain in CONTINUOUS_DOMAINS:
                    last_sensor_event[event.entity_id] = event

            elif event.event_type == EVENT_HOMEASSISTANT_STOP:
                if event.time_fired_minute in start_stop_events:
                    continue

                start_stop_events[event.time_fired_minute] = 1

            elif event.event_type == EVENT_HOMEASSISTANT_START:
                if event.time_fired_minute not in start_stop_events:
                    continue

                start_stop_events[event.time_fired_minute] = 2

        # Yield entries
        for event in events_batch:
            if event.event_type == EVENT_STATE_CHANGED:
                entity_id = event.entity_id
                domain = event.domain

                if (
                    domain in CONTINUOUS_DOMAINS
                    and event != last_sensor_event[entity_id]
                ):
                    # Skip all but the last sensor state
                    continue

                assert entity_id is not None
                data = {
                    "when": event.time_fired_isoformat,
                    "name": _entity_name_from_event(
                        entity_id, event, entity_attr_cache
                    ),
                    "state": event.state,
                    "entity_id": entity_id,
                }

                if icon := event.attributes_icon:
                    data["icon"] = icon

                if event.context_user_id:
                    data["context_user_id"] = event.context_user_id

                _augment_data_with_context(
                    data,
                    entity_id,
                    event,
                    context_lookup,
                    entity_attr_cache,
                    external_events,
                )

                yield data

            elif event.event_type in external_events:
                domain, describe_event = external_events[event.event_type]
                data = describe_event(event)
                data["when"] = event.time_fired_isoformat
                data["domain"] = domain
                if event.context_user_id:
                    data["context_user_id"] = event.context_user_id

                _augment_data_with_context(
                    data,
                    data.get(ATTR_ENTITY_ID),
                    event,
                    context_lookup,
                    entity_attr_cache,
                    external_events,
                )
                yield data

            elif event.event_type == EVENT_HOMEASSISTANT_START:
                if start_stop_events.get(event.time_fired_minute) == 2:
                    continue

                yield {
                    "when": event.time_fired_isoformat,
                    "name": "Home Assistant",
                    "message": "started",
                    "domain": HA_DOMAIN,
                }

            elif event.event_type == EVENT_HOMEASSISTANT_STOP:
                if start_stop_events.get(event.time_fired_minute) == 2:
                    action = "restarted"
                else:
                    action = "stopped"

                yield {
                    "when": event.time_fired_isoformat,
                    "name": "Home Assistant",
                    "message": action,
                    "domain": HA_DOMAIN,
                }

            elif event.event_type == EVENT_LOGBOOK_ENTRY:
                event_data = event.data
                domain = event_data.get(ATTR_DOMAIN)
                entity_id = event_data.get(ATTR_ENTITY_ID)
                if domain is None and entity_id is not None:
                    with suppress(IndexError):
                        domain = split_entity_id(str(entity_id))[0]

                data = {
                    "when": event.time_fired_isoformat,
                    "name": event_data.get(ATTR_NAME),
                    "message": event_data.get(ATTR_MESSAGE),
                    "domain": domain,
                    "entity_id": entity_id,
                }

                if event.context_user_id:
                    data["context_user_id"] = event.context_user_id

                _augment_data_with_context(
                    data,
                    entity_id,
                    event,
                    context_lookup,
                    entity_attr_cache,
                    external_events,
                )

                yield data


def _get_events(
    hass: HomeAssistant,
    start_day: dt,
    end_day: dt,
    entity_ids: list[str] | None = None,
    filters: Filters | None = None,
    entities_filter: EntityFilter | Callable[[str], bool] | None = None,
    entity_matches_only: bool = False,
    context_id: str | None = None,
) -> list[dict[str, Any]]:
    """Get events for a period of time."""
    assert not (
        entity_ids and context_id
    ), "can't pass in both entity_ids and context_id"

    entity_attr_cache = EntityAttributeCache(hass)
    event_data_cache: dict[str, dict[str, Any]] = {}
    context_lookup: dict[str | None, LazyEventPartialState | None] = {None: None}

    def yield_events(query: Query) -> Generator[LazyEventPartialState, None, None]:
        """Yield Events that are not filtered away."""
        for row in query.yield_per(1000):
            event = LazyEventPartialState(row, event_data_cache)
            context_lookup.setdefault(event.context_id, event)
            if event.event_type == EVENT_CALL_SERVICE:
                continue
            if event.event_type == EVENT_STATE_CHANGED or _keep_event(
                hass, event, entities_filter
            ):
                yield event

    if entity_ids is not None:
        entities_filter = generate_filter([], entity_ids, [], [])

    with session_scope(hass=hass) as session:
        old_state = aliased(States, name="old_state")

        if entity_ids is not None:
            query = _generate_events_query_without_states(session)
            query = _apply_event_time_filter(query, start_day, end_day)
            query = _apply_event_types_filter(
                hass, query, ALL_EVENT_TYPES_EXCEPT_STATE_CHANGED
            )
            if entity_matches_only:
                # When entity_matches_only is provided, contexts and events that do not
                # contain the entity_ids are not included in the logbook response.
                query = _apply_event_entity_id_matchers(query, entity_ids)
            query = query.outerjoin(EventData, (Events.data_id == EventData.data_id))

            query = query.union_all(
                _generate_states_query(
                    session, start_day, end_day, old_state, entity_ids
                )
            )
        else:
            query = _generate_events_query(session)
            query = _apply_event_time_filter(query, start_day, end_day)
            query = _apply_events_types_and_states_filter(
                hass, query, old_state
            ).filter(
                (States.last_updated == States.last_changed)
                | (Events.event_type != EVENT_STATE_CHANGED)
            )
            if filters:
                query = query.filter(
                    filters.entity_filter() | (Events.event_type != EVENT_STATE_CHANGED)  # type: ignore[no-untyped-call]
                )

            if context_id is not None:
                query = query.filter(Events.context_id == context_id)

            query = query.outerjoin(EventData, (Events.data_id == EventData.data_id))

        query = query.order_by(Events.time_fired)

        return list(
            humanify(hass, yield_events(query), entity_attr_cache, context_lookup)
        )


def _generate_events_query(session: Session) -> Query:
    return session.query(
        *EVENT_COLUMNS,
        EventData.shared_data,
        States.state,
        States.entity_id,
        States.attributes,
        StateAttributes.shared_attrs,
    )


def _generate_events_query_without_data(session: Session) -> Query:
    return session.query(
        *EVENT_COLUMNS,
        literal(value=None, type_=sqlalchemy.Text).label("shared_data"),
        States.state,
        States.entity_id,
        States.attributes,
        StateAttributes.shared_attrs,
    )


def _generate_events_query_without_states(session: Session) -> Query:
    return session.query(
        *EVENT_COLUMNS,
        EventData.shared_data,
        literal(value=None, type_=sqlalchemy.String).label("state"),
        literal(value=None, type_=sqlalchemy.String).label("entity_id"),
        literal(value=None, type_=sqlalchemy.Text).label("attributes"),
        literal(value=None, type_=sqlalchemy.Text).label("shared_attrs"),
    )


def _generate_states_query(
    session: Session,
    start_day: dt,
    end_day: dt,
    old_state: States,
    entity_ids: Iterable[str],
) -> Query:
    return (
        _generate_events_query_without_data(session)
        .outerjoin(Events, (States.event_id == Events.event_id))
        .outerjoin(old_state, (States.old_state_id == old_state.state_id))
        .filter(_missing_state_matcher(old_state))
        .filter(_not_continuous_entity_matcher())
        .filter((States.last_updated > start_day) & (States.last_updated < end_day))
        .filter(
            (States.last_updated == States.last_changed)
            & States.entity_id.in_(entity_ids)
        )
        .outerjoin(
            StateAttributes, (States.attributes_id == StateAttributes.attributes_id)
        )
    )


def _apply_events_types_and_states_filter(
    hass: HomeAssistant, query: Query, old_state: States
) -> Query:
    events_query = (
        query.outerjoin(States, (Events.event_id == States.event_id))
        .outerjoin(old_state, (States.old_state_id == old_state.state_id))
        .filter(
            (Events.event_type != EVENT_STATE_CHANGED)
            | _missing_state_matcher(old_state)
        )
        .filter(
            (Events.event_type != EVENT_STATE_CHANGED)
            | _not_continuous_entity_matcher()
        )
    )
    return _apply_event_types_filter(hass, events_query, ALL_EVENT_TYPES).outerjoin(
        StateAttributes, (States.attributes_id == StateAttributes.attributes_id)
    )


def _missing_state_matcher(old_state: States) -> Any:
    # The below removes state change events that do not have
    # and old_state or the old_state is missing (newly added entities)
    # or the new_state is missing (removed entities)
    return sqlalchemy.and_(
        old_state.state_id.isnot(None),
        (States.state != old_state.state),
        States.state.isnot(None),
    )


def _not_continuous_entity_matcher() -> Any:
    """Match non continuous entities."""
    return sqlalchemy.or_(
        _not_continuous_domain_matcher(),
        sqlalchemy.and_(
            _continuous_domain_matcher, _not_uom_attributes_matcher()
        ).self_group(),
    )


def _not_continuous_domain_matcher() -> Any:
    """Match not continuous domains."""
    return sqlalchemy.and_(
        *[
            ~States.entity_id.like(entity_domain)
            for entity_domain in CONTINUOUS_ENTITY_ID_LIKE
        ],
    ).self_group()


def _continuous_domain_matcher() -> Any:
    """Match continuous domains."""
    return sqlalchemy.or_(
        *[
            States.entity_id.like(entity_domain)
            for entity_domain in CONTINUOUS_ENTITY_ID_LIKE
        ],
    ).self_group()


def _not_uom_attributes_matcher() -> Any:
    """Prefilter ATTR_UNIT_OF_MEASUREMENT as its much faster in sql."""
    return ~StateAttributes.shared_attrs.like(
        UNIT_OF_MEASUREMENT_JSON_LIKE
    ) | ~States.attributes.like(UNIT_OF_MEASUREMENT_JSON_LIKE)


def _apply_event_time_filter(events_query: Query, start_day: dt, end_day: dt) -> Query:
    return events_query.filter(
        (Events.time_fired > start_day) & (Events.time_fired < end_day)
    )


def _apply_event_types_filter(
    hass: HomeAssistant, query: Query, event_types: list[str]
) -> Query:
    return query.filter(
        Events.event_type.in_(event_types + list(hass.data.get(DOMAIN, {})))
    )


def _apply_event_entity_id_matchers(
    events_query: Query, entity_ids: Iterable[str]
) -> Query:
    ors = []
    for entity_id in entity_ids:
        like = ENTITY_ID_JSON_TEMPLATE.format(entity_id)
        ors.append(Events.event_data.like(like))
        ors.append(EventData.shared_data.like(like))
    return events_query.filter(sqlalchemy.or_(*ors))


def _keep_event(
    hass: HomeAssistant,
    event: LazyEventPartialState,
    entities_filter: EntityFilter | Callable[[str], bool] | None = None,
) -> bool:
    if event.event_type in HOMEASSISTANT_EVENTS:
        return entities_filter is None or entities_filter(HA_DOMAIN_ENTITY_ID)

    if entity_id := event.data_entity_id:
        return entities_filter is None or entities_filter(entity_id)

    if event.event_type in hass.data[DOMAIN]:
        # If the entity_id isn't described, use the domain that describes
        # the event for filtering.
        domain = hass.data[DOMAIN][event.event_type][0]
    else:
        domain = event.data_domain

    return domain is not None and (
        entities_filter is None or entities_filter(f"{domain}._")
    )


def _augment_data_with_context(
    data: dict[str, Any],
    entity_id: str | None,
    event: LazyEventPartialState,
    context_lookup: dict[str | None, LazyEventPartialState | None],
    entity_attr_cache: EntityAttributeCache,
    external_events: dict[
        str, tuple[str, Callable[[LazyEventPartialState], dict[str, Any]]]
    ],
) -> None:
    if not (context_event := context_lookup.get(event.context_id)):
        return

    if event == context_event:
        # This is the first event with the given ID. Was it directly caused by
        # a parent event?
        if event.context_parent_id:
            context_event = context_lookup.get(event.context_parent_id)
        # Ensure the (parent) context_event exists and is not the root cause of
        # this log entry.
        if not context_event or event == context_event:
            return

    event_type = context_event.event_type

    # State change
    if context_entity_id := context_event.entity_id:
        data["context_entity_id"] = context_entity_id
        data["context_entity_id_name"] = _entity_name_from_event(
            context_entity_id, context_event, entity_attr_cache
        )
        data["context_event_type"] = event_type
        return

    event_data = context_event.data

    # Call service
    if event_type == EVENT_CALL_SERVICE:
        event_data = context_event.data
        data["context_domain"] = event_data.get(ATTR_DOMAIN)
        data["context_service"] = event_data.get(ATTR_SERVICE)
        data["context_event_type"] = event_type
        return

    if not entity_id or context_event == event:
        return

    if (attr_entity_id := context_event.data_entity_id) is None or (
        event_type in SCRIPT_AUTOMATION_EVENTS and attr_entity_id == entity_id
    ):
        return

    data["context_entity_id"] = attr_entity_id
    data["context_entity_id_name"] = _entity_name_from_event(
        attr_entity_id, context_event, entity_attr_cache
    )
    data["context_event_type"] = event_type

    if event_type in external_events:
        domain, describe_event = external_events[event_type]
        data["context_domain"] = domain
        if name := describe_event(context_event).get(ATTR_NAME):
            data["context_name"] = name


def _entity_name_from_event(
    entity_id: str,
    event: LazyEventPartialState,
    entity_attr_cache: EntityAttributeCache,
) -> str:
    """Extract the entity name from the event using the cache if possible."""
    return entity_attr_cache.get(
        entity_id, ATTR_FRIENDLY_NAME, event
    ) or split_entity_id(entity_id)[1].replace("_", " ")


class LazyEventPartialState:
    """A lazy version of core Event with limited State joined in."""

    __slots__ = [
        "_row",
        "_event_data",
        "_time_fired_isoformat",
        "_attributes",
        "event_type",
        "entity_id",
        "state",
        "_domain",
        "context_id",
        "context_user_id",
        "context_parent_id",
        "time_fired_minute",
        "_event_data_cache",
    ]

    def __init__(
        self,
        row: Row,
        event_data_cache: dict[str, dict[str, Any]],
    ) -> None:
        """Init the lazy event."""
        self._row = row
        self._event_data: dict[str, Any] | None = None
        self._time_fired_isoformat: dt | None = None
        self._domain: str | None = None
        self.event_type: str = self._row.event_type
        self.entity_id: str | None = self._row.entity_id
        self.state = self._row.state
        self.context_id: str | None = self._row.context_id
        self.context_user_id: str | None = self._row.context_user_id
        self.context_parent_id: str | None = self._row.context_parent_id
        self.time_fired_minute: int = self._row.time_fired.minute
        self._event_data_cache = event_data_cache

    @property
    def domain(self) -> str | None:
        """Return the domain for the state."""
        if self._domain is None:
            assert self.entity_id is not None
            self._domain = split_entity_id(self.entity_id)[0]
        return self._domain

    @property
    def attributes_icon(self) -> str | None:
        """Extract the icon from the decoded attributes or json."""
        result = ICON_JSON_EXTRACT.search(
            self._row.shared_attrs or self._row.attributes or ""
        )
        return result.group(1) if result else None

    @property
    def data_entity_id(self) -> str | None:
        """Extract the entity id from the decoded data or json."""
        if self._event_data:
            return self._event_data.get(ATTR_ENTITY_ID)

<<<<<<< HEAD
        result = ENTITY_ID_JSON_EXTRACT.search(
            self._row.shared_data or self._row.event_data or ""
        )
        return result.group(1) if result else None

    @property
    def data_domain(self):
        """Extract the domain from the decoded data or json."""
        result = DOMAIN_JSON_EXTRACT.search(
            self._row.shared_data or self._row.event_data or ""
=======
        result = ENTITY_ID_JSON_EXTRACT.search(self._row.event_data)
        return result.group(1) if result else None

    @property
    def attributes_friendly_name(self) -> str | None:
        """Extract the friendly name from the decoded attributes or json."""
        result = FRIENDLY_NAME_JSON_EXTRACT.search(
            self._row.shared_attrs or self._row.attributes or ""
>>>>>>> b8442d93
        )
        return result.group(1) if result else None

    @property
    def data_domain(self) -> str | None:
        """Extract the domain from the decoded data or json."""
        result = DOMAIN_JSON_EXTRACT.search(self._row.event_data)
        return result.group(1) if result else None

    @property
    def data(self) -> dict[str, Any]:
        """Event data."""
<<<<<<< HEAD
        if self._event_data is None:
            source: str = self._row.shared_data or self._row.event_data
            self._event_data = json.loads(source) if source else {}
=======
        if not self._event_data:
            source: str = self._row.event_data
            if event_data := self._event_data_cache.get(source):
                self._event_data = event_data
            else:
                self._event_data = self._event_data_cache[source] = cast(
                    dict[str, Any], json.loads(source)
                )
>>>>>>> b8442d93
        return self._event_data

    @property
    def time_fired_isoformat(self) -> dt | None:
        """Time event was fired in utc isoformat."""
        if not self._time_fired_isoformat:
            self._time_fired_isoformat = (
                process_timestamp_to_utc_isoformat(self._row.time_fired)
                or dt_util.utcnow()
            )

        return self._time_fired_isoformat


class EntityAttributeCache:
    """A cache to lookup static entity_id attribute.

    This class should not be used to lookup attributes
    that are expected to change state.
    """

    def __init__(self, hass: HomeAssistant) -> None:
        """Init the cache."""
        self._hass = hass
        self._cache: dict[str, dict[str, Any]] = {}

    def get(self, entity_id: str, attribute: str, event: LazyEventPartialState) -> Any:
        """Lookup an attribute for an entity or get it from the cache."""
        if entity_id in self._cache:
            if attribute in self._cache[entity_id]:
                return self._cache[entity_id][attribute]
        else:
            cache = self._cache[entity_id] = {}

        if current_state := self._hass.states.get(entity_id):
            # Try the current state as its faster than decoding the
            # attributes
            cache[attribute] = current_state.attributes.get(attribute)
        else:
            # If the entity has been removed, decode the attributes
            # instead
            if attribute != ATTR_FRIENDLY_NAME:
                raise ValueError(
                    f"{attribute} is not supported by {self.__class__.__name__}"
                )
            cache[attribute] = event.attributes_friendly_name

        return cache[attribute]<|MERGE_RESOLUTION|>--- conflicted
+++ resolved
@@ -855,19 +855,17 @@
         if self._event_data:
             return self._event_data.get(ATTR_ENTITY_ID)
 
-<<<<<<< HEAD
         result = ENTITY_ID_JSON_EXTRACT.search(
             self._row.shared_data or self._row.event_data or ""
         )
         return result.group(1) if result else None
 
     @property
-    def data_domain(self):
+    def data_domain(self) -> str | None:
         """Extract the domain from the decoded data or json."""
         result = DOMAIN_JSON_EXTRACT.search(
             self._row.shared_data or self._row.event_data or ""
-=======
-        result = ENTITY_ID_JSON_EXTRACT.search(self._row.event_data)
+        )
         return result.group(1) if result else None
 
     @property
@@ -875,33 +873,22 @@
         """Extract the friendly name from the decoded attributes or json."""
         result = FRIENDLY_NAME_JSON_EXTRACT.search(
             self._row.shared_attrs or self._row.attributes or ""
->>>>>>> b8442d93
-        )
-        return result.group(1) if result else None
-
-    @property
-    def data_domain(self) -> str | None:
-        """Extract the domain from the decoded data or json."""
-        result = DOMAIN_JSON_EXTRACT.search(self._row.event_data)
+        )
         return result.group(1) if result else None
 
     @property
     def data(self) -> dict[str, Any]:
         """Event data."""
-<<<<<<< HEAD
-        if self._event_data is None:
+        if not self._event_data:
             source: str = self._row.shared_data or self._row.event_data
-            self._event_data = json.loads(source) if source else {}
-=======
-        if not self._event_data:
-            source: str = self._row.event_data
-            if event_data := self._event_data_cache.get(source):
+            if not source:
+                self._event_data = {}
+            elif event_data := self._event_data_cache.get(source):
                 self._event_data = event_data
             else:
                 self._event_data = self._event_data_cache[source] = cast(
                     dict[str, Any], json.loads(source)
                 )
->>>>>>> b8442d93
         return self._event_data
 
     @property
