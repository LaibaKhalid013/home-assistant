"""Event parser and human readable log generator."""
from datetime import timedelta
from itertools import groupby
import json
import re

import sqlalchemy
from sqlalchemy.orm import aliased
from sqlalchemy.sql.expression import literal
import voluptuous as vol

from homeassistant.components.automation import EVENT_AUTOMATION_TRIGGERED
from homeassistant.components.history import sqlalchemy_filter_from_include_exclude_conf
from homeassistant.components.http import HomeAssistantView
from homeassistant.components.recorder.models import (
    Events,
    States,
    process_timestamp_to_utc_isoformat,
)
from homeassistant.components.recorder.util import session_scope
from homeassistant.components.script import EVENT_SCRIPT_STARTED
from homeassistant.const import (
    ATTR_DOMAIN,
    ATTR_ENTITY_ID,
    ATTR_FRIENDLY_NAME,
    ATTR_ICON,
    ATTR_NAME,
    ATTR_SERVICE,
    EVENT_CALL_SERVICE,
    EVENT_HOMEASSISTANT_START,
    EVENT_HOMEASSISTANT_STOP,
    EVENT_LOGBOOK_ENTRY,
    EVENT_STATE_CHANGED,
    HTTP_BAD_REQUEST,
)
from homeassistant.core import DOMAIN as HA_DOMAIN, callback, split_entity_id
from homeassistant.exceptions import InvalidEntityFormatError
import homeassistant.helpers.config_validation as cv
from homeassistant.helpers.entityfilter import (
    INCLUDE_EXCLUDE_BASE_FILTER_SCHEMA,
    convert_include_exclude_filter,
    generate_filter,
)
from homeassistant.helpers.integration_platform import (
    async_process_integration_platforms,
)
from homeassistant.loader import bind_hass
import homeassistant.util.dt as dt_util

ENTITY_ID_JSON_TEMPLATE = '"entity_id": "{}"'
ENTITY_ID_JSON_EXTRACT = re.compile('"entity_id": "([^"]+)"')
DOMAIN_JSON_EXTRACT = re.compile('"domain": "([^"]+)"')
ICON_JSON_EXTRACT = re.compile('"icon": "([^"]+)"')

ATTR_MESSAGE = "message"

CONF_DOMAINS = "domains"
CONF_ENTITIES = "entities"
CONTINUOUS_DOMAINS = ["proximity", "sensor"]

DOMAIN = "logbook"

GROUP_BY_MINUTES = 15

EMPTY_JSON_OBJECT = "{}"
UNIT_OF_MEASUREMENT_JSON = '"unit_of_measurement":'

HA_DOMAIN_ENTITY_ID = f"{HA_DOMAIN}."

CONFIG_SCHEMA = vol.Schema(
    {DOMAIN: INCLUDE_EXCLUDE_BASE_FILTER_SCHEMA}, extra=vol.ALLOW_EXTRA
)

HOMEASSISTANT_EVENTS = [
    EVENT_HOMEASSISTANT_START,
    EVENT_HOMEASSISTANT_STOP,
]

ALL_EVENT_TYPES_EXCEPT_STATE_CHANGED = [
    EVENT_LOGBOOK_ENTRY,
    EVENT_CALL_SERVICE,
    *HOMEASSISTANT_EVENTS,
]

ALL_EVENT_TYPES = [
    EVENT_STATE_CHANGED,
    *ALL_EVENT_TYPES_EXCEPT_STATE_CHANGED,
]

EVENT_COLUMNS = [
    Events.event_type,
    Events.event_data,
    Events.time_fired,
    Events.context_id,
    Events.context_user_id,
    Events.context_parent_id,
]

SCRIPT_AUTOMATION_EVENTS = [EVENT_AUTOMATION_TRIGGERED, EVENT_SCRIPT_STARTED]

LOG_MESSAGE_SCHEMA = vol.Schema(
    {
        vol.Required(ATTR_NAME): cv.string,
        vol.Required(ATTR_MESSAGE): cv.template,
        vol.Optional(ATTR_DOMAIN): cv.slug,
        vol.Optional(ATTR_ENTITY_ID): cv.entity_id,
    }
)


@bind_hass
def log_entry(hass, name, message, domain=None, entity_id=None, context=None):
    """Add an entry to the logbook."""
    hass.add_job(async_log_entry, hass, name, message, domain, entity_id, context)


@bind_hass
def async_log_entry(hass, name, message, domain=None, entity_id=None, context=None):
    """Add an entry to the logbook."""
    data = {ATTR_NAME: name, ATTR_MESSAGE: message}

    if domain is not None:
        data[ATTR_DOMAIN] = domain
    if entity_id is not None:
        data[ATTR_ENTITY_ID] = entity_id
    hass.bus.async_fire(EVENT_LOGBOOK_ENTRY, data, context=context)


async def async_setup(hass, config):
    """Logbook setup."""
    hass.data[DOMAIN] = {}

    @callback
    def log_message(service):
        """Handle sending notification message service calls."""
        message = service.data[ATTR_MESSAGE]
        name = service.data[ATTR_NAME]
        domain = service.data.get(ATTR_DOMAIN)
        entity_id = service.data.get(ATTR_ENTITY_ID)

        if entity_id is None and domain is None:
            # If there is no entity_id or
            # domain, the event will get filtered
            # away so we use the "logbook" domain
            domain = DOMAIN

        message.hass = hass
        message = message.async_render(parse_result=False)
        async_log_entry(hass, name, message, domain, entity_id)

    hass.components.frontend.async_register_built_in_panel(
        "logbook", "logbook", "hass:format-list-bulleted-type"
    )

    conf = config.get(DOMAIN, {})

    if conf:
        filters = sqlalchemy_filter_from_include_exclude_conf(conf)
        entities_filter = convert_include_exclude_filter(conf)
    else:
        filters = None
        entities_filter = None

    hass.http.register_view(LogbookView(conf, filters, entities_filter))

    hass.services.async_register(DOMAIN, "log", log_message, schema=LOG_MESSAGE_SCHEMA)

    await async_process_integration_platforms(hass, DOMAIN, _process_logbook_platform)

    return True


async def _process_logbook_platform(hass, domain, platform):
    """Process a logbook platform."""

    @callback
    def _async_describe_event(domain, event_name, describe_callback):
        """Teach logbook how to describe a new event."""
        hass.data[DOMAIN][event_name] = (domain, describe_callback)

    platform.async_describe_events(hass, _async_describe_event)


class LogbookView(HomeAssistantView):
    """Handle logbook view requests."""

    url = "/api/logbook"
    name = "api:logbook"
    extra_urls = ["/api/logbook/{datetime}"]

    def __init__(self, config, filters, entities_filter):
        """Initialize the logbook view."""
        self.config = config
        self.filters = filters
        self.entities_filter = entities_filter

    async def get(self, request, datetime=None):
        """Retrieve logbook entries."""
        if datetime:
            datetime = dt_util.parse_datetime(datetime)

            if datetime is None:
                return self.json_message("Invalid datetime", HTTP_BAD_REQUEST)
        else:
            datetime = dt_util.start_of_local_day()

        period = request.query.get("period")
        if period is None:
            period = 1
        else:
            period = int(period)

        entity_ids = request.query.get("entity")
        if entity_ids:
            try:
                entity_ids = cv.entity_ids(entity_ids)
            except vol.Invalid:
                raise InvalidEntityFormatError(
                    f"Invalid entity id(s) encountered: {entity_ids}. "
                    "Format should be <domain>.<object_id>"
                ) from vol.Invalid

        end_time = request.query.get("end_time")
        if end_time is None:
            start_day = dt_util.as_utc(datetime) - timedelta(days=period - 1)
            end_day = start_day + timedelta(days=period)
        else:
            start_day = datetime
            end_day = dt_util.parse_datetime(end_time)
            if end_day is None:
                return self.json_message("Invalid end_time", HTTP_BAD_REQUEST)

        hass = request.app["hass"]

        entity_matches_only = "entity_matches_only" in request.query

        def json_events():
            """Fetch events and generate JSON."""
            return self.json(
                _get_events(
                    hass,
                    start_day,
                    end_day,
                    entity_ids,
                    self.filters,
                    self.entities_filter,
                    entity_matches_only,
                )
            )

        return await hass.async_add_executor_job(json_events)


def humanify(hass, events, entity_attr_cache, context_lookup):
    """Generate a converted list of events into Entry objects.

    Will try to group events if possible:
    - if 2+ sensor updates in GROUP_BY_MINUTES, show last
    - if Home Assistant stop and start happen in same minute call it restarted
    """
    external_events = hass.data.get(DOMAIN, {})

    # Group events in batches of GROUP_BY_MINUTES
    for _, g_events in groupby(
        events, lambda event: event.time_fired_minute // GROUP_BY_MINUTES
    ):

        events_batch = list(g_events)

        # Keep track of last sensor states
        last_sensor_event = {}

        # Group HA start/stop events
        # Maps minute of event to 1: stop, 2: stop + start
        start_stop_events = {}

        # Process events
        for event in events_batch:
            if event.event_type == EVENT_STATE_CHANGED:
                if event.domain in CONTINUOUS_DOMAINS:
                    last_sensor_event[event.entity_id] = event

            elif event.event_type == EVENT_HOMEASSISTANT_STOP:
                if event.time_fired_minute in start_stop_events:
                    continue

                start_stop_events[event.time_fired_minute] = 1

            elif event.event_type == EVENT_HOMEASSISTANT_START:
                if event.time_fired_minute not in start_stop_events:
                    continue

                start_stop_events[event.time_fired_minute] = 2

        # Yield entries
        for event in events_batch:
            if event.event_type == EVENT_STATE_CHANGED:
                entity_id = event.entity_id
                domain = event.domain

                if (
                    domain in CONTINUOUS_DOMAINS
                    and event != last_sensor_event[entity_id]
                ):
                    # Skip all but the last sensor state
                    continue

                data = {
                    "when": event.time_fired_isoformat,
                    "name": _entity_name_from_event(
                        entity_id, event, entity_attr_cache
                    ),
                    "state": event.state,
                    "entity_id": entity_id,
                }

                icon = event.attributes_icon
                if icon:
                    data["icon"] = icon

                if event.context_user_id:
                    data["context_user_id"] = event.context_user_id

                _augment_data_with_context(
                    data,
                    entity_id,
                    event,
                    context_lookup,
                    entity_attr_cache,
                    external_events,
                )

                yield data

            elif event.event_type in external_events:
                domain, describe_event = external_events[event.event_type]
                data = describe_event(event)
                data["when"] = event.time_fired_isoformat
                data["domain"] = domain
                if event.context_user_id:
                    data["context_user_id"] = event.context_user_id

                _augment_data_with_context(
                    data,
                    data.get(ATTR_ENTITY_ID),
                    event,
                    context_lookup,
                    entity_attr_cache,
                    external_events,
                )
                yield data

            elif event.event_type == EVENT_HOMEASSISTANT_START:
                if start_stop_events.get(event.time_fired_minute) == 2:
                    continue

                yield {
                    "when": event.time_fired_isoformat,
                    "name": "Home Assistant",
                    "message": "started",
                    "domain": HA_DOMAIN,
                }

            elif event.event_type == EVENT_HOMEASSISTANT_STOP:
                if start_stop_events.get(event.time_fired_minute) == 2:
                    action = "restarted"
                else:
                    action = "stopped"

                yield {
                    "when": event.time_fired_isoformat,
                    "name": "Home Assistant",
                    "message": action,
                    "domain": HA_DOMAIN,
                }

            elif event.event_type == EVENT_LOGBOOK_ENTRY:
                event_data = event.data
                domain = event_data.get(ATTR_DOMAIN)
                entity_id = event_data.get(ATTR_ENTITY_ID)
                if domain is None and entity_id is not None:
                    try:
                        domain = split_entity_id(str(entity_id))[0]
                    except IndexError:
                        pass

                data = {
                    "when": event.time_fired_isoformat,
                    "name": event_data.get(ATTR_NAME),
                    "message": event_data.get(ATTR_MESSAGE),
                    "domain": domain,
                    "entity_id": entity_id,
                }

                if event.context_user_id:
                    data["context_user_id"] = event.context_user_id

                _augment_data_with_context(
                    data,
                    entity_id,
                    event,
                    context_lookup,
                    entity_attr_cache,
                    external_events,
                )

                yield data


def _get_events(
    hass,
    start_day,
    end_day,
    entity_ids=None,
    filters=None,
    entities_filter=None,
    entity_matches_only=False,
):
    """Get events for a period of time."""

    entity_attr_cache = EntityAttributeCache(hass)
    context_lookup = {None: None}

    def yield_events(query):
        """Yield Events that are not filtered away."""
        for row in query.yield_per(1000):
            event = LazyEventPartialState(row)
            context_lookup.setdefault(event.context_id, event)
            if event.event_type == EVENT_CALL_SERVICE:
                continue
            if event.event_type == EVENT_STATE_CHANGED or _keep_event(
                hass, event, entities_filter
            ):
                yield event

    if entity_ids is not None:
        entities_filter = generate_filter([], entity_ids, [], [])

    with session_scope(hass=hass) as session:
        old_state = aliased(States, name="old_state")

        if entity_ids is not None:
            query = _generate_events_query_without_states(session)
            query = _apply_event_time_filter(query, start_day, end_day)
            query = _apply_event_types_filter(
                hass, query, ALL_EVENT_TYPES_EXCEPT_STATE_CHANGED
            )
            if entity_matches_only:
                # When entity_matches_only is provided, contexts and events that do not
                # contain the entity_ids are not included in the logbook response.
                query = _apply_event_entity_id_matchers(query, entity_ids)

            query = query.union_all(
                _generate_states_query(
                    session, start_day, end_day, old_state, entity_ids
                )
            )
        else:
            query = _generate_events_query(session)
            query = _apply_event_time_filter(query, start_day, end_day)
            query = _apply_events_types_and_states_filter(
                hass, query, old_state
            ).filter(
                (States.last_updated == States.last_changed)
                | (Events.event_type != EVENT_STATE_CHANGED)
            )
            if filters:
                query = query.filter(
                    filters.entity_filter() | (Events.event_type != EVENT_STATE_CHANGED)
                )

        query = query.order_by(Events.time_fired)

        return list(
            humanify(hass, yield_events(query), entity_attr_cache, context_lookup)
        )


def _generate_events_query(session):
    return session.query(
        *EVENT_COLUMNS,
        States.state,
        States.entity_id,
        States.domain,
        States.attributes,
    )


def _generate_events_query_without_states(session):
    return session.query(
        *EVENT_COLUMNS,
        literal(None).label("state"),
        literal(None).label("entity_id"),
        literal(None).label("domain"),
        literal(None).label("attributes"),
    )


def _generate_states_query(session, start_day, end_day, old_state, entity_ids):
    return (
        _generate_events_query(session)
        .outerjoin(Events, (States.event_id == Events.event_id))
        .outerjoin(old_state, (States.old_state_id == old_state.state_id))
        .filter(_missing_state_matcher(old_state))
        .filter(_continuous_entity_matcher())
        .filter((States.last_updated > start_day) & (States.last_updated < end_day))
        .filter(
            (States.last_updated == States.last_changed)
            & States.entity_id.in_(entity_ids)
        )
    )


def _apply_events_types_and_states_filter(hass, query, old_state):
    events_query = (
        query.outerjoin(States, (Events.event_id == States.event_id))
        .outerjoin(old_state, (States.old_state_id == old_state.state_id))
        .filter(
            (Events.event_type != EVENT_STATE_CHANGED)
            | _missing_state_matcher(old_state)
        )
        .filter(
            (Events.event_type != EVENT_STATE_CHANGED) | _continuous_entity_matcher()
        )
    )
    return _apply_event_types_filter(hass, events_query, ALL_EVENT_TYPES)


def _missing_state_matcher(old_state):
    # The below removes state change events that do not have
    # and old_state or the old_state is missing (newly added entities)
    # or the new_state is missing (removed entities)
    return sqlalchemy.and_(
        old_state.state_id.isnot(None),
        (States.state != old_state.state),
        States.state.isnot(None),
    )


def _continuous_entity_matcher():
    #
    # Prefilter out continuous domains that have
    # ATTR_UNIT_OF_MEASUREMENT as its much faster in sql.
    #
    return sqlalchemy.or_(
        sqlalchemy.not_(States.domain.in_(CONTINUOUS_DOMAINS)),
        sqlalchemy.not_(States.attributes.contains(UNIT_OF_MEASUREMENT_JSON)),
    )


def _apply_event_time_filter(events_query, start_day, end_day):
    return events_query.filter(
        (Events.time_fired > start_day) & (Events.time_fired < end_day)
    )


def _apply_event_types_filter(hass, query, event_types):
    return query.filter(
        Events.event_type.in_(event_types + list(hass.data.get(DOMAIN, {})))
    )


def _apply_event_entity_id_matchers(events_query, entity_ids):
    return events_query.filter(
        sqlalchemy.or_(
            *[
                Events.event_data.contains(ENTITY_ID_JSON_TEMPLATE.format(entity_id))
                for entity_id in entity_ids
            ]
        )
    )


def _keep_event(hass, event, entities_filter):
    if event.event_type in HOMEASSISTANT_EVENTS:
        return entities_filter is None or entities_filter(HA_DOMAIN_ENTITY_ID)

    entity_id = event.data_entity_id
    if entity_id:
        return entities_filter is None or entities_filter(entity_id)

    if event.event_type in hass.data[DOMAIN]:
        # If the entity_id isn't described, use the domain that describes
        # the event for filtering.
        domain = hass.data[DOMAIN][event.event_type][0]
    else:
        domain = event.data_domain

    if domain is None:
        return False

    return entities_filter is None or entities_filter(f"{domain}.")


def _augment_data_with_context(
    data, entity_id, event, context_lookup, entity_attr_cache, external_events
):
    context_event = context_lookup.get(event.context_id)

    if not context_event:
        return

    if event == context_event:
        # This is the first event with the given ID. Was it directly caused by
        # a parent event?
        if event.context_parent_id:
            context_event = context_lookup.get(event.context_parent_id)
<<<<<<< HEAD
        # Ensure the (parent) context_event is not the root cause of this log entry
=======
        # Ensure the (parent) context_event exists and is not the root cause of
        # this log entry.
>>>>>>> 2c085f64
        if not context_event or event == context_event:
            return

    event_type = context_event.event_type
    context_entity_id = context_event.entity_id

    # State change
    if context_entity_id:
        data["context_entity_id"] = context_entity_id
        data["context_entity_id_name"] = _entity_name_from_event(
            context_entity_id, context_event, entity_attr_cache
        )
        data["context_event_type"] = event_type
        return

    event_data = context_event.data

    # Call service
    if event_type == EVENT_CALL_SERVICE:
        event_data = context_event.data
        data["context_domain"] = event_data.get(ATTR_DOMAIN)
        data["context_service"] = event_data.get(ATTR_SERVICE)
        data["context_event_type"] = event_type
        return

    if not entity_id:
        return

    attr_entity_id = event_data.get(ATTR_ENTITY_ID)
    if not attr_entity_id or (
        event_type in SCRIPT_AUTOMATION_EVENTS and attr_entity_id == entity_id
    ):
        return

    if context_event == event:
        return

    data["context_entity_id"] = attr_entity_id
    data["context_entity_id_name"] = _entity_name_from_event(
        attr_entity_id, context_event, entity_attr_cache
    )
    data["context_event_type"] = event_type

    if event_type in external_events:
        domain, describe_event = external_events[event_type]
        data["context_domain"] = domain
        name = describe_event(context_event).get(ATTR_NAME)
        if name:
            data["context_name"] = name


def _entity_name_from_event(entity_id, event, entity_attr_cache):
    """Extract the entity name from the event using the cache if possible."""
    return entity_attr_cache.get(
        entity_id, ATTR_FRIENDLY_NAME, event
    ) or split_entity_id(entity_id)[1].replace("_", " ")


class LazyEventPartialState:
    """A lazy version of core Event with limited State joined in."""

    __slots__ = [
        "_row",
        "_event_data",
        "_time_fired_isoformat",
        "_attributes",
        "event_type",
        "entity_id",
        "state",
        "domain",
        "context_id",
        "context_user_id",
        "context_parent_id",
        "time_fired_minute",
    ]

    def __init__(self, row):
        """Init the lazy event."""
        self._row = row
        self._event_data = None
        self._time_fired_isoformat = None
        self._attributes = None
        self.event_type = self._row.event_type
        self.entity_id = self._row.entity_id
        self.state = self._row.state
        self.domain = self._row.domain
        self.context_id = self._row.context_id
        self.context_user_id = self._row.context_user_id
        self.context_parent_id = self._row.context_parent_id
        self.time_fired_minute = self._row.time_fired.minute

    @property
    def attributes_icon(self):
        """Extract the icon from the decoded attributes or json."""
        if self._attributes:
            return self._attributes.get(ATTR_ICON)

        result = ICON_JSON_EXTRACT.search(self._row.attributes)
        return result and result.group(1)

    @property
    def data_entity_id(self):
        """Extract the entity id from the decoded data or json."""
        if self._event_data:
            return self._event_data.get(ATTR_ENTITY_ID)

        result = ENTITY_ID_JSON_EXTRACT.search(self._row.event_data)
        return result and result.group(1)

    @property
    def data_domain(self):
        """Extract the domain from the decoded data or json."""
        if self._event_data:
            return self._event_data.get(ATTR_DOMAIN)

        result = DOMAIN_JSON_EXTRACT.search(self._row.event_data)
        return result and result.group(1)

    @property
    def attributes(self):
        """State attributes."""
        if not self._attributes:
            if (
                self._row.attributes is None
                or self._row.attributes == EMPTY_JSON_OBJECT
            ):
                self._attributes = {}
            else:
                self._attributes = json.loads(self._row.attributes)
        return self._attributes

    @property
    def data(self):
        """Event data."""
        if not self._event_data:
            if self._row.event_data == EMPTY_JSON_OBJECT:
                self._event_data = {}
            else:
                self._event_data = json.loads(self._row.event_data)
        return self._event_data

    @property
    def time_fired_isoformat(self):
        """Time event was fired in utc isoformat."""
        if not self._time_fired_isoformat:
            self._time_fired_isoformat = process_timestamp_to_utc_isoformat(
                self._row.time_fired or dt_util.utcnow()
            )

        return self._time_fired_isoformat


class EntityAttributeCache:
    """A cache to lookup static entity_id attribute.

    This class should not be used to lookup attributes
    that are expected to change state.
    """

    def __init__(self, hass):
        """Init the cache."""
        self._hass = hass
        self._cache = {}

    def get(self, entity_id, attribute, event):
        """Lookup an attribute for an entity or get it from the cache."""
        if entity_id in self._cache:
            if attribute in self._cache[entity_id]:
                return self._cache[entity_id][attribute]
        else:
            self._cache[entity_id] = {}

        current_state = self._hass.states.get(entity_id)
        if current_state:
            # Try the current state as its faster than decoding the
            # attributes
            self._cache[entity_id][attribute] = current_state.attributes.get(attribute)
        else:
            # If the entity has been removed, decode the attributes
            # instead
            self._cache[entity_id][attribute] = event.attributes.get(attribute)

        return self._cache[entity_id][attribute]<|MERGE_RESOLUTION|>--- conflicted
+++ resolved
@@ -605,12 +605,8 @@
         # a parent event?
         if event.context_parent_id:
             context_event = context_lookup.get(event.context_parent_id)
-<<<<<<< HEAD
-        # Ensure the (parent) context_event is not the root cause of this log entry
-=======
         # Ensure the (parent) context_event exists and is not the root cause of
         # this log entry.
->>>>>>> 2c085f64
         if not context_event or event == context_event:
             return
 
