--- conflicted
+++ resolved
@@ -119,13 +119,7 @@
         if not self.async_check_if_available():
             return
 
-<<<<<<< HEAD
-        _LOGGER.debug("Updating the state of the alarm")
-=======
-    def update_alarm(self):
-        """Update the state of the alarm."""
         _LOGGER.debug("Updating alarm: %s", self.entity_id)
->>>>>>> 84f0d3f9
         if self.speaker.soco.uid != self.alarm.zone.uid:
             self.speaker = self.hass.data[DATA_SONOS].discovered.get(
                 self.alarm.zone.uid
