"""Support to embed Sonos."""
from __future__ import annotations

import asyncio
from collections import OrderedDict
import datetime
import logging
import socket
from urllib.parse import urlparse

import pysonos
from pysonos import events_asyncio
from pysonos.alarms import Alarm
from pysonos.core import SoCo
from pysonos.exceptions import SoCoException
import voluptuous as vol

from homeassistant import config_entries
from homeassistant.components import ssdp
from homeassistant.components.media_player import DOMAIN as MP_DOMAIN
from homeassistant.config_entries import ConfigEntry
from homeassistant.const import (
    CONF_HOSTS,
    EVENT_HOMEASSISTANT_START,
    EVENT_HOMEASSISTANT_STOP,
)
from homeassistant.core import Event, HomeAssistant, callback
from homeassistant.helpers import config_validation as cv
from homeassistant.helpers.dispatcher import async_dispatcher_send

from .const import (
    DATA_SONOS,
    DISCOVERY_INTERVAL,
    DOMAIN,
    PLATFORMS,
    SONOS_ALARM_UPDATE,
    SONOS_GROUP_UPDATE,
    SONOS_SEEN,
    UPNP_ST,
)
from .favorites import SonosFavorites
from .speaker import SonosSpeaker

_LOGGER = logging.getLogger(__name__)

CONF_ADVERTISE_ADDR = "advertise_addr"
CONF_INTERFACE_ADDR = "interface_addr"


CONFIG_SCHEMA = vol.Schema(
    {
        DOMAIN: vol.Schema(
            {
                MP_DOMAIN: vol.Schema(
                    {
                        vol.Optional(CONF_ADVERTISE_ADDR): cv.string,
                        vol.Optional(CONF_INTERFACE_ADDR): cv.string,
                        vol.Optional(CONF_HOSTS): vol.All(
                            cv.ensure_list_csv, [cv.string]
                        ),
                    }
                )
            }
        )
    },
    extra=vol.ALLOW_EXTRA,
)


class SonosData:
    """Storage class for platform global data."""

    def __init__(self) -> None:
        """Initialize the data."""
        # OrderedDict behavior used by SonosFavorites
        self.discovered: OrderedDict[str, SonosSpeaker] = OrderedDict()
        self.favorites: dict[str, SonosFavorites] = {}
        self.alarms: dict[str, Alarm] = {}
        self.topology_condition = asyncio.Condition()
        self.hosts_heartbeat = None


async def async_setup(hass, config):
    """Set up the Sonos component."""
    conf = config.get(DOMAIN)

    hass.data[DOMAIN] = conf or {}

    if conf is not None:
        hass.async_create_task(
            hass.config_entries.flow.async_init(
                DOMAIN, context={"source": config_entries.SOURCE_IMPORT}
            )
        )

    return True


async def async_setup_entry(  # noqa: C901
    hass: HomeAssistant, entry: ConfigEntry
) -> bool:
    """Set up Sonos from a config entry."""
    pysonos.config.EVENTS_MODULE = events_asyncio

    if DATA_SONOS not in hass.data:
        hass.data[DATA_SONOS] = SonosData()

    data = hass.data[DATA_SONOS]
    config = hass.data[DOMAIN].get("media_player", {})
    hosts = config.get(CONF_HOSTS, [])
    discovery_lock = asyncio.Lock()
    _LOGGER.debug("Reached async_setup_entry, config=%s", config)

    advertise_addr = config.get(CONF_ADVERTISE_ADDR)
    if advertise_addr:
        pysonos.config.EVENT_ADVERTISE_IP = advertise_addr

    async def _async_stop_event_listener(event: Event) -> None:
        if events_asyncio.event_listener:
            await events_asyncio.event_listener.async_stop()

    def _stop_manual_heartbeat(event: Event) -> None:
        if data.hosts_heartbeat:
            data.hosts_heartbeat()
            data.hosts_heartbeat = None

    def _discovered_player(soco: SoCo) -> None:
        """Handle a (re)discovered player."""
        try:
            _LOGGER.debug("Reached _discovered_player, soco=%s", soco)
            speaker_info = soco.get_speaker_info(True)
            _LOGGER.debug("Adding new speaker: %s", speaker_info)
            speaker = SonosSpeaker(hass, soco, speaker_info)
            data.discovered[soco.uid] = speaker
            if soco.household_id not in data.favorites:
                data.favorites[soco.household_id] = SonosFavorites(
                    hass, soco.household_id
                )
                data.favorites[soco.household_id].update()
            speaker.setup()
        except SoCoException as ex:
            _LOGGER.debug("SoCoException, ex=%s", ex)

    def _manual_hosts(now: datetime.datetime | None = None) -> None:
        """Players from network configuration."""
        for host in hosts:
            try:
                _LOGGER.debug("Testing %s", host)
                player = pysonos.SoCo(socket.gethostbyname(host))
                if player.is_visible:
                    # Make sure that the player is available
                    _ = player.volume
                _discovered_player(player)
            except (OSError, SoCoException) as ex:
<<<<<<< HEAD
                _LOGGER.debug("Exception %s", ex)
=======
                _LOGGER.debug("Issue connecting to '%s': %s", host, ex)
>>>>>>> c5e5787e
                if now is None:
                    _LOGGER.warning("Failed to initialize '%s'", host)

        _LOGGER.debug("Tested all hosts")
        data.hosts_heartbeat = hass.helpers.event.call_later(
            DISCOVERY_INTERVAL.total_seconds(), _manual_hosts
        )

    @callback
    def _async_signal_update_groups(event):
        async_dispatcher_send(hass, SONOS_GROUP_UPDATE)

    def _discovered_ip(ip_address):
        try:
            player = pysonos.SoCo(ip_address)
        except (OSError, SoCoException):
            _LOGGER.debug("Failed to connect to discovered player '%s'", ip_address)
            return
        if player.is_visible:
            _discovered_player(player)

    async def _async_create_discovered_player(uid, discovered_ip):
        """Only create one player at a time."""
        async with discovery_lock:
            if uid in data.discovered:
                async_dispatcher_send(hass, f"{SONOS_SEEN}-{uid}")
                return
            await hass.async_add_executor_job(_discovered_ip, discovered_ip)

    @callback
    def _async_discovered_player(info):
        _LOGGER.debug("Sonos Discovery: %s", info)
        uid = info.get(ssdp.ATTR_UPNP_UDN)
        if uid.startswith("uuid:"):
            uid = uid[5:]
        discovered_ip = urlparse(info[ssdp.ATTR_SSDP_LOCATION]).hostname
        asyncio.create_task(_async_create_discovered_player(uid, discovered_ip))

    @callback
    def _async_signal_update_alarms(event):
        async_dispatcher_send(hass, SONOS_ALARM_UPDATE)

    async def setup_platforms_and_discovery():
        await asyncio.gather(
            *[
                hass.config_entries.async_forward_entry_setup(entry, platform)
                for platform in PLATFORMS
            ]
        )
        entry.async_on_unload(
            hass.bus.async_listen_once(
                EVENT_HOMEASSISTANT_START, _async_signal_update_groups
            )
        )
        entry.async_on_unload(
            hass.bus.async_listen_once(
                EVENT_HOMEASSISTANT_START, _async_signal_update_alarms
            )
        )
        entry.async_on_unload(
            hass.bus.async_listen_once(
                EVENT_HOMEASSISTANT_STOP, _async_stop_event_listener
            )
        )
        _LOGGER.debug("Adding discovery job")
        if hosts:
            entry.async_on_unload(
                hass.bus.async_listen_once(
                    EVENT_HOMEASSISTANT_STOP, _stop_manual_heartbeat
                )
            )
            await hass.async_add_executor_job(_manual_hosts)
            return

        entry.async_on_unload(
            ssdp.async_register_callback(
                hass, _async_discovered_player, {"st": UPNP_ST}
            )
        )

    hass.async_create_task(setup_platforms_and_discovery())

    return True<|MERGE_RESOLUTION|>--- conflicted
+++ resolved
@@ -152,11 +152,7 @@
                     _ = player.volume
                 _discovered_player(player)
             except (OSError, SoCoException) as ex:
-<<<<<<< HEAD
-                _LOGGER.debug("Exception %s", ex)
-=======
                 _LOGGER.debug("Issue connecting to '%s': %s", host, ex)
->>>>>>> c5e5787e
                 if now is None:
                     _LOGGER.warning("Failed to initialize '%s'", host)
 
