"""Support to embed Sonos."""
from __future__ import annotations

import asyncio
from collections import OrderedDict
import datetime
import logging
import socket
from urllib.parse import urlparse

import pysonos
from pysonos import events_asyncio
from pysonos.alarms import Alarm
from pysonos.core import SoCo
from pysonos.exceptions import SoCoException
import voluptuous as vol

from homeassistant import config_entries
from homeassistant.components import ssdp
from homeassistant.components.media_player import DOMAIN as MP_DOMAIN
from homeassistant.config_entries import ConfigEntry
from homeassistant.const import (
    CONF_HOSTS,
    EVENT_HOMEASSISTANT_START,
    EVENT_HOMEASSISTANT_STOP,
)
from homeassistant.core import Event, HomeAssistant, callback
from homeassistant.helpers import config_validation as cv
from homeassistant.helpers.dispatcher import async_dispatcher_send, dispatcher_send

from .const import (
    DATA_SONOS,
    DISCOVERY_INTERVAL,
    DOMAIN,
    PLATFORMS,
    SONOS_ALARM_UPDATE,
    SONOS_GROUP_UPDATE,
    SONOS_SEEN,
    UPNP_ST,
)
from .favorites import SonosFavorites
from .speaker import SonosSpeaker

_LOGGER = logging.getLogger(__name__)

CONF_ADVERTISE_ADDR = "advertise_addr"
CONF_INTERFACE_ADDR = "interface_addr"


CONFIG_SCHEMA = vol.Schema(
    {
        DOMAIN: vol.Schema(
            {
                MP_DOMAIN: vol.Schema(
                    {
                        vol.Optional(CONF_ADVERTISE_ADDR): cv.string,
                        vol.Optional(CONF_INTERFACE_ADDR): cv.string,
                        vol.Optional(CONF_HOSTS): vol.All(
                            cv.ensure_list_csv, [cv.string]
                        ),
                    }
                )
            }
        )
    },
    extra=vol.ALLOW_EXTRA,
)


class SonosData:
    """Storage class for platform global data."""

    def __init__(self) -> None:
        """Initialize the data."""
        # OrderedDict behavior used by SonosFavorites
        self.discovered: OrderedDict[str, SonosSpeaker] = OrderedDict()
        self.favorites: dict[str, SonosFavorites] = {}
        self.alarms: dict[str, Alarm] = {}
        self.topology_condition = asyncio.Condition()
        self.hosts_heartbeat = None


async def async_setup(hass, config):
    """Set up the Sonos component."""
    conf = config.get(DOMAIN)

    hass.data[DOMAIN] = conf or {}

    if conf is not None:
        hass.async_create_task(
            hass.config_entries.flow.async_init(
                DOMAIN, context={"source": config_entries.SOURCE_IMPORT}
            )
        )

    return True


async def async_setup_entry(hass: HomeAssistant, entry: ConfigEntry) -> bool:
    """Set up Sonos from a config entry."""
    pysonos.config.EVENTS_MODULE = events_asyncio

    if DATA_SONOS not in hass.data:
        hass.data[DATA_SONOS] = SonosData()

    data = hass.data[DATA_SONOS]
    config = hass.data[DOMAIN].get("media_player", {})
    hosts = config.get(CONF_HOSTS, [])
    _LOGGER.debug("Reached async_setup_entry, config=%s", config)

    advertise_addr = config.get(CONF_ADVERTISE_ADDR)
    if advertise_addr:
        pysonos.config.EVENT_ADVERTISE_IP = advertise_addr

    def _stop_discovery(event: Event) -> None:
        if data.hosts_heartbeat:
            data.hosts_heartbeat()
            data.hosts_heartbeat = None

    def _discovered_player(soco: SoCo) -> None:
        """Handle a (re)discovered player."""
        try:
            _LOGGER.debug("Reached _discovered_player, soco=%s", soco)
            if soco.uid not in data.discovered:
                speaker_info = soco.get_speaker_info(True)
                _LOGGER.debug("Adding new speaker: %s", speaker_info)
                speaker = SonosSpeaker(hass, soco, speaker_info)
                data.discovered[soco.uid] = speaker
                if soco.household_id not in data.favorites:
                    data.favorites[soco.household_id] = SonosFavorites(
                        hass, soco.household_id
                    )
                    data.favorites[soco.household_id].update()
                speaker.setup()
            else:
                dispatcher_send(hass, f"{SONOS_SEEN}-{soco.uid}", soco)

        except SoCoException as ex:
            _LOGGER.debug("SoCoException, ex=%s", ex)

    def _manual_hosts(now: datetime.datetime | None = None) -> None:
        """Players from network configuration."""
        for host in hosts:
            try:
                _LOGGER.debug("Testing %s", host)
                player = pysonos.SoCo(socket.gethostbyname(host))
                if player.is_visible:
                    # Make sure that the player is available
                    _ = player.volume

                    _discovered_player(player)
            except (OSError, SoCoException) as ex:
                _LOGGER.debug("Exception %s", ex)
                if now is None:
                    _LOGGER.warning("Failed to initialize '%s'", host)

        _LOGGER.debug("Tested all hosts")
        data.hosts_heartbeat = hass.helpers.event.call_later(
            DISCOVERY_INTERVAL.total_seconds(), _manual_hosts
        )

    @callback
    def _async_signal_update_groups(event):
        async_dispatcher_send(hass, SONOS_GROUP_UPDATE)

    def _discovered_ip(ip_address):
        try:
            player = pysonos.SoCo(ip_address)
        except (OSError, SoCoException):
            _LOGGER.debug("Failed to connect to discovered player '%s'", ip_address)
            return
        _discovered_player(player)

    @callback
    def _async_discovered_player(info):
        _LOGGER.critical("Sonos Discovery: %s", info)
        uid = info.get(ssdp.ATTR_UPNP_UDN)
        if uid.startswith("uuid:"):
            uid = uid[5:]
        _LOGGER.debug("_async_discovered_player, uid=%s", uid)
        if uid in data.discovered:
            async_dispatcher_send(hass, f"{SONOS_SEEN}-{uid}")
            return

        discovered_ip = urlparse(info[ssdp.ATTR_SSDP_LOCATION]).hostname
        hass.async_add_executor_job(_discovered_ip, discovered_ip)
<<<<<<< HEAD
=======
        
    @callback
    def _async_signal_update_alarms(event):
        async_dispatcher_send(hass, SONOS_ALARM_UPDATE)
>>>>>>> edbab86d

    async def setup_platforms_and_discovery():
        await asyncio.gather(
            *[
                hass.config_entries.async_forward_entry_setup(entry, platform)
                for platform in PLATFORMS
            ]
        )
        entry.async_on_unload(
            hass.bus.async_listen_once(EVENT_HOMEASSISTANT_STOP, _stop_discovery)
        )
        entry.async_on_unload(
            hass.bus.async_listen_once(
                EVENT_HOMEASSISTANT_START, _async_signal_update_groups
            )
        )
        entry.async_on_unload(
            hass.bus.async_listen_once(
                EVENT_HOMEASSISTANT_START, _async_signal_update_alarms
            )
        )
        _LOGGER.debug("Adding discovery job")
        if hosts:
            await hass.async_add_executor_job(_manual_hosts)
            return

        entry.async_on_unload(
            ssdp.async_register_callback(
                hass, _async_discovered_player, {ssdp.ATTR_SSDP_ST: UPNP_ST}
            )
        )

    hass.async_create_task(setup_platforms_and_discovery())

    return True<|MERGE_RESOLUTION|>--- conflicted
+++ resolved
@@ -184,13 +184,10 @@
 
         discovered_ip = urlparse(info[ssdp.ATTR_SSDP_LOCATION]).hostname
         hass.async_add_executor_job(_discovered_ip, discovered_ip)
-<<<<<<< HEAD
-=======
         
     @callback
     def _async_signal_update_alarms(event):
         async_dispatcher_send(hass, SONOS_ALARM_UPDATE)
->>>>>>> edbab86d
 
     async def setup_platforms_and_discovery():
         await asyncio.gather(
