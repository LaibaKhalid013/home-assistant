"""Support to embed Sonos."""
from __future__ import annotations

import asyncio
from collections import OrderedDict
import datetime
from enum import Enum
import logging
import socket
from urllib.parse import urlparse

import pysonos
from pysonos import events_asyncio
from pysonos.core import SoCo
from pysonos.exceptions import SoCoException
import voluptuous as vol

from homeassistant import config_entries
from homeassistant.components import ssdp
from homeassistant.components.media_player import DOMAIN as MP_DOMAIN
from homeassistant.config_entries import ConfigEntry
from homeassistant.const import (
    CONF_HOSTS,
    EVENT_HOMEASSISTANT_START,
    EVENT_HOMEASSISTANT_STOP,
)
from homeassistant.core import Event, HomeAssistant, callback
from homeassistant.helpers import config_validation as cv
from homeassistant.helpers.dispatcher import async_dispatcher_send, dispatcher_send

from .alarms import SonosAlarms
from .const import (
    DATA_SONOS,
    DATA_SONOS_DISCOVERY_MANAGER,
    DISCOVERY_INTERVAL,
    DOMAIN,
    PLATFORMS,
    SONOS_GROUP_UPDATE,
    SONOS_REBOOTED,
    SONOS_SEEN,
    UPNP_ST,
)
from .favorites import SonosFavorites
from .speaker import SonosSpeaker

_LOGGER = logging.getLogger(__name__)

CONF_ADVERTISE_ADDR = "advertise_addr"
CONF_INTERFACE_ADDR = "interface_addr"
DISCOVERY_IGNORED_MODELS = ["Sonos Boost"]


CONFIG_SCHEMA = vol.Schema(
    {
        DOMAIN: vol.Schema(
            {
                MP_DOMAIN: vol.All(
                    cv.deprecated(CONF_INTERFACE_ADDR),
                    vol.Schema(
                        {
                            vol.Optional(CONF_ADVERTISE_ADDR): cv.string,
                            vol.Optional(CONF_INTERFACE_ADDR): cv.string,
                            vol.Optional(CONF_HOSTS): vol.All(
                                cv.ensure_list_csv, [cv.string]
                            ),
                        }
                    ),
                )
            }
        )
    },
    extra=vol.ALLOW_EXTRA,
)


class SoCoCreationSource(Enum):
    """Represent the creation source of a SoCo instance."""

    CONFIGURED = "configured"
    DISCOVERED = "discovered"
    REBOOTED = "rebooted"


class SonosData:
    """Storage class for platform global data."""

    def __init__(self) -> None:
        """Initialize the data."""
        # OrderedDict behavior used by SonosAlarms and SonosFavorites
        self.discovered: OrderedDict[str, SonosSpeaker] = OrderedDict()
        self.favorites: dict[str, SonosFavorites] = {}
        self.alarms: dict[str, SonosAlarms] = {}
        self.topology_condition = asyncio.Condition()
        self.hosts_heartbeat = None
        self.discovery_known: set[str] = set()
        self.boot_counts: dict[str, int] = {}


async def async_setup(hass, config):
    """Set up the Sonos component."""
    conf = config.get(DOMAIN)

    hass.data[DOMAIN] = conf or {}

    if conf is not None:
        hass.async_create_task(
            hass.config_entries.flow.async_init(
                DOMAIN, context={"source": config_entries.SOURCE_IMPORT}
            )
        )

    return True


async def async_setup_entry(hass: HomeAssistant, entry: ConfigEntry) -> bool:
    """Set up Sonos from a config entry."""
    pysonos.config.EVENTS_MODULE = events_asyncio

    if DATA_SONOS not in hass.data:
        hass.data[DATA_SONOS] = SonosData()

    data = hass.data[DATA_SONOS]
    config = hass.data[DOMAIN].get("media_player", {})
    hosts = config.get(CONF_HOSTS, [])
    _LOGGER.debug("Reached async_setup_entry, config=%s", config)

    advertise_addr = config.get(CONF_ADVERTISE_ADDR)
    if advertise_addr:
        pysonos.config.EVENT_ADVERTISE_IP = advertise_addr

    if deprecated_address := config.get(CONF_INTERFACE_ADDR):
        _LOGGER.warning(
            "'%s' is deprecated, enable %s in the Network integration (https://www.home-assistant.io/integrations/network/)",
            CONF_INTERFACE_ADDR,
            deprecated_address,
        )

    manager = hass.data[DATA_SONOS_DISCOVERY_MANAGER] = SonosDiscoveryManager(
        hass, entry, data, hosts
    )
    hass.async_create_task(manager.setup_platforms_and_discovery())
    return True


def _create_soco(ip_address: str, source: SoCoCreationSource) -> SoCo | None:
    """Create a soco instance and return if successful."""
    try:
        soco = pysonos.SoCo(ip_address)
        # Ensure that the player is available and UID is cached
        _ = soco.uid
        _ = soco.volume
        return soco
    except (OSError, SoCoException) as ex:
        _LOGGER.warning(
            "Failed to connect to %s player '%s': %s", source.value, ip_address, ex
        )
    return None


class SonosDiscoveryManager:
    """Manage sonos discovery."""

    def __init__(
        self, hass: HomeAssistant, entry: ConfigEntry, data: SonosData, hosts: list[str]
    ) -> None:
        """Init discovery manager."""
        self.hass = hass
        self.entry = entry
        self.data = data
        self.hosts = hosts
        self.discovery_lock = asyncio.Lock()

    async def _async_stop_event_listener(self, event: Event) -> None:
        await asyncio.gather(
            *[speaker.async_unsubscribe() for speaker in self.data.discovered.values()],
            return_exceptions=True,
        )
        if events_asyncio.event_listener:
            await events_asyncio.event_listener.async_stop()

    def _stop_manual_heartbeat(self, event: Event) -> None:
        if self.data.hosts_heartbeat:
            self.data.hosts_heartbeat()
            self.data.hosts_heartbeat = None

    def _discovered_player(self, soco: SoCo) -> None:
        """Handle a (re)discovered player."""
        try:
            speaker_info = soco.get_speaker_info(True)
            _LOGGER.debug("Adding new speaker: %s", speaker_info)
            speaker = SonosSpeaker(self.hass, soco, speaker_info)
            self.data.discovered[soco.uid] = speaker
            for coordinator, coord_dict in [
                (SonosAlarms, self.data.alarms),
                (SonosFavorites, self.data.favorites),
            ]:
                if soco.household_id not in coord_dict:
                    new_coordinator = coordinator(self.hass, soco.household_id)
                    new_coordinator.setup(soco)
                    coord_dict[soco.household_id] = new_coordinator
            speaker.setup()
        except (OSError, SoCoException):
            _LOGGER.warning("Failed to add SonosSpeaker using %s", soco, exc_info=True)

    def _manual_hosts(self, now: datetime.datetime | None = None) -> None:
        """Players from network configuration."""
        for host in self.hosts:
            ip_addr = socket.gethostbyname(host)
            known_uid = next(
                (
                    uid
                    for uid, speaker in self.data.discovered.items()
                    if speaker.soco.ip_address == ip_addr
                ),
                None,
            )

            if known_uid:
                dispatcher_send(self.hass, f"{SONOS_SEEN}-{known_uid}")
            else:
                soco = _create_soco(ip_addr, SoCoCreationSource.CONFIGURED)
                if soco and soco.is_visible:
                    self._discovered_player(soco)

        self.data.hosts_heartbeat = self.hass.helpers.event.call_later(
            DISCOVERY_INTERVAL.total_seconds(), self._manual_hosts
        )

    @callback
    def _async_signal_update_groups(self, _event):
        async_dispatcher_send(self.hass, SONOS_GROUP_UPDATE)

    def _discovered_ip(self, ip_address):
        soco = _create_soco(ip_address, SoCoCreationSource.DISCOVERED)
        if soco and soco.is_visible:
            self._discovered_player(soco)

    async def _async_create_discovered_player(self, uid, discovered_ip, boot_seqnum):
        """Only create one player at a time."""
        async with self.discovery_lock:
            if uid not in self.data.discovered:
                await self.hass.async_add_executor_job(
                    self._discovered_ip, discovered_ip
                )
                return

            if boot_seqnum and boot_seqnum > self.data.boot_counts[uid]:
                self.data.boot_counts[uid] = boot_seqnum
                if soco := await self.hass.async_add_executor_job(
                    _create_soco, discovered_ip, SoCoCreationSource.REBOOTED
                ):
                    async_dispatcher_send(self.hass, f"{SONOS_REBOOTED}-{uid}", soco)
            else:
                async_dispatcher_send(self.hass, f"{SONOS_SEEN}-{uid}")

    @callback
    def _async_ssdp_discovered_player(self, info):
        discovered_ip = urlparse(info[ssdp.ATTR_SSDP_LOCATION]).hostname
        boot_seqnum = info.get("X-RINCON-BOOTSEQ")
        uid = info.get(ssdp.ATTR_UPNP_UDN)
        if uid.startswith("uuid:"):
            uid = uid[5:]
<<<<<<< HEAD
        self.async_discovered_player(info, discovered_ip, uid, boot_seqnum)

    @callback
    def async_discovered_player(self, info, discovered_ip, uid, boot_seqnum):
        """Handle discovery via ssdp or zeroconf."""
=======
        self.async_discovered_player(
            info, discovered_ip, uid, boot_seqnum, info.get("modelName")
        )

    @callback
    def async_discovered_player(self, info, discovered_ip, uid, boot_seqnum, model):
        """Handle discovery via ssdp or zeroconf."""
        if model in DISCOVERY_IGNORED_MODELS:
            _LOGGER.debug("Ignoring device: %s", info)
            return
>>>>>>> 3d7912cf
        if boot_seqnum:
            boot_seqnum = int(boot_seqnum)
            self.data.boot_counts.setdefault(uid, boot_seqnum)
        if uid not in self.data.discovery_known:
            _LOGGER.debug("New discovery uid=%s: %s", uid, info)
            self.data.discovery_known.add(uid)
        asyncio.create_task(
            self._async_create_discovered_player(uid, discovered_ip, boot_seqnum)
        )

    async def setup_platforms_and_discovery(self):
        """Set up platforms and discovery."""
        await asyncio.gather(
            *[
                self.hass.config_entries.async_forward_entry_setup(self.entry, platform)
                for platform in PLATFORMS
            ]
        )
        self.entry.async_on_unload(
            self.hass.bus.async_listen_once(
                EVENT_HOMEASSISTANT_START, self._async_signal_update_groups
            )
        )
        self.entry.async_on_unload(
            self.hass.bus.async_listen_once(
                EVENT_HOMEASSISTANT_STOP, self._async_stop_event_listener
            )
        )
        _LOGGER.debug("Adding discovery job")
        if self.hosts:
            self.entry.async_on_unload(
                self.hass.bus.async_listen_once(
                    EVENT_HOMEASSISTANT_STOP, self._stop_manual_heartbeat
                )
            )
            await self.hass.async_add_executor_job(self._manual_hosts)
            return

        self.entry.async_on_unload(
            ssdp.async_register_callback(
                self.hass, self._async_ssdp_discovered_player, {"st": UPNP_ST}
            )
        )<|MERGE_RESOLUTION|>--- conflicted
+++ resolved
@@ -260,13 +260,6 @@
         uid = info.get(ssdp.ATTR_UPNP_UDN)
         if uid.startswith("uuid:"):
             uid = uid[5:]
-<<<<<<< HEAD
-        self.async_discovered_player(info, discovered_ip, uid, boot_seqnum)
-
-    @callback
-    def async_discovered_player(self, info, discovered_ip, uid, boot_seqnum):
-        """Handle discovery via ssdp or zeroconf."""
-=======
         self.async_discovered_player(
             info, discovered_ip, uid, boot_seqnum, info.get("modelName")
         )
@@ -277,7 +270,6 @@
         if model in DISCOVERY_IGNORED_MODELS:
             _LOGGER.debug("Ignoring device: %s", info)
             return
->>>>>>> 3d7912cf
         if boot_seqnum:
             boot_seqnum = int(boot_seqnum)
             self.data.boot_counts.setdefault(uid, boot_seqnum)
