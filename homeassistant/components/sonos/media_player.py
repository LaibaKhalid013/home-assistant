"""Support to interface with Sonos players."""
from __future__ import annotations

import asyncio
from contextlib import suppress
import datetime
import functools as ft
import logging
from typing import Any, Callable, Coroutine
import urllib.parse

import async_timeout
from pysonos import alarms
from pysonos.core import (
    MUSIC_SRC_LINE_IN,
    MUSIC_SRC_RADIO,
    MUSIC_SRC_TV,
    PLAY_MODE_BY_MEANING,
    PLAY_MODES,
    SoCo,
)
from pysonos.data_structures import DidlFavorite
from pysonos.events_base import Event as SonosEvent, SubscriptionBase
from pysonos.exceptions import SoCoException, SoCoUPnPException
import pysonos.music_library
import pysonos.snapshot
import voluptuous as vol

from homeassistant.components.media_player import MediaPlayerEntity
from homeassistant.components.media_player.const import (
    ATTR_MEDIA_ENQUEUE,
    MEDIA_TYPE_ALBUM,
    MEDIA_TYPE_ARTIST,
    MEDIA_TYPE_MUSIC,
    MEDIA_TYPE_PLAYLIST,
    MEDIA_TYPE_TRACK,
    REPEAT_MODE_ALL,
    REPEAT_MODE_OFF,
    REPEAT_MODE_ONE,
    SUPPORT_BROWSE_MEDIA,
    SUPPORT_CLEAR_PLAYLIST,
    SUPPORT_NEXT_TRACK,
    SUPPORT_PAUSE,
    SUPPORT_PLAY,
    SUPPORT_PLAY_MEDIA,
    SUPPORT_PREVIOUS_TRACK,
    SUPPORT_REPEAT_SET,
    SUPPORT_SEEK,
    SUPPORT_SELECT_SOURCE,
    SUPPORT_SHUFFLE_SET,
    SUPPORT_STOP,
    SUPPORT_VOLUME_MUTE,
    SUPPORT_VOLUME_SET,
)
from homeassistant.components.media_player.errors import BrowseError
from homeassistant.components.plex.const import PLEX_URI_SCHEME
from homeassistant.components.plex.services import play_on_sonos
from homeassistant.config_entries import ConfigEntry
from homeassistant.const import ATTR_TIME, STATE_IDLE, STATE_PAUSED, STATE_PLAYING
from homeassistant.core import Event, HomeAssistant, ServiceCall, callback
from homeassistant.helpers import config_validation as cv, entity_platform, service
import homeassistant.helpers.device_registry as dr
from homeassistant.helpers.network import is_internal_request
from homeassistant.util.dt import utcnow

from .const import (
    DATA_SONOS,
    DOMAIN as SONOS_DOMAIN,
    MEDIA_TYPES_TO_SONOS,
    PLAYABLE_MEDIA_TYPES,
    SCAN_INTERVAL,
    SEEN_EXPIRE_TIME,
    SONOS_DISCOVERY_UPDATE,
)
from .media_browser import build_item_response, get_media, library_payload

_LOGGER = logging.getLogger(__name__)

<<<<<<< HEAD
SCAN_INTERVAL = 10
DISCOVERY_INTERVAL = 60
SEEN_EXPIRE_TIME = 5 * DISCOVERY_INTERVAL

=======
>>>>>>> 542213d1
SUPPORT_SONOS = (
    SUPPORT_BROWSE_MEDIA
    | SUPPORT_CLEAR_PLAYLIST
    | SUPPORT_NEXT_TRACK
    | SUPPORT_PAUSE
    | SUPPORT_PLAY
    | SUPPORT_PLAY_MEDIA
    | SUPPORT_PREVIOUS_TRACK
    | SUPPORT_REPEAT_SET
    | SUPPORT_SEEK
    | SUPPORT_SELECT_SOURCE
    | SUPPORT_SHUFFLE_SET
    | SUPPORT_STOP
    | SUPPORT_VOLUME_MUTE
    | SUPPORT_VOLUME_SET
)

SOURCE_LINEIN = "Line-in"
SOURCE_TV = "TV"

REPEAT_TO_SONOS = {
    REPEAT_MODE_OFF: False,
    REPEAT_MODE_ALL: True,
    REPEAT_MODE_ONE: "ONE",
}

SONOS_TO_REPEAT = {meaning: mode for mode, meaning in REPEAT_TO_SONOS.items()}

ATTR_SONOS_GROUP = "sonos_group"

UPNP_ERRORS_TO_IGNORE = ["701", "711", "712"]

SERVICE_JOIN = "join"
SERVICE_UNJOIN = "unjoin"
SERVICE_SNAPSHOT = "snapshot"
SERVICE_RESTORE = "restore"
SERVICE_SET_TIMER = "set_sleep_timer"
SERVICE_CLEAR_TIMER = "clear_sleep_timer"
SERVICE_UPDATE_ALARM = "update_alarm"
SERVICE_SET_OPTION = "set_option"
SERVICE_PLAY_QUEUE = "play_queue"
SERVICE_REMOVE_FROM_QUEUE = "remove_from_queue"

ATTR_SLEEP_TIME = "sleep_time"
ATTR_ALARM_ID = "alarm_id"
ATTR_VOLUME = "volume"
ATTR_ENABLED = "enabled"
ATTR_INCLUDE_LINKED_ZONES = "include_linked_zones"
ATTR_MASTER = "master"
ATTR_WITH_GROUP = "with_group"
ATTR_NIGHT_SOUND = "night_sound"
ATTR_SPEECH_ENHANCE = "speech_enhance"
ATTR_QUEUE_POSITION = "queue_position"
ATTR_STATUS_LIGHT = "status_light"

UNAVAILABLE_VALUES = {"", "NOT_IMPLEMENTED", None}


async def async_setup_entry(
    hass: HomeAssistant, config_entry: ConfigEntry, async_add_entities: Callable
) -> None:
    """Set up Sonos from a config entry."""
    platform = entity_platform.current_platform.get()

    async def async_create_entities(event: Event) -> None:
        """Handle device discovery and create entities."""
        # Make sure that all known SoCo devices have Media Player entities
        soco = event.data.get("soco")
        if soco and soco.uid not in hass.data[DATA_SONOS].media_player_entities:
            hass.data[DATA_SONOS].media_player_entities[soco.uid] = None
            hass.add_job(async_add_entities, [SonosMediaPlayerEntity(soco)])

    @service.verify_domain_control(hass, SONOS_DOMAIN)
    async def async_service_handle(service_call: ServiceCall) -> None:
        """Handle dispatched services."""
        assert platform is not None
        entities = await platform.async_extract_from_service(service_call)

        if not entities:
            return

        for entity in entities:
            assert isinstance(entity, SonosMediaPlayerEntity)

        if service_call.service == SERVICE_JOIN:
            master = platform.entities.get(service_call.data[ATTR_MASTER])
            if master:
                await SonosMediaPlayerEntity.join_multi(hass, master, entities)  # type: ignore[arg-type]
            else:
                _LOGGER.error(
                    "Invalid master specified for join service: %s",
                    service_call.data[ATTR_MASTER],
                )
        elif service_call.service == SERVICE_UNJOIN:
            await SonosMediaPlayerEntity.unjoin_multi(hass, entities)  # type: ignore[arg-type]
        elif service_call.service == SERVICE_SNAPSHOT:
            await SonosMediaPlayerEntity.snapshot_multi(
                hass, entities, service_call.data[ATTR_WITH_GROUP]  # type: ignore[arg-type]
            )
        elif service_call.service == SERVICE_RESTORE:
            await SonosMediaPlayerEntity.restore_multi(
                hass, entities, service_call.data[ATTR_WITH_GROUP]  # type: ignore[arg-type]
            )

    hass.bus.async_listen(SONOS_DISCOVERY_UPDATE, async_create_entities)

    # create any entities for devices that exist already
    for uid, soco in hass.data[DATA_SONOS].discovered.items():
        if uid not in hass.data[DATA_SONOS].media_player_entities:
            hass.data[DATA_SONOS].media_player_entities[soco.uid] = None
            hass.add_job(async_add_entities, [SonosMediaPlayerEntity(soco)])

    hass.services.async_register(
        SONOS_DOMAIN,
        SERVICE_JOIN,
        async_service_handle,
        cv.make_entity_service_schema({vol.Required(ATTR_MASTER): cv.entity_id}),
    )

    hass.services.async_register(
        SONOS_DOMAIN,
        SERVICE_UNJOIN,
        async_service_handle,
        cv.make_entity_service_schema({}),
    )

    join_unjoin_schema = cv.make_entity_service_schema(
        {vol.Optional(ATTR_WITH_GROUP, default=True): cv.boolean}
    )

    hass.services.async_register(
        SONOS_DOMAIN, SERVICE_SNAPSHOT, async_service_handle, join_unjoin_schema
    )

    hass.services.async_register(
        SONOS_DOMAIN, SERVICE_RESTORE, async_service_handle, join_unjoin_schema
    )

    platform.async_register_entity_service(  # type: ignore
        SERVICE_SET_TIMER,
        {
            vol.Required(ATTR_SLEEP_TIME): vol.All(
                vol.Coerce(int), vol.Range(min=0, max=86399)
            )
        },
        "set_sleep_timer",
    )

    platform.async_register_entity_service(SERVICE_CLEAR_TIMER, {}, "clear_sleep_timer")  # type: ignore

    platform.async_register_entity_service(  # type: ignore
        SERVICE_UPDATE_ALARM,
        {
            vol.Required(ATTR_ALARM_ID): cv.positive_int,
            vol.Optional(ATTR_TIME): cv.time,
            vol.Optional(ATTR_VOLUME): cv.small_float,
            vol.Optional(ATTR_ENABLED): cv.boolean,
            vol.Optional(ATTR_INCLUDE_LINKED_ZONES): cv.boolean,
        },
        "set_alarm",
    )

    platform.async_register_entity_service(  # type: ignore
        SERVICE_SET_OPTION,
        {
            vol.Optional(ATTR_NIGHT_SOUND): cv.boolean,
            vol.Optional(ATTR_SPEECH_ENHANCE): cv.boolean,
            vol.Optional(ATTR_STATUS_LIGHT): cv.boolean,
        },
        "set_option",
    )

    platform.async_register_entity_service(  # type: ignore
        SERVICE_PLAY_QUEUE,
        {vol.Optional(ATTR_QUEUE_POSITION): cv.positive_int},
        "play_queue",
    )

    platform.async_register_entity_service(  # type: ignore
        SERVICE_REMOVE_FROM_QUEUE,
        {vol.Optional(ATTR_QUEUE_POSITION): cv.positive_int},
        "remove_from_queue",
    )


def _get_entity_from_soco_uid(
    hass: HomeAssistant, uid: str
) -> SonosMediaPlayerEntity | None:
    """Return SonosMediaPlayerEntity from SoCo uid."""
    return hass.data[DATA_SONOS].media_player_entities.get(uid)  # type: ignore[no-any-return]


def soco_error(errorcodes: list[str] | None = None) -> Callable:
    """Filter out specified UPnP errors from logs and avoid exceptions."""

    def decorator(funct: Callable) -> Callable:
        """Decorate functions."""

        @ft.wraps(funct)
        def wrapper(*args: Any, **kwargs: Any) -> Any:
            """Wrap for all soco UPnP exception."""
            try:
                return funct(*args, **kwargs)
            except SoCoUPnPException as err:
                if not errorcodes or err.error_code not in errorcodes:
                    _LOGGER.error("Error on %s with %s", funct.__name__, err)
            except SoCoException as err:
                _LOGGER.error("Error on %s with %s", funct.__name__, err)

        return wrapper

    return decorator


def soco_coordinator(funct: Callable) -> Callable:
    """Call function on coordinator."""

    @ft.wraps(funct)
    def wrapper(entity: SonosMediaPlayerEntity, *args: Any, **kwargs: Any) -> Any:
        """Wrap for call to coordinator."""
        if entity.is_coordinator:
            return funct(entity, *args, **kwargs)
        return funct(entity.coordinator, *args, **kwargs)

    return wrapper


def _timespan_secs(timespan: str | None) -> None | float:
    """Parse a time-span into number of seconds."""
    if timespan in UNAVAILABLE_VALUES:
        return None

    assert timespan is not None
    return sum(60 ** x[0] * int(x[1]) for x in enumerate(reversed(timespan.split(":"))))


class SonosMediaPlayerEntity(MediaPlayerEntity):
    """Representation of a Sonos entity."""

    def __init__(self, player: SoCo) -> None:
        """Initialize the Sonos entity."""
        self._subscriptions: list[SubscriptionBase] = []
        self._poll_timer: Callable | None = None
        self._seen_timer: Callable | None = None
        self._volume_increment = 2
        self._unique_id: str = player.uid
        self._player: SoCo = player
        self._player_volume: int | None = None
        self._player_muted: bool | None = None
        self._play_mode: str | None = None
        self._coordinator: SonosMediaPlayerEntity | None = None
        self._sonos_group: list[SonosMediaPlayerEntity] = [self]
        self._status: str | None = None
        self._uri: str | None = None
        self._media_library = pysonos.music_library.MusicLibrary(self.soco)
        self._media_duration: float | None = None
        self._media_position: float | None = None
        self._media_position_updated_at: datetime.datetime | None = None
        self._media_image_url: str | None = None
        self._media_channel: str | None = None
        self._media_artist: str | None = None
        self._media_album_name: str | None = None
        self._media_title: str | None = None
        self._queue_position: int | None = None
        self._night_sound: bool | None = None
        self._speech_enhance: bool | None = None
        self._source_name: str | None = None
        self._favorites: list[DidlFavorite] = []
        self._soco_snapshot: pysonos.snapshot.Snapshot | None = None
        self._snapshot_group: list[SonosMediaPlayerEntity] | None = None

    async def async_added_to_hass(self) -> None:
        """Subscribe sonos events."""
        self.hass.data[DATA_SONOS].media_player_entities[self.unique_id] = self

        await self.async_seen(self.soco)

        media_players = self.hass.data[DATA_SONOS].media_player_entities.values()
        for entity in media_players:
            await entity.create_update_groups_coro()

    @property
    def unique_id(self) -> str:
        """Return a unique ID."""
        return self._unique_id

    def __hash__(self) -> int:
        """Return a hash of self."""
        return hash(self.unique_id)

    @property
    def name(self) -> str:
        """Return the name of the entity."""
        speaker_info = self.hass.data[DATA_SONOS].speaker_info[self._player.uid]
        return speaker_info["zone_name"]  # type: ignore[no-any-return]

    @property
    def device_info(self) -> dict:
        """Return information about the device."""
        speaker_info = self.hass.data[DATA_SONOS].speaker_info[self._player.uid]
        return {
            "identifiers": {(SONOS_DOMAIN, self._player.uid)},
            "name": speaker_info["zone_name"],
            "model": speaker_info["model_name"].replace("Sonos ", ""),
            "sw_version": speaker_info["software_version"],
            "connections": {(dr.CONNECTION_NETWORK_MAC, speaker_info["mac_address"])},
            "manufacturer": "Sonos",
            "suggested_area": speaker_info["zone_name"],
        }

    @property  # type: ignore[misc]
    @soco_coordinator
    def state(self) -> str:
        """Return the state of the entity."""
        if self._status in (
            "PAUSED_PLAYBACK",
            "STOPPED",
        ):
            # Sonos can consider itself "paused" but without having media loaded
            # (happens if playing Spotify and via Spotify app you pick another device to play on)
            if self.media_title is None:
                return STATE_IDLE
            return STATE_PAUSED
        if self._status in ("PLAYING", "TRANSITIONING"):
            return STATE_PLAYING
        return STATE_IDLE

    @property
    def is_coordinator(self) -> bool:
        """Return true if player is a coordinator."""
        return self._coordinator is None

    @property
    def soco(self) -> SoCo:
        """Return soco object."""
        return self._player

    @property
    def coordinator(self) -> SoCo:
        """Return coordinator of this player."""
        return self._coordinator

    async def async_seen(self, player: SoCo) -> None:
        """Record that this player was seen right now."""
        was_available = self.available
        _LOGGER.debug("Async seen: %s, was_available: %s", player, was_available)

        self._player = player

        if self._seen_timer:
            self._seen_timer()

        self._seen_timer = self.hass.helpers.event.async_call_later(
            SEEN_EXPIRE_TIME.seconds, self.async_unseen
        )

        if was_available:
            return

        self._poll_timer = self.hass.helpers.event.async_track_time_interval(
            self.update, SCAN_INTERVAL
        )

        done = await self._async_attach_player()
        if not done:
            assert self._seen_timer is not None
            self._seen_timer()
            await self.async_unseen()

        self.async_write_ha_state()

    async def async_unseen(self, now: datetime.datetime | None = None) -> None:
        """Make this player unavailable when it was not seen recently."""
        self._seen_timer = None

        if self._poll_timer:
            self._poll_timer()
            self._poll_timer = None

        for subscription in self._subscriptions:
            await subscription.unsubscribe()

        self._subscriptions = []

        self.async_write_ha_state()

    @property
    def available(self) -> bool:
        """Return True if entity is available."""
        return self._seen_timer is not None

    def _clear_media_position(self) -> None:
        """Clear the media_position."""
        self._media_position = None
        self._media_position_updated_at = None

    def _set_favorites(self) -> None:
        """Set available favorites."""
        self._favorites = []
        for fav in self.soco.music_library.get_sonos_favorites():
            try:
                # Exclude non-playable favorites with no linked resources
                if fav.reference.resources:
                    self._favorites.append(fav)
            except SoCoException as ex:
                # Skip unknown types
                _LOGGER.error("Unhandled favorite '%s': %s", fav.title, ex)

    def _attach_player(self) -> None:
        """Get basic information and add event subscriptions."""
        self._play_mode = self.soco.play_mode
        self.update_volume()
        self._set_favorites()

    async def _async_attach_player(self) -> bool:
        """Get basic information and add event subscriptions."""
        try:
            await self.hass.async_add_executor_job(self._attach_player)

            player = self.soco

            if self._subscriptions:
                raise RuntimeError(
                    f"Attempted to attach subscriptions to player: {player} "
                    f"when existing subscriptions exist: {self._subscriptions}"
                )

            await self._subscribe(player.avTransport, self.async_update_media)
            await self._subscribe(player.renderingControl, self.async_update_volume)
            await self._subscribe(player.zoneGroupTopology, self.async_update_groups)
            await self._subscribe(player.contentDirectory, self.async_update_content)
            return True
        except SoCoException as ex:
            _LOGGER.warning("Could not connect %s: %s", self.entity_id, ex)
            return False

    async def _subscribe(
        self, target: SubscriptionBase, sub_callback: Callable
    ) -> None:
        """Create a sonos subscription."""
        subscription = await target.subscribe(auto_renew=True)
        subscription.callback = sub_callback
        self._subscriptions.append(subscription)

    @property
    def should_poll(self) -> bool:
        """Return that we should not be polled (we handle that internally)."""
        return False

    def update(self, now: datetime.datetime | None = None) -> None:
        """Retrieve latest state."""
        try:
            self.update_groups()
            self.update_volume()
            if self.is_coordinator:
                self.update_media()
        except SoCoException:
            pass

    @callback
    def async_update_media(self, event: SonosEvent | None = None) -> None:
        """Update information about currently playing media."""
        self.hass.async_add_executor_job(self.update_media, event)

    def update_media(self, event: SonosEvent | None = None) -> None:
        """Update information about currently playing media."""
        variables = event and event.variables

        if variables:
            new_status = variables["transport_state"]
        else:
            transport_info = self.soco.get_current_transport_info()
            new_status = transport_info["current_transport_state"]

        # Ignore transitions, we should get the target state soon
        if new_status == "TRANSITIONING":
            return

        self._play_mode = event.current_play_mode if event else self.soco.play_mode
        self._uri = None
        self._media_duration = None
        self._media_image_url = None
        self._media_channel = None
        self._media_artist = None
        self._media_album_name = None
        self._media_title = None
        self._queue_position = None
        self._source_name = None

        update_position = new_status != self._status
        self._status = new_status

        if variables:
            track_uri = variables["current_track_uri"]
            music_source = self.soco.music_source_from_uri(track_uri)
        else:
            # This causes a network round-trip so we avoid it when possible
            music_source = self.soco.music_source

        if music_source == MUSIC_SRC_TV:
            self.update_media_linein(SOURCE_TV)
        elif music_source == MUSIC_SRC_LINE_IN:
            self.update_media_linein(SOURCE_LINEIN)
        else:
            track_info = self.soco.get_current_track_info()
            if not track_info["uri"]:
                self._clear_media_position()
            else:
                self._uri = track_info["uri"]
                self._media_artist = track_info.get("artist")
                self._media_album_name = track_info.get("album")
                self._media_title = track_info.get("title")

                if music_source == MUSIC_SRC_RADIO:
                    self.update_media_radio(variables)
                else:
                    self.update_media_music(update_position, track_info)

        self.schedule_update_ha_state()

        # Also update slaves
        entities = self.hass.data[DATA_SONOS].media_player_entities.values()
        for entity in entities:
            coordinator = entity.coordinator
            if coordinator and coordinator.unique_id == self.unique_id:
                entity.schedule_update_ha_state()

    def update_media_linein(self, source: str) -> None:
        """Update state when playing from line-in/tv."""
        self._clear_media_position()

        self._media_title = source
        self._source_name = source

    def update_media_radio(self, variables: dict) -> None:
        """Update state when streaming radio."""
        self._clear_media_position()

        try:
            album_art_uri = variables["current_track_meta_data"].album_art_uri
            self._media_image_url = self._media_library.build_album_art_full_uri(
                album_art_uri
            )
        except (TypeError, KeyError, AttributeError):
            pass

        # Non-playing radios will not have a current title. Radios without tagging
        # can have part of the radio URI as title. In these cases we try to use the
        # radio name instead.
        try:
            uri_meta_data = variables["enqueued_transport_uri_meta_data"]
            if isinstance(
                uri_meta_data, pysonos.data_structures.DidlAudioBroadcast
            ) and (
                self.state != STATE_PLAYING
                or self.soco.music_source_from_uri(self._media_title) == MUSIC_SRC_RADIO
                or (
                    isinstance(self._media_title, str)
                    and isinstance(self._uri, str)
                    and self._media_title in self._uri
                )
            ):
                self._media_title = uri_meta_data.title
        except (TypeError, KeyError, AttributeError):
            pass

        media_info = self.soco.get_current_media_info()

        self._media_channel = media_info["channel"]

        # Check if currently playing radio station is in favorites
        for fav in self._favorites:
            if fav.reference.get_uri() == media_info["uri"]:
                self._source_name = fav.title

    def update_media_music(self, update_media_position: bool, track_info: dict) -> None:
        """Update state when playing music tracks."""
        self._media_duration = _timespan_secs(track_info.get("duration"))
        current_position = _timespan_secs(track_info.get("position"))

        # player started reporting position?
        if current_position is not None and self._media_position is None:
            update_media_position = True

        # position jumped?
        if current_position is not None and self._media_position is not None:
            if self.state == STATE_PLAYING:
                assert self._media_position_updated_at is not None
                time_delta = utcnow() - self._media_position_updated_at
                time_diff = time_delta.total_seconds()
            else:
                time_diff = 0

            calculated_position = self._media_position + time_diff

            if abs(calculated_position - current_position) > 1.5:
                update_media_position = True

        if current_position is None:
            self._clear_media_position()
        elif update_media_position:
            self._media_position = current_position
            self._media_position_updated_at = utcnow()

        self._media_image_url = track_info.get("album_art")

        playlist_position = int(track_info.get("playlist_position"))  # type: ignore
        if playlist_position > 0:
            self._queue_position = playlist_position - 1

    @callback
    def async_update_volume(self, event: SonosEvent) -> None:
        """Update information about currently volume settings."""
        variables = event.variables

        if "volume" in variables:
            self._player_volume = int(variables["volume"]["Master"])

        if "mute" in variables:
            self._player_muted = variables["mute"]["Master"] == "1"

        if "night_mode" in variables:
            self._night_sound = variables["night_mode"] == "1"

        if "dialog_level" in variables:
            self._speech_enhance = variables["dialog_level"] == "1"

        self.async_write_ha_state()

    def update_volume(self) -> None:
        """Update information about currently volume settings."""
        self._player_volume = self.soco.volume
        self._player_muted = self.soco.mute
        self._night_sound = self.soco.night_mode
        self._speech_enhance = self.soco.dialog_mode

    def update_groups(self, event: SonosEvent | None = None) -> None:
        """Handle callback for topology change event."""
        coro = self.create_update_groups_coro(event)
        if coro:
            self.hass.add_job(coro)  # type: ignore

    @callback
    def async_update_groups(self, event: SonosEvent | None = None) -> None:
        """Handle callback for topology change event."""
        coro = self.create_update_groups_coro(event)
        if coro:
            self.hass.async_add_job(coro)  # type: ignore

    def create_update_groups_coro(
        self, event: SonosEvent | None = None
    ) -> Coroutine | None:
        """Handle callback for topology change event."""

        def _get_soco_group() -> list[str]:
            """Ask SoCo cache for existing topology."""
            coordinator_uid = self.unique_id
            slave_uids = []

            with suppress(SoCoException):
                if self.soco.group and self.soco.group.coordinator:
                    coordinator_uid = self.soco.group.coordinator.uid
                    slave_uids = [
                        p.uid
                        for p in self.soco.group.members
                        if p.uid != coordinator_uid
                    ]

            return [coordinator_uid] + slave_uids

        async def _async_extract_group(event: SonosEvent) -> list[str]:
            """Extract group layout from a topology event."""
            group = event and event.zone_player_uui_ds_in_group
            if group:
                assert isinstance(group, str)
                return group.split(",")

            return await self.hass.async_add_executor_job(_get_soco_group)

        @callback
        def _async_regroup(group: list[str]) -> None:
            """Rebuild internal group layout."""
            sonos_group = []
            for uid in group:
                entity = _get_entity_from_soco_uid(self.hass, uid)
                if entity:
                    sonos_group.append(entity)

            self._coordinator = None
            self._sonos_group = sonos_group
            self.async_write_ha_state()

            for slave_uid in group[1:]:
                slave = _get_entity_from_soco_uid(self.hass, slave_uid)
                if slave:
                    # pylint: disable=protected-access
                    slave._coordinator = self
                    slave._sonos_group = sonos_group
                    slave.async_schedule_update_ha_state()

        async def _async_handle_group_event(event: SonosEvent) -> None:
            """Get async lock and handle event."""
            if event and self._poll_timer:
                # Cancel poll timer since we do receive events
                self._poll_timer()
                self._poll_timer = None

            async with self.hass.data[DATA_SONOS].topology_condition:
                group = await _async_extract_group(event)

                if self.unique_id == group[0]:
                    _async_regroup(group)

                    self.hass.data[DATA_SONOS].topology_condition.notify_all()

        if event and not hasattr(event, "zone_player_uui_ds_in_group"):
            return None

        return _async_handle_group_event(event)

    @callback
    def async_update_content(self, event: SonosEvent | None = None) -> None:
        """Update information about available content."""
        if event and "favorites_update_id" in event.variables:
            self.hass.async_add_job(self._set_favorites)
            self.async_write_ha_state()

    @property
    def volume_level(self) -> float | None:
        """Volume level of the media player (0..1)."""
        return self._player_volume and self._player_volume / 100

    @property
    def is_volume_muted(self) -> bool | None:
        """Return true if volume is muted."""
        return self._player_muted

    @property  # type: ignore[misc]
    @soco_coordinator
    def shuffle(self) -> str | None:
        """Shuffling state."""
        shuffle: str = PLAY_MODES[self._play_mode][0]
        return shuffle

    @property  # type: ignore[misc]
    @soco_coordinator
    def repeat(self) -> str | None:
        """Return current repeat mode."""
        sonos_repeat = PLAY_MODES[self._play_mode][1]
        return SONOS_TO_REPEAT[sonos_repeat]

    @property  # type: ignore[misc]
    @soco_coordinator
    def media_content_id(self) -> str | None:
        """Content id of current playing media."""
        return self._uri

    @property
    def media_content_type(self) -> str:
        """Content type of current playing media."""
        return MEDIA_TYPE_MUSIC

    @property  # type: ignore[misc]
    @soco_coordinator
    def media_duration(self) -> float | None:
        """Duration of current playing media in seconds."""
        return self._media_duration

    @property  # type: ignore[misc]
    @soco_coordinator
    def media_position(self) -> float | None:
        """Position of current playing media in seconds."""
        return self._media_position

    @property  # type: ignore[misc]
    @soco_coordinator
    def media_position_updated_at(self) -> datetime.datetime | None:
        """When was the position of the current playing media valid."""
        return self._media_position_updated_at

    @property  # type: ignore[misc]
    @soco_coordinator
    def media_image_url(self) -> str | None:
        """Image url of current playing media."""
        return self._media_image_url or None

    @property  # type: ignore[misc]
    @soco_coordinator
    def media_channel(self) -> str | None:
        """Channel currently playing."""
        return self._media_channel or None

    @property  # type: ignore[misc]
    @soco_coordinator
    def media_artist(self) -> str | None:
        """Artist of current playing media, music track only."""
        return self._media_artist or None

    @property  # type: ignore[misc]
    @soco_coordinator
    def media_album_name(self) -> str | None:
        """Album name of current playing media, music track only."""
        return self._media_album_name or None

    @property  # type: ignore[misc]
    @soco_coordinator
    def media_title(self) -> str | None:
        """Title of current playing media."""
        return self._media_title or None

    @property  # type: ignore[misc]
    @soco_coordinator
    def queue_position(self) -> int | None:
        """If playing local queue return the position in the queue else None."""
        return self._queue_position

    @property  # type: ignore[misc]
    @soco_coordinator
    def source(self) -> str | None:
        """Name of the current input source."""
        return self._source_name or None

    @property  # type: ignore[misc]
    @soco_coordinator
    def supported_features(self) -> int:
        """Flag media player features that are supported."""
        return SUPPORT_SONOS

    @soco_error()
    def volume_up(self) -> None:
        """Volume up media player."""
        self._player.volume += self._volume_increment

    @soco_error()
    def volume_down(self) -> None:
        """Volume down media player."""
        self._player.volume -= self._volume_increment

    @soco_error()
    def set_volume_level(self, volume: str) -> None:
        """Set volume level, range 0..1."""
        self.soco.volume = str(int(volume * 100))

    @soco_error(UPNP_ERRORS_TO_IGNORE)
    @soco_coordinator
    def set_shuffle(self, shuffle: str) -> None:
        """Enable/Disable shuffle mode."""
        sonos_shuffle = shuffle
        sonos_repeat = PLAY_MODES[self._play_mode][1]
        self.soco.play_mode = PLAY_MODE_BY_MEANING[(sonos_shuffle, sonos_repeat)]

    @soco_error(UPNP_ERRORS_TO_IGNORE)
    @soco_coordinator
    def set_repeat(self, repeat: str) -> None:
        """Set repeat mode."""
        sonos_shuffle = PLAY_MODES[self._play_mode][0]
        sonos_repeat = REPEAT_TO_SONOS[repeat]
        self.soco.play_mode = PLAY_MODE_BY_MEANING[(sonos_shuffle, sonos_repeat)]

    @soco_error()
    def mute_volume(self, mute: bool) -> None:
        """Mute (true) or unmute (false) media player."""
        self.soco.mute = mute

    @soco_error()
    @soco_coordinator
    def select_source(self, source: str) -> None:
        """Select input source."""
        if source == SOURCE_LINEIN:
            self.soco.switch_to_line_in()
        elif source == SOURCE_TV:
            self.soco.switch_to_tv()
        else:
            fav = [fav for fav in self._favorites if fav.title == source]
            if len(fav) == 1:
                src = fav.pop()
                uri = src.reference.get_uri()
                if self.soco.music_source_from_uri(uri) in [
                    MUSIC_SRC_RADIO,
                    MUSIC_SRC_LINE_IN,
                ]:
                    self.soco.play_uri(uri, title=source)
                else:
                    self.soco.clear_queue()
                    self.soco.add_to_queue(src.reference)
                    self.soco.play_from_queue(0)

    @property  # type: ignore[misc]
    @soco_coordinator
    def source_list(self) -> list[str]:
        """List of available input sources."""
        sources = [fav.title for fav in self._favorites]

        speaker_info = self.hass.data[DATA_SONOS].speaker_info[self._player.uid]
        model = speaker_info["model_name"].upper()
        if "PLAY:5" in model or "CONNECT" in model:
            sources += [SOURCE_LINEIN]
        elif "PLAYBAR" in model:
            sources += [SOURCE_LINEIN, SOURCE_TV]
        elif "BEAM" in model or "PLAYBASE" in model:
            sources += [SOURCE_TV]

        return sources

    @soco_error(UPNP_ERRORS_TO_IGNORE)
    @soco_coordinator
    def media_play(self) -> None:
        """Send play command."""
        self.soco.play()

    @soco_error(UPNP_ERRORS_TO_IGNORE)
    @soco_coordinator
    def media_stop(self) -> None:
        """Send stop command."""
        self.soco.stop()

    @soco_error(UPNP_ERRORS_TO_IGNORE)
    @soco_coordinator
    def media_pause(self) -> None:
        """Send pause command."""
        self.soco.pause()

    @soco_error(UPNP_ERRORS_TO_IGNORE)
    @soco_coordinator
    def media_next_track(self) -> None:
        """Send next track command."""
        self.soco.next()

    @soco_error(UPNP_ERRORS_TO_IGNORE)
    @soco_coordinator
    def media_previous_track(self) -> None:
        """Send next track command."""
        self.soco.previous()

    @soco_error(UPNP_ERRORS_TO_IGNORE)
    @soco_coordinator
    def media_seek(self, position: str) -> None:
        """Send seek command."""
        self.soco.seek(str(datetime.timedelta(seconds=int(position))))

    @soco_error()
    @soco_coordinator
    def clear_playlist(self) -> None:
        """Clear players playlist."""
        self.soco.clear_queue()

    @soco_error()
    @soco_coordinator
    def play_media(self, media_type: str, media_id: str, **kwargs: Any) -> None:
        """
        Send the play_media command to the media player.

        If media_id is a Plex payload, attempt Plex->Sonos playback.

        If media_type is "playlist", media_id should be a Sonos
        Playlist name.  Otherwise, media_id should be a URI.

        If ATTR_MEDIA_ENQUEUE is True, add `media_id` to the queue.
        """
        if media_id and media_id.startswith(PLEX_URI_SCHEME):
            media_id = media_id[len(PLEX_URI_SCHEME) :]
            play_on_sonos(self.hass, media_type, media_id, self.name)  # type: ignore[no-untyped-call]
        elif media_type in (MEDIA_TYPE_MUSIC, MEDIA_TYPE_TRACK):
            if kwargs.get(ATTR_MEDIA_ENQUEUE):
                try:
                    if self.soco.is_service_uri(media_id):
                        self.soco.add_service_uri_to_queue(media_id)
                    else:
                        self.soco.add_uri_to_queue(media_id)
                except SoCoUPnPException:
                    _LOGGER.error(
                        'Error parsing media uri "%s", '
                        "please check it's a valid media resource "
                        "supported by Sonos",
                        media_id,
                    )
            else:
                if self.soco.is_service_uri(media_id):
                    self.soco.clear_queue()
                    self.soco.add_service_uri_to_queue(media_id)
                    self.soco.play_from_queue(0)
                else:
                    self.soco.play_uri(media_id)
        elif media_type == MEDIA_TYPE_PLAYLIST:
            if media_id.startswith("S:"):
                item = get_media(self._media_library, media_id, media_type)  # type: ignore[no-untyped-call]
                self.soco.play_uri(item.get_uri())
                return
            try:
                playlists = self.soco.get_sonos_playlists()
                playlist = next(p for p in playlists if p.title == media_id)
                self.soco.clear_queue()
                self.soco.add_to_queue(playlist)
                self.soco.play_from_queue(0)
            except StopIteration:
                _LOGGER.error('Could not find a Sonos playlist named "%s"', media_id)
        elif media_type in PLAYABLE_MEDIA_TYPES:
            item = get_media(self._media_library, media_id, media_type)  # type: ignore[no-untyped-call]

            if not item:
                _LOGGER.error('Could not find "%s" in the library', media_id)
                return

            self.soco.play_uri(item.get_uri())
        else:
            _LOGGER.error('Sonos does not support a media type of "%s"', media_type)

    @soco_error()
    def join(
        self, slaves: list[SonosMediaPlayerEntity]
    ) -> list[SonosMediaPlayerEntity]:
        """Form a group with other players."""
        if self._coordinator:
            self.unjoin()
            group = [self]
        else:
            group = self._sonos_group.copy()

        for slave in slaves:
            if slave.unique_id != self.unique_id:
                slave.soco.join(self.soco)
                # pylint: disable=protected-access
                slave._coordinator = self
                if slave not in group:
                    group.append(slave)

        return group

    @staticmethod
    async def join_multi(
        hass: HomeAssistant,
        master: SonosMediaPlayerEntity,
        entities: list[SonosMediaPlayerEntity],
    ) -> None:
        """Form a group with other players."""
        async with hass.data[DATA_SONOS].topology_condition:
            group: list[SonosMediaPlayerEntity] = await hass.async_add_executor_job(
                master.join, entities
            )
            await SonosMediaPlayerEntity.wait_for_groups(hass, [group])

    @soco_error()
    def unjoin(self) -> None:
        """Unjoin the player from a group."""
        self.soco.unjoin()
        self._coordinator = None

    @staticmethod
    async def unjoin_multi(
        hass: HomeAssistant, entities: list[SonosMediaPlayerEntity]
    ) -> None:
        """Unjoin several players from their group."""

        def _unjoin_all(entities: list[SonosMediaPlayerEntity]) -> None:
            """Sync helper."""
            # Unjoin slaves first to prevent inheritance of queues
            coordinators = [e for e in entities if e.is_coordinator]
            slaves = [e for e in entities if not e.is_coordinator]

            for entity in slaves + coordinators:
                entity.unjoin()

        async with hass.data[DATA_SONOS].topology_condition:
            await hass.async_add_executor_job(_unjoin_all, entities)
            await SonosMediaPlayerEntity.wait_for_groups(hass, [[e] for e in entities])

    @soco_error()
    def snapshot(self, with_group: bool) -> None:
        """Snapshot the state of a player."""
        self._soco_snapshot = pysonos.snapshot.Snapshot(self.soco)
        self._soco_snapshot.snapshot()
        if with_group:
            self._snapshot_group = self._sonos_group.copy()
        else:
            self._snapshot_group = None

    @staticmethod
    async def snapshot_multi(
        hass: HomeAssistant, entities: list[SonosMediaPlayerEntity], with_group: bool
    ) -> None:
        """Snapshot all the entities and optionally their groups."""
        # pylint: disable=protected-access

        def _snapshot_all(entities: list[SonosMediaPlayerEntity]) -> None:
            """Sync helper."""
            for entity in entities:
                entity.snapshot(with_group)

        # Find all affected players
        entities_set = set(entities)
        if with_group:
            for entity in list(entities_set):
                entities_set.update(entity._sonos_group)

        async with hass.data[DATA_SONOS].topology_condition:
            await hass.async_add_executor_job(_snapshot_all, entities_set)

    @soco_error()
    def restore(self) -> None:
        """Restore a snapshotted state to a player."""
        try:
            assert self._soco_snapshot is not None
            self._soco_snapshot.restore()
        except (TypeError, AssertionError, AttributeError, SoCoException) as ex:
            # Can happen if restoring a coordinator onto a current slave
            _LOGGER.warning("Error on restore %s: %s", self.entity_id, ex)

        self._soco_snapshot = None
        self._snapshot_group = None

    @staticmethod
    async def restore_multi(
        hass: HomeAssistant, entities: list[SonosMediaPlayerEntity], with_group: bool
    ) -> None:
        """Restore snapshots for all the entities."""
        # pylint: disable=protected-access

        def _restore_groups(
            entities: list[SonosMediaPlayerEntity], with_group: bool
        ) -> list[list[SonosMediaPlayerEntity]]:
            """Pause all current coordinators and restore groups."""
            for entity in (e for e in entities if e.is_coordinator):
                if entity.state == STATE_PLAYING:
                    entity.media_pause()

            groups = []

            if with_group:
                # Unjoin slaves first to prevent inheritance of queues
                for entity in [e for e in entities if not e.is_coordinator]:
                    if entity._snapshot_group != entity._sonos_group:
                        entity.unjoin()

                # Bring back the original group topology
                for entity in (e for e in entities if e._snapshot_group):
                    assert entity._snapshot_group is not None
                    if entity._snapshot_group[0] == entity:
                        entity.join(entity._snapshot_group)
                        groups.append(entity._snapshot_group.copy())

            return groups

        def _restore_players(entities: list[SonosMediaPlayerEntity]) -> None:
            """Restore state of all players."""
            for entity in (e for e in entities if not e.is_coordinator):
                entity.restore()

            for entity in (e for e in entities if e.is_coordinator):
                entity.restore()

        # Find all affected players
        entities_set = {e for e in entities if e._soco_snapshot}
        if with_group:
            for entity in [e for e in entities_set if e._snapshot_group]:
                assert entity._snapshot_group is not None
                entities_set.update(entity._snapshot_group)

        async with hass.data[DATA_SONOS].topology_condition:
            groups = await hass.async_add_executor_job(
                _restore_groups, entities_set, with_group
            )

            await SonosMediaPlayerEntity.wait_for_groups(hass, groups)

            await hass.async_add_executor_job(_restore_players, entities_set)

    @staticmethod
    async def wait_for_groups(
        hass: HomeAssistant, groups: list[list[SonosMediaPlayerEntity]]
    ) -> None:
        """Wait until all groups are present, or timeout."""
        # pylint: disable=protected-access

        def _test_groups(groups: list[list[SonosMediaPlayerEntity]]) -> bool:
            """Return whether all groups exist now."""
            for group in groups:
                coordinator = group[0]

                # Test that coordinator is coordinating
                current_group = coordinator._sonos_group
                if coordinator != current_group[0]:
                    return False

                # Test that slaves match
                if set(group[1:]) != set(current_group[1:]):
                    return False

            return True

        try:
            with async_timeout.timeout(5):
                while not _test_groups(groups):
                    await hass.data[DATA_SONOS].topology_condition.wait()
        except asyncio.TimeoutError:
            _LOGGER.warning("Timeout waiting for target groups %s", groups)

        for entity in hass.data[DATA_SONOS].entities:
            entity.soco._zgs_cache.clear()

    @soco_error()
    @soco_coordinator
    def set_sleep_timer(self, sleep_time: int) -> None:
        """Set the timer on the player."""
        self.soco.set_sleep_timer(sleep_time)

    @soco_error()
    @soco_coordinator
    def clear_sleep_timer(self) -> None:
        """Clear the timer on the player."""
        self.soco.set_sleep_timer(None)

    @soco_error()
    @soco_coordinator
    def set_alarm(
        self,
        alarm_id: int,
        time: datetime.datetime | None = None,
        volume: float | None = None,
        enabled: bool | None = None,
        include_linked_zones: bool | None = None,
    ) -> None:
        """Set the alarm clock on the player."""
        alarm = None
        for one_alarm in alarms.get_alarms(self.soco):
            # pylint: disable=protected-access
            if one_alarm._alarm_id == str(alarm_id):
                alarm = one_alarm
        if alarm is None:
            _LOGGER.warning("Did not find alarm with id %s", alarm_id)
            return
        if time is not None:
            alarm.start_time = time
        if volume is not None:
            alarm.volume = int(volume * 100)
        if enabled is not None:
            alarm.enabled = enabled
        if include_linked_zones is not None:
            alarm.include_linked_zones = include_linked_zones
        alarm.save()

    @soco_error()
    def set_option(
        self,
        night_sound: bool | None = None,
        speech_enhance: bool | None = None,
        status_light: bool | None = None,
    ) -> None:
        """Modify playback options."""
        if night_sound is not None and self._night_sound is not None:
            self.soco.night_mode = night_sound

        if speech_enhance is not None and self._speech_enhance is not None:
            self.soco.dialog_mode = speech_enhance

        if status_light is not None:
            self.soco.status_light = status_light

    @soco_error()
    def play_queue(self, queue_position: int = 0) -> None:
        """Start playing the queue."""
        self.soco.play_from_queue(queue_position)

    @soco_error()
    @soco_coordinator
    def remove_from_queue(self, queue_position: int = 0) -> None:
        """Remove item from the queue."""
        self.soco.remove_from_queue(queue_position)

    @property
    def extra_state_attributes(self) -> dict[str, Any]:
        """Return entity specific state attributes."""
        attributes: dict[str, Any] = {
            ATTR_SONOS_GROUP: [e.entity_id for e in self._sonos_group]
        }

        if self._night_sound is not None:
            attributes[ATTR_NIGHT_SOUND] = self._night_sound

        if self._speech_enhance is not None:
            attributes[ATTR_SPEECH_ENHANCE] = self._speech_enhance

        if self.queue_position is not None:
            attributes[ATTR_QUEUE_POSITION] = self.queue_position

        return attributes

    async def async_get_browse_image(
        self,
        media_content_type: str | None,
        media_content_id: str | None,
        media_image_id: str | None = None,
    ) -> tuple[None | str, None | str]:
        """Fetch media browser image to serve via proxy."""
        if (
            media_content_type in [MEDIA_TYPE_ALBUM, MEDIA_TYPE_ARTIST]
            and media_content_id
        ):
            item = await self.hass.async_add_executor_job(
                get_media,
                self._media_library,
                media_content_id,
                MEDIA_TYPES_TO_SONOS[media_content_type],
            )
            image_url = getattr(item, "album_art_uri", None)
            if image_url:
                result = await self._async_fetch_image(image_url)  # type: ignore[no-untyped-call]
                return result  # type: ignore

        return (None, None)

    async def async_browse_media(
        self, media_content_type: str | None = None, media_content_id: str | None = None
    ) -> Any:
        """Implement the websocket media browsing helper."""
        is_internal = is_internal_request(self.hass)

        def _get_thumbnail_url(
            media_content_type: str,
            media_content_id: str,
            media_image_id: str | None = None,
        ) -> str | None:
            if is_internal:
                item = get_media(  # type: ignore[no-untyped-call]
                    self._media_library,
                    media_content_id,
                    media_content_type,
                )
                return getattr(item, "album_art_uri", None)  # type: ignore[no-any-return]

            return self.get_browse_image_url(
                media_content_type,
                urllib.parse.quote_plus(media_content_id),
                media_image_id,
            )

        if media_content_type in [None, "library"]:
            return await self.hass.async_add_executor_job(
                library_payload, self._media_library, _get_thumbnail_url
            )

        payload = {
            "search_type": media_content_type,
            "idstring": media_content_id,
        }
        response = await self.hass.async_add_executor_job(
            build_item_response, self._media_library, payload, _get_thumbnail_url
        )
        if response is None:
            raise BrowseError(
                f"Media not found: {media_content_type} / {media_content_id}"
            )
        return response<|MERGE_RESOLUTION|>--- conflicted
+++ resolved
@@ -76,13 +76,6 @@
 
 _LOGGER = logging.getLogger(__name__)
 
-<<<<<<< HEAD
-SCAN_INTERVAL = 10
-DISCOVERY_INTERVAL = 60
-SEEN_EXPIRE_TIME = 5 * DISCOVERY_INTERVAL
-
-=======
->>>>>>> 542213d1
 SUPPORT_SONOS = (
     SUPPORT_BROWSE_MEDIA
     | SUPPORT_CLEAR_PLAYLIST
