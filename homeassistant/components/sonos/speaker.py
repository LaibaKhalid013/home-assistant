"""Base class for common speaker tasks."""
from __future__ import annotations

import asyncio
from collections import deque
from collections.abc import Coroutine
import contextlib
import datetime
from functools import partial
import logging
from typing import Any, Callable
import urllib.parse

import async_timeout
from pysonos.alarms import get_alarms
from pysonos.core import MUSIC_SRC_LINE_IN, MUSIC_SRC_RADIO, MUSIC_SRC_TV, SoCo
from pysonos.data_structures import DidlAudioBroadcast
from pysonos.events_base import Event as SonosEvent, SubscriptionBase
from pysonos.exceptions import SoCoException
from pysonos.music_library import MusicLibrary
from pysonos.snapshot import Snapshot

from homeassistant.components.binary_sensor import DOMAIN as BINARY_SENSOR_DOMAIN
from homeassistant.components.media_player import DOMAIN as MP_DOMAIN
from homeassistant.components.sensor import DOMAIN as SENSOR_DOMAIN
from homeassistant.components.switch import DOMAIN as SWITCH_DOMAIN
from homeassistant.core import HomeAssistant, callback
from homeassistant.helpers import entity_registry as ent_reg
from homeassistant.helpers.dispatcher import (
    async_dispatcher_send,
    dispatcher_connect,
    dispatcher_send,
)
from homeassistant.util import dt as dt_util

from .const import (
    BATTERY_SCAN_INTERVAL,
    DATA_SONOS,
    DOMAIN,
    PLATFORMS,
    SCAN_INTERVAL,
    SEEN_EXPIRE_TIME,
    SONOS_ALARM_UPDATE,
    SONOS_CREATE_ALARM,
    SONOS_CREATE_BATTERY,
    SONOS_CREATE_MEDIA_PLAYER,
    SONOS_ENTITY_CREATED,
    SONOS_GROUP_UPDATE,
    SONOS_POLL_UPDATE,
    SONOS_SEEN,
    SONOS_STATE_PLAYING,
    SONOS_STATE_TRANSITIONING,
    SONOS_STATE_UPDATED,
    SOURCE_LINEIN,
    SOURCE_TV,
    SUBSCRIPTION_TIMEOUT,
)
from .favorites import SonosFavorites
from .helpers import soco_error

EVENT_CHARGING = {
    "CHARGING": True,
    "NOT_CHARGING": False,
}
SUBSCRIPTION_SERVICES = [
    "alarmClock",
    "avTransport",
    "contentDirectory",
    "deviceProperties",
    "renderingControl",
    "zoneGroupTopology",
]
UNAVAILABLE_VALUES = {"", "NOT_IMPLEMENTED", None}


_LOGGER = logging.getLogger(__name__)


def fetch_battery_info_or_none(soco: SoCo) -> dict[str, Any] | None:
    """Fetch battery_info from the given SoCo object.

    Returns None if the device doesn't support battery info
    or if the device is offline.
    """
    with contextlib.suppress(ConnectionError, TimeoutError, SoCoException):
        return soco.get_battery_info()


def _timespan_secs(timespan: str | None) -> None | float:
    """Parse a time-span into number of seconds."""
    if timespan in UNAVAILABLE_VALUES:
        return None

    assert timespan is not None
    return sum(60 ** x[0] * int(x[1]) for x in enumerate(reversed(timespan.split(":"))))


class SonosMedia:
    """Representation of the current Sonos media."""

    def __init__(self, soco: SoCo) -> None:
        """Initialize a SonosMedia."""
        self.library = MusicLibrary(soco)
        self.play_mode: str | None = None
        self.playback_status: str | None = None

        self.album_name: str | None = None
        self.artist: str | None = None
        self.channel: str | None = None
        self.duration: float | None = None
        self.image_url: str | None = None
        self.queue_position: int | None = None
        self.source_name: str | None = None
        self.title: str | None = None
        self.uri: str | None = None

        self.position: float | None = None
        self.position_updated_at: datetime.datetime | None = None

    def clear(self) -> None:
        """Clear basic media info."""
        self.album_name = None
        self.artist = None
        self.channel = None
        self.duration = None
        self.image_url = None
        self.queue_position = None
        self.source_name = None
        self.title = None
        self.uri = None

    def clear_position(self) -> None:
        """Clear the position attributes."""
        self.position = None
        self.position_updated_at = None


class SonosSpeaker:
    """Representation of a Sonos speaker."""

    def __init__(
        self, hass: HomeAssistant, soco: SoCo, speaker_info: dict[str, Any]
    ) -> None:
        """Initialize a SonosSpeaker."""
        self.hass = hass
        self.soco = soco
        self.household_id: str = soco.household_id
        self.media = SonosMedia(soco)

        # Synchronization helpers
        self.is_first_poll: bool = True
        self._is_ready: bool = False
        self._platforms_ready: set[str] = set()

        # Subscriptions and events
        self._subscriptions: list[SubscriptionBase] = []
        self._resubscription_lock: asyncio.Lock | None = None
        self._event_dispatchers: dict[str, Callable] = {}

        # Scheduled callback handles
        self._poll_timer: Callable | None = None
        self._seen_timer: Callable | None = None

        # Dispatcher handles
        self._entity_creation_dispatcher: Callable | None = None
        self._group_dispatcher: Callable | None = None
        self._seen_dispatcher: Callable | None = None

        # Device information
        self.mac_address = speaker_info["mac_address"]
        self.model_name = speaker_info["model_name"]
        self.version = speaker_info["display_version"]
        self.zone_name = speaker_info["zone_name"]

        # Battery
        self.battery_info: dict[str, Any] | None = None
        self._last_battery_event: datetime.datetime | None = None
        self._battery_poll_timer: Callable | None = None

        # Volume / Sound
        self.volume: int | None = None
        self.muted: bool | None = None
        self.night_mode: bool | None = None
        self.dialog_mode: bool | None = None

        # Grouping
        self.coordinator: SonosSpeaker | None = None
        self.sonos_group: list[SonosSpeaker] = [self]
        self.sonos_group_entities: list[str] = []
        self.soco_snapshot: Snapshot | None = None
        self.snapshot_group: list[SonosSpeaker] | None = None

    def setup(self) -> None:
        """Run initial setup of the speaker."""
        self.set_basic_info()

        self._entity_creation_dispatcher = dispatcher_connect(
            self.hass,
            f"{SONOS_ENTITY_CREATED}-{self.soco.uid}",
            self.async_handle_new_entity,
        )
        self._group_dispatcher = dispatcher_connect(
            self.hass,
            SONOS_GROUP_UPDATE,
            self.async_update_groups,
        )
        self._seen_dispatcher = dispatcher_connect(
            self.hass, f"{SONOS_SEEN}-{self.soco.uid}", self.async_seen
        )

        if (battery_info := fetch_battery_info_or_none(self.soco)) is None:
            self._platforms_ready.update({BINARY_SENSOR_DOMAIN, SENSOR_DOMAIN})
        else:
            self.battery_info = battery_info
            # Only create a polling task if successful, may fail on S1 firmware
            if battery_info:
                # Battery events can be infrequent, polling is still necessary
                self._battery_poll_timer = self.hass.helpers.event.track_time_interval(
                    self.async_poll_battery, BATTERY_SCAN_INTERVAL
                )
            else:
                _LOGGER.warning(
                    "S1 firmware detected, battery sensor may update infrequently"
                )
            dispatcher_send(self.hass, SONOS_CREATE_BATTERY, self)

        if new_alarms := self.update_alarms_for_speaker():
            dispatcher_send(self.hass, SONOS_CREATE_ALARM, self, new_alarms)
        else:
            self._platforms_ready.add(SWITCH_DOMAIN)

        self._event_dispatchers = {
            "AlarmClock": self.async_dispatch_alarms,
            "AVTransport": self.async_dispatch_media_update,
            "ContentDirectory": self.favorites.async_delayed_update,
            "DeviceProperties": self.async_dispatch_device_properties,
            "RenderingControl": self.async_update_volume,
            "ZoneGroupTopology": self.async_update_groups,
        }

        dispatcher_send(self.hass, SONOS_CREATE_MEDIA_PLAYER, self)

    #
    # Entity management
    #
    async def async_handle_new_entity(self, entity_type: str) -> None:
        """Listen to new entities to trigger first subscription."""
        self._platforms_ready.add(entity_type)
        if self._platforms_ready == PLATFORMS and not self._subscriptions:
            self._resubscription_lock = asyncio.Lock()
            await self.async_subscribe()
            self._is_ready = True

    def write_entity_states(self) -> None:
        """Write states for associated SonosEntity instances."""
        dispatcher_send(self.hass, f"{SONOS_STATE_UPDATED}-{self.soco.uid}")

    @callback
    def async_write_entity_states(self) -> None:
        """Write states for associated SonosEntity instances."""
        async_dispatcher_send(self.hass, f"{SONOS_STATE_UPDATED}-{self.soco.uid}")

    def set_basic_info(self) -> None:
        """Set basic information when speaker is reconnected."""
        self.media.play_mode = self.soco.play_mode
        self.update_volume()

    #
    # Properties
    #
    @property
    def available(self) -> bool:
        """Return whether this speaker is available."""
        return self._seen_timer is not None

    @property
<<<<<<< HEAD
    def processed_alarm_events(self) -> deque[str]:
        """Return the container of processed alarm events."""
        return self.hass.data[DATA_SONOS].processed_alarm_events
=======
    def favorites(self) -> SonosFavorites:
        """Return the SonosFavorites instance for this household."""
        return self.hass.data[DATA_SONOS].favorites[self.household_id]

    @property
    def is_coordinator(self) -> bool:
        """Return true if player is a coordinator."""
        return self.coordinator is None

    @property
    def subscription_address(self) -> str | None:
        """Return the current subscription callback address if any."""
        if self._subscriptions:
            addr, port = self._subscriptions[0].event_listener.address
            return ":".join([addr, str(port)])
        return None
>>>>>>> 3d2f696d

    #
    # Subscription handling and event dispatchers
    #
    async def async_subscribe(self) -> bool:
        """Initiate event subscriptions."""
        _LOGGER.debug("Creating subscriptions for %s", self.zone_name)
        try:
            await self.hass.async_add_executor_job(self.set_basic_info)

            if self._subscriptions:
                raise RuntimeError(
                    f"Attempted to attach subscriptions to player: {self.soco} "
                    f"when existing subscriptions exist: {self._subscriptions}"
                )

            subscriptions = [
                self._subscribe(getattr(self.soco, service), self.async_dispatch_event)
                for service in SUBSCRIPTION_SERVICES
            ]
            await asyncio.gather(*subscriptions)
            return True
        except SoCoException as ex:
            _LOGGER.warning("Could not connect %s: %s", self.zone_name, ex)
            return False

    async def _subscribe(
        self, target: SubscriptionBase, sub_callback: Callable
    ) -> None:
        """Create a Sonos subscription."""
        subscription = await target.subscribe(
            auto_renew=True, requested_timeout=SUBSCRIPTION_TIMEOUT
        )
        subscription.callback = sub_callback
        subscription.auto_renew_fail = self.async_renew_failed
        self._subscriptions.append(subscription)

    @callback
    def async_renew_failed(self, exception: Exception) -> None:
        """Handle a failed subscription renewal."""
        self.hass.async_create_task(self.async_resubscribe(exception))

    async def async_resubscribe(self, exception: Exception) -> None:
        """Attempt to resubscribe when a renewal failure is detected."""
        async with self._resubscription_lock:
            if not self.available:
                return

            if getattr(exception, "status", None) == 412:
                _LOGGER.warning(
                    "Subscriptions for %s failed, speaker may have lost power",
                    self.zone_name,
                )
            else:
                _LOGGER.error(
                    "Subscription renewals for %s failed",
                    self.zone_name,
                    exc_info=exception,
                )
            await self.async_unseen()

    @callback
    def async_dispatch_event(self, event: SonosEvent) -> None:
        """Handle callback event and route as needed."""
        if self._poll_timer:
            _LOGGER.debug(
                "Received event, cancelling poll timer for %s", self.zone_name
            )
            self._poll_timer()
            self._poll_timer = None

        dispatcher = self._event_dispatchers[event.service.service_type]
        dispatcher(event)

    @callback
    def async_dispatch_alarms(self, event: SonosEvent) -> None:
        """Create a task to update alarms from an event."""
        update_id = event.variables["alarm_list_version"]
        if update_id in self.processed_alarm_events:
            return
        self.processed_alarm_events.append(update_id)
        self.hass.async_add_executor_job(self.update_alarms)

    @callback
    def async_dispatch_device_properties(self, event: SonosEvent) -> None:
        """Update device properties from an event."""
        self.hass.async_create_task(self.async_update_device_properties(event))

    async def async_update_device_properties(self, event: SonosEvent) -> None:
        """Update device properties from an event."""
        if (more_info := event.variables.get("more_info")) is not None:
            battery_dict = dict(x.split(":") for x in more_info.split(","))
            await self.async_update_battery_info(battery_dict)
        self.async_write_entity_states()

    @callback
    def async_dispatch_media_update(self, event: SonosEvent) -> None:
        """Update information about currently playing media from an event."""
        self.hass.async_add_executor_job(self.update_media, event)

    @callback
    def async_update_volume(self, event: SonosEvent) -> None:
        """Update information about currently volume settings."""
        variables = event.variables

        if "volume" in variables:
            self.volume = int(variables["volume"]["Master"])

        if "mute" in variables:
            self.muted = variables["mute"]["Master"] == "1"

        if "night_mode" in variables:
            self.night_mode = variables["night_mode"] == "1"

        if "dialog_level" in variables:
            self.dialog_mode = variables["dialog_level"] == "1"

        self.async_write_entity_states()

    #
    # Speaker availability methods
    #
    async def async_seen(self, soco: SoCo | None = None) -> None:
        """Record that this speaker was seen right now."""
        if soco is not None:
            self.soco = soco

        was_available = self.available
        _LOGGER.debug("Async seen: %s, was_available: %s", self.soco, was_available)

        if self._seen_timer:
            self._seen_timer()

        self._seen_timer = self.hass.helpers.event.async_call_later(
            SEEN_EXPIRE_TIME.total_seconds(), self.async_unseen
        )

        if was_available:
            self.async_write_entity_states()
            return

        self._poll_timer = self.hass.helpers.event.async_track_time_interval(
            partial(
                async_dispatcher_send,
                self.hass,
                f"{SONOS_POLL_UPDATE}-{self.soco.uid}",
            ),
            SCAN_INTERVAL,
        )

        if self._is_ready:
            done = await self.async_subscribe()
            if not done:
                assert self._seen_timer is not None
                self._seen_timer()
                await self.async_unseen()

        self.async_write_entity_states()

    async def async_unseen(self, now: datetime.datetime | None = None) -> None:
        """Make this player unavailable when it was not seen recently."""
        self.async_write_entity_states()

        if self._seen_timer:
            self._seen_timer()
            self._seen_timer = None

        if self._poll_timer:
            self._poll_timer()
            self._poll_timer = None

        for subscription in self._subscriptions:
            await subscription.unsubscribe()

        self._subscriptions = []

    #
    # Alarm management
    #
    def update_alarms_for_speaker(self) -> set[str]:
        """Update current alarm instances.

        Updates hass.data[DATA_SONOS].alarms and returns a list of all alarms that are new.
        """
        new_alarms = set()
        stored_alarms = self.hass.data[DATA_SONOS].alarms
        updated_alarms = get_alarms(self.soco)

        for alarm in updated_alarms:
            if alarm.zone.uid == self.soco.uid and alarm.alarm_id not in list(
                stored_alarms.keys()
            ):
                new_alarms.add(alarm.alarm_id)
                stored_alarms[alarm.alarm_id] = alarm

        for alarm_id, alarm in list(stored_alarms.items()):
            if alarm not in updated_alarms:
                stored_alarms.pop(alarm_id)

        return new_alarms

    def update_alarms(self) -> None:
        """Update alarms from an event."""
        if new_alarms := self.update_alarms_for_speaker():
            dispatcher_send(self.hass, SONOS_CREATE_ALARM, self, new_alarms)
        dispatcher_send(self.hass, SONOS_ALARM_UPDATE)

    #
    # Battery management
    #
    async def async_update_battery_info(self, battery_dict: dict[str, Any]) -> None:
        """Update battery info using the decoded SonosEvent."""
        self._last_battery_event = dt_util.utcnow()

        is_charging = EVENT_CHARGING[battery_dict["BattChg"]]

        if not self._battery_poll_timer:
            # Battery info received for an S1 speaker
            self.battery_info.update(
                {
                    "Level": int(battery_dict["BattPct"]),
                    "PowerSource": "EXTERNAL" if is_charging else "BATTERY",
                }
            )
            return

        if is_charging == self.charging:
            self.battery_info.update({"Level": int(battery_dict["BattPct"])})
        else:
            if battery_info := await self.hass.async_add_executor_job(
                fetch_battery_info_or_none, self.soco
            ):
                self.battery_info = battery_info

    @property
    def power_source(self) -> str | None:
        """Return the name of the current power source.

        Observed to be either BATTERY or SONOS_CHARGING_RING or USB_POWER.

        May be an empty dict if used with an S1 Move.
        """
        return self.battery_info.get("PowerSource")

    @property
    def charging(self) -> bool | None:
        """Return the charging status of the speaker."""
        if self.power_source:
            return self.power_source != "BATTERY"
        return None

    async def async_poll_battery(self, now: datetime.datetime | None = None) -> None:
        """Poll the device for the current battery state."""
        if not self.available:
            return

        if (
            self._last_battery_event
            and dt_util.utcnow() - self._last_battery_event < BATTERY_SCAN_INTERVAL
        ):
            return

        if battery_info := await self.hass.async_add_executor_job(
            fetch_battery_info_or_none, self.soco
        ):
            self.battery_info = battery_info
            self.async_write_entity_states()

    #
    # Group management
    #
    def update_groups(self, event: SonosEvent | None = None) -> None:
        """Handle callback for topology change event."""
        coro = self.create_update_groups_coro(event)
        if coro:
            self.hass.add_job(coro)  # type: ignore

    @callback
    def async_update_groups(self, event: SonosEvent | None = None) -> None:
        """Handle callback for topology change event."""
        coro = self.create_update_groups_coro(event)
        if coro:
            self.hass.async_add_job(coro)  # type: ignore

    def create_update_groups_coro(
        self, event: SonosEvent | None = None
    ) -> Coroutine | None:
        """Handle callback for topology change event."""

        def _get_soco_group() -> list[str]:
            """Ask SoCo cache for existing topology."""
            coordinator_uid = self.soco.uid
            slave_uids = []

            with contextlib.suppress(SoCoException):
                if self.soco.group and self.soco.group.coordinator:
                    coordinator_uid = self.soco.group.coordinator.uid
                    slave_uids = [
                        p.uid
                        for p in self.soco.group.members
                        if p.uid != coordinator_uid
                    ]

            return [coordinator_uid] + slave_uids

        async def _async_extract_group(event: SonosEvent) -> list[str]:
            """Extract group layout from a topology event."""
            group = event and event.zone_player_uui_ds_in_group
            if group:
                assert isinstance(group, str)
                return group.split(",")

            return await self.hass.async_add_executor_job(_get_soco_group)

        @callback
        def _async_regroup(group: list[str]) -> None:
            """Rebuild internal group layout."""
            entity_registry = ent_reg.async_get(self.hass)
            sonos_group = []
            sonos_group_entities = []

            for uid in group:
                speaker = self.hass.data[DATA_SONOS].discovered.get(uid)
                if speaker:
                    sonos_group.append(speaker)
                    entity_id = entity_registry.async_get_entity_id(
                        MP_DOMAIN, DOMAIN, uid
                    )
                    sonos_group_entities.append(entity_id)

            self.coordinator = None
            self.sonos_group = sonos_group
            self.sonos_group_entities = sonos_group_entities
            self.async_write_entity_states()

            for slave_uid in group[1:]:
                slave = self.hass.data[DATA_SONOS].discovered.get(slave_uid)
                if slave:
                    slave.coordinator = self
                    slave.sonos_group = sonos_group
                    slave.sonos_group_entities = sonos_group_entities
                    slave.async_write_entity_states()

        async def _async_handle_group_event(event: SonosEvent) -> None:
            """Get async lock and handle event."""

            async with self.hass.data[DATA_SONOS].topology_condition:
                group = await _async_extract_group(event)

                if self.soco.uid == group[0]:
                    _async_regroup(group)

                    self.hass.data[DATA_SONOS].topology_condition.notify_all()

        if event and not hasattr(event, "zone_player_uui_ds_in_group"):
            return None

        return _async_handle_group_event(event)

    @soco_error()
    def join(self, slaves: list[SonosSpeaker]) -> list[SonosSpeaker]:
        """Form a group with other players."""
        if self.coordinator:
            self.unjoin()
            group = [self]
        else:
            group = self.sonos_group.copy()

        for slave in slaves:
            if slave.soco.uid != self.soco.uid:
                slave.soco.join(self.soco)
                slave.coordinator = self
                if slave not in group:
                    group.append(slave)

        return group

    @staticmethod
    async def join_multi(
        hass: HomeAssistant,
        master: SonosSpeaker,
        speakers: list[SonosSpeaker],
    ) -> None:
        """Form a group with other players."""
        async with hass.data[DATA_SONOS].topology_condition:
            group: list[SonosSpeaker] = await hass.async_add_executor_job(
                master.join, speakers
            )
            await SonosSpeaker.wait_for_groups(hass, [group])

    @soco_error()
    def unjoin(self) -> None:
        """Unjoin the player from a group."""
        self.soco.unjoin()
        self.coordinator = None

    @staticmethod
    async def unjoin_multi(hass: HomeAssistant, speakers: list[SonosSpeaker]) -> None:
        """Unjoin several players from their group."""

        def _unjoin_all(speakers: list[SonosSpeaker]) -> None:
            """Sync helper."""
            # Unjoin slaves first to prevent inheritance of queues
            coordinators = [s for s in speakers if s.is_coordinator]
            slaves = [s for s in speakers if not s.is_coordinator]

            for speaker in slaves + coordinators:
                speaker.unjoin()

        async with hass.data[DATA_SONOS].topology_condition:
            await hass.async_add_executor_job(_unjoin_all, speakers)
            await SonosSpeaker.wait_for_groups(hass, [[s] for s in speakers])

    @soco_error()
    def snapshot(self, with_group: bool) -> None:
        """Snapshot the state of a player."""
        self.soco_snapshot = Snapshot(self.soco)
        self.soco_snapshot.snapshot()
        if with_group:
            self.snapshot_group = self.sonos_group.copy()
        else:
            self.snapshot_group = None

    @staticmethod
    async def snapshot_multi(
        hass: HomeAssistant, speakers: list[SonosSpeaker], with_group: bool
    ) -> None:
        """Snapshot all the speakers and optionally their groups."""

        def _snapshot_all(speakers: list[SonosSpeaker]) -> None:
            """Sync helper."""
            for speaker in speakers:
                speaker.snapshot(with_group)

        # Find all affected players
        speakers_set = set(speakers)
        if with_group:
            for speaker in list(speakers_set):
                speakers_set.update(speaker.sonos_group)

        async with hass.data[DATA_SONOS].topology_condition:
            await hass.async_add_executor_job(_snapshot_all, speakers_set)

    @soco_error()
    def restore(self) -> None:
        """Restore a snapshotted state to a player."""
        try:
            assert self.soco_snapshot is not None
            self.soco_snapshot.restore()
        except (TypeError, AssertionError, AttributeError, SoCoException) as ex:
            # Can happen if restoring a coordinator onto a current slave
            _LOGGER.warning("Error on restore %s: %s", self.zone_name, ex)

        self.soco_snapshot = None
        self.snapshot_group = None

    @staticmethod
    async def restore_multi(
        hass: HomeAssistant, speakers: list[SonosSpeaker], with_group: bool
    ) -> None:
        """Restore snapshots for all the speakers."""

        def _restore_groups(
            speakers: list[SonosSpeaker], with_group: bool
        ) -> list[list[SonosSpeaker]]:
            """Pause all current coordinators and restore groups."""
            for speaker in (s for s in speakers if s.is_coordinator):
                if speaker.media.playback_status == SONOS_STATE_PLAYING:
                    hass.async_create_task(speaker.soco.pause())

            groups = []

            if with_group:
                # Unjoin slaves first to prevent inheritance of queues
                for speaker in [s for s in speakers if not s.is_coordinator]:
                    if speaker.snapshot_group != speaker.sonos_group:
                        speaker.unjoin()

                # Bring back the original group topology
                for speaker in (s for s in speakers if s.snapshot_group):
                    assert speaker.snapshot_group is not None
                    if speaker.snapshot_group[0] == speaker:
                        speaker.join(speaker.snapshot_group)
                        groups.append(speaker.snapshot_group.copy())

            return groups

        def _restore_players(speakers: list[SonosSpeaker]) -> None:
            """Restore state of all players."""
            for speaker in (s for s in speakers if not s.is_coordinator):
                speaker.restore()

            for speaker in (s for s in speakers if s.is_coordinator):
                speaker.restore()

        # Find all affected players
        speakers_set = {s for s in speakers if s.soco_snapshot}
        if with_group:
            for speaker in [s for s in speakers_set if s.snapshot_group]:
                assert speaker.snapshot_group is not None
                speakers_set.update(speaker.snapshot_group)

        async with hass.data[DATA_SONOS].topology_condition:
            groups = await hass.async_add_executor_job(
                _restore_groups, speakers_set, with_group
            )
            await SonosSpeaker.wait_for_groups(hass, groups)
            await hass.async_add_executor_job(_restore_players, speakers_set)

    @staticmethod
    async def wait_for_groups(
        hass: HomeAssistant, groups: list[list[SonosSpeaker]]
    ) -> None:
        """Wait until all groups are present, or timeout."""

        def _test_groups(groups: list[list[SonosSpeaker]]) -> bool:
            """Return whether all groups exist now."""
            for group in groups:
                coordinator = group[0]

                # Test that coordinator is coordinating
                current_group = coordinator.sonos_group
                if coordinator != current_group[0]:
                    return False

                # Test that slaves match
                if set(group[1:]) != set(current_group[1:]):
                    return False

            return True

        try:
            with async_timeout.timeout(5):
                while not _test_groups(groups):
                    await hass.data[DATA_SONOS].topology_condition.wait()
        except asyncio.TimeoutError:
            _LOGGER.warning("Timeout waiting for target groups %s", groups)

        for speaker in hass.data[DATA_SONOS].discovered.values():
            speaker.soco._zgs_cache.clear()  # pylint: disable=protected-access

    #
    # Media and playback state handlers
    #
    def update_volume(self) -> None:
        """Update information about current volume settings."""
        self.volume = self.soco.volume
        self.muted = self.soco.mute
        self.night_mode = self.soco.night_mode
        self.dialog_mode = self.soco.dialog_mode

    def update_media(self, event: SonosEvent | None = None) -> None:
        """Update information about currently playing media."""
        variables = event and event.variables

        if variables and "transport_state" in variables:
            # If the transport has an error then transport_state will
            # not be set
            new_status = variables["transport_state"]
        else:
            transport_info = self.soco.get_current_transport_info()
            new_status = transport_info["current_transport_state"]

        # Ignore transitions, we should get the target state soon
        if new_status == SONOS_STATE_TRANSITIONING:
            return

        self.media.clear()
        update_position = new_status != self.media.playback_status
        self.media.playback_status = new_status

        if variables and "transport_state" in variables:
            self.media.play_mode = variables["current_play_mode"]
            track_uri = (
                variables["enqueued_transport_uri"] or variables["current_track_uri"]
            )
            music_source = self.soco.music_source_from_uri(track_uri)
        else:
            self.media.play_mode = self.soco.play_mode
            music_source = self.soco.music_source

        if music_source == MUSIC_SRC_TV:
            self.update_media_linein(SOURCE_TV)
        elif music_source == MUSIC_SRC_LINE_IN:
            self.update_media_linein(SOURCE_LINEIN)
        else:
            track_info = self.soco.get_current_track_info()
            if not track_info["uri"]:
                self.media.clear_position()
            else:
                self.media.uri = track_info["uri"]
                self.media.artist = track_info.get("artist")
                self.media.album_name = track_info.get("album")
                self.media.title = track_info.get("title")

                if music_source == MUSIC_SRC_RADIO:
                    self.update_media_radio(variables)
                else:
                    self.update_media_music(track_info)
                self.update_media_position(update_position, track_info)

        self.write_entity_states()

        # Also update slaves
        speakers = self.hass.data[DATA_SONOS].discovered.values()
        for speaker in speakers:
            if speaker.coordinator == self:
                speaker.write_entity_states()

    def update_media_linein(self, source: str) -> None:
        """Update state when playing from line-in/tv."""
        self.media.clear_position()

        self.media.title = source
        self.media.source_name = source

    def update_media_radio(self, variables: dict | None) -> None:
        """Update state when streaming radio."""
        self.media.clear_position()

        try:
            album_art_uri = variables["current_track_meta_data"].album_art_uri
            self.media.image_url = self.media.library.build_album_art_full_uri(
                album_art_uri
            )
        except (TypeError, KeyError, AttributeError):
            pass

        if not self.media.artist:
            try:
                self.media.artist = variables["current_track_meta_data"].creator
            except (TypeError, KeyError, AttributeError):
                pass

        # Radios without tagging can have part of the radio URI as title.
        # In this case we try to use the radio name instead.
        try:
            uri_meta_data = variables["enqueued_transport_uri_meta_data"]
            if isinstance(uri_meta_data, DidlAudioBroadcast) and (
                self.soco.music_source_from_uri(self.media.title) == MUSIC_SRC_RADIO
                or (
                    isinstance(self.media.title, str)
                    and isinstance(self.media.uri, str)
                    and (
                        self.media.title in self.media.uri
                        or self.media.title in urllib.parse.unquote(self.media.uri)
                    )
                )
            ):
                self.media.title = uri_meta_data.title
        except (TypeError, KeyError, AttributeError):
            pass

        media_info = self.soco.get_current_media_info()

        self.media.channel = media_info["channel"]

        # Check if currently playing radio station is in favorites
        for fav in self.favorites:
            if fav.reference.get_uri() == media_info["uri"]:
                self.media.source_name = fav.title

    def update_media_music(self, track_info: dict) -> None:
        """Update state when playing music tracks."""
        self.media.image_url = track_info.get("album_art")

        playlist_position = int(track_info.get("playlist_position"))  # type: ignore
        if playlist_position > 0:
            self.media.queue_position = playlist_position - 1

    def update_media_position(
        self, update_media_position: bool, track_info: dict
    ) -> None:
        """Update state when playing music tracks."""
        self.media.duration = _timespan_secs(track_info.get("duration"))
        current_position = _timespan_secs(track_info.get("position"))

        if self.media.duration == 0:
            self.media.clear_position()
            return

        # player started reporting position?
        if current_position is not None and self.media.position is None:
            update_media_position = True

        # position jumped?
        if current_position is not None and self.media.position is not None:
            if self.media.playback_status == SONOS_STATE_PLAYING:
                assert self.media.position_updated_at is not None
                time_delta = dt_util.utcnow() - self.media.position_updated_at
                time_diff = time_delta.total_seconds()
            else:
                time_diff = 0

            calculated_position = self.media.position + time_diff

            if abs(calculated_position - current_position) > 1.5:
                update_media_position = True

        if current_position is None:
            self.media.clear_position()
        elif update_media_position:
            self.media.position = current_position
            self.media.position_updated_at = dt_util.utcnow()<|MERGE_RESOLUTION|>--- conflicted
+++ resolved
@@ -274,11 +274,6 @@
         return self._seen_timer is not None
 
     @property
-<<<<<<< HEAD
-    def processed_alarm_events(self) -> deque[str]:
-        """Return the container of processed alarm events."""
-        return self.hass.data[DATA_SONOS].processed_alarm_events
-=======
     def favorites(self) -> SonosFavorites:
         """Return the SonosFavorites instance for this household."""
         return self.hass.data[DATA_SONOS].favorites[self.household_id]
@@ -287,6 +282,11 @@
     def is_coordinator(self) -> bool:
         """Return true if player is a coordinator."""
         return self.coordinator is None
+
+    @property
+    def processed_alarm_events(self) -> deque[str]:
+        """Return the container of processed alarm events."""
+        return self.hass.data[DATA_SONOS].processed_alarm_events
 
     @property
     def subscription_address(self) -> str | None:
@@ -295,7 +295,6 @@
             addr, port = self._subscriptions[0].event_listener.address
             return ":".join([addr, str(port)])
         return None
->>>>>>> 3d2f696d
 
     #
     # Subscription handling and event dispatchers
