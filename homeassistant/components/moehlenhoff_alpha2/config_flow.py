"""Alpha2 config flow."""
import asyncio
import logging
from typing import Any

import aiohttp
from moehlenhoff_alpha2 import Alpha2Base
import voluptuous as vol

from homeassistant.config_entries import ConfigFlow
<<<<<<< HEAD
=======
from homeassistant.const import CONF_HOST
from homeassistant.data_entry_flow import FlowResult
>>>>>>> 33dd6f66

from .const import DOMAIN

_LOGGER = logging.getLogger(__name__)

DATA_SCHEMA = vol.Schema({vol.Required(CONF_HOST): str})


async def validate_input(data: dict[str, Any]) -> dict[str, str]:
    """Validate the user input allows us to connect.

    Data has the keys from DATA_SCHEMA with values provided by the user.
    """

    base = Alpha2Base(data[CONF_HOST])
    try:
        await base.update_data()
    except (aiohttp.client_exceptions.ClientConnectorError, asyncio.TimeoutError):
        return {"error": "cannot_connect"}
    except Exception:  # pylint: disable=broad-except
        _LOGGER.exception("Unexpected exception")
        return {"error": "unknown"}

    # Return info that you want to store in the config entry.
    return {"title": base.name}


class Alpha2BaseConfigFlow(ConfigFlow, domain=DOMAIN):
    """Möhlenhoff Alpha2 config flow."""

    VERSION = 1

    async def async_step_user(
        self, user_input: dict[str, Any] | None = None
    ) -> FlowResult:
        """Handle a flow initialized by the user."""
        errors = {}
        if user_input is not None:
            self._async_abort_entries_match({CONF_HOST: user_input[CONF_HOST]})
            result = await validate_input(user_input)
            if result.get("error"):
                errors["base"] = result["error"]
            else:
                return self.async_create_entry(title=result["title"], data=user_input)

        return self.async_show_form(
            step_id="user", data_schema=DATA_SCHEMA, errors=errors
        )<|MERGE_RESOLUTION|>--- conflicted
+++ resolved
@@ -7,12 +7,8 @@
 from moehlenhoff_alpha2 import Alpha2Base
 import voluptuous as vol
 
-from homeassistant.config_entries import ConfigFlow
-<<<<<<< HEAD
-=======
+from homeassistant.config_entries import ConfigFlow, ConfigFlowResult
 from homeassistant.const import CONF_HOST
-from homeassistant.data_entry_flow import FlowResult
->>>>>>> 33dd6f66
 
 from .const import DOMAIN
 
@@ -47,7 +43,7 @@
 
     async def async_step_user(
         self, user_input: dict[str, Any] | None = None
-    ) -> FlowResult:
+    ) -> ConfigFlowResult:
         """Handle a flow initialized by the user."""
         errors = {}
         if user_input is not None:
