--- conflicted
+++ resolved
@@ -19,13 +19,6 @@
 
 def get_service(hass, config, discovery_info=None):
     """Get the SMS notification service."""
-<<<<<<< HEAD
-    if SMS_GATEWAY not in hass.data[DOMAIN]:
-        _LOGGER.error("SMS gateway not found, cannot initialize service")
-        return
-    gateway = hass.data[DOMAIN][SMS_GATEWAY]
-    number = config[CONF_RECIPIENT]
-=======
 
     if SMS_GATEWAY not in hass.data[DOMAIN]:
         _LOGGER.error("SMS gateway not found, cannot initialize service")
@@ -38,7 +31,6 @@
     else:
         number = discovery_info[CONF_RECIPIENT]
 
->>>>>>> d974cd46
     return SMSNotificationService(gateway, number)
 
 
