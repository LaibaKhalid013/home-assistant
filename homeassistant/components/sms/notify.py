"""Support for SMS notification services."""
import logging

import gammu  # pylint: disable=import-error

from homeassistant.components.notify import BaseNotificationService
from homeassistant.const import CONF_TARGET

from .const import CONF_UNICODE, DOMAIN, GATEWAY, SMS_GATEWAY

_LOGGER = logging.getLogger(__name__)


async def async_get_service(hass, config, discovery_info=None):
    """Get the SMS notification service."""

    if discovery_info is None:
        return None

    return SMSNotificationService(hass)


class SMSNotificationService(BaseNotificationService):
    """Implement the notification service for SMS."""

    def __init__(self, hass):
        """Initialize the service."""

        self.hass = hass

    async def async_send_message(self, message="", **kwargs):
        """Send SMS message."""

        if SMS_GATEWAY not in self.hass.data[DOMAIN]:
            _LOGGER.error("SMS gateway not found, cannot send message")
            return

        gateway = self.hass.data[DOMAIN][SMS_GATEWAY][GATEWAY]

<<<<<<< HEAD
        targets = kwargs.get(CONF_TARGET)
        if targets is None:
            _LOGGER.error("No target number specified, cannot send message")
            return

=======
        targets = kwargs.get(CONF_TARGET, [self.number])
        is_unicode = kwargs.get(CONF_UNICODE, True)
>>>>>>> 61ff1b78
        smsinfo = {
            "Class": -1,
            "Unicode": is_unicode,
            "Entries": [{"ID": "ConcatenatedTextLong", "Buffer": message}],
        }
        try:
            # Encode messages
            encoded = gammu.EncodeSMS(smsinfo)
        except gammu.GSMError as exc:
            _LOGGER.error("Encoding message %s failed: %s", message, exc)
            return

        # Send messages
        for encoded_message in encoded:
            # Fill in numbers
            encoded_message["SMSC"] = {"Location": 1}

            for target in targets:
                encoded_message["Number"] = target
                try:
                    # Actually send the message
                    await gateway.send_sms_async(encoded_message)
                except gammu.GSMError as exc:
                    _LOGGER.error("Sending to %s failed: %s", target, exc)<|MERGE_RESOLUTION|>--- conflicted
+++ resolved
@@ -37,16 +37,13 @@
 
         gateway = self.hass.data[DOMAIN][SMS_GATEWAY][GATEWAY]
 
-<<<<<<< HEAD
+        is_unicode = kwargs.get(CONF_UNICODE, True)
+
         targets = kwargs.get(CONF_TARGET)
         if targets is None:
             _LOGGER.error("No target number specified, cannot send message")
             return
 
-=======
-        targets = kwargs.get(CONF_TARGET, [self.number])
-        is_unicode = kwargs.get(CONF_UNICODE, True)
->>>>>>> 61ff1b78
         smsinfo = {
             "Class": -1,
             "Unicode": is_unicode,
