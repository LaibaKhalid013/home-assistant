"""The sms component."""
from datetime import timedelta
import logging

import async_timeout
import gammu  # pylint: disable=import-error
import voluptuous as vol

from homeassistant.config_entries import SOURCE_IMPORT, ConfigEntry
from homeassistant.const import CONF_DEVICE, Platform
from homeassistant.core import HomeAssistant
from homeassistant.helpers import config_validation as cv
from homeassistant.helpers.typing import ConfigType
from homeassistant.helpers.update_coordinator import DataUpdateCoordinator, UpdateFailed

from .const import (
    CONF_BAUD_SPEED,
    DEFAULT_BAUD_SPEED,
    DEFAULT_SCAN_INTERVAL,
    DOMAIN,
    GATEWAY,
    NETWORK_COORDINATOR,
    SIGNAL_COORDINATOR,
    SMS_GATEWAY,
)
from .gateway import create_sms_gateway

_LOGGER = logging.getLogger(__name__)

PLATFORMS = [Platform.SENSOR]

SMS_CONFIG_SCHEMA = {vol.Required(CONF_DEVICE): cv.isdevice}

CONFIG_SCHEMA = vol.Schema(
    {
        DOMAIN: vol.Schema(
            vol.All(
                cv.deprecated(CONF_DEVICE),
                SMS_CONFIG_SCHEMA,
            ),
        )
    },
    extra=vol.ALLOW_EXTRA,
)

_LOGGER = logging.getLogger(__name__)


async def async_setup(hass: HomeAssistant, config: ConfigType) -> bool:
    """Configure Gammu state machine."""
    hass.data.setdefault(DOMAIN, {})
    if not (sms_config := config.get(DOMAIN, {})):
        return True

    hass.async_create_task(
        hass.config_entries.flow.async_init(
            DOMAIN,
            context={"source": SOURCE_IMPORT},
            data=sms_config,
        )
    )

    return True


async def async_setup_entry(hass: HomeAssistant, entry: ConfigEntry) -> bool:
    """Configure Gammu state machine."""

    device = entry.data[CONF_DEVICE]
    connection_mode = "at"
    baud_speed = entry.data.get(CONF_BAUD_SPEED, DEFAULT_BAUD_SPEED)
    if baud_speed != DEFAULT_BAUD_SPEED:
        connection_mode += baud_speed
    config = {"Device": device, "Connection": connection_mode}
    _LOGGER.debug("Connecting mode:%s", connection_mode)
    gateway = await create_sms_gateway(config, hass)
    if not gateway:
        return False
<<<<<<< HEAD
    hass.data[DOMAIN][SMS_GATEWAY] = gateway
    await hass.config_entries.async_forward_entry_setups(entry, PLATFORMS)
=======

    signal_coordinator = SignalCoordinator(hass, gateway)
    network_coordinator = NetworkCoordinator(hass, gateway)

    # Fetch initial data so we have data when entities subscribe
    await signal_coordinator.async_config_entry_first_refresh()
    await network_coordinator.async_config_entry_first_refresh()

    hass.data.setdefault(DOMAIN, {})
    hass.data[DOMAIN][SMS_GATEWAY] = {
        SIGNAL_COORDINATOR: signal_coordinator,
        NETWORK_COORDINATOR: network_coordinator,
        GATEWAY: gateway,
    }

    hass.config_entries.async_setup_platforms(entry, PLATFORMS)
>>>>>>> 8905e6f7

    return True


async def async_unload_entry(hass: HomeAssistant, entry: ConfigEntry) -> bool:
    """Unload a config entry."""
    unload_ok = await hass.config_entries.async_unload_platforms(entry, PLATFORMS)
    if unload_ok:
        gateway = hass.data[DOMAIN].pop(SMS_GATEWAY)[GATEWAY]
        await gateway.terminate_async()

    return unload_ok


class SignalCoordinator(DataUpdateCoordinator):
    """Signal strength coordinator."""

    def __init__(self, hass, gateway):
        """Initialize signal strength coordinator."""
        super().__init__(
            hass,
            _LOGGER,
            name="Device signal state",
            update_interval=timedelta(seconds=DEFAULT_SCAN_INTERVAL),
        )
        self._gateway = gateway

    async def _async_update_data(self):
        """Fetch device signal quality."""
        try:
            async with async_timeout.timeout(10):
                return await self._gateway.get_signal_quality_async()
        except gammu.GSMError as exc:
            raise UpdateFailed(f"Error communicating with device: {exc}") from exc


class NetworkCoordinator(DataUpdateCoordinator):
    """Network info coordinator."""

    def __init__(self, hass, gateway):
        """Initialize network info coordinator."""
        super().__init__(
            hass,
            _LOGGER,
            name="Device network state",
            update_interval=timedelta(seconds=DEFAULT_SCAN_INTERVAL),
        )
        self._gateway = gateway

    async def _async_update_data(self):
        """Fetch device network info."""
        try:
            async with async_timeout.timeout(10):
                return await self._gateway.get_network_info_async()
        except gammu.GSMError as exc:
            raise UpdateFailed(f"Error communicating with device: {exc}") from exc<|MERGE_RESOLUTION|>--- conflicted
+++ resolved
@@ -76,10 +76,6 @@
     gateway = await create_sms_gateway(config, hass)
     if not gateway:
         return False
-<<<<<<< HEAD
-    hass.data[DOMAIN][SMS_GATEWAY] = gateway
-    await hass.config_entries.async_forward_entry_setups(entry, PLATFORMS)
-=======
 
     signal_coordinator = SignalCoordinator(hass, gateway)
     network_coordinator = NetworkCoordinator(hass, gateway)
@@ -96,7 +92,6 @@
     }
 
     hass.config_entries.async_setup_platforms(entry, PLATFORMS)
->>>>>>> 8905e6f7
 
     return True
 
