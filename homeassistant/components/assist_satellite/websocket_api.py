"""Assist satellite Websocket API."""

from dataclasses import asdict, replace
from typing import Any

import voluptuous as vol

from homeassistant.components import websocket_api
from homeassistant.core import HomeAssistant, callback
from homeassistant.exceptions import HomeAssistantError
from homeassistant.helpers import config_validation as cv
from homeassistant.helpers.entity_component import EntityComponent

from .const import DOMAIN
from .entity import AssistSatelliteEntity


@callback
def async_register_websocket_api(hass: HomeAssistant) -> None:
    """Register the websocket API."""
    websocket_api.async_register_command(hass, websocket_intercept_wake_word)
    websocket_api.async_register_command(hass, websocket_get_configuration)
    websocket_api.async_register_command(hass, websocket_set_wake_words)


@callback
@websocket_api.websocket_command(
    {
        vol.Required("type"): "assist_satellite/intercept_wake_word",
        vol.Required("entity_id"): cv.entity_domain(DOMAIN),
    }
)
@websocket_api.require_admin
@websocket_api.async_response
async def websocket_intercept_wake_word(
    hass: HomeAssistant,
    connection: websocket_api.connection.ActiveConnection,
    msg: dict[str, Any],
) -> None:
    """Intercept the next wake word from a satellite."""
    component: EntityComponent[AssistSatelliteEntity] = hass.data[DOMAIN]
    satellite = component.get_entity(msg["entity_id"])
    if satellite is None:
        connection.send_error(
            msg["id"], websocket_api.ERR_NOT_FOUND, "Entity not found"
        )
        return

    async def intercept_wake_word() -> None:
        """Push an intercepted wake word to websocket."""
        try:
            wake_word_phrase = await satellite.async_intercept_wake_word()
            connection.send_message(
                websocket_api.event_message(
                    msg["id"],
                    {"wake_word_phrase": wake_word_phrase},
                )
            )
        except HomeAssistantError as err:
            connection.send_error(msg["id"], "home_assistant_error", str(err))

    task = hass.async_create_task(intercept_wake_word(), "intercept_wake_word")
    connection.subscriptions[msg["id"]] = task.cancel
<<<<<<< HEAD
    connection.send_message(websocket_api.result_message(msg["id"]))
=======
    connection.send_message(websocket_api.result_message(msg["id"]))


@callback
@websocket_api.websocket_command(
    {
        vol.Required("type"): "assist_satellite/get_configuration",
        vol.Required("entity_id"): cv.entity_domain(DOMAIN),
    }
)
def websocket_get_configuration(
    hass: HomeAssistant,
    connection: websocket_api.connection.ActiveConnection,
    msg: dict[str, Any],
) -> None:
    """Get the current satellite configuration."""
    component: EntityComponent[AssistSatelliteEntity] = hass.data[DOMAIN]
    satellite = component.get_entity(msg["entity_id"])
    if satellite is None:
        connection.send_error(
            msg["id"], websocket_api.ERR_NOT_FOUND, "Entity not found"
        )
        return

    config_dict = asdict(satellite.async_get_configuration())
    config_dict["pipeline_entity_id"] = satellite.pipeline_entity_id
    config_dict["vad_entity_id"] = satellite.vad_sensitivity_entity_id

    connection.send_result(msg["id"], config_dict)


@callback
@websocket_api.websocket_command(
    {
        vol.Required("type"): "assist_satellite/set_wake_words",
        vol.Required("entity_id"): cv.entity_domain(DOMAIN),
        vol.Required("wake_word_ids"): [str],
    }
)
@websocket_api.require_admin
@websocket_api.async_response
async def websocket_set_wake_words(
    hass: HomeAssistant,
    connection: websocket_api.connection.ActiveConnection,
    msg: dict[str, Any],
) -> None:
    """Set the active wake words for the satellite."""
    component: EntityComponent[AssistSatelliteEntity] = hass.data[DOMAIN]
    satellite = component.get_entity(msg["entity_id"])
    if satellite is None:
        connection.send_error(
            msg["id"], websocket_api.ERR_NOT_FOUND, "Entity not found"
        )
        return

    config = satellite.async_get_configuration()

    # Don't set too many active wake words
    actual_ids = msg["wake_word_ids"]
    if len(actual_ids) > config.max_active_wake_words:
        connection.send_error(
            msg["id"],
            websocket_api.ERR_NOT_SUPPORTED,
            f"Maximum number of active wake words is {config.max_active_wake_words}",
        )
        return

    # Verify all ids are available
    available_ids = {ww.id for ww in config.available_wake_words}
    for ww_id in actual_ids:
        if ww_id not in available_ids:
            connection.send_error(
                msg["id"],
                websocket_api.ERR_NOT_SUPPORTED,
                f"Wake word id is not supported: {ww_id}",
            )
            return

    await satellite.async_set_configuration(
        replace(config, active_wake_words=actual_ids)
    )
    connection.send_result(msg["id"])
>>>>>>> 97d0d91d
<|MERGE_RESOLUTION|>--- conflicted
+++ resolved
@@ -61,9 +61,6 @@
 
     task = hass.async_create_task(intercept_wake_word(), "intercept_wake_word")
     connection.subscriptions[msg["id"]] = task.cancel
-<<<<<<< HEAD
-    connection.send_message(websocket_api.result_message(msg["id"]))
-=======
     connection.send_message(websocket_api.result_message(msg["id"]))
 
 
@@ -145,5 +142,4 @@
     await satellite.async_set_configuration(
         replace(config, active_wake_words=actual_ids)
     )
-    connection.send_result(msg["id"])
->>>>>>> 97d0d91d
+    connection.send_result(msg["id"])