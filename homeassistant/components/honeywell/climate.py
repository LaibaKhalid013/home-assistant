"""Support for Honeywell Total Connect Comfort climate systems."""
import logging
import datetime

import requests
import voluptuous as vol

import homeassistant.helpers.config_validation as cv
from homeassistant.components.climate import ClimateDevice, PLATFORM_SCHEMA
from homeassistant.components.climate.const import (
    ATTR_FAN_MODE, ATTR_FAN_MODES,
<<<<<<< HEAD
    ATTR_HVAC_MODE, ATTR_OPERATION_LIST, SUPPORT_TARGET_TEMPERATURE,
    SUPPORT_AWAY_MODE)
=======
    ATTR_OPERATION_MODE, ATTR_OPERATION_LIST, SUPPORT_TARGET_TEMPERATURE,
    SUPPORT_AWAY_MODE, SUPPORT_OPERATION_MODE)
>>>>>>> 68ec1862
from homeassistant.const import (
    CONF_PASSWORD, CONF_USERNAME, TEMP_CELSIUS, TEMP_FAHRENHEIT,
    ATTR_TEMPERATURE, CONF_REGION)

_LOGGER = logging.getLogger(__name__)

ATTR_FAN = 'fan'
ATTR_SYSTEM_MODE = 'system_mode'
ATTR_CURRENT_OPERATION = 'equipment_output_status'

CONF_AWAY_TEMPERATURE = 'away_temperature'
CONF_COOL_AWAY_TEMPERATURE = 'away_cool_temperature'
CONF_HEAT_AWAY_TEMPERATURE = 'away_heat_temperature'

DEFAULT_AWAY_TEMPERATURE = 16  # in C, for eu regions, the others are F/us
DEFAULT_COOL_AWAY_TEMPERATURE = 88
DEFAULT_HEAT_AWAY_TEMPERATURE = 61
DEFAULT_REGION = 'eu'
REGIONS = ['eu', 'us']

PLATFORM_SCHEMA = PLATFORM_SCHEMA.extend({
    vol.Required(CONF_USERNAME): cv.string,
    vol.Required(CONF_PASSWORD): cv.string,
    vol.Optional(CONF_AWAY_TEMPERATURE,
                 default=DEFAULT_AWAY_TEMPERATURE): vol.Coerce(float),
    vol.Optional(CONF_COOL_AWAY_TEMPERATURE,
                 default=DEFAULT_COOL_AWAY_TEMPERATURE): vol.Coerce(int),
    vol.Optional(CONF_HEAT_AWAY_TEMPERATURE,
                 default=DEFAULT_HEAT_AWAY_TEMPERATURE): vol.Coerce(int),
    vol.Optional(CONF_REGION, default=DEFAULT_REGION): vol.In(REGIONS),
})


def setup_platform(hass, config, add_entities, discovery_info=None):
    """Set up the Honeywell thermostat."""
    username = config.get(CONF_USERNAME)
    password = config.get(CONF_PASSWORD)
    region = config.get(CONF_REGION)

    if region == 'us':
        return _setup_us(username, password, config, add_entities)

    _LOGGER.warning(
        "The honeywell component is deprecated for EU (i.e. non-US) systems, "
        "this functionality will be removed in version 0.96. "
        "Please switch to the evohome component, "
        "see: https://home-assistant.io/components/evohome")

    return _setup_round(username, password, config, add_entities)


def _setup_round(username, password, config, add_entities):
    """Set up the rounding function."""
    from evohomeclient import EvohomeClient

    away_temp = config.get(CONF_AWAY_TEMPERATURE)
    evo_api = EvohomeClient(username, password)

    try:
        zones = evo_api.temperatures(force_refresh=True)
        for i, zone in enumerate(zones):
            add_entities(
                [RoundThermostat(evo_api, zone['id'], i == 0, away_temp)],
                True
            )
    except requests.exceptions.RequestException as err:
        _LOGGER.error(
            "Connection error logging into the honeywell evohome web service, "
            "hint: %s", err)
        return False
    return True


# config will be used later
def _setup_us(username, password, config, add_entities):
    """Set up the user."""
    import somecomfort

    try:
        client = somecomfort.SomeComfort(username, password)
    except somecomfort.AuthError:
        _LOGGER.error("Failed to login to honeywell account %s", username)
        return False
    except somecomfort.SomeComfortError as ex:
        _LOGGER.error("Failed to initialize honeywell client: %s", str(ex))
        return False

    dev_id = config.get('thermostat')
    loc_id = config.get('location')
    cool_away_temp = config.get(CONF_COOL_AWAY_TEMPERATURE)
    heat_away_temp = config.get(CONF_HEAT_AWAY_TEMPERATURE)

    add_entities([HoneywellUSThermostat(client, device, cool_away_temp,
                                        heat_away_temp, username, password)
                  for location in client.locations_by_id.values()
                  for device in location.devices_by_id.values()
                  if ((not loc_id or location.locationid == loc_id) and
                      (not dev_id or device.deviceid == dev_id))])
    return True


class RoundThermostat(ClimateDevice):
    """Representation of a Honeywell Round Connected thermostat."""

    def __init__(self, client, zone_id, master, away_temp):
        """Initialize the thermostat."""
        self.client = client
        self._current_temperature = None
        self._target_temperature = None
        self._name = 'round connected'
        self._id = zone_id
        self._master = master
        self._is_dhw = False
        self._away_temp = away_temp
        self._away = False

    @property
    def supported_features(self):
        """Return the list of supported features."""
        supported = (SUPPORT_TARGET_TEMPERATURE | SUPPORT_AWAY_MODE)
        return supported

    @property
    def name(self):
        """Return the name of the honeywell, if any."""
        return self._name

    @property
    def temperature_unit(self):
        """Return the unit of measurement."""
        return TEMP_CELSIUS

    @property
    def current_temperature(self):
        """Return the current temperature."""
        return self._current_temperature

    @property
    def target_temperature(self):
        """Return the temperature we try to reach."""
        if self._is_dhw:
            return None
        return self._target_temperature

    def set_temperature(self, **kwargs):
        """Set new target temperature."""
        temperature = kwargs.get(ATTR_TEMPERATURE)
        if temperature is None:
            return
        self.client.set_temperature(self._name, temperature)

    @property
    def hvac_mode(self) -> str:
        """Get the current operation of the system."""
        return getattr(self.client, ATTR_SYSTEM_MODE, None)

    @property
    def is_away_mode_on(self):
        """Return true if away mode is on."""
        return self._away

    def set_hvac_mode(self, hvac_mode: str) -> None:
        """Set the HVAC mode for the thermostat."""
        if hasattr(self.client, ATTR_SYSTEM_MODE):
            self.client.system_mode = hvac_mode

    def turn_away_mode_on(self):
        """Turn away on.

        Honeywell does have a proprietary away mode, but it doesn't really work
        the way it should. For example: If you set a temperature manually
        it doesn't get overwritten when away mode is switched on.
        """
        self._away = True
        self.client.set_temperature(self._name, self._away_temp)

    def turn_away_mode_off(self):
        """Turn away off."""
        self._away = False
        self.client.cancel_temp_override(self._name)

    def update(self):
        """Get the latest date."""
        try:
            # Only refresh if this is the "master" device,
            # others will pick up the cache
            for val in self.client.temperatures(force_refresh=self._master):
                if val['id'] == self._id:
                    data = val

        except KeyError:
            _LOGGER.error("Update failed from Honeywell server")
            self.client.user_data = None
            return

        except StopIteration:
            _LOGGER.error("Did not receive any temperature data from the "
                          "evohomeclient API")
            return

        self._current_temperature = data['temp']
        self._target_temperature = data['setpoint']
        if data['thermostat'] == 'DOMESTIC_HOT_WATER':
            self._name = 'Hot Water'
            self._is_dhw = True
        else:
            self._name = data['name']
            self._is_dhw = False

            # The underlying library doesn't expose the thermostat's mode
            # but we can pull it out of the big dictionary of information.
            device = self.client.devices[self._id]
            self.client.system_mode = device[
                'thermostat']['changeableValues']['mode']


class HoneywellUSThermostat(ClimateDevice):
    """Representation of a Honeywell US Thermostat."""

    def __init__(self, client, device, cool_away_temp,
                 heat_away_temp, username, password):
        """Initialize the thermostat."""
        self._client = client
        self._device = device
        self._cool_away_temp = cool_away_temp
        self._heat_away_temp = heat_away_temp
        self._away = False
        self._username = username
        self._password = password

    @property
    def supported_features(self):
        """Return the list of supported features."""
        supported = (SUPPORT_TARGET_TEMPERATURE | SUPPORT_AWAY_MODE)
        return supported

    @property
    def is_fan_on(self):
        """Return true if fan is on."""
        return self._device.fan_running

    @property
    def name(self):
        """Return the name of the honeywell, if any."""
        return self._device.name

    @property
    def temperature_unit(self):
        """Return the unit of measurement."""
        return (TEMP_CELSIUS if self._device.temperature_unit == 'C'
                else TEMP_FAHRENHEIT)

    @property
    def current_temperature(self):
        """Return the current temperature."""
        return self._device.current_temperature

    @property
    def current_humidity(self):
        """Return the current humidity."""
        return self._device.current_humidity

    @property
    def target_temperature(self):
        """Return the temperature we try to reach."""
        if self._device.system_mode == 'cool':
            return self._device.setpoint_cool
        return self._device.setpoint_heat

    @property
    def hvac_mode(self) -> str:
        """Return current operation ie. heat, cool, idle."""
        oper = getattr(self._device, ATTR_CURRENT_OPERATION, None)
        if oper == "off":
            oper = "idle"
        return oper

    def set_temperature(self, **kwargs):
        """Set target temperature."""
        temperature = kwargs.get(ATTR_TEMPERATURE)
        if temperature is None:
            return
        import somecomfort
        try:
            # Get current mode
            mode = self._device.system_mode
            # Set hold if this is not the case
            if getattr(self._device, "hold_{}".format(mode)) is False:
                # Get next period key
                next_period_key = '{}NextPeriod'.format(mode.capitalize())
                # Get next period raw value
                next_period = self._device.raw_ui_data.get(next_period_key)
                # Get next period time
                hour, minute = divmod(next_period * 15, 60)
                # Set hold time
                setattr(self._device,
                        "hold_{}".format(mode),
                        datetime.time(hour, minute))
            # Set temperature
            setattr(self._device,
                    "setpoint_{}".format(mode),
                    temperature)
        except somecomfort.SomeComfortError:
            _LOGGER.error("Temperature %.1f out of range", temperature)

    @property
    def device_state_attributes(self):
        """Return the device specific state attributes."""
        import somecomfort
        data = {
            ATTR_FAN: (self.is_fan_on and 'running' or 'idle'),
            ATTR_FAN_MODE: self._device.fan_mode,
            ATTR_HVAC_MODE: self._device.system_mode,
        }
        data[ATTR_FAN_MODES] = somecomfort.FAN_MODES
        data[ATTR_OPERATION_LIST] = somecomfort.SYSTEM_MODES
        return data

    @property
    def is_away_mode_on(self):
        """Return true if away mode is on."""
        return self._away

    def turn_away_mode_on(self):
        """Turn away on.

        Somecomfort does have a proprietary away mode, but it doesn't really
        work the way it should. For example: If you set a temperature manually
        it doesn't get overwritten when away mode is switched on.
        """
        self._away = True
        import somecomfort
        try:
            # Get current mode
            mode = self._device.system_mode
        except somecomfort.SomeComfortError:
            _LOGGER.error('Can not get system mode')
            return
        try:

            # Set permanent hold
            setattr(self._device,
                    "hold_{}".format(mode),
                    True)
            # Set temperature
            setattr(self._device,
                    "setpoint_{}".format(mode),
                    getattr(self, "_{}_away_temp".format(mode)))
        except somecomfort.SomeComfortError:
            _LOGGER.error('Temperature %.1f out of range',
                          getattr(self, "_{}_away_temp".format(mode)))

    def turn_away_mode_off(self):
        """Turn away off."""
        self._away = False
        import somecomfort
        try:
            # Disabling all hold modes
            self._device.hold_cool = False
            self._device.hold_heat = False
        except somecomfort.SomeComfortError:
            _LOGGER.error('Can not stop hold mode')

    def set_hvac_mode(self, hvac_mode: str) -> None:
        """Set the system mode (Cool, Heat, etc)."""
        if hasattr(self._device, ATTR_SYSTEM_MODE):
            self._device.system_mode = hvac_mode

    def update(self):
        """Update the state."""
        import somecomfort
        retries = 3
        while retries > 0:
            try:
                self._device.refresh()
                break
            except (somecomfort.client.APIRateLimited, OSError,
                    requests.exceptions.ReadTimeout) as exp:
                retries -= 1
                if retries == 0:
                    raise exp
                if not self._retry():
                    raise exp
                _LOGGER.error(
                    "SomeComfort update failed, Retrying - Error: %s", exp)

    def _retry(self):
        """Recreate a new somecomfort client.

        When we got an error, the best way to be sure that the next query
        will succeed, is to recreate a new somecomfort client.
        """
        import somecomfort
        try:
            self._client = somecomfort.SomeComfort(
                self._username, self._password)
        except somecomfort.AuthError:
            _LOGGER.error("Failed to login to honeywell account %s",
                          self._username)
            return False
        except somecomfort.SomeComfortError as ex:
            _LOGGER.error("Failed to initialize honeywell client: %s",
                          str(ex))
            return False

        devices = [device
                   for location in self._client.locations_by_id.values()
                   for device in location.devices_by_id.values()
                   if device.name == self._device.name]

        if len(devices) != 1:
            _LOGGER.error("Failed to find device %s", self._device.name)
            return False

        self._device = devices[0]
        return True<|MERGE_RESOLUTION|>--- conflicted
+++ resolved
@@ -9,13 +9,8 @@
 from homeassistant.components.climate import ClimateDevice, PLATFORM_SCHEMA
 from homeassistant.components.climate.const import (
     ATTR_FAN_MODE, ATTR_FAN_MODES,
-<<<<<<< HEAD
     ATTR_HVAC_MODE, ATTR_OPERATION_LIST, SUPPORT_TARGET_TEMPERATURE,
     SUPPORT_AWAY_MODE)
-=======
-    ATTR_OPERATION_MODE, ATTR_OPERATION_LIST, SUPPORT_TARGET_TEMPERATURE,
-    SUPPORT_AWAY_MODE, SUPPORT_OPERATION_MODE)
->>>>>>> 68ec1862
 from homeassistant.const import (
     CONF_PASSWORD, CONF_USERNAME, TEMP_CELSIUS, TEMP_FAHRENHEIT,
     ATTR_TEMPERATURE, CONF_REGION)
