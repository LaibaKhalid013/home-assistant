"""Config Flow for Tesla Fleet integration."""

from __future__ import annotations

from collections.abc import Mapping
import logging
from typing import Any

import jwt

<<<<<<< HEAD
=======
from homeassistant.components.application_credentials import ClientCredential
>>>>>>> 7999be45
from homeassistant.config_entries import ConfigEntry, ConfigFlowResult
from homeassistant.helpers import config_entry_oauth2_flow

from .application_credentials import TeslaOAuth2Implementation
<<<<<<< HEAD
from .const import DOMAIN, LOGGER
=======
from .const import CLIENT_ID, DOMAIN, LOGGER
>>>>>>> 7999be45


class OAuth2FlowHandler(
    config_entry_oauth2_flow.AbstractOAuth2FlowHandler, domain=DOMAIN
):
    """Config flow to handle Tesla Fleet API OAuth2 authentication."""

    DOMAIN = DOMAIN
    reauth_entry: ConfigEntry | None = None

    @property
    def logger(self) -> logging.Logger:
        """Return logger."""
        return LOGGER

    async def async_step_user(
        self, user_input: dict[str, Any] | None = None
    ) -> ConfigFlowResult:
        """Handle a flow start."""
        self.async_register_implementation(
            self.hass,
<<<<<<< HEAD
            TeslaOAuth2Implementation(self.hass, DOMAIN),
=======
            TeslaOAuth2Implementation(
                self.hass, DOMAIN, ClientCredential(CLIENT_ID, "", "Home Assistant")
            ),
>>>>>>> 7999be45
        )

        return await super().async_step_user()

    async def async_oauth_create_entry(
        self,
        data: dict[str, Any],
    ) -> ConfigFlowResult:
        """Handle the initial step."""

        token = jwt.decode(
            data["token"]["access_token"], options={"verify_signature": False}
        )
        uid = token["sub"]

        if not self.reauth_entry:
            await self.async_set_unique_id(uid)
            self._abort_if_unique_id_configured()

            return self.async_create_entry(title=uid, data=data)

        if self.reauth_entry.unique_id == uid:
            self.hass.config_entries.async_update_entry(
                self.reauth_entry,
                data=data,
            )
            await self.hass.config_entries.async_reload(self.reauth_entry.entry_id)
            return self.async_abort(reason="reauth_successful")

        return self.async_abort(
            reason="reauth_account_mismatch",
            description_placeholders={"title": self.reauth_entry.title},
        )

    async def async_step_reauth(
        self, entry_data: Mapping[str, Any]
    ) -> ConfigFlowResult:
        """Perform reauth upon an API authentication error."""
        self.reauth_entry = self.hass.config_entries.async_get_entry(
            self.context["entry_id"]
        )
        return await self.async_step_reauth_confirm()

    async def async_step_reauth_confirm(
        self, user_input: dict[str, Any] | None = None
    ) -> ConfigFlowResult:
        """Confirm reauth dialog."""
        if user_input is None:
            return self.async_show_form(step_id="reauth_confirm")
        return await self.async_step_user()<|MERGE_RESOLUTION|>--- conflicted
+++ resolved
@@ -8,19 +8,12 @@
 
 import jwt
 
-<<<<<<< HEAD
-=======
 from homeassistant.components.application_credentials import ClientCredential
->>>>>>> 7999be45
 from homeassistant.config_entries import ConfigEntry, ConfigFlowResult
 from homeassistant.helpers import config_entry_oauth2_flow
 
 from .application_credentials import TeslaOAuth2Implementation
-<<<<<<< HEAD
-from .const import DOMAIN, LOGGER
-=======
 from .const import CLIENT_ID, DOMAIN, LOGGER
->>>>>>> 7999be45
 
 
 class OAuth2FlowHandler(
@@ -42,13 +35,9 @@
         """Handle a flow start."""
         self.async_register_implementation(
             self.hass,
-<<<<<<< HEAD
-            TeslaOAuth2Implementation(self.hass, DOMAIN),
-=======
             TeslaOAuth2Implementation(
                 self.hass, DOMAIN, ClientCredential(CLIENT_ID, "", "Home Assistant")
             ),
->>>>>>> 7999be45
         )
 
         return await super().async_step_user()
