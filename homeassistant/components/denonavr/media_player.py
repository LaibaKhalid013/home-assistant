"""Support for Denon AVR receivers using their HTTP interface."""

from datetime import timedelta
from functools import wraps
import logging
from typing import Coroutine

from denonavr import DenonAVR
from denonavr.const import POWER_ON
from denonavr.exceptions import (
    AvrCommandError,
    AvrForbiddenError,
    AvrNetworkError,
    AvrTimoutError,
    DenonAvrError,
)
import voluptuous as vol

from homeassistant import config_entries
from homeassistant.components.media_player import MediaPlayerEntity
from homeassistant.components.media_player.const import (
    MEDIA_TYPE_CHANNEL,
    MEDIA_TYPE_MUSIC,
    SUPPORT_NEXT_TRACK,
    SUPPORT_PAUSE,
    SUPPORT_PLAY,
    SUPPORT_PLAY_MEDIA,
    SUPPORT_PREVIOUS_TRACK,
    SUPPORT_SELECT_SOUND_MODE,
    SUPPORT_SELECT_SOURCE,
    SUPPORT_TURN_OFF,
    SUPPORT_TURN_ON,
    SUPPORT_VOLUME_MUTE,
    SUPPORT_VOLUME_SET,
    SUPPORT_VOLUME_STEP,
)
from homeassistant.const import ATTR_COMMAND, STATE_PAUSED, STATE_PLAYING
from homeassistant.core import HomeAssistant
from homeassistant.helpers import config_validation as cv, entity_platform

from . import CONF_RECEIVER
from .config_flow import (
    CONF_MANUFACTURER,
    CONF_MODEL,
    CONF_SERIAL_NUMBER,
    CONF_TYPE,
    DOMAIN,
)

_LOGGER = logging.getLogger(__name__)

ATTR_SOUND_MODE_RAW = "sound_mode_raw"

SUPPORT_DENON = (
    SUPPORT_VOLUME_STEP
    | SUPPORT_VOLUME_MUTE
    | SUPPORT_TURN_ON
    | SUPPORT_TURN_OFF
    | SUPPORT_SELECT_SOURCE
    | SUPPORT_VOLUME_SET
)

SUPPORT_MEDIA_MODES = (
    SUPPORT_PLAY_MEDIA
    | SUPPORT_PAUSE
    | SUPPORT_PREVIOUS_TRACK
    | SUPPORT_NEXT_TRACK
    | SUPPORT_VOLUME_SET
    | SUPPORT_PLAY
)

SCAN_INTERVAL = timedelta(seconds=10)
PARALLEL_UPDATES = 1

# Services
SERVICE_GET_COMMAND = "get_command"


async def async_setup_entry(
    hass: HomeAssistant,
    config_entry: config_entries.ConfigEntry,
    async_add_entities: entity_platform.EntityPlatform.async_add_entities,
):
    """Set up the DenonAVR receiver from a config entry."""
    entities = []
    receiver = hass.data[DOMAIN][config_entry.entry_id][CONF_RECEIVER]
    for receiver_zone in receiver.zones.values():
        if config_entry.data[CONF_SERIAL_NUMBER] is not None:
            unique_id = f"{config_entry.unique_id}-{receiver_zone.zone}"
        else:
<<<<<<< HEAD
            unique_id = None
=======
            unique_id = f"{config_entry.entry_id}-{receiver_zone.zone}"
>>>>>>> 80889d75
        await receiver_zone.async_setup()
        entities.append(DenonDevice(receiver_zone, unique_id, config_entry))
    _LOGGER.debug(
        "%s receiver at host %s initialized", receiver.manufacturer, receiver.host
    )

    # Register additional services
    platform = entity_platform.current_platform.get()
    platform.async_register_entity_service(
        SERVICE_GET_COMMAND,
        {vol.Required(ATTR_COMMAND): cv.string},
        f"async_{SERVICE_GET_COMMAND}",
    )

    async_add_entities(entities, update_before_add=True)


class DenonDevice(MediaPlayerEntity):
    """Representation of a Denon Media Player Device."""

    def __init__(
        self,
        receiver: DenonAVR,
        unique_id: str,
        config_entry: config_entries.ConfigEntry,
    ):
        """Initialize the device."""
        self._receiver = receiver
        self._unique_id = unique_id
        self._config_entry = config_entry

        self._supported_features_base = SUPPORT_DENON
        self._supported_features_base |= (
            self._receiver.support_sound_mode and SUPPORT_SELECT_SOUND_MODE
        )
        self._available = True

    def async_log_errors(  # pylint: disable=no-self-argument
        func: Coroutine,
    ) -> Coroutine:
        """
        Log errors occurred when calling a Denon AVR receiver.

        Decorates methods of DenonDevice class.
        Declaration of staticmethod for this method is at the end of this class.
        """

        @wraps(func)
        async def wrapper(self, *args, **kwargs):
            # pylint: disable=protected-access
            available = True
            try:
                return await func(self, *args, **kwargs)  # pylint: disable=not-callable
            except AvrTimoutError:
                available = False
                if self._available is True:
                    _LOGGER.warning(
                        "Timeout connecting to Denon AVR receiver at host %s. Device is unavailable",
                        self._receiver.host,
                    )
                    self._available = False
            except AvrNetworkError:
                available = False
                if self._available is True:
                    _LOGGER.warning(
                        "Network error connecting to Denon AVR receiver at host %s. Device is unavailable",
                        self._receiver.host,
                    )
                    self._available = False
            except AvrForbiddenError:
                available = False
                if self._available is True:
                    _LOGGER.warning(
                        "Denon AVR receiver at host %s responded with HTTP 403 error. Device is unavailable. Please consider power cycling your receiver",
                        self._receiver.host,
                    )
                    self._available = False
            except AvrCommandError as err:
                _LOGGER.error(
                    "Command %s failed with error: %s",
                    func.__name__,
                    err,
                )
            except DenonAvrError as err:
                _LOGGER.error(
                    "Error %s occurred in method %s for Denon AVR receiver",
                    err,
                    func.__name__,  # pylint: disable=no-member
                    exc_info=True,
                )
            finally:
                if available is True and self._available is False:
                    _LOGGER.info(
                        "Denon AVR receiver at host %s is available again",
                        self._receiver.host,
                    )
                    self._available = True

        return wrapper

    @async_log_errors
    async def async_update(self) -> None:
        """Get the latest status information from device."""
        await self._receiver.async_update()

    @property
    def available(self):
        """Return True if entity is available."""
        return self._available

    @property
    def unique_id(self):
        """Return the unique id of the zone."""
        return self._unique_id

    @property
    def device_info(self):
        """Return the device info of the receiver."""
        if self._config_entry.data[CONF_SERIAL_NUMBER] is None:
            return None

        device_info = {
            "identifiers": {(DOMAIN, self._config_entry.unique_id)},
            "manufacturer": self._config_entry.data[CONF_MANUFACTURER],
            "name": self._config_entry.title,
            "model": f"{self._config_entry.data[CONF_MODEL]}-{self._config_entry.data[CONF_TYPE]}",
            "serial_number": self._config_entry.data[CONF_SERIAL_NUMBER],
        }

        return device_info

    @property
    def name(self):
        """Return the name of the device."""
        return self._receiver.name

    @property
    def state(self):
        """Return the state of the device."""
        return self._receiver.state

    @property
    def is_volume_muted(self):
        """Return boolean if volume is currently muted."""
        return self._receiver.muted

    @property
    def volume_level(self):
        """Volume level of the media player (0..1)."""
        # Volume is sent in a format like -50.0. Minimum is -80.0,
        # maximum is 18.0
        if self._receiver.volume is None:
            return None
        return (float(self._receiver.volume) + 80) / 100

    @property
    def source(self):
        """Return the current input source."""
        return self._receiver.input_func

    @property
    def source_list(self):
        """Return a list of available input sources."""
        return self._receiver.input_func_list

    @property
    def sound_mode(self):
        """Return the current matched sound mode."""
        return self._receiver.sound_mode

    @property
    def sound_mode_list(self):
        """Return a list of available sound modes."""
        return self._receiver.sound_mode_list

    @property
    def supported_features(self):
        """Flag media player features that are supported."""
        if self._receiver.input_func in self._receiver.netaudio_func_list:
            return self._supported_features_base | SUPPORT_MEDIA_MODES
        return self._supported_features_base

    @property
    def media_content_id(self):
        """Content ID of current playing media."""
        return None

    @property
    def media_content_type(self):
        """Content type of current playing media."""
        if (
            self._receiver.state == STATE_PLAYING
            or self._receiver.state == STATE_PAUSED
        ):
            return MEDIA_TYPE_MUSIC
        return MEDIA_TYPE_CHANNEL

    @property
    def media_duration(self):
        """Duration of current playing media in seconds."""
        return None

    @property
    def media_image_url(self):
        """Image url of current playing media."""
        if self._receiver.input_func in self._receiver.playing_func_list:
            return self._receiver.image_url
        return None

    @property
    def media_title(self):
        """Title of current playing media."""
        if self._receiver.input_func not in self._receiver.playing_func_list:
            return self._receiver.input_func
        if self._receiver.title is not None:
            return self._receiver.title
        return self._receiver.frequency

    @property
    def media_artist(self):
        """Artist of current playing media, music track only."""
        if self._receiver.artist is not None:
            return self._receiver.artist
        return self._receiver.band

    @property
    def media_album_name(self):
        """Album name of current playing media, music track only."""
        if self._receiver.album is not None:
            return self._receiver.album
        return self._receiver.station

    @property
    def media_album_artist(self):
        """Album artist of current playing media, music track only."""
        return None

    @property
    def media_track(self):
        """Track number of current playing media, music track only."""
        return None

    @property
    def media_series_title(self):
        """Title of series of current playing media, TV show only."""
        return None

    @property
    def media_season(self):
        """Season of current playing media, TV show only."""
        return None

    @property
    def media_episode(self):
        """Episode of current playing media, TV show only."""
        return None

    @property
    def extra_state_attributes(self):
        """Return device specific state attributes."""
        if (
            self._receiver.sound_mode_raw is not None
            and self._receiver.support_sound_mode
            and self._receiver.power == POWER_ON
        ):
            return {ATTR_SOUND_MODE_RAW: self._receiver.sound_mode_raw}
        return {}

    @async_log_errors
    async def async_media_play_pause(self):
        """Play or pause the media player."""
        await self._receiver.async_toggle_play_pause()

    @async_log_errors
    async def async_media_play(self):
        """Send play command."""
        await self._receiver.async_play()

    @async_log_errors
    async def async_media_pause(self):
        """Send pause command."""
        await self._receiver.async_pause()

    @async_log_errors
    async def async_media_previous_track(self):
        """Send previous track command."""
        await self._receiver.async_previous_track()

    @async_log_errors
    async def async_media_next_track(self):
        """Send next track command."""
        await self._receiver.async_next_track()

    @async_log_errors
    async def async_select_source(self, source: str):
        """Select input source."""
        # Ensure that the AVR is turned on, which is necessary for input
        # switch to work.
        await self.async_turn_on()
        await self._receiver.async_set_input_func(source)

    @async_log_errors
    async def async_select_sound_mode(self, sound_mode: str):
        """Select sound mode."""
        await self._receiver.async_set_sound_mode(sound_mode)

    @async_log_errors
    async def async_turn_on(self):
        """Turn on media player."""
        await self._receiver.async_power_on()

    @async_log_errors
    async def async_turn_off(self):
        """Turn off media player."""
        await self._receiver.async_power_off()

    @async_log_errors
    async def async_volume_up(self):
        """Volume up the media player."""
        await self._receiver.async_volume_up()

    @async_log_errors
    async def async_volume_down(self):
        """Volume down media player."""
        await self._receiver.async_volume_down()

    @async_log_errors
    async def async_set_volume_level(self, volume: int):
        """Set volume level, range 0..1."""
        # Volume has to be sent in a format like -50.0. Minimum is -80.0,
        # maximum is 18.0
        volume_denon = float((volume * 100) - 80)
        if volume_denon > 18:
            volume_denon = float(18)
        await self._receiver.async_set_volume(volume_denon)

    @async_log_errors
    async def async_mute_volume(self, mute: bool):
        """Send mute command."""
        await self._receiver.async_mute(mute)

    @async_log_errors
    async def async_get_command(self, command: str, **kwargs):
        """Send generic command."""
        return await self._receiver.async_get_command(command)

    # Decorator defined before is a staticmethod
    async_log_errors = staticmethod(  # pylint: disable=no-staticmethod-decorator
        async_log_errors
    )<|MERGE_RESOLUTION|>--- conflicted
+++ resolved
@@ -88,11 +88,7 @@
         if config_entry.data[CONF_SERIAL_NUMBER] is not None:
             unique_id = f"{config_entry.unique_id}-{receiver_zone.zone}"
         else:
-<<<<<<< HEAD
-            unique_id = None
-=======
             unique_id = f"{config_entry.entry_id}-{receiver_zone.zone}"
->>>>>>> 80889d75
         await receiver_zone.async_setup()
         entities.append(DenonDevice(receiver_zone, unique_id, config_entry))
     _LOGGER.debug(
