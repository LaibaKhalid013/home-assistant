"""Support for Denon AVR receivers using their HTTP interface."""
from __future__ import annotations

from collections.abc import Awaitable, Callable, Coroutine
from datetime import timedelta
from functools import wraps
import logging
from typing import Any, TypeVar

from denonavr import DenonAVR
from denonavr.const import POWER_ON
from denonavr.exceptions import (
    AvrCommandError,
    AvrForbiddenError,
    AvrNetworkError,
    AvrTimoutError,
    DenonAvrError,
)
from typing_extensions import Concatenate, ParamSpec
import voluptuous as vol

from homeassistant.components.media_player import (
    MediaPlayerEntity,
    MediaPlayerEntityFeature,
)
from homeassistant.components.media_player.const import (
    MEDIA_TYPE_CHANNEL,
    MEDIA_TYPE_MUSIC,
)
from homeassistant.config_entries import ConfigEntry
from homeassistant.const import (
    ATTR_COMMAND,
    CONF_HOST,
    CONF_MODEL,
    STATE_PAUSED,
    STATE_PLAYING,
)
from homeassistant.core import HomeAssistant
from homeassistant.helpers import config_validation as cv, entity_platform
from homeassistant.helpers.entity import DeviceInfo
from homeassistant.helpers.entity_platform import AddEntitiesCallback

from . import CONF_RECEIVER
from .config_flow import (
    CONF_MANUFACTURER,
    CONF_SERIAL_NUMBER,
    CONF_TYPE,
    CONF_UPDATE_AUDYSSEY,
    DEFAULT_UPDATE_AUDYSSEY,
    DOMAIN,
)

_LOGGER = logging.getLogger(__name__)

ATTR_SOUND_MODE_RAW = "sound_mode_raw"
ATTR_DYNAMIC_EQ = "dynamic_eq"

SUPPORT_DENON = (
    MediaPlayerEntityFeature.VOLUME_STEP
    | MediaPlayerEntityFeature.VOLUME_MUTE
    | MediaPlayerEntityFeature.TURN_ON
    | MediaPlayerEntityFeature.TURN_OFF
    | MediaPlayerEntityFeature.SELECT_SOURCE
    | MediaPlayerEntityFeature.VOLUME_SET
)

SUPPORT_MEDIA_MODES = (
    MediaPlayerEntityFeature.PLAY_MEDIA
    | MediaPlayerEntityFeature.PAUSE
    | MediaPlayerEntityFeature.PREVIOUS_TRACK
    | MediaPlayerEntityFeature.NEXT_TRACK
    | MediaPlayerEntityFeature.VOLUME_SET
    | MediaPlayerEntityFeature.PLAY
)

SCAN_INTERVAL = timedelta(seconds=10)
PARALLEL_UPDATES = 1

# Services
SERVICE_GET_COMMAND = "get_command"
SERVICE_SET_DYNAMIC_EQ = "set_dynamic_eq"
SERVICE_UPDATE_AUDYSSEY = "update_audyssey"

_DenonDeviceT = TypeVar("_DenonDeviceT", bound="DenonDevice")
_R = TypeVar("_R")
_P = ParamSpec("_P")


async def async_setup_entry(
    hass: HomeAssistant,
    config_entry: ConfigEntry,
    async_add_entities: AddEntitiesCallback,
) -> None:
    """Set up the DenonAVR receiver from a config entry."""
    entities = []
    data = hass.data[DOMAIN][config_entry.entry_id]
    receiver = data[CONF_RECEIVER]
    update_audyssey = config_entry.options.get(
        CONF_UPDATE_AUDYSSEY, DEFAULT_UPDATE_AUDYSSEY
    )
    for receiver_zone in receiver.zones.values():
        if config_entry.data[CONF_SERIAL_NUMBER] is not None:
            unique_id = f"{config_entry.unique_id}-{receiver_zone.zone}"
        else:
            unique_id = f"{config_entry.entry_id}-{receiver_zone.zone}"
        await receiver_zone.async_setup()
        entities.append(
            DenonDevice(
                receiver_zone,
                unique_id,
                config_entry,
                update_audyssey,
            )
        )
    _LOGGER.debug(
        "%s receiver at host %s initialized", receiver.manufacturer, receiver.host
    )

    # Register additional services
    platform = entity_platform.async_get_current_platform()
    platform.async_register_entity_service(
        SERVICE_GET_COMMAND,
        {vol.Required(ATTR_COMMAND): cv.string},
        f"async_{SERVICE_GET_COMMAND}",
    )
    platform.async_register_entity_service(
        SERVICE_SET_DYNAMIC_EQ,
        {vol.Required(ATTR_DYNAMIC_EQ): cv.boolean},
        f"async_{SERVICE_SET_DYNAMIC_EQ}",
    )
    platform.async_register_entity_service(
        SERVICE_UPDATE_AUDYSSEY,
        {},
        f"async_{SERVICE_UPDATE_AUDYSSEY}",
    )

    async_add_entities(entities, update_before_add=True)


def async_log_errors(
    func: Callable[Concatenate[_DenonDeviceT, _P], Awaitable[_R]],
) -> Callable[Concatenate[_DenonDeviceT, _P], Coroutine[Any, Any, _R | None]]:
    """
    Log errors occurred when calling a Denon AVR receiver.

    Decorates methods of DenonDevice class.
    Declaration of staticmethod for this method is at the end of this class.
    """

    @wraps(func)
    async def wrapper(
        self: _DenonDeviceT, *args: _P.args, **kwargs: _P.kwargs
    ) -> _R | None:
        # pylint: disable=protected-access
        available = True
        try:
            return await func(self, *args, **kwargs)
        except AvrTimoutError:
            available = False
            if self._available is True:
                _LOGGER.warning(
                    "Timeout connecting to Denon AVR receiver at host %s. "
                    "Device is unavailable",
                    self._receiver.host,
                )
                self._available = False
        except AvrNetworkError:
            available = False
            if self._available is True:
                _LOGGER.warning(
                    "Network error connecting to Denon AVR receiver at host %s. "
                    "Device is unavailable",
                    self._receiver.host,
                )
                self._available = False
        except AvrForbiddenError:
            available = False
            if self._available is True:
                _LOGGER.warning(
                    "Denon AVR receiver at host %s responded with HTTP 403 error. "
                    "Device is unavailable. Please consider power cycling your "
                    "receiver",
                    self._receiver.host,
                )
                self._available = False
        except AvrCommandError as err:
            available = False
            _LOGGER.error(
                "Command %s failed with error: %s",
                func.__name__,
                err,
            )
        except DenonAvrError as err:
            available = False
            _LOGGER.error(
                "Error %s occurred in method %s for Denon AVR receiver",
                err,
                func.__name__,
                exc_info=True,
            )
        finally:
            if available is True and self._available is False:
                _LOGGER.info(
                    "Denon AVR receiver at host %s is available again",
                    self._receiver.host,
                )
                self._available = True
        return None

    return wrapper


class DenonDevice(MediaPlayerEntity):
    """Representation of a Denon Media Player Device."""

    def __init__(
        self,
        receiver: DenonAVR,
        unique_id: str,
        config_entry: ConfigEntry,
        update_audyssey: bool,
    ) -> None:
        """Initialize the device."""
        self._attr_name = receiver.name
        self._attr_unique_id = unique_id
        assert config_entry.unique_id
        self._attr_device_info = DeviceInfo(
            configuration_url=f"http://{config_entry.data[CONF_HOST]}/",
            hw_version=config_entry.data[CONF_TYPE],
            identifiers={(DOMAIN, config_entry.unique_id)},
            manufacturer=config_entry.data[CONF_MANUFACTURER],
            model=config_entry.data[CONF_MODEL],
            name=config_entry.title,
        )
        self._attr_sound_mode_list = receiver.sound_mode_list

        self._receiver = receiver
        self._update_audyssey = update_audyssey

        self._supported_features_base = SUPPORT_DENON
        self._supported_features_base |= (
            self._receiver.support_sound_mode
            and MediaPlayerEntityFeature.SELECT_SOUND_MODE
        )
        self._available = True

    @async_log_errors
    async def async_update(self) -> None:
        """Get the latest status information from device."""
        await self._receiver.async_update()
        if self._update_audyssey:
            await self._receiver.async_update_audyssey()

    @property
    def available(self):
        """Return True if entity is available."""
        return self._available

    @property
    def state(self):
        """Return the state of the device."""
        return self._receiver.state

    @property
    def source_list(self):
        """Return a list of available input sources."""
        return self._receiver.input_func_list

    @property
    def is_volume_muted(self):
        """Return boolean if volume is currently muted."""
        return self._receiver.muted

    @property
    def volume_level(self):
        """Volume level of the media player (0..1)."""
        # Volume is sent in a format like -50.0. Minimum is -80.0,
        # maximum is 18.0
        if self._receiver.volume is None:
            return None
        return (float(self._receiver.volume) + 80) / 100

    @property
    def source(self):
        """Return the current input source."""
        return self._receiver.input_func

    @property
    def sound_mode(self):
        """Return the current matched sound mode."""
        return self._receiver.sound_mode

    @property
    def supported_features(self):
        """Flag media player features that are supported."""
        if self._receiver.input_func in self._receiver.netaudio_func_list:
            return self._supported_features_base | SUPPORT_MEDIA_MODES
        return self._supported_features_base

    @property
    def media_content_id(self):
        """Content ID of current playing media."""
        return None

    @property
    def media_content_type(self):
        """Content type of current playing media."""
        if self._receiver.state in (STATE_PLAYING, STATE_PAUSED):
            return MEDIA_TYPE_MUSIC
        return MEDIA_TYPE_CHANNEL

    @property
    def media_duration(self):
        """Duration of current playing media in seconds."""
        return None

    @property
    def media_image_url(self):
        """Image url of current playing media."""
        if self._receiver.input_func in self._receiver.playing_func_list:
            return self._receiver.image_url
        return None

    @property
    def media_title(self):
        """Title of current playing media."""
        if self._receiver.input_func not in self._receiver.playing_func_list:
            return self._receiver.input_func
        if self._receiver.title is not None:
            return self._receiver.title
        return self._receiver.frequency

    @property
    def media_artist(self):
        """Artist of current playing media, music track only."""
        if self._receiver.artist is not None:
            return self._receiver.artist
        return self._receiver.band

    @property
    def media_album_name(self):
        """Album name of current playing media, music track only."""
        if self._receiver.album is not None:
            return self._receiver.album
        return self._receiver.station

    @property
    def media_album_artist(self):
        """Album artist of current playing media, music track only."""
        return None

    @property
    def media_track(self):
        """Track number of current playing media, music track only."""
        return None

    @property
    def media_series_title(self):
        """Title of series of current playing media, TV show only."""
        return None

    @property
    def media_season(self):
        """Season of current playing media, TV show only."""
        return None

    @property
    def media_episode(self):
        """Episode of current playing media, TV show only."""
        return None

    @property
    def extra_state_attributes(self):
        """Return device specific state attributes."""
        if self._receiver.power != POWER_ON:
            return {}
        state_attributes = {}
        if (
            self._receiver.sound_mode_raw is not None
            and self._receiver.support_sound_mode
        ):
            state_attributes[ATTR_SOUND_MODE_RAW] = self._receiver.sound_mode_raw
        if self._receiver.dynamic_eq is not None:
            state_attributes[ATTR_DYNAMIC_EQ] = self._receiver.dynamic_eq
        return state_attributes

    @property
    def dynamic_eq(self):
        """Status of DynamicEQ."""
        return self._receiver.dynamic_eq

    @async_log_errors
    async def async_media_play_pause(self):
        """Play or pause the media player."""
        await self._receiver.async_toggle_play_pause()

    @async_log_errors
    async def async_media_play(self):
        """Send play command."""
        await self._receiver.async_play()

    @async_log_errors
    async def async_media_pause(self):
        """Send pause command."""
        await self._receiver.async_pause()

    @async_log_errors
    async def async_media_previous_track(self):
        """Send previous track command."""
        await self._receiver.async_previous_track()

    @async_log_errors
    async def async_media_next_track(self):
        """Send next track command."""
        await self._receiver.async_next_track()

    @async_log_errors
    async def async_select_source(self, source: str):
        """Select input source."""
        # Ensure that the AVR is turned on, which is necessary for input
        # switch to work.
        await self.async_turn_on()
        await self._receiver.async_set_input_func(source)

    @async_log_errors
    async def async_select_sound_mode(self, sound_mode: str):
        """Select sound mode."""
        await self._receiver.async_set_sound_mode(sound_mode)

    @async_log_errors
    async def async_turn_on(self):
        """Turn on media player."""
        await self._receiver.async_power_on()

    @async_log_errors
    async def async_turn_off(self):
        """Turn off media player."""
        await self._receiver.async_power_off()

    @async_log_errors
    async def async_volume_up(self):
        """Volume up the media player."""
        await self._receiver.async_volume_up()

    @async_log_errors
    async def async_volume_down(self):
        """Volume down media player."""
        await self._receiver.async_volume_down()

    @async_log_errors
<<<<<<< HEAD
    async def async_set_volume_level(self, volume: float):
=======
    async def async_set_volume_level(self, volume: float) -> None:
>>>>>>> 8a85881c
        """Set volume level, range 0..1."""
        # Volume has to be sent in a format like -50.0. Minimum is -80.0,
        # maximum is 18.0
        volume_denon = float((volume * 100) - 80)
        if volume_denon > 18:
            volume_denon = float(18)
        await self._receiver.async_set_volume(volume_denon)

    @async_log_errors
    async def async_mute_volume(self, mute: bool):
        """Send mute command."""
        await self._receiver.async_mute(mute)

    @async_log_errors
    async def async_get_command(self, command: str, **kwargs):
        """Send generic command."""
        return await self._receiver.async_get_command(command)

    @async_log_errors
    async def async_update_audyssey(self):
        """Get the latest audyssey information from device."""
        await self._receiver.async_update_audyssey()

    @async_log_errors
    async def async_set_dynamic_eq(self, dynamic_eq: bool):
        """Turn DynamicEQ on or off."""
        if dynamic_eq:
            await self._receiver.async_dynamic_eq_on()
        else:
            await self._receiver.async_dynamic_eq_off()

        if self._update_audyssey:
            await self._receiver.async_update_audyssey()<|MERGE_RESOLUTION|>--- conflicted
+++ resolved
@@ -448,11 +448,7 @@
         await self._receiver.async_volume_down()
 
     @async_log_errors
-<<<<<<< HEAD
-    async def async_set_volume_level(self, volume: float):
-=======
     async def async_set_volume_level(self, volume: float) -> None:
->>>>>>> 8a85881c
         """Set volume level, range 0..1."""
         # Volume has to be sent in a format like -50.0. Minimum is -80.0,
         # maximum is 18.0
