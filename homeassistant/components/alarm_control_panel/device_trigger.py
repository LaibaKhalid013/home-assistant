"""Provides device automations for Alarm control panel."""
from __future__ import annotations

import voluptuous as vol

from homeassistant.components.alarm_control_panel.const import (
    SUPPORT_ALARM_ARM_AWAY,
    SUPPORT_ALARM_ARM_HOME,
    SUPPORT_ALARM_ARM_NIGHT,
    SUPPORT_ALARM_ARM_VACATION,
)
from homeassistant.components.automation import AutomationActionType
from homeassistant.components.device_automation import TRIGGER_BASE_SCHEMA
from homeassistant.components.homeassistant.triggers import state as state_trigger
from homeassistant.const import (
    ATTR_SUPPORTED_FEATURES,
    CONF_DEVICE_ID,
    CONF_DOMAIN,
    CONF_ENTITY_ID,
    CONF_FOR,
    CONF_PLATFORM,
    CONF_TYPE,
    STATE_ALARM_ARMED_AWAY,
    STATE_ALARM_ARMED_HOME,
    STATE_ALARM_ARMED_NIGHT,
    STATE_ALARM_ARMED_VACATION,
    STATE_ALARM_ARMING,
    STATE_ALARM_DISARMED,
    STATE_ALARM_TRIGGERED,
)
from homeassistant.core import CALLBACK_TYPE, HomeAssistant
from homeassistant.helpers import config_validation as cv, entity_registry
from homeassistant.helpers.typing import ConfigType

from . import DOMAIN

<<<<<<< HEAD
TRIGGER_TYPES = {
    "triggered",
    "disarmed",
    "arming",
    "armed_home",
    "armed_away",
    "armed_night",
    "armed_vacation",
}
=======
BASIC_TRIGGER_TYPES = {"triggered", "disarmed", "arming"}
TRIGGER_TYPES = BASIC_TRIGGER_TYPES | {"armed_home", "armed_away", "armed_night"}
>>>>>>> 46b673cd

TRIGGER_SCHEMA = TRIGGER_BASE_SCHEMA.extend(
    {
        vol.Required(CONF_ENTITY_ID): cv.entity_id,
        vol.Required(CONF_TYPE): vol.In(TRIGGER_TYPES),
        vol.Optional(CONF_FOR): cv.positive_time_period_dict,
    }
)


async def async_get_triggers(hass: HomeAssistant, device_id: str) -> list[dict]:
    """List device triggers for Alarm control panel devices."""
    registry = await entity_registry.async_get_registry(hass)
    triggers = []

    # Get all the integrations entities for this device
    for entry in entity_registry.async_entries_for_device(registry, device_id):
        if entry.domain != DOMAIN:
            continue

        entity_state = hass.states.get(entry.entity_id)

        # We need a state or else we can't populate the HVAC and preset modes.
        if entity_state is None:
            continue

        supported_features = entity_state.attributes[ATTR_SUPPORTED_FEATURES]

        # Add triggers for each entity that belongs to this integration
        base_trigger = {
            CONF_PLATFORM: "device",
            CONF_DEVICE_ID: device_id,
            CONF_DOMAIN: DOMAIN,
            CONF_ENTITY_ID: entry.entity_id,
        }

        triggers += [
            {
                **base_trigger,
                CONF_TYPE: trigger,
            }
            for trigger in BASIC_TRIGGER_TYPES
        ]
        if supported_features & SUPPORT_ALARM_ARM_HOME:
            triggers.append(
                {
                    **base_trigger,
                    CONF_TYPE: "armed_home",
                }
            )
        if supported_features & SUPPORT_ALARM_ARM_AWAY:
            triggers.append(
                {
                    **base_trigger,
                    CONF_TYPE: "armed_away",
                }
            )
        if supported_features & SUPPORT_ALARM_ARM_NIGHT:
            triggers.append(
                {
                    **base_trigger,
                    CONF_TYPE: "armed_night",
                }
            )
        if supported_features & SUPPORT_ALARM_ARM_VACATION:
            triggers.append(
                {
                    CONF_PLATFORM: "device",
                    CONF_DEVICE_ID: device_id,
                    CONF_DOMAIN: DOMAIN,
                    CONF_ENTITY_ID: entry.entity_id,
                    CONF_TYPE: "armed_vacation",
                }
            )

    return triggers


async def async_get_trigger_capabilities(hass: HomeAssistant, config: dict) -> dict:
    """List trigger capabilities."""
    return {
        "extra_fields": vol.Schema(
            {vol.Optional(CONF_FOR): cv.positive_time_period_dict}
        )
    }


async def async_attach_trigger(
    hass: HomeAssistant,
    config: ConfigType,
    action: AutomationActionType,
    automation_info: dict,
) -> CALLBACK_TYPE:
    """Attach a trigger."""
    if config[CONF_TYPE] == "triggered":
        to_state = STATE_ALARM_TRIGGERED
    elif config[CONF_TYPE] == "disarmed":
        to_state = STATE_ALARM_DISARMED
    elif config[CONF_TYPE] == "arming":
        to_state = STATE_ALARM_ARMING
    elif config[CONF_TYPE] == "armed_home":
        to_state = STATE_ALARM_ARMED_HOME
    elif config[CONF_TYPE] == "armed_away":
        to_state = STATE_ALARM_ARMED_AWAY
    elif config[CONF_TYPE] == "armed_night":
        to_state = STATE_ALARM_ARMED_NIGHT
    elif config[CONF_TYPE] == "armed_vacation":
        to_state = STATE_ALARM_ARMED_VACATION

    state_config = {
        state_trigger.CONF_PLATFORM: "state",
        CONF_ENTITY_ID: config[CONF_ENTITY_ID],
        state_trigger.CONF_TO: to_state,
    }
    if CONF_FOR in config:
        state_config[CONF_FOR] = config[CONF_FOR]
    state_config = state_trigger.TRIGGER_SCHEMA(state_config)
    return await state_trigger.async_attach_trigger(
        hass, state_config, action, automation_info, platform_type="device"
    )<|MERGE_RESOLUTION|>--- conflicted
+++ resolved
@@ -34,20 +34,8 @@
 
 from . import DOMAIN
 
-<<<<<<< HEAD
-TRIGGER_TYPES = {
-    "triggered",
-    "disarmed",
-    "arming",
-    "armed_home",
-    "armed_away",
-    "armed_night",
-    "armed_vacation",
-}
-=======
 BASIC_TRIGGER_TYPES = {"triggered", "disarmed", "arming"}
 TRIGGER_TYPES = BASIC_TRIGGER_TYPES | {"armed_home", "armed_away", "armed_night"}
->>>>>>> 46b673cd
 
 TRIGGER_SCHEMA = TRIGGER_BASE_SCHEMA.extend(
     {
