"""
This platform enables the possibility to control a MQTT alarm.

For more details about this platform, please refer to the documentation at
https://home-assistant.io/components/alarm_control_panel.mqtt/
"""
import logging
import re

import voluptuous as vol

from homeassistant.core import callback
import homeassistant.components.alarm_control_panel as alarm
from homeassistant.components import mqtt
from homeassistant.const import (
    STATE_ALARM_ARMED_AWAY, STATE_ALARM_ARMED_HOME, STATE_ALARM_DISARMED,
    STATE_ALARM_PENDING, STATE_ALARM_TRIGGERED, STATE_UNKNOWN,
    CONF_NAME, CONF_CODE)
from homeassistant.components.mqtt import (
    ATTR_DISCOVERY_HASH, CONF_AVAILABILITY_TOPIC, CONF_STATE_TOPIC,
    CONF_COMMAND_TOPIC, CONF_PAYLOAD_AVAILABLE, CONF_PAYLOAD_NOT_AVAILABLE,
    CONF_QOS, CONF_RETAIN, MqttAvailability, MqttDiscoveryUpdate)
from homeassistant.components.mqtt.discovery import MQTT_DISCOVERY_NEW
import homeassistant.helpers.config_validation as cv
from homeassistant.helpers.dispatcher import async_dispatcher_connect
from homeassistant.helpers.typing import HomeAssistantType, ConfigType

_LOGGER = logging.getLogger(__name__)

CONF_PAYLOAD_DISARM = 'payload_disarm'
CONF_PAYLOAD_ARM_HOME = 'payload_arm_home'
CONF_PAYLOAD_ARM_AWAY = 'payload_arm_away'

DEFAULT_ARM_AWAY = 'ARM_AWAY'
DEFAULT_ARM_HOME = 'ARM_HOME'
DEFAULT_DISARM = 'DISARM'
DEFAULT_NAME = 'MQTT Alarm'
DEPENDENCIES = ['mqtt']

PLATFORM_SCHEMA = mqtt.MQTT_BASE_PLATFORM_SCHEMA.extend({
    vol.Required(CONF_COMMAND_TOPIC): mqtt.valid_publish_topic,
    vol.Required(CONF_STATE_TOPIC): mqtt.valid_subscribe_topic,
    vol.Optional(CONF_CODE): cv.string,
    vol.Optional(CONF_NAME, default=DEFAULT_NAME): cv.string,
    vol.Optional(CONF_PAYLOAD_ARM_AWAY, default=DEFAULT_ARM_AWAY): cv.string,
    vol.Optional(CONF_PAYLOAD_ARM_HOME, default=DEFAULT_ARM_HOME): cv.string,
    vol.Optional(CONF_PAYLOAD_DISARM, default=DEFAULT_DISARM): cv.string,
}).extend(mqtt.MQTT_AVAILABILITY_SCHEMA.schema)


async def async_setup_platform(hass: HomeAssistantType, config: ConfigType,
                               async_add_entities, discovery_info=None):
    """Set up MQTT alarm control panel through configuration.yaml."""
    await _async_setup_entity(hass, config, async_add_entities)


async def async_setup_entry(hass, config_entry, async_add_entities):
    """Set up MQTT alarm control panel dynamically through MQTT discovery."""
    async def async_discover(discovery_payload):
        """Discover and add an MQTT alarm control panel."""
        config = PLATFORM_SCHEMA(discovery_payload)
        await _async_setup_entity(hass, config, async_add_entities,
                                  discovery_payload[ATTR_DISCOVERY_HASH])

    async_dispatcher_connect(
        hass, MQTT_DISCOVERY_NEW.format(alarm.DOMAIN, 'mqtt'),
        async_discover)


async def _async_setup_entity(hass, config, async_add_entities,
                              discovery_hash=None):
    """Set up the MQTT Alarm Control Panel platform."""
    async_add_entities([MqttAlarm(
        config.get(CONF_NAME),
        config.get(CONF_STATE_TOPIC),
        config.get(CONF_COMMAND_TOPIC),
        config.get(CONF_QOS),
        config.get(CONF_RETAIN),
        config.get(CONF_PAYLOAD_DISARM),
        config.get(CONF_PAYLOAD_ARM_HOME),
        config.get(CONF_PAYLOAD_ARM_AWAY),
        config.get(CONF_CODE),
        config.get(CONF_AVAILABILITY_TOPIC),
        config.get(CONF_PAYLOAD_AVAILABLE),
        config.get(CONF_PAYLOAD_NOT_AVAILABLE),
        discovery_hash,)])


class MqttAlarm(MqttAvailability, MqttDiscoveryUpdate,
                alarm.AlarmControlPanel):
    """Representation of a MQTT alarm status."""

    def __init__(self, name, state_topic, command_topic, qos, retain,
                 payload_disarm, payload_arm_home, payload_arm_away, code,
                 availability_topic, payload_available, payload_not_available,
                 discovery_hash):
        """Init the MQTT Alarm Control Panel."""
        MqttAvailability.__init__(self, availability_topic, qos,
                                  payload_available, payload_not_available)
        MqttDiscoveryUpdate.__init__(self, discovery_hash)
        self._state = STATE_UNKNOWN
        self._name = name
        self._state_topic = state_topic
        self._command_topic = command_topic
        self._qos = qos
        self._retain = retain
        self._payload_disarm = payload_disarm
        self._payload_arm_home = payload_arm_home
        self._payload_arm_away = payload_arm_away
        self._code = code
        self._discovery_hash = discovery_hash

    async def async_added_to_hass(self):
        """Subscribe mqtt events."""
<<<<<<< HEAD
        await MqttAvailability.async_added_to_hass(self)
        await MqttDiscoveryUpdate.async_added_to_hass(self)
=======
        await super().async_added_to_hass()
        await self._subscribe_topics()
>>>>>>> 28215d7e

        @callback
        def message_received(topic, payload, qos):
            """Run when new MQTT message has been received."""
            if payload not in (STATE_ALARM_DISARMED, STATE_ALARM_ARMED_HOME,
                               STATE_ALARM_ARMED_AWAY, STATE_ALARM_PENDING,
                               STATE_ALARM_TRIGGERED):
                _LOGGER.warning("Received unexpected payload: %s", payload)
                return
            self._state = payload
            self.async_schedule_update_ha_state()

        await mqtt.async_subscribe(
            self.hass, self._state_topic, message_received, self._qos)

    @property
    def should_poll(self):
        """No polling needed."""
        return False

    @property
    def name(self):
        """Return the name of the device."""
        return self._name

    @property
    def state(self):
        """Return the state of the device."""
        return self._state

    @property
    def code_format(self):
        """Return one or more digits/characters."""
        if self._code is None:
            return None
        if isinstance(self._code, str) and re.search('^\\d+$', self._code):
            return 'Number'
        return 'Any'

    async def async_alarm_disarm(self, code=None):
        """Send disarm command.

        This method is a coroutine.
        """
        if not self._validate_code(code, 'disarming'):
            return
        mqtt.async_publish(
            self.hass, self._command_topic, self._payload_disarm, self._qos,
            self._retain)

    async def async_alarm_arm_home(self, code=None):
        """Send arm home command.

        This method is a coroutine.
        """
        if not self._validate_code(code, 'arming home'):
            return
        mqtt.async_publish(
            self.hass, self._command_topic, self._payload_arm_home, self._qos,
            self._retain)

    async def async_alarm_arm_away(self, code=None):
        """Send arm away command.

        This method is a coroutine.
        """
        if not self._validate_code(code, 'arming away'):
            return
        mqtt.async_publish(
            self.hass, self._command_topic, self._payload_arm_away, self._qos,
            self._retain)

    def _validate_code(self, code, state):
        """Validate given code."""
        check = self._code is None or code == self._code
        if not check:
            _LOGGER.warning('Wrong code entered for %s', state)
        return check<|MERGE_RESOLUTION|>--- conflicted
+++ resolved
@@ -19,7 +19,7 @@
 from homeassistant.components.mqtt import (
     ATTR_DISCOVERY_HASH, CONF_AVAILABILITY_TOPIC, CONF_STATE_TOPIC,
     CONF_COMMAND_TOPIC, CONF_PAYLOAD_AVAILABLE, CONF_PAYLOAD_NOT_AVAILABLE,
-    CONF_QOS, CONF_RETAIN, MqttAvailability, MqttDiscoveryUpdate)
+    CONF_QOS, CONF_RETAIN, MqttAvailability, MqttDiscoveryUpdate, subscription)
 from homeassistant.components.mqtt.discovery import MQTT_DISCOVERY_NEW
 import homeassistant.helpers.config_validation as cv
 from homeassistant.helpers.dispatcher import async_dispatcher_connect
@@ -71,18 +71,7 @@
                               discovery_hash=None):
     """Set up the MQTT Alarm Control Panel platform."""
     async_add_entities([MqttAlarm(
-        config.get(CONF_NAME),
-        config.get(CONF_STATE_TOPIC),
-        config.get(CONF_COMMAND_TOPIC),
-        config.get(CONF_QOS),
-        config.get(CONF_RETAIN),
-        config.get(CONF_PAYLOAD_DISARM),
-        config.get(CONF_PAYLOAD_ARM_HOME),
-        config.get(CONF_PAYLOAD_ARM_AWAY),
-        config.get(CONF_CODE),
-        config.get(CONF_AVAILABILITY_TOPIC),
-        config.get(CONF_PAYLOAD_AVAILABLE),
-        config.get(CONF_PAYLOAD_NOT_AVAILABLE),
+        config,
         discovery_hash,)])
 
 
@@ -90,36 +79,60 @@
                 alarm.AlarmControlPanel):
     """Representation of a MQTT alarm status."""
 
-    def __init__(self, name, state_topic, command_topic, qos, retain,
-                 payload_disarm, payload_arm_home, payload_arm_away, code,
-                 availability_topic, payload_available, payload_not_available,
-                 discovery_hash):
+    def __init__(self, config, discovery_hash):
         """Init the MQTT Alarm Control Panel."""
-        MqttAvailability.__init__(self, availability_topic, qos,
+        self._state = STATE_UNKNOWN
+        self._config = config
+        self._sub_state = None
+
+        self._name = None
+        self._state_topic = None
+        self._command_topic = None
+        self._qos = None
+        self._retain = None
+        self._payload_disarm = None
+        self._payload_arm_home = None
+        self._payload_arm_away = None
+        self._code = None
+
+        # Load config
+        self._setup_from_config(config)
+
+        availability_topic = config.get(CONF_AVAILABILITY_TOPIC)
+        payload_available = config.get(CONF_PAYLOAD_AVAILABLE)
+        payload_not_available = config.get(CONF_PAYLOAD_NOT_AVAILABLE)
+        MqttAvailability.__init__(self, availability_topic, self._qos,
                                   payload_available, payload_not_available)
-        MqttDiscoveryUpdate.__init__(self, discovery_hash)
-        self._state = STATE_UNKNOWN
-        self._name = name
-        self._state_topic = state_topic
-        self._command_topic = command_topic
-        self._qos = qos
-        self._retain = retain
-        self._payload_disarm = payload_disarm
-        self._payload_arm_home = payload_arm_home
-        self._payload_arm_away = payload_arm_away
-        self._code = code
-        self._discovery_hash = discovery_hash
+        MqttDiscoveryUpdate.__init__(self, discovery_hash,
+                                     self.discovery_update)
 
     async def async_added_to_hass(self):
         """Subscribe mqtt events."""
-<<<<<<< HEAD
-        await MqttAvailability.async_added_to_hass(self)
-        await MqttDiscoveryUpdate.async_added_to_hass(self)
-=======
         await super().async_added_to_hass()
         await self._subscribe_topics()
->>>>>>> 28215d7e
-
+
+    async def discovery_update(self, discovery_payload):
+        """Handle updated discovery message."""
+        config = PLATFORM_SCHEMA(discovery_payload)
+        self._setup_from_config(config)
+        await self.availability_discovery_update(config)
+        await self._subscribe_topics()
+        self.async_schedule_update_ha_state()
+
+    def _setup_from_config(self, config):
+        """(Re)Setup the entity."""
+        self._name = config.get(CONF_NAME)
+        self._state_topic = config.get(CONF_STATE_TOPIC)
+        self._command_topic = config.get(CONF_COMMAND_TOPIC)
+        self._qos = config.get(CONF_QOS)
+        self._retain = config.get(CONF_RETAIN)
+        self._payload_disarm = config.get(CONF_PAYLOAD_DISARM)
+        self._payload_arm_home = config.get(CONF_PAYLOAD_ARM_HOME)
+        self._payload_arm_away = config.get(CONF_PAYLOAD_ARM_AWAY)
+        self._code = config.get(CONF_CODE)
+
+    async def _subscribe_topics(self):
+        """(Re)Subscribe to topics."""
         @callback
         def message_received(topic, payload, qos):
             """Run when new MQTT message has been received."""
@@ -131,8 +144,16 @@
             self._state = payload
             self.async_schedule_update_ha_state()
 
-        await mqtt.async_subscribe(
-            self.hass, self._state_topic, message_received, self._qos)
+        self._sub_state = await subscription.async_subscribe_topics(
+            self.hass, self._sub_state,
+            {'state_topic': {'topic': self._state_topic,
+                             'msg_callback': message_received,
+                             'qos': self._qos}})
+
+    async def async_will_remove_from_hass(self):
+        """Unsubscribe when removed."""
+        await subscription.async_unsubscribe_topics(self.hass, self._sub_state)
+        await MqttAvailability.async_will_remove_from_hass(self)
 
     @property
     def should_poll(self):
