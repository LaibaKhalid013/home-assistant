--- conflicted
+++ resolved
@@ -32,22 +32,8 @@
     def __init__(self):
         """Initialize the alarm panel."""
         self._display = ""
-<<<<<<< HEAD
         self._name = "Alarm Panel"
         self._state = None
-
-        self._ac_power = None
-        self._backlight_on = None
-        self._battery_low = None
-        self._check_zone = None
-        self._chime = None
-        self._entry_delay_off = None
-        self._programming_mode = None
-        self._ready = None
-        self._zone_bypassed = None
-=======
-        self._name = name
-        self._state = STATE_UNKNOWN
 
         self._ac_power = STATE_UNKNOWN
         self._backlight_on = STATE_UNKNOWN
@@ -58,9 +44,6 @@
         self._programming_mode = STATE_UNKNOWN
         self._ready = STATE_UNKNOWN
         self._zone_bypassed = STATE_UNKNOWN
-
-        _LOGGER.debug("Setting up panel")
->>>>>>> 827cb953
 
     @asyncio.coroutine
     def async_added_to_hass(self):
@@ -125,11 +108,7 @@
             do_update = True
 
         if do_update is True:
-<<<<<<< HEAD
             self.schedule_update_ha_state()
-=======
-            self.async_schedule_update_ha_state()
->>>>>>> 827cb953
 
     @property
     def name(self):
@@ -166,12 +145,7 @@
             'zone_bypassed': self._zone_bypassed
         }
 
-<<<<<<< HEAD
     def alarm_disarm(self, code=None):
-=======
-    @asyncio.coroutine
-    def async_alarm_disarm(self, code=None):
->>>>>>> 827cb953
         """Send disarm command."""
         if code:
             _LOGGER.debug("alarm_disarm: sending %s1", str(code))
