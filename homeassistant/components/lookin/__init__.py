--- conflicted
+++ resolved
@@ -30,13 +30,7 @@
 
 LOGGER = logging.getLogger(__name__)
 
-<<<<<<< HEAD
-UDP_LOCK = "udp_lock"
-UDP_LISTENER = "udp_listener"
-UDP_SUBSCRIPTIONS = "udp_subscriptions"
-=======
 UDP_MANAGER = "udp_manager"
->>>>>>> b3b748bf
 
 
 def _async_climate_updater(
@@ -63,39 +57,6 @@
     return _async_update
 
 
-<<<<<<< HEAD
-async def async_start_udp_listener(hass: HomeAssistant) -> LookinUDPSubscriptions:
-    """Start the shared udp listener."""
-    domain_data = hass.data[DOMAIN]
-    if UDP_LOCK not in domain_data:
-        udp_lock = domain_data[UDP_LOCK] = asyncio.Lock()
-    else:
-        udp_lock = domain_data[UDP_LOCK]
-
-    async with udp_lock:
-        if UDP_LISTENER not in domain_data:
-            lookin_udp_subs = domain_data[UDP_SUBSCRIPTIONS] = LookinUDPSubscriptions()
-            domain_data[UDP_LISTENER] = await start_lookin_udp(lookin_udp_subs, None)
-        else:
-            lookin_udp_subs = domain_data[UDP_SUBSCRIPTIONS]
-        return lookin_udp_subs
-
-
-async def async_stop_udp_listener(hass: HomeAssistant) -> None:
-    """Stop the shared udp listener."""
-    domain_data = hass.data[DOMAIN]
-    async with domain_data[UDP_LOCK]:
-        loaded_entries = [
-            entry
-            for entry in hass.config_entries.async_entries(DOMAIN)
-            if entry.state == ConfigEntryState.LOADED
-        ]
-        if len(loaded_entries) > 1:
-            return
-        domain_data[UDP_LISTENER]()
-        del domain_data[UDP_LISTENER]
-        del domain_data[UDP_SUBSCRIPTIONS]
-=======
 class LookinUDPManager:
     """Manage the lookin UDP subscriptions."""
 
@@ -120,16 +81,11 @@
             self._listener()
             self._listener = None
             self._subscriptions = None
->>>>>>> b3b748bf
 
 
 async def async_setup_entry(hass: HomeAssistant, entry: ConfigEntry) -> bool:
     """Set up lookin from a config entry."""
-<<<<<<< HEAD
-    hass.data.setdefault(DOMAIN, {})
-=======
     domain_data = hass.data.setdefault(DOMAIN, {})
->>>>>>> b3b748bf
     host = entry.data[CONF_HOST]
     lookin_protocol = LookInHttpProtocol(
         api_uri=f"http://{host}", session=async_get_clientsession(hass)
@@ -185,16 +141,12 @@
         meteo.update_from_value(event.value)
         meteo_coordinator.async_set_updated_data(meteo)
 
-<<<<<<< HEAD
-    lookin_udp_subs = await async_start_udp_listener(hass)
-=======
     if UDP_MANAGER not in domain_data:
         manager = domain_data[UDP_MANAGER] = LookinUDPManager()
     else:
         manager = domain_data[UDP_MANAGER]
 
     lookin_udp_subs = await manager.async_get_subscriptions()
->>>>>>> b3b748bf
 
     entry.async_on_unload(
         lookin_udp_subs.subscribe_event(
@@ -221,9 +173,6 @@
     if unload_ok := await hass.config_entries.async_unload_platforms(entry, PLATFORMS):
         hass.data[DOMAIN].pop(entry.entry_id)
 
-<<<<<<< HEAD
-    await async_stop_udp_listener(hass)
-=======
     loaded_entries = [
         entry
         for entry in hass.config_entries.async_entries(DOMAIN)
@@ -232,5 +181,4 @@
     if len(loaded_entries) == 1:
         manager: LookinUDPManager = hass.data[DOMAIN][UDP_MANAGER]
         await manager.async_stop()
->>>>>>> b3b748bf
     return unload_ok