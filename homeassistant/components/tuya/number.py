"""Support for Tuya number."""
from __future__ import annotations

from tuya_iot import TuyaDevice, TuyaDeviceManager

from homeassistant.components.number import (
    NumberDeviceClass,
    NumberEntity,
    NumberEntityDescription,
)
from homeassistant.config_entries import ConfigEntry
<<<<<<< HEAD
from homeassistant.const import (
    PERCENTAGE,
    EntityCategory,
    UnitOfTime,
)
=======
from homeassistant.const import PERCENTAGE, EntityCategory, UnitOfTime
>>>>>>> efbd82b5
from homeassistant.core import HomeAssistant, callback
from homeassistant.helpers.dispatcher import async_dispatcher_connect
from homeassistant.helpers.entity_platform import AddEntitiesCallback

from . import HomeAssistantTuyaData
from .base import IntegerTypeData, TuyaEntity
from .const import DEVICE_CLASS_UNITS, DOMAIN, TUYA_DISCOVERY_NEW, DPCode, DPType

# All descriptions can be found here. Mostly the Integer data types in the
# default instructions set of each category end up being a number.
# https://developer.tuya.com/en/docs/iot/standarddescription?id=K9i5ql6waswzq
NUMBERS: dict[str, tuple[NumberEntityDescription, ...]] = {
    # Multi-functional Sensor
    # https://developer.tuya.com/en/docs/iot/categorydgnbj?id=Kaiuz3yorvzg3
    "dgnbj": (
        NumberEntityDescription(
            key=DPCode.ALARM_TIME,
            translation_key="time",
            entity_category=EntityCategory.CONFIG,
        ),
    ),
    # Smart Kettle
    # https://developer.tuya.com/en/docs/iot/fbh?id=K9gf484m21yq7
    "bh": (
        NumberEntityDescription(
            key=DPCode.TEMP_SET,
            translation_key="temperature",
            device_class=NumberDeviceClass.TEMPERATURE,
            icon="mdi:thermometer",
            entity_category=EntityCategory.CONFIG,
        ),
        NumberEntityDescription(
            key=DPCode.TEMP_SET_F,
            translation_key="temperature",
            device_class=NumberDeviceClass.TEMPERATURE,
            icon="mdi:thermometer",
            entity_category=EntityCategory.CONFIG,
        ),
        NumberEntityDescription(
            key=DPCode.TEMP_BOILING_C,
            translation_key="temperature_after_boiling",
            device_class=NumberDeviceClass.TEMPERATURE,
            icon="mdi:thermometer",
            entity_category=EntityCategory.CONFIG,
        ),
        NumberEntityDescription(
            key=DPCode.TEMP_BOILING_F,
            translation_key="temperature_after_boiling",
            device_class=NumberDeviceClass.TEMPERATURE,
            icon="mdi:thermometer",
            entity_category=EntityCategory.CONFIG,
        ),
        NumberEntityDescription(
            key=DPCode.WARM_TIME,
            translation_key="heat_preservation_time",
            icon="mdi:timer",
            entity_category=EntityCategory.CONFIG,
        ),
    ),
    # Smart Pet Feeder
    # https://developer.tuya.com/en/docs/iot/categorycwwsq?id=Kaiuz2b6vydld
    "cwwsq": (
        NumberEntityDescription(
            key=DPCode.MANUAL_FEED,
            translation_key="feed",
            icon="mdi:bowl",
        ),
        NumberEntityDescription(
            key=DPCode.VOICE_TIMES,
            translation_key="voice_times",
            icon="mdi:microphone",
        ),
    ),
    # Human Presence Sensor
    # https://developer.tuya.com/en/docs/iot/categoryhps?id=Kaiuz42yhn1hs
    "hps": (
        NumberEntityDescription(
            key=DPCode.SENSITIVITY,
            translation_key="sensitivity",
            entity_category=EntityCategory.CONFIG,
        ),
        NumberEntityDescription(
            key=DPCode.NEAR_DETECTION,
            translation_key="near_detection",
            icon="mdi:signal-distance-variant",
            entity_category=EntityCategory.CONFIG,
        ),
        NumberEntityDescription(
            key=DPCode.FAR_DETECTION,
            translation_key="far_detection",
            icon="mdi:signal-distance-variant",
            entity_category=EntityCategory.CONFIG,
        ),
    ),
    # Coffee maker
    # https://developer.tuya.com/en/docs/iot/categorykfj?id=Kaiuz2p12pc7f
    "kfj": (
        NumberEntityDescription(
            key=DPCode.WATER_SET,
            translation_key="water_level",
            icon="mdi:cup-water",
            entity_category=EntityCategory.CONFIG,
        ),
        NumberEntityDescription(
            key=DPCode.TEMP_SET,
            translation_key="temperature",
            device_class=NumberDeviceClass.TEMPERATURE,
            icon="mdi:thermometer",
            entity_category=EntityCategory.CONFIG,
        ),
        NumberEntityDescription(
            key=DPCode.WARM_TIME,
            translation_key="heat_preservation_time",
            icon="mdi:timer",
            entity_category=EntityCategory.CONFIG,
        ),
        NumberEntityDescription(
            key=DPCode.POWDER_SET,
            translation_key="powder",
            entity_category=EntityCategory.CONFIG,
        ),
    ),
    # Smart Lock
    # https://developer.tuya.com/en/docs/iot/f?id=Kb0o2vbzuzl81
    "ms": (
        NumberEntityDescription(
            key=DPCode.AUTO_LOCK_TIME,
            name="Auto lock time",
            icon="mdi:timer-cog-outline",
            native_unit_of_measurement=UnitOfTime.SECONDS,
        ),
        NumberEntityDescription(
            key=DPCode.STAY_HOLD_TIME,
            name="Loitering hold time",
            icon="mdi:timer-cog-outline",
            native_unit_of_measurement=UnitOfTime.SECONDS,
        ),
        NumberEntityDescription(
            key=DPCode.OPEN_RATE,
            name="Opening percentage",
            icon="mdi:percent",
            native_unit_of_measurement=PERCENTAGE,
        ),
        NumberEntityDescription(
            key=DPCode.ALARM_TIME,
            name="Alert duration",
            icon="mdi:timer-cog-outline",
            native_unit_of_measurement=UnitOfTime.SECONDS,
        ),
    ),
    # Sous Vide Cooker
    # https://developer.tuya.com/en/docs/iot/categorymzj?id=Kaiuz2vy130ux
    "mzj": (
        NumberEntityDescription(
            key=DPCode.COOK_TEMPERATURE,
            translation_key="cook_temperature",
            icon="mdi:thermometer",
            entity_category=EntityCategory.CONFIG,
        ),
        NumberEntityDescription(
            key=DPCode.COOK_TIME,
            translation_key="cook_time",
            icon="mdi:timer",
            native_unit_of_measurement=UnitOfTime.MINUTES,
            entity_category=EntityCategory.CONFIG,
        ),
        NumberEntityDescription(
            key=DPCode.CLOUD_RECIPE_NUMBER,
            translation_key="cloud_recipe",
            entity_category=EntityCategory.CONFIG,
        ),
    ),
    # Robot Vacuum
    # https://developer.tuya.com/en/docs/iot/fsd?id=K9gf487ck1tlo
    "sd": (
        NumberEntityDescription(
            key=DPCode.VOLUME_SET,
            translation_key="volume",
            icon="mdi:volume-high",
            entity_category=EntityCategory.CONFIG,
        ),
    ),
    # Siren Alarm
    # https://developer.tuya.com/en/docs/iot/categorysgbj?id=Kaiuz37tlpbnu
    "sgbj": (
        NumberEntityDescription(
            key=DPCode.ALARM_TIME,
            translation_key="time",
            entity_category=EntityCategory.CONFIG,
        ),
    ),
    # Smart Camera
    # https://developer.tuya.com/en/docs/iot/categorysp?id=Kaiuz35leyo12
    "sp": (
        NumberEntityDescription(
            key=DPCode.BASIC_DEVICE_VOLUME,
            translation_key="volume",
            icon="mdi:volume-high",
            entity_category=EntityCategory.CONFIG,
        ),
    ),
    # Dimmer Switch
    # https://developer.tuya.com/en/docs/iot/categorytgkg?id=Kaiuz0ktx7m0o
    "tgkg": (
        NumberEntityDescription(
            key=DPCode.BRIGHTNESS_MIN_1,
            translation_key="minimum_brightness",
            icon="mdi:lightbulb-outline",
            entity_category=EntityCategory.CONFIG,
        ),
        NumberEntityDescription(
            key=DPCode.BRIGHTNESS_MAX_1,
            translation_key="maximum_brightness",
            icon="mdi:lightbulb-on-outline",
            entity_category=EntityCategory.CONFIG,
        ),
        NumberEntityDescription(
            key=DPCode.BRIGHTNESS_MIN_2,
            translation_key="minimum_brightness_2",
            icon="mdi:lightbulb-outline",
            entity_category=EntityCategory.CONFIG,
        ),
        NumberEntityDescription(
            key=DPCode.BRIGHTNESS_MAX_2,
            translation_key="maximum_brightness_2",
            icon="mdi:lightbulb-on-outline",
            entity_category=EntityCategory.CONFIG,
        ),
        NumberEntityDescription(
            key=DPCode.BRIGHTNESS_MIN_3,
            translation_key="minimum_brightness_3",
            icon="mdi:lightbulb-outline",
            entity_category=EntityCategory.CONFIG,
        ),
        NumberEntityDescription(
            key=DPCode.BRIGHTNESS_MAX_3,
            translation_key="maximum_brightness_3",
            icon="mdi:lightbulb-on-outline",
            entity_category=EntityCategory.CONFIG,
        ),
    ),
    # Dimmer Switch
    # https://developer.tuya.com/en/docs/iot/categorytgkg?id=Kaiuz0ktx7m0o
    "tgq": (
        NumberEntityDescription(
            key=DPCode.BRIGHTNESS_MIN_1,
            translation_key="minimum_brightness",
            icon="mdi:lightbulb-outline",
            entity_category=EntityCategory.CONFIG,
        ),
        NumberEntityDescription(
            key=DPCode.BRIGHTNESS_MAX_1,
            translation_key="maximum_brightness",
            icon="mdi:lightbulb-on-outline",
            entity_category=EntityCategory.CONFIG,
        ),
        NumberEntityDescription(
            key=DPCode.BRIGHTNESS_MIN_2,
            translation_key="minimum_brightness_2",
            icon="mdi:lightbulb-outline",
            entity_category=EntityCategory.CONFIG,
        ),
        NumberEntityDescription(
            key=DPCode.BRIGHTNESS_MAX_2,
            translation_key="maximum_brightness_2",
            icon="mdi:lightbulb-on-outline",
            entity_category=EntityCategory.CONFIG,
        ),
    ),
    # Vibration Sensor
    # https://developer.tuya.com/en/docs/iot/categoryzd?id=Kaiuz3a5vrzno
    "zd": (
        NumberEntityDescription(
            key=DPCode.SENSITIVITY,
            translation_key="sensitivity",
            entity_category=EntityCategory.CONFIG,
        ),
    ),
    # Fingerbot
    "szjqr": (
        NumberEntityDescription(
            key=DPCode.ARM_DOWN_PERCENT,
            translation_key="move_down",
            icon="mdi:arrow-down-bold",
            native_unit_of_measurement=PERCENTAGE,
            entity_category=EntityCategory.CONFIG,
        ),
        NumberEntityDescription(
            key=DPCode.ARM_UP_PERCENT,
            translation_key="move_up",
            icon="mdi:arrow-up-bold",
            native_unit_of_measurement=PERCENTAGE,
            entity_category=EntityCategory.CONFIG,
        ),
        NumberEntityDescription(
            key=DPCode.CLICK_SUSTAIN_TIME,
            translation_key="down_delay",
            icon="mdi:timer",
            entity_category=EntityCategory.CONFIG,
        ),
    ),
    # Fan
    # https://developer.tuya.com/en/docs/iot/categoryfs?id=Kaiuz1xweel1c
    "fs": (
        NumberEntityDescription(
            key=DPCode.TEMP,
            translation_key="temperature",
            device_class=NumberDeviceClass.TEMPERATURE,
            icon="mdi:thermometer-lines",
        ),
    ),
    # Humidifier
    # https://developer.tuya.com/en/docs/iot/categoryjsq?id=Kaiuz1smr440b
    "jsq": (
        NumberEntityDescription(
            key=DPCode.TEMP_SET,
            translation_key="temperature",
            device_class=NumberDeviceClass.TEMPERATURE,
            icon="mdi:thermometer-lines",
        ),
        NumberEntityDescription(
            key=DPCode.TEMP_SET_F,
            translation_key="temperature",
            device_class=NumberDeviceClass.TEMPERATURE,
            icon="mdi:thermometer-lines",
        ),
    ),
}

# Lock (duplicate of 'ms')
# https://developer.tuya.com/en/docs/iot/f?id=Kb0o2vbzuzl81
NUMBERS["bxx"] = NUMBERS["ms"]
NUMBERS["gyms"] = NUMBERS["ms"]
NUMBERS["jtmspro"] = NUMBERS["ms"]
NUMBERS["hotelms"] = NUMBERS["ms"]
NUMBERS["ms_category"] = NUMBERS["ms"]
NUMBERS["jtmsbh"] = NUMBERS["ms"]
NUMBERS["mk"] = NUMBERS["ms"]
NUMBERS["videolock"] = NUMBERS["ms"]
NUMBERS["photolock"] = NUMBERS["ms"]


async def async_setup_entry(
    hass: HomeAssistant, entry: ConfigEntry, async_add_entities: AddEntitiesCallback
) -> None:
    """Set up Tuya number dynamically through Tuya discovery."""
    hass_data: HomeAssistantTuyaData = hass.data[DOMAIN][entry.entry_id]

    @callback
    def async_discover_device(device_ids: list[str]) -> None:
        """Discover and add a discovered Tuya number."""
        entities: list[TuyaNumberEntity] = []
        for device_id in device_ids:
            device = hass_data.device_manager.device_map[device_id]
            if descriptions := NUMBERS.get(device.category):
                for description in descriptions:
                    if description.key in device.status:
                        entities.append(
                            TuyaNumberEntity(
                                device, hass_data.device_manager, description
                            )
                        )

        async_add_entities(entities)

    async_discover_device([*hass_data.device_manager.device_map])

    entry.async_on_unload(
        async_dispatcher_connect(hass, TUYA_DISCOVERY_NEW, async_discover_device)
    )


class TuyaNumberEntity(TuyaEntity, NumberEntity):
    """Tuya Number Entity."""

    _number: IntegerTypeData | None = None

    def __init__(
        self,
        device: TuyaDevice,
        device_manager: TuyaDeviceManager,
        description: NumberEntityDescription,
    ) -> None:
        """Init Tuya sensor."""
        super().__init__(device, device_manager)
        self.entity_description = description
        self._attr_unique_id = f"{super().unique_id}{description.key}"

        if int_type := self.find_dpcode(
            description.key, dptype=DPType.INTEGER, prefer_function=True
        ):
            self._number = int_type
            self._attr_native_max_value = self._number.max_scaled
            self._attr_native_min_value = self._number.min_scaled
            self._attr_native_step = self._number.step_scaled

        # Logic to ensure the set device class and API received Unit Of Measurement
        # match Home Assistants requirements.
        if (
            self.device_class is not None
            and not self.device_class.startswith(DOMAIN)
            and description.native_unit_of_measurement is None
        ):
            # We cannot have a device class, if the UOM isn't set or the
            # device class cannot be found in the validation mapping.
            if (
                self.native_unit_of_measurement is None
                or self.device_class not in DEVICE_CLASS_UNITS
            ):
                self._attr_device_class = None
                return

            uoms = DEVICE_CLASS_UNITS[self.device_class]
            self._uom = uoms.get(self.native_unit_of_measurement) or uoms.get(
                self.native_unit_of_measurement.lower()
            )

            # Unknown unit of measurement, device class should not be used.
            if self._uom is None:
                self._attr_device_class = None
                return

            # If we still have a device class, we should not use an icon
            if self.device_class:
                self._attr_icon = None

            # Found unit of measurement, use the standardized Unit
            # Use the target conversion unit (if set)
            self._attr_native_unit_of_measurement = (
                self._uom.conversion_unit or self._uom.unit
            )

    @property
    def native_value(self) -> float | None:
        """Return the entity value to represent the entity state."""
        # Unknown or unsupported data type
        if self._number is None:
            return None

        # Raw value
        if (value := self.device.status.get(self.entity_description.key)) is None:
            return None

        return self._number.scale_value(value)

    def set_native_value(self, value: float) -> None:
        """Set new value."""
        if self._number is None:
            raise RuntimeError("Cannot set value, device doesn't provide type data")

        self._send_command(
            [
                {
                    "code": self.entity_description.key,
                    "value": self._number.scale_value_back(value),
                }
            ]
        )<|MERGE_RESOLUTION|>--- conflicted
+++ resolved
@@ -9,15 +9,7 @@
     NumberEntityDescription,
 )
 from homeassistant.config_entries import ConfigEntry
-<<<<<<< HEAD
-from homeassistant.const import (
-    PERCENTAGE,
-    EntityCategory,
-    UnitOfTime,
-)
-=======
 from homeassistant.const import PERCENTAGE, EntityCategory, UnitOfTime
->>>>>>> efbd82b5
 from homeassistant.core import HomeAssistant, callback
 from homeassistant.helpers.dispatcher import async_dispatcher_connect
 from homeassistant.helpers.entity_platform import AddEntitiesCallback
