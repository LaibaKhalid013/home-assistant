--- conflicted
+++ resolved
@@ -123,13 +123,6 @@
       "level_10": "Level 10"
     },
     "tuya__humidifier_moodlighting": {
-<<<<<<< HEAD
-      "1": "Mood 1",
-      "2": "Mood 2",
-      "3": "Mood 3",
-      "4": "Mood 4",
-      "5": "Mood 5"
-=======
         "1": "Mood 1",
         "2": "Mood 2",
         "3": "Mood 3",
@@ -264,7 +257,6 @@
         "ringtone_3": "Ringtone 4",
         "ringtone_4": "Ringtone 5",
         "ringtone_5": "Ringtone 6"
->>>>>>> 3e691c20
     }
   }
 }