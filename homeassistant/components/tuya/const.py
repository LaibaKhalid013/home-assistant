--- conflicted
+++ resolved
@@ -394,12 +394,9 @@
     SWITCH_4 = "switch_4"  # Switch 4
     SWITCH_5 = "switch_5"  # Switch 5
     SWITCH_6 = "switch_6"  # Switch 6
-<<<<<<< HEAD
-    SWITCH_ANTILOCK_LIMIT = "switch_antilock_limit"
-=======
     SWITCH_7 = "switch_7"  # Switch 7
     SWITCH_8 = "switch_8"  # Switch 8
->>>>>>> c7d59bb2
+    SWITCH_ANTILOCK_LIMIT = "switch_antilock_limit"
     SWITCH_BACKLIGHT = "switch_backlight"  # Backlight switch
     SWITCH_CHARGE = "switch_charge"
     SWITCH_CONTROLLER = "switch_controller"
