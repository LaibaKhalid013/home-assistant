#!/usr/bin/env python3
"""Constants for the Tuya integration."""

DOMAIN = "tuya"

CONF_PROJECT_TYPE = "tuya_project_type"
CONF_ENDPOINT = "endpoint"
CONF_ACCESS_ID = "access_id"
CONF_ACCESS_SECRET = "access_secret"
CONF_USERNAME = "username"
CONF_PASSWORD = "password"
CONF_COUNTRY_CODE = "country_code"
CONF_APP_TYPE = "tuya_app_type"

TUYA_DISCOVERY_NEW = "tuya_discovery_new_{}"
TUYA_DEVICE_MANAGER = "tuya_device_manager"
TUYA_HOME_MANAGER = "tuya_home_manager"
TUYA_MQTT_LISTENER = "tuya_mqtt_listener"
TUYA_HA_TUYA_MAP = "tuya_ha_tuya_map"
TUYA_HA_DEVICES = "tuya_ha_devices"

TUYA_HA_SIGNAL_UPDATE_ENTITY = "tuya_entry_update"

TUYA_ENDPOINT = {
    "https://openapi.tuyaus.com": "America",
    "https://openapi.tuyacn.com": "China",
    "https://openapi.tuyaeu.com": "Europe",
    "https://openapi.tuyain.com": "India",
    "https://openapi-ueaz.tuyaus.com": "EasternAmerica",
    "https://openapi-weaz.tuyaeu.com": "WesternEurope",
}

TUYA_PROJECT_TYPE = {1: "Custom Development", 0: "Smart Home PaaS"}

TUYA_APP_TYPE = {"tuyaSmart": "TuyaSmart", "smartlife": "Smart Life"}

<<<<<<< HEAD
PLATFORMS = ["cover", "light", "scene", "switch"]
=======
PLATFORMS = ["fan", "light", "scene", "switch"]
>>>>>>> 44355df2
<|MERGE_RESOLUTION|>--- conflicted
+++ resolved
@@ -34,8 +34,4 @@
 
 TUYA_APP_TYPE = {"tuyaSmart": "TuyaSmart", "smartlife": "Smart Life"}
 
-<<<<<<< HEAD
-PLATFORMS = ["cover", "light", "scene", "switch"]
-=======
-PLATFORMS = ["fan", "light", "scene", "switch"]
->>>>>>> 44355df2
+PLATFORMS = ["cover", "fan", "light", "scene", "switch"]