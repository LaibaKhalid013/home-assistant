"""Constants for the Tuya integration."""
from __future__ import annotations

from collections.abc import Callable
from dataclasses import dataclass, field
import logging

from tuya_iot import TuyaCloudOpenAPIEndpoint

from homeassistant.backports.enum import StrEnum
from homeassistant.components.sensor import SensorDeviceClass
from homeassistant.const import (
    CONCENTRATION_MICROGRAMS_PER_CUBIC_METER,
    CONCENTRATION_MILLIGRAMS_PER_CUBIC_METER,
    CONCENTRATION_PARTS_PER_BILLION,
    CONCENTRATION_PARTS_PER_MILLION,
    ELECTRIC_CURRENT_AMPERE,
    ELECTRIC_CURRENT_MILLIAMPERE,
    ELECTRIC_POTENTIAL_MILLIVOLT,
    ELECTRIC_POTENTIAL_VOLT,
    ENERGY_KILO_WATT_HOUR,
    ENERGY_WATT_HOUR,
    LIGHT_LUX,
    PERCENTAGE,
    POWER_KILO_WATT,
    POWER_WATT,
    PRESSURE_BAR,
    PRESSURE_HPA,
    PRESSURE_INHG,
    PRESSURE_MBAR,
    PRESSURE_PA,
    PRESSURE_PSI,
    SIGNAL_STRENGTH_DECIBELS,
    SIGNAL_STRENGTH_DECIBELS_MILLIWATT,
    TEMP_CELSIUS,
    TEMP_FAHRENHEIT,
    VOLUME_CUBIC_FEET,
    VOLUME_CUBIC_METERS,
    Platform,
)

DOMAIN = "tuya"
LOGGER = logging.getLogger(__package__)

CONF_AUTH_TYPE = "auth_type"
CONF_PROJECT_TYPE = "tuya_project_type"
CONF_ENDPOINT = "endpoint"
CONF_ACCESS_ID = "access_id"
CONF_ACCESS_SECRET = "access_secret"
CONF_USERNAME = "username"
CONF_PASSWORD = "password"
CONF_COUNTRY_CODE = "country_code"
CONF_APP_TYPE = "tuya_app_type"

TUYA_DISCOVERY_NEW = "tuya_discovery_new"
TUYA_HA_SIGNAL_UPDATE_ENTITY = "tuya_entry_update"

TUYA_RESPONSE_CODE = "code"
TUYA_RESPONSE_RESULT = "result"
TUYA_RESPONSE_MSG = "msg"
TUYA_RESPONSE_SUCCESS = "success"
TUYA_RESPONSE_PLATFORM_URL = "platform_url"

TUYA_SMART_APP = "tuyaSmart"
SMARTLIFE_APP = "smartlife"

PLATFORMS = [
    Platform.ALARM_CONTROL_PANEL,
    Platform.BINARY_SENSOR,
    Platform.BUTTON,
    Platform.CAMERA,
    Platform.CLIMATE,
    Platform.COVER,
    Platform.FAN,
    Platform.HUMIDIFIER,
    Platform.LIGHT,
    Platform.NUMBER,
    Platform.SCENE,
    Platform.SELECT,
    Platform.SENSOR,
    Platform.SIREN,
    Platform.SWITCH,
    Platform.VACUUM,
]


class TuyaDeviceClass(StrEnum):
    """Tuya specific device classes, used for translations."""

    AIR_QUALITY = "tuya__air_quality"
    ALARM_VOLUME = "tuya__alarm_volume"
    CURTAIN_MODE = "tuya__curtain_mode"
    CURTAIN_MOTOR_MODE = "tuya__curtain_motor_mode"
    BASIC_ANTI_FLICKR = "tuya__basic_anti_flickr"
    BASIC_NIGHTVISION = "tuya__basic_nightvision"
    BATTERY_STATE = "tuya__battery_state"
    COUNTDOWN = "tuya__countdown"
    DECIBEL_SENSITIVITY = "tuya__decibel_sensitivity"
    LOCK_DOOR_STATUS = "tuya__lock_status"
    FAN_ANGLE = "tuya__fan_angle"
    FINGERBOT_MODE = "tuya__fingerbot_mode"
    HUMIDIFIER_SPRAY_MODE = "tuya__humidifier_spray_mode"
    HUMIDIFIER_LEVEL = "tuya__humidifier_level"
    HUMIDIFIER_MOODLIGHTING = "tuya__humidifier_moodlighting"
    IPC_WORK_MODE = "tuya__ipc_work_mode"
    LANGUAGE = "tuya__language"
    LED_TYPE = "tuya__led_type"
    LIGHT_MODE = "tuya__light_mode"
    LOCK_ALARM = "tuya__lock_alarm"
    LOCK_ALARM_VOLUME = "tuya__lock_alarm_volume"
    LOCK_ANTILOCK = "tuya__lock_antilock"
    LOCK_DOORBEL_SONG = "tuya__lock_doorbell_song"
    LOCK_DOOR_UNCLOSED_TRIGGER = "tuya__lock_door_unclosed_trigger"
    LOCK_INSURANCE = "tuya__lock_insurance"
    LOCK_LOW_POWER = "tuya__lock_low_power_threshold"
    LOCK_MOTOR_TORQUE = "tuya__lock_motor_torque"
    LOCK_MOTOR_DIRECTION = "tuya__lock_motor_direction"
    LOCK_NIGHTVISION = "tuya__lock_basic_nightvision"
    LOCK_OPEN_SPEED = "tuya__lock_open_speed_state"
    LOCK_PHOTO_MODE = "tuya__lock_photo_mode"
    LOCK_RINGTONE = "tuya__lock_ringtone"
    LOCK_SOUND_MODE = "tuya__lock_sound_mode"
    LOCK_STAY_ALARM_MODE = "tuya__lock_stay_alarm_mode"
    LOCK_STAY_TRIGGER_DISTANCE = "tuya__lock_stay_trigger_distance"
    LOCK_STAY_CAPTURE_MODE = "tuya__lock_stay_capture_mode"
    LOCK_UNLOCK_SWITCH = "tuya__lock_unlock_switch"
    LOCK_VOLUME = "tuya__lock_doorbell_volume"
    MOTION_SENSITIVITY = "tuya__motion_sensitivity"
    RECORD_MODE = "tuya__record_mode"
    RELAY_STATUS = "tuya__relay_status"
    STATUS = "tuya__status"
    SOUND_MODE = "tuya__sound_mode"
    VACUUM_CISTERN = "tuya__vacuum_cistern"
    VACUUM_COLLECTION = "tuya__vacuum_collection"
    VACUUM_MODE = "tuya__vacuum_mode"


class WorkMode(StrEnum):
    """Work modes."""

    COLOUR = "colour"
    MUSIC = "music"
    SCENE = "scene"
    WHITE = "white"


class DPType(StrEnum):
    """Data point types."""

    BOOLEAN = "Boolean"
    ENUM = "Enum"
    INTEGER = "Integer"
    JSON = "Json"
    RAW = "Raw"
    STRING = "String"


class DPCode(StrEnum):
    """Data Point Codes used by Tuya.

    https://developer.tuya.com/en/docs/iot/standarddescription?id=K9i5ql6waswzq
    """

    AIR_QUALITY = "air_quality"
    ALARM_LOCK = "alarm_lock"
    ALARM_SWITCH = "alarm_switch"  # Alarm switch
    ALARM_TIME = "alarm_time"  # Alarm time
    ALARM_VOLUME = "alarm_volume"  # Alarm volume
    ALARM_MESSAGE = "alarm_message"
    ANGLE_HORIZONTAL = "angle_horizontal"
    ANGLE_VERTICAL = "angle_vertical"
    ANION = "anion"  # Ionizer unit
    ANTI_LOCK_OUTSIDE = "anti_lock_outside"
    ANTILOCK_STATUS = "antilock_status"
    ARM_DOWN_PERCENT = "arm_down_percent"
    ARM_UP_PERCENT = "arm_up_percent"
    ARMING_SWITCH = "arming_switch"
    AUTO_LOCK_TIME = "auto_lock_time"
    AUTOMATIC_LOCK = "automatic_lock"
    BASIC_ANTI_FLICKER = "basic_anti_flicker"
    BASIC_DEVICE_VOLUME = "basic_device_volume"
    BASIC_FLIP = "basic_flip"
    BASIC_INDICATOR = "basic_indicator"
    BASIC_NIGHTVISION = "basic_nightvision"
    BASIC_OSD = "basic_osd"
    BASIC_PRIVATE = "basic_private"
    BASIC_WDR = "basic_wdr"
    BATTERY_PERCENTAGE = "battery_percentage"  # Battery percentage
    BATTERY_STATE = "battery_state"  # Battery state
    BATTERY_VALUE = "battery_value"  # Battery value
    BEEP_VOLUME = "beep_volume"
    BRIGHT_CONTROLLER = "bright_controller"
    BRIGHT_STATE = "bright_state"  # Brightness status
    BRIGHT_VALUE = "bright_value"  # Brightness
    BRIGHT_VALUE_1 = "bright_value_1"
    BRIGHT_VALUE_2 = "bright_value_2"
    BRIGHT_VALUE_3 = "bright_value_3"
    BRIGHT_VALUE_V2 = "bright_value_v2"
    BRIGHTNESS_MAX_1 = "brightness_max_1"
    BRIGHTNESS_MAX_2 = "brightness_max_2"
    BRIGHTNESS_MAX_3 = "brightness_max_3"
    BRIGHTNESS_MIN_1 = "brightness_min_1"
    BRIGHTNESS_MIN_2 = "brightness_min_2"
    BRIGHTNESS_MIN_3 = "brightness_min_3"
<<<<<<< HEAD
    CALLPHONE = "callphone"
=======
    CALL_PHONE = "callphone"
    CLOSED_OPENED = "closed_opened"
>>>>>>> 6890e120
    C_F = "c_f"  # Temperature unit switching
    CH2O_STATE = "ch2o_state"
    CH2O_VALUE = "ch2o_value"
    CH4_SENSOR_STATE = "ch4_sensor_state"
    CH4_SENSOR_VALUE = "ch4_sensor_value"
    CHILD_LOCK = "child_lock"  # Child lock
    CISTERN = "cistern"
    CLEAN_AREA = "clean_area"
    CLEAN_TIME = "clean_time"
    CLICK_SUSTAIN_TIME = "click_sustain_time"
    CO_STATE = "co_state"
    CO_STATUS = "co_status"
    CO_VALUE = "co_value"
    CO2_STATE = "co2_state"
    CO2_VALUE = "co2_value"  # CO2 concentration
    COLLECTION_MODE = "collection_mode"
    COLOR_DATA_V2 = "color_data_v2"
    COLOUR_DATA = "colour_data"  # Colored light mode
    COLOUR_DATA_HSV = "colour_data_hsv"  # Colored light mode
    COLOUR_DATA_V2 = "colour_data_v2"  # Colored light mode
    CONCENTRATION_SET = "concentration_set"  # Concentration setting
    CONTROL = "control"
    CONTROL_2 = "control_2"
    CONTROL_3 = "control_3"
    CONTROL_BACK = "control_back"
    CONTROL_BACK_MODE = "control_back_mode"
    COUNTDOWN = "countdown"  # Countdown
    COUNTDOWN_LEFT = "countdown_left"
    COUNTDOWN_SET = "countdown_set"  # Countdown setting
    CRY_DETECTION_SWITCH = "cry_detection_switch"
    CUP_NUMBER = "cup_number"  # NUmber of cups
    CUR_CURRENT = "cur_current"  # Actual current
    CUR_POWER = "cur_power"  # Actual power
    CUR_VOLTAGE = "cur_voltage"  # Actual voltage
    DECIBEL_SENSITIVITY = "decibel_sensitivity"
    DECIBEL_SWITCH = "decibel_switch"
    DEHUMIDITY_SET_VALUE = "dehumidify_set_value"
    DO_NOT_DISTURB = "do_not_disturb"
    DOOR_OPENED = "door_opened"
    DOOR_UNCLOSED_TRIGGER = "door_unclosed_trigger"
    DOORBELL = "doorbell"
    DOORBELL_SONG = "doorbell_song"
    DOORBELL_VOLUME = "doorbell_volume"
    DOORCONTACT_STATE = "doorcontact_state"  # Status of door window sensor
    DOORCONTACT_STATE_2 = "doorcontact_state_2"
    DOORCONTACT_STATE_3 = "doorcontact_state_3"
    DORMANT_SWITCH = "dormant_switch"
    DUSTER_CLOTH = "duster_cloth"
    ECO2 = "eco2"
    EDGE_BRUSH = "edge_brush"
    ELECTRICITY_LEFT = "electricity_left"
    ENFORCE_LOCK_UP = "enforce_lock_up"
    FAN_BEEP = "fan_beep"  # Sound
    FAN_COOL = "fan_cool"  # Cool wind
    FAN_DIRECTION = "fan_direction"  # Fan direction
    FAN_HORIZONTAL = "fan_horizontal"  # Horizontal swing flap angle
    FAN_SPEED = "fan_speed"
    FAN_SPEED_ENUM = "fan_speed_enum"  # Speed mode
    FAN_SPEED_PERCENT = "fan_speed_percent"  # Stepless speed
    FAN_MODE = "fan_mode"
    FAN_VERTICAL = "fan_vertical"  # Vertical swing flap angle
    FAR_DETECTION = "far_detection"
    FAULT = "fault"
    FEED_REPORT = "feed_report"
    FEED_STATE = "feed_state"
    FILTER = "filter"
    FILTER_LIFE = "filter"
    FINDERDEV = "finderdev"
    FILTER_RESET = "filter_reset"  # Filter (cartridge) reset
    FLOODLIGHT_LIGHTNESS = "floodlight_lightness"
    FLOODLIGHT_SWITCH = "floodlight_switch"
    FORWARD_ENERGY_TOTAL = "forward_energy_total"
    FREE_VERIFY = "free_verify"
    GAS_SENSOR_STATE = "gas_sensor_state"
    GAS_SENSOR_STATUS = "gas_sensor_status"
    GAS_SENSOR_VALUE = "gas_sensor_value"
    HIJACK = "hijack"
    HUMIDIFIER = "humidifier"  # Humidification
    HUMIDITY = "humidity"  # Humidity
    HUMIDITY_CURRENT = "humidity_current"  # Current humidity
    HUMIDITY_SET = "humidity_set"  # Humidity setting
    HUMIDITY_VALUE = "humidity_value"  # Humidity
    INSURANCE_STATUS = "insurance_status"
    IPC_WORK_MODE = "ipc_work_mode"
    KEY_TONE = "key_tone"
    LANGUAGE = "language"
    LED_TYPE_1 = "led_type_1"
    LED_TYPE_2 = "led_type_2"
    LED_TYPE_3 = "led_type_3"
    LEVEL = "level"
    LEVEL_CURRENT = "level_current"
    LIGHT = "light"  # Light
    LIGHT_MODE = "light_mode"
    LOCK = "lock"  # Lock / Child lock
    LOCK_FUNCTION_SWITCH = "lock_function_switch"
    LOCK_MOTOR_DIRECTION = "lock_motor_direction"
    LOCK_MOTOR_STATE = "lock_motor_state"
    LOW_POWER_THRESHOLD = "low_power_threshold"
    MASTER_MODE = "master_mode"  # alarm mode
    MACH_OPERATE = "mach_operate"
    MANUAL_FEED = "manual_feed"
    MATERIAL = "material"  # Material
    MODE = "mode"  # Working mode / Mode
    MOODLIGHTING = "moodlighting"  # Mood light
    MOTION_RECORD = "motion_record"
    MOTION_SENSITIVITY = "motion_sensitivity"
    MOTION_SWITCH = "motion_switch"  # Motion switch
    MOTION_TRACKING = "motion_tracking"
    MOTOR_TORQUE = "motor_torque"
    MOVEMENT_DETECT_PIC = "movement_detect_pic"
    MUFFLING = "muffling"  # Muffling
    NEAR_DETECTION = "near_detection"
    NORMAL_OPEN_SWITCH = "normal_open_switch"
    OPEN_CLOSE = "open_close"
    OPEN_INSIDE = "open_inside"
    OPEN_RATE = "open_rate"
    OPEN_SPEED_STATE = "open_speed_state"
    OPPOSITE = "opposite"
    PAUSE = "pause"
    PERCENT_CONTROL = "percent_control"
    PERCENT_CONTROL_2 = "percent_control_2"
    PERCENT_CONTROL_3 = "percent_control_3"
    PERCENT_STATE = "percent_state"
    PERCENT_STATE_2 = "percent_state_2"
    PERCENT_STATE_3 = "percent_state_3"
    POSITION = "position"
    PHASE_A = "phase_a"
    PHASE_B = "phase_b"
    PHASE_C = "phase_c"
    PHOTO_MODE = "photo_mode"
    PIR = "pir"  # Motion sensor
    PM1 = "pm1"
    PM10 = "pm10"
    PM25 = "pm25"
    PM25_STATE = "pm25_state"
    PM25_VALUE = "pm25_value"
    POWDER_SET = "powder_set"  # Powder
    POWER = "power"
    POWER_GO = "power_go"
    PRESENCE_STATE = "presence_state"
    PRESSURE_STATE = "pressure_state"
    PRESSURE_VALUE = "pressure_value"
    PUMP_RESET = "pump_reset"  # Water pump reset
    OXYGEN = "oxygen"  # Oxygen bar
    REMOTE_RESULT = "remote_result"
    RECORD_MODE = "record_mode"
    RECORD_SWITCH = "record_switch"  # Recording switch
    RELAY_STATUS = "relay_status"
    RESET_DUSTER_CLOTH = "reset_duster_cloth"
    RESET_EDGE_BRUSH = "reset_edge_brush"
    RESET_FILTER = "reset_filter"
    RESET_MAP = "reset_map"
    RESET_ROLL_BRUSH = "reset_roll_brush"
    RESIDUAL_ELECTRICITY = "residual_electricity"
    REVERSE_LOCK = "reverse_lock"
    RINGTONE = "ringtone"
    ROLL_BRUSH = "roll_brush"
    SEEK = "seek"
    SENSITIVITY = "sensitivity"  # Sensitivity
    SENSOR_HUMIDITY = "sensor_humidity"
    SENSOR_TEMPERATURE = "sensor_temperature"
    SHAKE = "shake"  # Oscillating
    SHOCK_STATE = "shock_state"  # Vibration status
    SIREN_SWITCH = "siren_switch"
    SITUATION_SET = "situation_set"
    SLEEP = "sleep"  # Sleep function
    SLOW_FEED = "slow_feed"
    SMOKE_SENSOR_STATE = "smoke_sensor_state"
    SMOKE_SENSOR_STATUS = "smoke_sensor_status"
    SMOKE_SENSOR_VALUE = "smoke_sensor_value"
    SOUND_MODE = "sound_mode"
    SOS = "sos"  # Emergency State
    SOUND_MODE = "sound_mode"
    SOS_STATE = "sos_state"  # Emergency mode
    SPECIAL_CONTROL = "special_control"
    SPECIAL_FUNCTION = "special_function"
    SPEED = "speed"  # Speed level
    SPRAY_MODE = "spray_mode"  # Spraying mode
    START = "start"  # Start
    STATUS = "status"
    STAY_ALARM_MODE = "stay_alarm_mode"
    STAY_CAPTURE_MODE = "stay_capture_mode"
    STAY_HOLD_TIME = "stay_hold_time"
    STAY_TRIGGER_DISTANCE = "stay_trigger_distance"
    STERILIZATION = "sterilization"  # Sterilization
    SUCTION = "suction"
    SWING = "swing"  # Swing mode
    SWITCH = "switch"  # Switch
    SWITCH_1 = "switch_1"  # Switch 1
    SWITCH_2 = "switch_2"  # Switch 2
    SWITCH_3 = "switch_3"  # Switch 3
    SWITCH_4 = "switch_4"  # Switch 4
    SWITCH_5 = "switch_5"  # Switch 5
    SWITCH_6 = "switch_6"  # Switch 6
    SWITCH_7 = "switch_7"  # Switch 7
    SWITCH_8 = "switch_8"  # Switch 8
    SWITCH_ANTILOCK_LIMIT = "switch_antilock_limit"
    SWITCH_BACKLIGHT = "switch_backlight"  # Backlight switch
    SWITCH_CHARGE = "switch_charge"
    SWITCH_CONTROLLER = "switch_controller"
    SWITCH_DISTURB = "switch_disturb"
    SWITCH_FAN = "switch_fan"
    SWITCH_HORIZONTAL = "switch_horizontal"  # Horizontal swing flap switch
    SWITCH_LED = "switch_led"  # Switch
    SWITCH_LED_1 = "switch_led_1"
    SWITCH_LED_2 = "switch_led_2"
    SWITCH_LED_3 = "switch_led_3"
    SWITCH_NIGHT_LIGHT = "switch_night_light"
    SWITCH_SAVE_ENERGY = "switch_save_energy"
    SWITCH_SOUND = "switch_sound"  # Voice switch
    SWITCH_SPRAY = "switch_spray"  # Spraying switch
    SWITCH_USB1 = "switch_usb1"  # USB 1
    SWITCH_USB2 = "switch_usb2"  # USB 2
    SWITCH_USB3 = "switch_usb3"  # USB 3
    SWITCH_USB4 = "switch_usb4"  # USB 4
    SWITCH_USB5 = "switch_usb5"  # USB 5
    SWITCH_USB6 = "switch_usb6"  # USB 6
    SWITCH_VERTICAL = "switch_vertical"  # Vertical swing flap switch
    SWITCH_VOICE = "switch_voice"  # Voice switch
    TEMP = "temp"  # Temperature setting
    TEMP_BOILING_C = "temp_boiling_c"
    TEMP_BOILING_F = "temp_boiling_f"
    TEMP_CONTROLLER = "temp_controller"
    TEMP_CURRENT = "temp_current"  # Current temperature in °C
    TEMP_CURRENT_F = "temp_current_f"  # Current temperature in °F
    TEMP_SET = "temp_set"  # Set the temperature in °C
    TEMP_SET_F = "temp_set_f"  # Set the temperature in °F
    TEMP_UNIT_CONVERT = "temp_unit_convert"  # Temperature unit switching
    TEMP_VALUE = "temp_value"  # Color temperature
    TEMP_VALUE_V2 = "temp_value_v2"
    TEMPER_ALARM = "temper_alarm"  # Tamper alarm
    TIME_TOTAL = "time_total"
    TOTAL_CLEAN_AREA = "total_clean_area"
    TOTAL_CLEAN_COUNT = "total_clean_count"
    TOTAL_CLEAN_TIME = "total_clean_time"
    TOTAL_FORWARD_ENERGY = "total_forward_energy"
    TOTAL_TIME = "total_time"
    TOTAL_PM = "total_pm"
    TVOC = "tvoc"
    UNLOCK_ACCESS_CONTROL = "unlock_access_control"
    UNLOCK_ADMIN = "unlock_admin"
    UNLOCK_APP = "unlock_app"
    UNLOCK_BLE = "unlock_ble"
    UNLOCK_CARD = "unlock_card"
    UNLOCK_DYNAMIC = "unlock_dynamic"
    UNLOCK_EMERGENCY = "unlock_emergency"
    UNLOCK_EYE = "unlock_eye"
    UNLOCK_FACE = "unlock_face"
    UNLOCK_FINGER_VEIN = "unlock_finger_vein"
    UNLOCK_FINGERPRINT = "unlock_fingerprint"
    UNLOCK_HAND = "unlock_hand"
    UNLOCK_IDENITY_CARD = "unlock_identity_card"
    UNLOCK_KEY = "unlock_key"
    UNLOCK_PASSWORD = "unlock_password"
    UNLOCK_PHONE_REMOTE = "unlock_phone_remote"
    UNLOCK_REMOTE = "unlock_remote"
    UNLOCK_SPECIAL = "unlock_special"
    UNLOCK_SUBADMIN = "unlock_subadmin"
    UNLOCK_SWITCH = "unlock_switch"
    UNLOCK_TEMPORARY = "unlock_temporary"
    UNLOCK_VOICE_REMOTE = "unlock_voice_remote"
    UPPER_TEMP = "upper_temp"
    UPPER_TEMP_F = "upper_temp_f"
    UV = "uv"  # UV sterilization
    VA_BATTERY = "va_battery"
    VA_HUMIDITY = "va_humidity"
    VA_TEMPERATURE = "va_temperature"
    VOC_STATE = "voc_state"
    VOC_VALUE = "voc_value"
    VOICE_SWITCH = "voice_switch"
    VOICE_TIMES = "voice_times"
    VOLUME_SET = "volume_set"
    WARM = "warm"  # Heat preservation
    WARM_TIME = "warm_time"  # Heat preservation time
    WATER_RESET = "water_reset"  # Resetting of water usage days
    WATER_SET = "water_set"  # Water level
    WATERSENSOR_STATE = "watersensor_state"
    WET = "wet"  # Humidification
    WINDOW_CHECK = "window_check"
    WINDOW_STATE = "window_state"
    WINDSPEED = "windspeed"
    WIRELESS_AWAKE = "wireless_awake"
    WIRELESS_BATTERYLOCK = "wireless_batterylock"
    WIRELESS_ELECTRICITY = "wireless_electricity"
    WORK_MODE = "work_mode"  # Working mode
    WORK_POWER = "work_power"


@dataclass
class UnitOfMeasurement:
    """Describes a unit of measurement."""

    unit: str
    device_classes: set[str]

    aliases: set[str] = field(default_factory=set)
    conversion_unit: str | None = None
    conversion_fn: Callable[[float], float] | None = None


# A tuple of available units of measurements we can work with.
# Tuya's devices aren't consistent in UOM use, thus this provides
# a list of aliases for units and possible conversions we can do
# to make them compatible with our model.
UNITS = (
    UnitOfMeasurement(
        unit="",
        aliases={" "},
        device_classes={
            SensorDeviceClass.AQI,
            SensorDeviceClass.DATE,
            SensorDeviceClass.MONETARY,
            SensorDeviceClass.TIMESTAMP,
        },
    ),
    UnitOfMeasurement(
        unit=PERCENTAGE,
        aliases={"pct", "percent"},
        device_classes={
            SensorDeviceClass.BATTERY,
            SensorDeviceClass.HUMIDITY,
            SensorDeviceClass.POWER_FACTOR,
        },
    ),
    UnitOfMeasurement(
        unit=CONCENTRATION_PARTS_PER_MILLION,
        device_classes={
            SensorDeviceClass.CO,
            SensorDeviceClass.CO2,
        },
    ),
    UnitOfMeasurement(
        unit=CONCENTRATION_PARTS_PER_BILLION,
        device_classes={
            SensorDeviceClass.CO,
            SensorDeviceClass.CO2,
        },
        conversion_unit=CONCENTRATION_PARTS_PER_MILLION,
        conversion_fn=lambda x: x / 1000,
    ),
    UnitOfMeasurement(
        unit=ELECTRIC_CURRENT_AMPERE,
        aliases={"a", "ampere"},
        device_classes={SensorDeviceClass.CURRENT},
    ),
    UnitOfMeasurement(
        unit=ELECTRIC_CURRENT_MILLIAMPERE,
        aliases={"ma", "milliampere"},
        device_classes={SensorDeviceClass.CURRENT},
        conversion_unit=ELECTRIC_CURRENT_AMPERE,
        conversion_fn=lambda x: x / 1000,
    ),
    UnitOfMeasurement(
        unit=ENERGY_WATT_HOUR,
        aliases={"wh", "watthour"},
        device_classes={SensorDeviceClass.ENERGY},
    ),
    UnitOfMeasurement(
        unit=ENERGY_KILO_WATT_HOUR,
        aliases={"kwh", "kilowatt-hour", "kW·h"},
        device_classes={SensorDeviceClass.ENERGY},
    ),
    UnitOfMeasurement(
        unit=VOLUME_CUBIC_FEET,
        aliases={"ft3"},
        device_classes={SensorDeviceClass.GAS},
    ),
    UnitOfMeasurement(
        unit=VOLUME_CUBIC_METERS,
        aliases={"m3"},
        device_classes={SensorDeviceClass.GAS},
    ),
    UnitOfMeasurement(
        unit=LIGHT_LUX,
        aliases={"lux"},
        device_classes={SensorDeviceClass.ILLUMINANCE},
    ),
    UnitOfMeasurement(
        unit="lm",
        aliases={"lum", "lumen"},
        device_classes={SensorDeviceClass.ILLUMINANCE},
    ),
    UnitOfMeasurement(
        unit=CONCENTRATION_MICROGRAMS_PER_CUBIC_METER,
        aliases={"ug/m3", "µg/m3", "ug/m³"},
        device_classes={
            SensorDeviceClass.NITROGEN_DIOXIDE,
            SensorDeviceClass.NITROGEN_MONOXIDE,
            SensorDeviceClass.NITROUS_OXIDE,
            SensorDeviceClass.OZONE,
            SensorDeviceClass.PM1,
            SensorDeviceClass.PM25,
            SensorDeviceClass.PM10,
            SensorDeviceClass.SULPHUR_DIOXIDE,
            SensorDeviceClass.VOLATILE_ORGANIC_COMPOUNDS,
        },
    ),
    UnitOfMeasurement(
        unit=CONCENTRATION_MILLIGRAMS_PER_CUBIC_METER,
        aliases={"mg/m3"},
        device_classes={
            SensorDeviceClass.NITROGEN_DIOXIDE,
            SensorDeviceClass.NITROGEN_MONOXIDE,
            SensorDeviceClass.NITROUS_OXIDE,
            SensorDeviceClass.OZONE,
            SensorDeviceClass.PM1,
            SensorDeviceClass.PM25,
            SensorDeviceClass.PM10,
            SensorDeviceClass.SULPHUR_DIOXIDE,
            SensorDeviceClass.VOLATILE_ORGANIC_COMPOUNDS,
        },
        conversion_unit=CONCENTRATION_MICROGRAMS_PER_CUBIC_METER,
        conversion_fn=lambda x: x * 1000,
    ),
    UnitOfMeasurement(
        unit=POWER_WATT,
        aliases={"watt"},
        device_classes={SensorDeviceClass.POWER},
    ),
    UnitOfMeasurement(
        unit=POWER_KILO_WATT,
        aliases={"kilowatt"},
        device_classes={SensorDeviceClass.POWER},
    ),
    UnitOfMeasurement(
        unit=PRESSURE_BAR,
        device_classes={SensorDeviceClass.PRESSURE},
    ),
    UnitOfMeasurement(
        unit=PRESSURE_MBAR,
        aliases={"millibar"},
        device_classes={SensorDeviceClass.PRESSURE},
    ),
    UnitOfMeasurement(
        unit=PRESSURE_HPA,
        aliases={"hpa", "hectopascal"},
        device_classes={SensorDeviceClass.PRESSURE},
    ),
    UnitOfMeasurement(
        unit=PRESSURE_INHG,
        aliases={"inhg"},
        device_classes={SensorDeviceClass.PRESSURE},
    ),
    UnitOfMeasurement(
        unit=PRESSURE_PSI,
        device_classes={SensorDeviceClass.PRESSURE},
    ),
    UnitOfMeasurement(
        unit=PRESSURE_PA,
        device_classes={SensorDeviceClass.PRESSURE},
    ),
    UnitOfMeasurement(
        unit=SIGNAL_STRENGTH_DECIBELS,
        aliases={"db"},
        device_classes={SensorDeviceClass.SIGNAL_STRENGTH},
    ),
    UnitOfMeasurement(
        unit=SIGNAL_STRENGTH_DECIBELS_MILLIWATT,
        aliases={"dbm"},
        device_classes={SensorDeviceClass.SIGNAL_STRENGTH},
    ),
    UnitOfMeasurement(
        unit=TEMP_CELSIUS,
        aliases={"°c", "c", "celsius"},
        device_classes={SensorDeviceClass.TEMPERATURE},
    ),
    UnitOfMeasurement(
        unit=TEMP_FAHRENHEIT,
        aliases={"°f", "f", "fahrenheit"},
        device_classes={SensorDeviceClass.TEMPERATURE},
    ),
    UnitOfMeasurement(
        unit=ELECTRIC_POTENTIAL_VOLT,
        aliases={"volt"},
        device_classes={SensorDeviceClass.VOLTAGE},
    ),
    UnitOfMeasurement(
        unit=ELECTRIC_POTENTIAL_MILLIVOLT,
        aliases={"mv", "millivolt"},
        device_classes={SensorDeviceClass.VOLTAGE},
        conversion_unit=ELECTRIC_POTENTIAL_VOLT,
        conversion_fn=lambda x: x / 1000,
    ),
)


DEVICE_CLASS_UNITS: dict[str, dict[str, UnitOfMeasurement]] = {}
for uom in UNITS:
    for device_class in uom.device_classes:
        DEVICE_CLASS_UNITS.setdefault(device_class, {})[uom.unit] = uom
        for unit_alias in uom.aliases:
            DEVICE_CLASS_UNITS[device_class][unit_alias] = uom


@dataclass
class Country:
    """Describe a supported country."""

    name: str
    country_code: str
    endpoint: str = TuyaCloudOpenAPIEndpoint.AMERICA


# https://developer.tuya.com/en/docs/iot/oem-app-data-center-distributed?id=Kafi0ku9l07qb
TUYA_COUNTRIES = [
    Country("Afghanistan", "93", TuyaCloudOpenAPIEndpoint.EUROPE),
    Country("Albania", "355", TuyaCloudOpenAPIEndpoint.EUROPE),
    Country("Algeria", "213", TuyaCloudOpenAPIEndpoint.EUROPE),
    Country("American Samoa", "1-684", TuyaCloudOpenAPIEndpoint.EUROPE),
    Country("Andorra", "376", TuyaCloudOpenAPIEndpoint.EUROPE),
    Country("Angola", "244", TuyaCloudOpenAPIEndpoint.EUROPE),
    Country("Anguilla", "1-264", TuyaCloudOpenAPIEndpoint.EUROPE),
    Country("Antarctica", "672", TuyaCloudOpenAPIEndpoint.AMERICA),
    Country("Antigua and Barbuda", "1-268", TuyaCloudOpenAPIEndpoint.EUROPE),
    Country("Argentina", "54", TuyaCloudOpenAPIEndpoint.AMERICA),
    Country("Armenia", "374", TuyaCloudOpenAPIEndpoint.EUROPE),
    Country("Aruba", "297", TuyaCloudOpenAPIEndpoint.EUROPE),
    Country("Australia", "61", TuyaCloudOpenAPIEndpoint.EUROPE),
    Country("Austria", "43", TuyaCloudOpenAPIEndpoint.EUROPE),
    Country("Azerbaijan", "994", TuyaCloudOpenAPIEndpoint.EUROPE),
    Country("Bahamas", "1-242", TuyaCloudOpenAPIEndpoint.EUROPE),
    Country("Bahrain", "973", TuyaCloudOpenAPIEndpoint.EUROPE),
    Country("Bangladesh", "880", TuyaCloudOpenAPIEndpoint.EUROPE),
    Country("Barbados", "1-246", TuyaCloudOpenAPIEndpoint.EUROPE),
    Country("Belarus", "375", TuyaCloudOpenAPIEndpoint.EUROPE),
    Country("Belgium", "32", TuyaCloudOpenAPIEndpoint.EUROPE),
    Country("Belize", "501", TuyaCloudOpenAPIEndpoint.EUROPE),
    Country("Benin", "229", TuyaCloudOpenAPIEndpoint.EUROPE),
    Country("Bermuda", "1-441", TuyaCloudOpenAPIEndpoint.EUROPE),
    Country("Bhutan", "975", TuyaCloudOpenAPIEndpoint.EUROPE),
    Country("Bolivia", "591", TuyaCloudOpenAPIEndpoint.AMERICA),
    Country("Bosnia and Herzegovina", "387", TuyaCloudOpenAPIEndpoint.EUROPE),
    Country("Botswana", "267", TuyaCloudOpenAPIEndpoint.EUROPE),
    Country("Brazil", "55", TuyaCloudOpenAPIEndpoint.AMERICA),
    Country("British Indian Ocean Territory", "246", TuyaCloudOpenAPIEndpoint.AMERICA),
    Country("British Virgin Islands", "1-284", TuyaCloudOpenAPIEndpoint.EUROPE),
    Country("Brunei", "673", TuyaCloudOpenAPIEndpoint.EUROPE),
    Country("Bulgaria", "359", TuyaCloudOpenAPIEndpoint.EUROPE),
    Country("Burkina Faso", "226", TuyaCloudOpenAPIEndpoint.EUROPE),
    Country("Burundi", "257", TuyaCloudOpenAPIEndpoint.EUROPE),
    Country("Cambodia", "855", TuyaCloudOpenAPIEndpoint.EUROPE),
    Country("Cameroon", "237", TuyaCloudOpenAPIEndpoint.EUROPE),
    Country("Canada", "1", TuyaCloudOpenAPIEndpoint.AMERICA),
    Country("Capo Verde", "238", TuyaCloudOpenAPIEndpoint.EUROPE),
    Country("Cayman Islands", "1-345", TuyaCloudOpenAPIEndpoint.EUROPE),
    Country("Central African Republic", "236", TuyaCloudOpenAPIEndpoint.EUROPE),
    Country("Chad", "235", TuyaCloudOpenAPIEndpoint.EUROPE),
    Country("Chile", "56", TuyaCloudOpenAPIEndpoint.AMERICA),
    Country("China", "86", TuyaCloudOpenAPIEndpoint.CHINA),
    Country("Christmas Island", "61"),
    Country("Cocos Islands", "61"),
    Country("Colombia", "57", TuyaCloudOpenAPIEndpoint.AMERICA),
    Country("Comoros", "269", TuyaCloudOpenAPIEndpoint.EUROPE),
    Country("Cook Islands", "682", TuyaCloudOpenAPIEndpoint.AMERICA),
    Country("Costa Rica", "506", TuyaCloudOpenAPIEndpoint.EUROPE),
    Country("Croatia", "385", TuyaCloudOpenAPIEndpoint.EUROPE),
    Country("Cuba", "53"),
    Country("Curacao", "599", TuyaCloudOpenAPIEndpoint.AMERICA),
    Country("Cyprus", "357", TuyaCloudOpenAPIEndpoint.EUROPE),
    Country("Czech Republic", "420", TuyaCloudOpenAPIEndpoint.EUROPE),
    Country("Democratic Republic of the Congo", "243", TuyaCloudOpenAPIEndpoint.EUROPE),
    Country("Denmark", "45", TuyaCloudOpenAPIEndpoint.EUROPE),
    Country("Djibouti", "253", TuyaCloudOpenAPIEndpoint.EUROPE),
    Country("Dominica", "1-767", TuyaCloudOpenAPIEndpoint.EUROPE),
    Country("Dominican Republic", "1-809", TuyaCloudOpenAPIEndpoint.AMERICA),
    Country("East Timor", "670", TuyaCloudOpenAPIEndpoint.AMERICA),
    Country("Ecuador", "593", TuyaCloudOpenAPIEndpoint.AMERICA),
    Country("Egypt", "20", TuyaCloudOpenAPIEndpoint.EUROPE),
    Country("El Salvador", "503", TuyaCloudOpenAPIEndpoint.EUROPE),
    Country("Equatorial Guinea", "240", TuyaCloudOpenAPIEndpoint.EUROPE),
    Country("Eritrea", "291", TuyaCloudOpenAPIEndpoint.EUROPE),
    Country("Estonia", "372", TuyaCloudOpenAPIEndpoint.EUROPE),
    Country("Ethiopia", "251", TuyaCloudOpenAPIEndpoint.EUROPE),
    Country("Falkland Islands", "500", TuyaCloudOpenAPIEndpoint.AMERICA),
    Country("Faroe Islands", "298", TuyaCloudOpenAPIEndpoint.EUROPE),
    Country("Fiji", "679", TuyaCloudOpenAPIEndpoint.EUROPE),
    Country("Finland", "358", TuyaCloudOpenAPIEndpoint.EUROPE),
    Country("France", "33", TuyaCloudOpenAPIEndpoint.EUROPE),
    Country("French Polynesia", "689", TuyaCloudOpenAPIEndpoint.EUROPE),
    Country("Gabon", "241", TuyaCloudOpenAPIEndpoint.EUROPE),
    Country("Gambia", "220", TuyaCloudOpenAPIEndpoint.EUROPE),
    Country("Georgia", "995", TuyaCloudOpenAPIEndpoint.EUROPE),
    Country("Germany", "49", TuyaCloudOpenAPIEndpoint.EUROPE),
    Country("Ghana", "233", TuyaCloudOpenAPIEndpoint.EUROPE),
    Country("Gibraltar", "350", TuyaCloudOpenAPIEndpoint.EUROPE),
    Country("Greece", "30", TuyaCloudOpenAPIEndpoint.EUROPE),
    Country("Greenland", "299", TuyaCloudOpenAPIEndpoint.EUROPE),
    Country("Grenada", "1-473", TuyaCloudOpenAPIEndpoint.EUROPE),
    Country("Guam", "1-671", TuyaCloudOpenAPIEndpoint.EUROPE),
    Country("Guatemala", "502", TuyaCloudOpenAPIEndpoint.AMERICA),
    Country("Guernsey", "44-1481"),
    Country("Guinea", "224"),
    Country("Guinea-Bissau", "245", TuyaCloudOpenAPIEndpoint.AMERICA),
    Country("Guyana", "592", TuyaCloudOpenAPIEndpoint.EUROPE),
    Country("Haiti", "509", TuyaCloudOpenAPIEndpoint.EUROPE),
    Country("Honduras", "504", TuyaCloudOpenAPIEndpoint.EUROPE),
    Country("Hong Kong", "852", TuyaCloudOpenAPIEndpoint.AMERICA),
    Country("Hungary", "36", TuyaCloudOpenAPIEndpoint.EUROPE),
    Country("Iceland", "354", TuyaCloudOpenAPIEndpoint.EUROPE),
    Country("India", "91", TuyaCloudOpenAPIEndpoint.INDIA),
    Country("Indonesia", "62", TuyaCloudOpenAPIEndpoint.AMERICA),
    Country("Iran", "98"),
    Country("Iraq", "964", TuyaCloudOpenAPIEndpoint.EUROPE),
    Country("Ireland", "353", TuyaCloudOpenAPIEndpoint.EUROPE),
    Country("Isle of Man", "44-1624"),
    Country("Israel", "972", TuyaCloudOpenAPIEndpoint.EUROPE),
    Country("Italy", "39", TuyaCloudOpenAPIEndpoint.EUROPE),
    Country("Ivory Coast", "225", TuyaCloudOpenAPIEndpoint.EUROPE),
    Country("Jamaica", "1-876", TuyaCloudOpenAPIEndpoint.EUROPE),
    Country("Japan", "81", TuyaCloudOpenAPIEndpoint.AMERICA),
    Country("Jersey", "44-1534"),
    Country("Jordan", "962", TuyaCloudOpenAPIEndpoint.EUROPE),
    Country("Kazakhstan", "7", TuyaCloudOpenAPIEndpoint.EUROPE),
    Country("Kenya", "254", TuyaCloudOpenAPIEndpoint.EUROPE),
    Country("Kiribati", "686", TuyaCloudOpenAPIEndpoint.AMERICA),
    Country("Kosovo", "383"),
    Country("Kuwait", "965", TuyaCloudOpenAPIEndpoint.EUROPE),
    Country("Kyrgyzstan", "996", TuyaCloudOpenAPIEndpoint.EUROPE),
    Country("Laos", "856", TuyaCloudOpenAPIEndpoint.EUROPE),
    Country("Latvia", "371", TuyaCloudOpenAPIEndpoint.EUROPE),
    Country("Lebanon", "961", TuyaCloudOpenAPIEndpoint.EUROPE),
    Country("Lesotho", "266", TuyaCloudOpenAPIEndpoint.EUROPE),
    Country("Liberia", "231", TuyaCloudOpenAPIEndpoint.EUROPE),
    Country("Libya", "218", TuyaCloudOpenAPIEndpoint.EUROPE),
    Country("Liechtenstein", "423", TuyaCloudOpenAPIEndpoint.EUROPE),
    Country("Lithuania", "370", TuyaCloudOpenAPIEndpoint.EUROPE),
    Country("Luxembourg", "352", TuyaCloudOpenAPIEndpoint.EUROPE),
    Country("Macao", "853", TuyaCloudOpenAPIEndpoint.AMERICA),
    Country("Macedonia", "389", TuyaCloudOpenAPIEndpoint.EUROPE),
    Country("Madagascar", "261", TuyaCloudOpenAPIEndpoint.EUROPE),
    Country("Malawi", "265", TuyaCloudOpenAPIEndpoint.EUROPE),
    Country("Malaysia", "60", TuyaCloudOpenAPIEndpoint.AMERICA),
    Country("Maldives", "960", TuyaCloudOpenAPIEndpoint.EUROPE),
    Country("Mali", "223", TuyaCloudOpenAPIEndpoint.EUROPE),
    Country("Malta", "356", TuyaCloudOpenAPIEndpoint.EUROPE),
    Country("Marshall Islands", "692", TuyaCloudOpenAPIEndpoint.EUROPE),
    Country("Mauritania", "222", TuyaCloudOpenAPIEndpoint.EUROPE),
    Country("Mauritius", "230", TuyaCloudOpenAPIEndpoint.EUROPE),
    Country("Mayotte", "262", TuyaCloudOpenAPIEndpoint.EUROPE),
    Country("Mexico", "52", TuyaCloudOpenAPIEndpoint.AMERICA),
    Country("Micronesia", "691", TuyaCloudOpenAPIEndpoint.EUROPE),
    Country("Moldova", "373", TuyaCloudOpenAPIEndpoint.EUROPE),
    Country("Monaco", "377", TuyaCloudOpenAPIEndpoint.EUROPE),
    Country("Mongolia", "976", TuyaCloudOpenAPIEndpoint.EUROPE),
    Country("Montenegro", "382", TuyaCloudOpenAPIEndpoint.EUROPE),
    Country("Montserrat", "1-664", TuyaCloudOpenAPIEndpoint.EUROPE),
    Country("Morocco", "212", TuyaCloudOpenAPIEndpoint.EUROPE),
    Country("Mozambique", "258", TuyaCloudOpenAPIEndpoint.EUROPE),
    Country("Myanmar", "95", TuyaCloudOpenAPIEndpoint.AMERICA),
    Country("Namibia", "264", TuyaCloudOpenAPIEndpoint.EUROPE),
    Country("Nauru", "674", TuyaCloudOpenAPIEndpoint.AMERICA),
    Country("Nepal", "977", TuyaCloudOpenAPIEndpoint.EUROPE),
    Country("Netherlands", "31", TuyaCloudOpenAPIEndpoint.EUROPE),
    Country("Netherlands Antilles", "599"),
    Country("New Caledonia", "687", TuyaCloudOpenAPIEndpoint.EUROPE),
    Country("New Zealand", "64", TuyaCloudOpenAPIEndpoint.AMERICA),
    Country("Nicaragua", "505", TuyaCloudOpenAPIEndpoint.EUROPE),
    Country("Niger", "227", TuyaCloudOpenAPIEndpoint.EUROPE),
    Country("Nigeria", "234", TuyaCloudOpenAPIEndpoint.EUROPE),
    Country("Niue", "683", TuyaCloudOpenAPIEndpoint.AMERICA),
    Country("North Korea", "850"),
    Country("Northern Mariana Islands", "1-670", TuyaCloudOpenAPIEndpoint.EUROPE),
    Country("Norway", "47", TuyaCloudOpenAPIEndpoint.EUROPE),
    Country("Oman", "968", TuyaCloudOpenAPIEndpoint.EUROPE),
    Country("Pakistan", "92", TuyaCloudOpenAPIEndpoint.EUROPE),
    Country("Palau", "680", TuyaCloudOpenAPIEndpoint.EUROPE),
    Country("Palestine", "970", TuyaCloudOpenAPIEndpoint.AMERICA),
    Country("Panama", "507", TuyaCloudOpenAPIEndpoint.EUROPE),
    Country("Papua New Guinea", "675", TuyaCloudOpenAPIEndpoint.AMERICA),
    Country("Paraguay", "595", TuyaCloudOpenAPIEndpoint.AMERICA),
    Country("Peru", "51", TuyaCloudOpenAPIEndpoint.AMERICA),
    Country("Philippines", "63", TuyaCloudOpenAPIEndpoint.AMERICA),
    Country("Pitcairn", "64"),
    Country("Poland", "48", TuyaCloudOpenAPIEndpoint.EUROPE),
    Country("Portugal", "351", TuyaCloudOpenAPIEndpoint.EUROPE),
    Country("Puerto Rico", "1-787, 1-939", TuyaCloudOpenAPIEndpoint.AMERICA),
    Country("Qatar", "974", TuyaCloudOpenAPIEndpoint.EUROPE),
    Country("Republic of the Congo", "242", TuyaCloudOpenAPIEndpoint.EUROPE),
    Country("Reunion", "262", TuyaCloudOpenAPIEndpoint.EUROPE),
    Country("Romania", "40", TuyaCloudOpenAPIEndpoint.EUROPE),
    Country("Russia", "7", TuyaCloudOpenAPIEndpoint.EUROPE),
    Country("Rwanda", "250", TuyaCloudOpenAPIEndpoint.EUROPE),
    Country("Saint Barthelemy", "590", TuyaCloudOpenAPIEndpoint.EUROPE),
    Country("Saint Helena", "290"),
    Country("Saint Kitts and Nevis", "1-869", TuyaCloudOpenAPIEndpoint.EUROPE),
    Country("Saint Lucia", "1-758", TuyaCloudOpenAPIEndpoint.EUROPE),
    Country("Saint Martin", "590", TuyaCloudOpenAPIEndpoint.EUROPE),
    Country("Saint Pierre and Miquelon", "508", TuyaCloudOpenAPIEndpoint.EUROPE),
    Country(
        "Saint Vincent and the Grenadines", "1-784", TuyaCloudOpenAPIEndpoint.EUROPE
    ),
    Country("Samoa", "685", TuyaCloudOpenAPIEndpoint.EUROPE),
    Country("San Marino", "378", TuyaCloudOpenAPIEndpoint.EUROPE),
    Country("Sao Tome and Principe", "239", TuyaCloudOpenAPIEndpoint.AMERICA),
    Country("Saudi Arabia", "966", TuyaCloudOpenAPIEndpoint.EUROPE),
    Country("Senegal", "221", TuyaCloudOpenAPIEndpoint.EUROPE),
    Country("Serbia", "381", TuyaCloudOpenAPIEndpoint.EUROPE),
    Country("Seychelles", "248", TuyaCloudOpenAPIEndpoint.EUROPE),
    Country("Sierra Leone", "232", TuyaCloudOpenAPIEndpoint.EUROPE),
    Country("Singapore", "65", TuyaCloudOpenAPIEndpoint.EUROPE),
    Country("Sint Maarten", "1-721", TuyaCloudOpenAPIEndpoint.AMERICA),
    Country("Slovakia", "421", TuyaCloudOpenAPIEndpoint.EUROPE),
    Country("Slovenia", "386", TuyaCloudOpenAPIEndpoint.EUROPE),
    Country("Solomon Islands", "677", TuyaCloudOpenAPIEndpoint.AMERICA),
    Country("Somalia", "252", TuyaCloudOpenAPIEndpoint.EUROPE),
    Country("South Africa", "27", TuyaCloudOpenAPIEndpoint.EUROPE),
    Country("South Korea", "82", TuyaCloudOpenAPIEndpoint.AMERICA),
    Country("South Sudan", "211"),
    Country("Spain", "34", TuyaCloudOpenAPIEndpoint.EUROPE),
    Country("Sri Lanka", "94", TuyaCloudOpenAPIEndpoint.EUROPE),
    Country("Sudan", "249"),
    Country("Suriname", "597", TuyaCloudOpenAPIEndpoint.AMERICA),
    Country("Svalbard and Jan Mayen", "4779", TuyaCloudOpenAPIEndpoint.AMERICA),
    Country("Swaziland", "268", TuyaCloudOpenAPIEndpoint.EUROPE),
    Country("Sweden", "46", TuyaCloudOpenAPIEndpoint.EUROPE),
    Country("Switzerland", "41", TuyaCloudOpenAPIEndpoint.EUROPE),
    Country("Syria", "963"),
    Country("Taiwan", "886", TuyaCloudOpenAPIEndpoint.AMERICA),
    Country("Tajikistan", "992", TuyaCloudOpenAPIEndpoint.EUROPE),
    Country("Tanzania", "255", TuyaCloudOpenAPIEndpoint.EUROPE),
    Country("Thailand", "66", TuyaCloudOpenAPIEndpoint.AMERICA),
    Country("Togo", "228", TuyaCloudOpenAPIEndpoint.EUROPE),
    Country("Tokelau", "690", TuyaCloudOpenAPIEndpoint.AMERICA),
    Country("Tonga", "676", TuyaCloudOpenAPIEndpoint.EUROPE),
    Country("Trinidad and Tobago", "1-868", TuyaCloudOpenAPIEndpoint.EUROPE),
    Country("Tunisia", "216", TuyaCloudOpenAPIEndpoint.EUROPE),
    Country("Turkey", "90", TuyaCloudOpenAPIEndpoint.EUROPE),
    Country("Turkmenistan", "993", TuyaCloudOpenAPIEndpoint.EUROPE),
    Country("Turks and Caicos Islands", "1-649", TuyaCloudOpenAPIEndpoint.EUROPE),
    Country("Tuvalu", "688", TuyaCloudOpenAPIEndpoint.EUROPE),
    Country("U.S. Virgin Islands", "1-340", TuyaCloudOpenAPIEndpoint.EUROPE),
    Country("Uganda", "256", TuyaCloudOpenAPIEndpoint.EUROPE),
    Country("Ukraine", "380", TuyaCloudOpenAPIEndpoint.EUROPE),
    Country("United Arab Emirates", "971", TuyaCloudOpenAPIEndpoint.EUROPE),
    Country("United Kingdom", "44", TuyaCloudOpenAPIEndpoint.EUROPE),
    Country("United States", "1", TuyaCloudOpenAPIEndpoint.AMERICA),
    Country("Uruguay", "598", TuyaCloudOpenAPIEndpoint.AMERICA),
    Country("Uzbekistan", "998", TuyaCloudOpenAPIEndpoint.EUROPE),
    Country("Vanuatu", "678", TuyaCloudOpenAPIEndpoint.AMERICA),
    Country("Vatican", "379", TuyaCloudOpenAPIEndpoint.EUROPE),
    Country("Venezuela", "58", TuyaCloudOpenAPIEndpoint.AMERICA),
    Country("Vietnam", "84", TuyaCloudOpenAPIEndpoint.AMERICA),
    Country("Wallis and Futuna", "681", TuyaCloudOpenAPIEndpoint.EUROPE),
    Country("Western Sahara", "212", TuyaCloudOpenAPIEndpoint.EUROPE),
    Country("Yemen", "967", TuyaCloudOpenAPIEndpoint.EUROPE),
    Country("Zambia", "260", TuyaCloudOpenAPIEndpoint.EUROPE),
    Country("Zimbabwe", "263", TuyaCloudOpenAPIEndpoint.EUROPE),
]<|MERGE_RESOLUTION|>--- conflicted
+++ resolved
@@ -202,12 +202,8 @@
     BRIGHTNESS_MIN_1 = "brightness_min_1"
     BRIGHTNESS_MIN_2 = "brightness_min_2"
     BRIGHTNESS_MIN_3 = "brightness_min_3"
-<<<<<<< HEAD
-    CALLPHONE = "callphone"
-=======
     CALL_PHONE = "callphone"
     CLOSED_OPENED = "closed_opened"
->>>>>>> 6890e120
     C_F = "c_f"  # Temperature unit switching
     CH2O_STATE = "ch2o_state"
     CH2O_VALUE = "ch2o_value"
