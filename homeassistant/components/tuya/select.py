--- conflicted
+++ resolved
@@ -274,7 +274,6 @@
             entity_category=EntityCategory.CONFIG,
         ),
     ),
-<<<<<<< HEAD
     # Humidifier
     # https://developer.tuya.com/en/docs/iot/categoryjsq?id=Kaiuz1smr440b
     "jsq": (
@@ -299,11 +298,24 @@
             entity_category=EntityCategory.CONFIG,
             icon="mdi:lightbulb-multiple",
         ),
-=======
+        SelectEntityDescription(
+            key=DPCode.COUNTDOWN,
+            name="Countdown",
+            device_class=TuyaDeviceClass.COUNTDOWN,
+            entity_category=EntityCategory.CONFIG,
+            icon="mdi:timer-cog-outline",
+        ),
+        SelectEntityDescription(
+            key=DPCode.COUNTDOWN_SET,
+            name="Countdown",
+            device_class=TuyaDeviceClass.COUNTDOWN,
+            entity_category=EntityCategory.CONFIG,
+            icon="mdi:timer-cog-outline",
+        ),
+    ),
     # Air Purifier
     # https://developer.tuya.com/en/docs/iot/f?id=K9gf46h2s6dzm
     "kj": (
->>>>>>> 92842b79
         SelectEntityDescription(
             key=DPCode.COUNTDOWN,
             name="Countdown",
