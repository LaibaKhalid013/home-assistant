"""Support for Tuya fans."""
from datetime import timedelta
from typing import Optional

from homeassistant.components.fan import (
    DOMAIN as SENSOR_DOMAIN,
    ENTITY_ID_FORMAT,
    SUPPORT_OSCILLATE,
    SUPPORT_SET_SPEED,
    FanEntity,
)
from homeassistant.const import CONF_PLATFORM, STATE_OFF
from homeassistant.helpers.dispatcher import async_dispatcher_connect
from homeassistant.util.percentage import (
    ordered_list_item_to_percentage,
    percentage_to_ordered_list_item,
)

from . import TuyaDevice
from .const import DOMAIN, TUYA_DATA, TUYA_DISCOVERY_NEW

SCAN_INTERVAL = timedelta(seconds=15)


async def async_setup_entry(hass, config_entry, async_add_entities):
    """Set up tuya sensors dynamically through tuya discovery."""

    platform = config_entry.data[CONF_PLATFORM]

    async def async_discover_sensor(dev_ids):
        """Discover and add a discovered tuya sensor."""
        if not dev_ids:
            return
        entities = await hass.async_add_executor_job(
            _setup_entities,
            hass,
            dev_ids,
            platform,
        )
        async_add_entities(entities)

    async_dispatcher_connect(
        hass, TUYA_DISCOVERY_NEW.format(SENSOR_DOMAIN), async_discover_sensor
    )

    devices_ids = hass.data[DOMAIN]["pending"].pop(SENSOR_DOMAIN)
    await async_discover_sensor(devices_ids)


def _setup_entities(hass, dev_ids, platform):
    """Set up Tuya Fan device."""
    tuya = hass.data[DOMAIN][TUYA_DATA]
    entities = []
    for dev_id in dev_ids:
        device = tuya.get_device_by_id(dev_id)
        if device is None:
            continue
        entities.append(TuyaFanDevice(device, platform))
    return entities


class TuyaFanDevice(TuyaDevice, FanEntity):
    """Tuya fan devices."""

    def __init__(self, tuya, platform):
        """Init Tuya fan device."""
        super().__init__(tuya, platform)
        self.entity_id = ENTITY_ID_FORMAT.format(tuya.object_id())
        self.speeds = []

    async def async_added_to_hass(self):
        """Create fan list when add to hass."""
        await super().async_added_to_hass()
        self.speeds.extend(self._tuya.speed_list())

    def set_percentage(self, percentage: int) -> None:
        """Set the speed percentage of the fan."""
        if percentage == 0:
            self.turn_off()
        else:
            tuya_speed = percentage_to_ordered_list_item(self.speeds, percentage)
            self._tuya.set_speed(tuya_speed)

    def turn_on(
        self,
        speed: str = None,
        percentage: int = None,
        preset_mode: str = None,
        **kwargs,
    ) -> None:
        """Turn on the fan."""
        if percentage is not None:
            self.set_percentage(percentage)
        else:
            self._tuya.turn_on()

    def turn_off(self, **kwargs) -> None:
        """Turn the entity off."""
        self._tuya.turn_off()

    def oscillate(self, oscillating) -> None:
        """Oscillate the fan."""
        self._tuya.oscillate(oscillating)

    @property
    def speed_count(self) -> Optional[int]:
        """Return the number of speeds the fan supports."""
        if self.speeds is None:
<<<<<<< HEAD
            return None
=======
            return super().speed_count
>>>>>>> 93a14cff
        return len(self.speeds)

    @property
    def oscillating(self):
        """Return current oscillating status."""
        if self.supported_features & SUPPORT_OSCILLATE == 0:
            return None
        if self.speed == STATE_OFF:
            return False
        return self._tuya.oscillating()

    @property
    def is_on(self):
        """Return true if the entity is on."""
        return self._tuya.state()

    @property
    def percentage(self) -> Optional[int]:
        """Return the current speed."""
        if not self.is_on:
            return 0
        if self.speeds is None:
            return None
        return ordered_list_item_to_percentage(self.speeds, self._tuya.speed())

    @property
    def supported_features(self) -> int:
        """Flag supported features."""
        if self._tuya.support_oscillate():
            return SUPPORT_SET_SPEED | SUPPORT_OSCILLATE
        return SUPPORT_SET_SPEED<|MERGE_RESOLUTION|>--- conflicted
+++ resolved
@@ -106,11 +106,7 @@
     def speed_count(self) -> Optional[int]:
         """Return the number of speeds the fan supports."""
         if self.speeds is None:
-<<<<<<< HEAD
-            return None
-=======
             return super().speed_count
->>>>>>> 93a14cff
         return len(self.speeds)
 
     @property
