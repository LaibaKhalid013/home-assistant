--- conflicted
+++ resolved
@@ -11,18 +11,12 @@
     ATTR_MODE,
     ATTR_NAME,
     CONF_ALIAS,
-<<<<<<< HEAD
+    CONF_DEFAULT,
     CONF_DESCRIPTION,
     CONF_ICON,
     CONF_MODE,
     CONF_NAME,
-=======
-    CONF_DEFAULT,
-    CONF_ICON,
-    CONF_MODE,
-    CONF_NAME,
     CONF_SELECTOR,
->>>>>>> ee55657a
     CONF_SEQUENCE,
     CONF_VARIABLES,
     SERVICE_RELOAD,
@@ -60,11 +54,7 @@
 ATTR_LAST_TRIGGERED = "last_triggered"
 ATTR_VARIABLES = "variables"
 
-<<<<<<< HEAD
-=======
 CONF_ADVANCED = "advanced"
-CONF_DESCRIPTION = "description"
->>>>>>> ee55657a
 CONF_EXAMPLE = "example"
 CONF_FIELDS = "fields"
 CONF_REQUIRED = "required"
