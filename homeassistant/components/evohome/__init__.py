--- conflicted
+++ resolved
@@ -120,80 +120,9 @@
     }
 
 
-<<<<<<< HEAD
 async def async_setup(hass: HomeAssistant, config: ConfigType) -> bool:
     """Create a (EMEA/EU-based) Honeywell TCC system."""
 
-=======
-def _handle_exception(err) -> None:
-    """Return False if the exception can't be ignored."""
-    try:
-        raise err
-
-    except evohomeasync2.AuthenticationError:
-        _LOGGER.error(
-            (
-                "Failed to authenticate with the vendor's server. Check your username"
-                " and password. NB: Some special password characters that work"
-                " correctly via the website will not work via the web API. Message"
-                " is: %s"
-            ),
-            err,
-        )
-
-    except aiohttp.ClientConnectionError:
-        # this appears to be a common occurrence with the vendor's servers
-        _LOGGER.warning(
-            (
-                "Unable to connect with the vendor's server. "
-                "Check your network and the vendor's service status page. "
-                "Message is: %s"
-            ),
-            err,
-        )
-
-    except aiohttp.ClientResponseError:
-        if err.status == HTTPStatus.SERVICE_UNAVAILABLE:
-            _LOGGER.warning(
-                "The vendor says their server is currently unavailable. "
-                "Check the vendor's service status page"
-            )
-
-        elif err.status == HTTPStatus.TOO_MANY_REQUESTS:
-            _LOGGER.warning(
-                (
-                    "The vendor's API rate limit has been exceeded. "
-                    "If this message persists, consider increasing the %s"
-                ),
-                CONF_SCAN_INTERVAL,
-            )
-
-        else:
-            raise  # we don't expect/handle any other Exceptions
-
-
-async def async_setup(hass: HomeAssistant, config: ConfigType) -> bool:
-    """Create a (EMEA/EU-based) Honeywell TCC system."""
-
-    async def load_auth_tokens(store) -> tuple[dict, dict | None]:
-        app_storage = await store.async_load()
-        tokens = dict(app_storage or {})
-
-        if tokens.pop(CONF_USERNAME, None) != config[DOMAIN][CONF_USERNAME]:
-            # any tokens won't be valid, and store might be corrupt
-            await store.async_save({})
-            return ({}, None)
-
-        # evohomeasync2 requires naive/local datetimes as strings
-        if tokens.get(ACCESS_TOKEN_EXPIRES) is not None and (
-            expires := dt_util.parse_datetime(tokens[ACCESS_TOKEN_EXPIRES])
-        ):
-            tokens[ACCESS_TOKEN_EXPIRES] = _dt_aware_to_naive(expires)
-
-        user_data = tokens.pop(USER_DATA, None)
-        return (tokens, user_data)
-
->>>>>>> 3d9d7968
     store = Store[dict[str, Any]](hass, STORAGE_VER, STORAGE_KEY)
     tokens, user_data = await EvoBroker.load_auth_tokens(store, config[DOMAIN])
 
@@ -388,147 +317,7 @@
     )
 
 
-<<<<<<< HEAD
 class EvoDevice(CoordinatorEntity):
-=======
-class EvoBroker:
-    """Container for evohome client and data."""
-
-    def __init__(
-        self,
-        hass: HomeAssistant,
-        client: evohomeasync2.EvohomeClient,
-        client_v1: evohomeasync.EvohomeClient | None,
-        store: Store[dict[str, Any]],
-        params: ConfigType,
-    ) -> None:
-        """Initialize the evohome client and its data structure."""
-        self.hass = hass
-        self.client = client
-        self.client_v1 = client_v1
-        self._store = store
-        self.params = params
-
-        loc_idx = params[CONF_LOCATION_IDX]
-        self.config = client.installation_info[loc_idx][GWS][0][TCS][0]
-        self.tcs = client.locations[loc_idx]._gateways[0]._control_systems[0]
-        self.tcs_utc_offset = timedelta(
-            minutes=client.locations[loc_idx].timeZone[UTC_OFFSET]
-        )
-        self.temps: dict[str, Any] | None = {}
-
-    async def save_auth_tokens(self) -> None:
-        """Save access tokens and session IDs to the store for later use."""
-        # evohomeasync2 uses naive/local datetimes
-        access_token_expires = _dt_local_to_aware(self.client.access_token_expires)
-
-        app_storage = {
-            CONF_USERNAME: self.client.username,
-            REFRESH_TOKEN: self.client.refresh_token,
-            ACCESS_TOKEN: self.client.access_token,
-            ACCESS_TOKEN_EXPIRES: access_token_expires.isoformat(),
-        }
-
-        if self.client_v1 and self.client_v1.user_data:
-            app_storage[USER_DATA] = {
-                "userInfo": {"userID": self.client_v1.user_data["userInfo"]["userID"]},
-                "sessionId": self.client_v1.user_data["sessionId"],
-            }
-        else:
-            app_storage[USER_DATA] = None
-
-        await self._store.async_save(app_storage)
-
-    async def call_client_api(self, api_function, update_state=True) -> Any:
-        """Call a client API and update the broker state if required."""
-        try:
-            result = await api_function
-        except (aiohttp.ClientError, evohomeasync2.AuthenticationError) as err:
-            _handle_exception(err)
-            return
-
-        if update_state:  # wait a moment for system to quiesce before updating state
-            async_call_later(self.hass, 1, self._update_v2_api_state)
-
-        return result
-
-    async def _update_v1_api_temps(self, *args, **kwargs) -> None:
-        """Get the latest high-precision temperatures of the default Location."""
-
-        assert self.client_v1
-
-        def get_session_id(client_v1) -> str | None:
-            user_data = client_v1.user_data if client_v1 else None
-            return user_data.get("sessionId") if user_data else None
-
-        session_id = get_session_id(self.client_v1)
-
-        try:
-            temps = list(await self.client_v1.temperatures(force_refresh=True))
-
-        except aiohttp.ClientError as err:
-            _LOGGER.warning(
-                (
-                    "Unable to obtain the latest high-precision temperatures. "
-                    "Check your network and the vendor's service status page. "
-                    "Proceeding with low-precision temperatures. "
-                    "Message is: %s"
-                ),
-                err,
-            )
-            self.temps = None  # these are now stale, will fall back to v2 temps
-
-        else:
-            if (
-                str(self.client_v1.location_id)
-                != self.client.locations[self.params[CONF_LOCATION_IDX]].locationId
-            ):
-                _LOGGER.warning(
-                    "The v2 API's configured location doesn't match "
-                    "the v1 API's default location (there is more than one location), "
-                    "so the high-precision feature will be disabled"
-                )
-                self.client_v1 = self.temps = None
-            else:
-                self.temps = {str(i["id"]): i["temp"] for i in temps}
-
-        _LOGGER.debug("Temperatures = %s", self.temps)
-
-        if session_id != get_session_id(self.client_v1):
-            await self.save_auth_tokens()
-
-    async def _update_v2_api_state(self, *args, **kwargs) -> None:
-        """Get the latest modes, temperatures, setpoints of a Location."""
-        access_token = self.client.access_token
-
-        loc_idx = self.params[CONF_LOCATION_IDX]
-        try:
-            status = await self.client.locations[loc_idx].status()
-        except (aiohttp.ClientError, evohomeasync2.AuthenticationError) as err:
-            _handle_exception(err)
-        else:
-            async_dispatcher_send(self.hass, DOMAIN)
-
-            _LOGGER.debug("Status = %s", status)
-
-        if access_token != self.client.access_token:
-            await self.save_auth_tokens()
-
-    async def async_update(self, *args, **kwargs) -> None:
-        """Get the latest state data of an entire Honeywell TCC Location.
-
-        This includes state data for a Controller and all its child devices, such as the
-        operating mode of the Controller and the current temp of its children (e.g.
-        Zones, DHW controller).
-        """
-        if self.client_v1:
-            await self._update_v1_api_temps()
-
-        await self._update_v2_api_state()
-
-
-class EvoDevice(Entity):
->>>>>>> 3d9d7968
     """Base for any evohome device.
 
     This includes the Controller, (up to 12) Heating Zones and (optionally) a
