--- conflicted
+++ resolved
@@ -48,10 +48,6 @@
 )
 
 if TYPE_CHECKING:
-<<<<<<< HEAD
-    from . import EvoBroker
-=======
->>>>>>> 1422eebc
     from evohomeasync2 import ControlSystem, Zone
 
     from . import EvoBroker
