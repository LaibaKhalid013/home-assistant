"""Support for Climate devices of (EMEA/EU-based) Honeywell TCC systems."""
import logging
from typing import Optional, List

from homeassistant.components.climate import ClimateDevice
from homeassistant.components.climate.const import (
    CURRENT_HVAC_HEAT,
    CURRENT_HVAC_IDLE,
    CURRENT_HVAC_OFF,
    HVAC_MODE_AUTO,
    HVAC_MODE_HEAT,
    HVAC_MODE_OFF,
    PRESET_AWAY,
    PRESET_ECO,
    PRESET_HOME,
    PRESET_NONE,
    SUPPORT_TARGET_TEMPERATURE,
    SUPPORT_PRESET_MODE,
)
from homeassistant.const import PRECISION_TENTHS
from homeassistant.helpers.typing import ConfigType, HomeAssistantType
from homeassistant.util.dt import parse_datetime

from . import CONF_LOCATION_IDX, EvoDevice, EvoChild
from .const import (
    DOMAIN,
    EVO_RESET,
    EVO_AUTO,
    EVO_AUTOECO,
    EVO_AWAY,
    EVO_CUSTOM,
    EVO_DAYOFF,
    EVO_HEATOFF,
    EVO_FOLLOW,
    EVO_TEMPOVER,
    EVO_PERMOVER,
)

_LOGGER = logging.getLogger(__name__)

PRESET_RESET = "Reset"  # reset all child zones to EVO_FOLLOW
PRESET_CUSTOM = "Custom"

HA_HVAC_TO_TCS = {HVAC_MODE_OFF: EVO_HEATOFF, HVAC_MODE_HEAT: EVO_AUTO}

TCS_PRESET_TO_HA = {
    EVO_AWAY: PRESET_AWAY,
    EVO_CUSTOM: PRESET_CUSTOM,
    EVO_AUTOECO: PRESET_ECO,
    EVO_DAYOFF: PRESET_HOME,
    EVO_RESET: PRESET_RESET,
}  # EVO_AUTO: None,

HA_PRESET_TO_TCS = {v: k for k, v in TCS_PRESET_TO_HA.items()}

EVO_PRESET_TO_HA = {
    EVO_FOLLOW: PRESET_NONE,
    EVO_TEMPOVER: "temporary",
    EVO_PERMOVER: "permanent",
}
HA_PRESET_TO_EVO = {v: k for k, v in EVO_PRESET_TO_HA.items()}

STATE_ATTRS_TCS = ["systemId", "activeFaults", "systemModeStatus"]
STATE_ATTRS_ZONES = ["zoneId", "activeFaults", "setpointStatus", "temperatureStatus"]


async def async_setup_platform(
    hass: HomeAssistantType, config: ConfigType, async_add_entities, discovery_info=None
) -> None:
    """Create the evohome Controller, and its Zones, if any."""
    if discovery_info is None:
        return

    broker = hass.data[DOMAIN]["broker"]
    loc_idx = broker.params[CONF_LOCATION_IDX]

    _LOGGER.debug(
        "Found Location/Controller, id=%s [%s], name=%s (location_idx=%s)",
        broker.tcs.systemId,
        broker.tcs.modelType,
        broker.tcs.location.name,
        loc_idx,
    )

    # special case of RoundThermostat (is single zone)
    if broker.config["zones"][0]["modelType"] == "RoundModulation":
        zone = list(broker.tcs.zones.values())[0]
        _LOGGER.debug(
            "Found %s, id=%s [%s], name=%s",
            zone.zoneType,
            zone.zoneId,
            zone.modelType,
            zone.name,
        )

        async_add_entities([EvoThermostat(broker, zone)], update_before_add=True)
        return

    controller = EvoController(broker, broker.tcs)

    zones = []
    for zone in broker.tcs.zones.values():
        _LOGGER.debug(
            "Found %s, id=%s [%s], name=%s",
            zone.zoneType,
            zone.zoneId,
            zone.modelType,
            zone.name,
        )
        zones.append(EvoZone(broker, zone))

    async_add_entities([controller] + zones, update_before_add=True)


class EvoClimateDevice(EvoDevice, ClimateDevice):
    """Base for a Honeywell evohome Climate device."""

    def __init__(self, evo_broker, evo_device) -> None:
        """Initialize a Climate device."""
        super().__init__(evo_broker, evo_device)

        self._preset_modes = None

    async def _set_tcs_mode(self, op_mode: str) -> None:
        """Set a Controller to any of its native EVO_* operating modes."""
        await self._call_client_api(
            self._evo_tcs._set_status(op_mode)  # pylint: disable=protected-access
        )

    @property
    def hvac_modes(self) -> List[str]:
        """Return a list of available hvac operation modes."""
        return list(HA_HVAC_TO_TCS)

    @property
    def preset_modes(self) -> Optional[List[str]]:
        """Return a list of available preset modes."""
        return self._preset_modes


class EvoZone(EvoChild, EvoClimateDevice):
    """Base for a Honeywell evohome Zone."""

    def __init__(self, evo_broker, evo_device) -> None:
        """Initialize a Zone."""
        super().__init__(evo_broker, evo_device)

        self._unique_id = evo_device.zoneId
        self._name = evo_device.name
        self._icon = "mdi:radiator"

        self._precision = self._evo_device.setpointCapabilities["valueResolution"]
        self._supported_features = SUPPORT_PRESET_MODE | SUPPORT_TARGET_TEMPERATURE
        self._preset_modes = list(HA_PRESET_TO_EVO)

    @property
    def hvac_mode(self) -> str:
        """Return the current operating mode of a Zone."""
        if self._evo_tcs.systemModeStatus["mode"] in [EVO_AWAY, EVO_HEATOFF]:
            return HVAC_MODE_AUTO
        is_off = self.target_temperature <= self.min_temp
        return HVAC_MODE_OFF if is_off else HVAC_MODE_HEAT

    @property
    def hvac_action(self) -> Optional[str]:
        """Return the current running hvac operation if supported."""
        if self._evo_tcs.systemModeStatus["mode"] == EVO_HEATOFF:
            return CURRENT_HVAC_OFF
        if self.target_temperature <= self.min_temp:
            return CURRENT_HVAC_OFF
        if not self._evo_device.temperatureStatus["isAvailable"]:
            return None
        if self.target_temperature <= self.current_temperature:
            return CURRENT_HVAC_IDLE
        return CURRENT_HVAC_HEAT

    @property
    def target_temperature(self) -> float:
        """Return the target temperature of a Zone."""
        return self._evo_device.setpointStatus["targetHeatTemperature"]

    @property
    def preset_mode(self) -> Optional[str]:
        """Return the current preset mode, e.g., home, away, temp."""
        if self._evo_tcs.systemModeStatus["mode"] in [EVO_AWAY, EVO_HEATOFF]:
            return TCS_PRESET_TO_HA.get(self._evo_tcs.systemModeStatus["mode"])
        return EVO_PRESET_TO_HA.get(
            self._evo_device.setpointStatus["setpointMode"], "follow"
        )

    @property
    def min_temp(self) -> float:
        """Return the minimum target temperature of a Zone.

        The default is 5, but is user-configurable within 5-35 (in Celsius).
        """
        return self._evo_device.setpointCapabilities["minHeatSetpoint"]

    @property
    def max_temp(self) -> float:
        """Return the maximum target temperature of a Zone.

        The default is 35, but is user-configurable within 5-35 (in Celsius).
        """
        return self._evo_device.setpointCapabilities["maxHeatSetpoint"]

    async def async_set_temperature(self, **kwargs) -> None:
        """Set a new target temperature."""
        temperature = kwargs["temperature"]
<<<<<<< HEAD

        until = kwargs.get("until")
        if until is None:
            if self._evo_device.setpointStatus["setpointMode"] == EVO_TEMPOVER:
                until = parse_datetime(str(self._evo_device.setpointStatus["until"]))
            elif self._evo_device.setpointStatus["setpointMode"] == EVO_FOLLOW:
                await self._update_schedule()
                until = parse_datetime(str(self.setpoints.get("next_sp_from")))

=======

        if self._evo_device.setpointStatus["setpointMode"] == EVO_FOLLOW:
            await self._update_schedule()
            until = parse_datetime(str(self.setpoints.get("next_sp_from")))
        elif self._evo_device.setpointStatus["setpointMode"] == EVO_TEMPOVER:
            until = parse_datetime(self._evo_device.setpointStatus["until"])
        else:  # EVO_PERMOVER
            until = None

>>>>>>> c78b3a44
        await self._call_client_api(
            self._evo_device.set_temperature(temperature, until)
        )

    async def async_set_hvac_mode(self, hvac_mode: str) -> None:
        """Set a Zone to one of its native EVO_* operating modes.

        Zones inherit their _effective_ operating mode from their Controller.
<<<<<<< HEAD

        Usually, Zones are in 'FollowSchedule' mode, where their setpoints are a
        function of their own schedule and the Controller's operating mode, e.g.
        'AutoWithEco' mode means their setpoint is (by default) 3C less than scheduled.

        However, Zones can _override_ these setpoints, either indefinitely,
        'PermanentOverride' mode, or for a set period of time, 'TemporaryOverride' mode
        (after which they will revert back to 'FollowSchedule' mode).

=======

        Usually, Zones are in 'FollowSchedule' mode, where their setpoints are a
        function of their own schedule and the Controller's operating mode, e.g.
        'AutoWithEco' mode means their setpoint is (by default) 3C less than scheduled.

        However, Zones can _override_ these setpoints, either indefinitely,
        'PermanentOverride' mode, or for a set period of time, 'TemporaryOverride' mode
        (after which they will revert back to 'FollowSchedule' mode).

>>>>>>> c78b3a44
        Finally, some of the Controller's operating modes are _forced_ upon the Zones,
        regardless of any override mode, e.g. 'HeatingOff', Zones to (by default) 5C,
        and 'Away', Zones to (by default) 12C.
        """
        if hvac_mode == HVAC_MODE_OFF:
            await self._call_client_api(
                self._evo_device.set_temperature(self.min_temp, until=None)
            )
        else:  # HVAC_MODE_HEAT
            await self._call_client_api(self._evo_device.cancel_temp_override())

    async def async_set_preset_mode(self, preset_mode: Optional[str]) -> None:
        """Set the preset mode; if None, then revert to following the schedule."""
        evo_preset_mode = HA_PRESET_TO_EVO.get(preset_mode, EVO_FOLLOW)

        if evo_preset_mode == EVO_FOLLOW:
            await self._call_client_api(self._evo_device.cancel_temp_override())
            return

        temperature = self._evo_device.setpointStatus["targetHeatTemperature"]

        if evo_preset_mode == EVO_TEMPOVER:
            await self._update_schedule()
            until = parse_datetime(str(self.setpoints.get("next_sp_from")))
        else:  # EVO_PERMOVER
            until = None

        await self._call_client_api(
            self._evo_device.set_temperature(temperature, until)
        )

    async def async_update(self) -> None:
        """Get the latest state data for a Zone."""
        await super().async_update()

        for attr in STATE_ATTRS_ZONES:
            self._device_state_attrs[attr] = getattr(self._evo_device, attr)


class EvoController(EvoClimateDevice):
    """Base for a Honeywell evohome Controller (hub).

    The Controller (aka TCS, temperature control system) is the parent of all
    the child (CH/DHW) devices.  It is also a Climate device.
    """

    def __init__(self, evo_broker, evo_device) -> None:
        """Initialize a evohome Controller (hub)."""
        super().__init__(evo_broker, evo_device)

        self._unique_id = evo_device.systemId
        self._name = evo_device.location.name
        self._icon = "mdi:thermostat"

        self._precision = PRECISION_TENTHS
        self._supported_features = SUPPORT_PRESET_MODE
        self._preset_modes = list(HA_PRESET_TO_TCS)

    @property
    def hvac_mode(self) -> str:
        """Return the current operating mode of a Controller."""
        tcs_mode = self._evo_tcs.systemModeStatus["mode"]
        return HVAC_MODE_OFF if tcs_mode == EVO_HEATOFF else HVAC_MODE_HEAT

    @property
    def current_temperature(self) -> Optional[float]:
        """Return the average current temperature of the heating Zones.

        Controllers do not have a current temp, but one is expected by HA.
        """
        temps = [
            z.temperatureStatus["temperature"]
            for z in self._evo_tcs.zones.values()
            if z.temperatureStatus["isAvailable"]
        ]
        return round(sum(temps) / len(temps), 1) if temps else None

    @property
    def preset_mode(self) -> Optional[str]:
        """Return the current preset mode, e.g., home, away, temp."""
        return TCS_PRESET_TO_HA.get(self._evo_tcs.systemModeStatus["mode"])

    @property
    def min_temp(self) -> float:
        """Return None as Controllers don't have a target temperature."""
        return None

    @property
    def max_temp(self) -> float:
        """Return None as Controllers don't have a target temperature."""
        return None

    async def async_set_temperature(self, **kwargs) -> None:
        """Raise exception as Controllers don't have a target temperature."""
        raise NotImplementedError("Evohome Controllers don't have target temperatures.")

    async def async_set_hvac_mode(self, hvac_mode: str) -> None:
        """Set an operating mode for a Controller."""
        await self._set_tcs_mode(HA_HVAC_TO_TCS.get(hvac_mode))

    async def async_set_preset_mode(self, preset_mode: Optional[str]) -> None:
        """Set the preset mode; if None, then revert to 'Auto' mode."""
        await self._set_tcs_mode(HA_PRESET_TO_TCS.get(preset_mode, EVO_AUTO))

    async def async_update(self) -> None:
        """Get the latest state data for a Controller."""
        self._device_state_attrs = {}

        attrs = self._device_state_attrs
        for attr in STATE_ATTRS_TCS:
            if attr == "activeFaults":
                attrs["activeSystemFaults"] = getattr(self._evo_tcs, attr)
            else:
                attrs[attr] = getattr(self._evo_tcs, attr)


class EvoThermostat(EvoZone):
    """Base for a Honeywell Round Thermostat.

    These are implemented as a combined Controller/Zone.
    """

    def __init__(self, evo_broker, evo_device) -> None:
        """Initialize the Thermostat."""
        super().__init__(evo_broker, evo_device)

        self._name = evo_broker.tcs.location.name
        self._preset_modes = [PRESET_AWAY, PRESET_ECO]

    @property
    def hvac_mode(self) -> str:
        """Return the current operating mode."""
        if self._evo_tcs.systemModeStatus["mode"] == EVO_HEATOFF:
            return HVAC_MODE_OFF

        return super().hvac_mode

    @property
    def preset_mode(self) -> Optional[str]:
        """Return the current preset mode, e.g., home, away, temp."""
        if (
            self._evo_tcs.systemModeStatus["mode"] == EVO_AUTOECO
            and self._evo_device.setpointStatus["setpointMode"] == EVO_FOLLOW
        ):
            return PRESET_ECO

        return super().preset_mode

    async def async_set_hvac_mode(self, hvac_mode: str) -> None:
        """Set an operating mode."""
        await self._set_tcs_mode(HA_HVAC_TO_TCS.get(hvac_mode))

    async def async_set_preset_mode(self, preset_mode: Optional[str]) -> None:
        """Set the preset mode; if None, then revert to following the schedule."""
        if preset_mode in list(HA_PRESET_TO_TCS):
            await self._set_tcs_mode(HA_PRESET_TO_TCS.get(preset_mode))
        else:
            await super().async_set_hvac_mode(preset_mode)

    async def async_update(self) -> None:
        """Get the latest state data for the Thermostat."""
        await super().async_update()

        attrs = self._device_state_attrs
        for attr in STATE_ATTRS_TCS:
            if attr == "activeFaults":  # self._evo_device also has "activeFaults"
                attrs["activeSystemFaults"] = getattr(self._evo_tcs, attr)
            else:
                attrs[attr] = getattr(self._evo_tcs, attr)<|MERGE_RESOLUTION|>--- conflicted
+++ resolved
@@ -207,17 +207,6 @@
     async def async_set_temperature(self, **kwargs) -> None:
         """Set a new target temperature."""
         temperature = kwargs["temperature"]
-<<<<<<< HEAD
-
-        until = kwargs.get("until")
-        if until is None:
-            if self._evo_device.setpointStatus["setpointMode"] == EVO_TEMPOVER:
-                until = parse_datetime(str(self._evo_device.setpointStatus["until"]))
-            elif self._evo_device.setpointStatus["setpointMode"] == EVO_FOLLOW:
-                await self._update_schedule()
-                until = parse_datetime(str(self.setpoints.get("next_sp_from")))
-
-=======
 
         if self._evo_device.setpointStatus["setpointMode"] == EVO_FOLLOW:
             await self._update_schedule()
@@ -227,7 +216,6 @@
         else:  # EVO_PERMOVER
             until = None
 
->>>>>>> c78b3a44
         await self._call_client_api(
             self._evo_device.set_temperature(temperature, until)
         )
@@ -236,7 +224,6 @@
         """Set a Zone to one of its native EVO_* operating modes.
 
         Zones inherit their _effective_ operating mode from their Controller.
-<<<<<<< HEAD
 
         Usually, Zones are in 'FollowSchedule' mode, where their setpoints are a
         function of their own schedule and the Controller's operating mode, e.g.
@@ -246,17 +233,6 @@
         'PermanentOverride' mode, or for a set period of time, 'TemporaryOverride' mode
         (after which they will revert back to 'FollowSchedule' mode).
 
-=======
-
-        Usually, Zones are in 'FollowSchedule' mode, where their setpoints are a
-        function of their own schedule and the Controller's operating mode, e.g.
-        'AutoWithEco' mode means their setpoint is (by default) 3C less than scheduled.
-
-        However, Zones can _override_ these setpoints, either indefinitely,
-        'PermanentOverride' mode, or for a set period of time, 'TemporaryOverride' mode
-        (after which they will revert back to 'FollowSchedule' mode).
-
->>>>>>> c78b3a44
         Finally, some of the Controller's operating modes are _forced_ upon the Zones,
         regardless of any override mode, e.g. 'HeatingOff', Zones to (by default) 5C,
         and 'Away', Zones to (by default) 12C.
