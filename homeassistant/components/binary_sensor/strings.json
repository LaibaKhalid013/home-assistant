{
  "title": "Binary sensor",
  "device_automation": {
    "condition_type": {
      "is_bat_low": "{entity_name} battery is low",
      "is_not_bat_low": "{entity_name} battery is normal",
      "is_cold": "{entity_name} is cold",
      "is_not_cold": "{entity_name} is not cold",
      "is_connected": "{entity_name} is connected",
      "is_not_connected": "{entity_name} is disconnected",
      "is_gas": "{entity_name} is detecting gas",
      "is_no_gas": "{entity_name} is not detecting gas",
      "is_hot": "{entity_name} is hot",
      "is_not_hot": "{entity_name} is not hot",
      "is_light": "{entity_name} is detecting light",
      "is_no_light": "{entity_name} is not detecting light",
      "is_locked": "{entity_name} is locked",
      "is_not_locked": "{entity_name} is unlocked",
      "is_moist": "{entity_name} is moist",
      "is_not_moist": "{entity_name} is dry",
      "is_motion": "{entity_name} is detecting motion",
      "is_no_motion": "{entity_name} is not detecting motion",
      "is_moving": "{entity_name} is moving",
      "is_not_moving": "{entity_name} is not moving",
      "is_occupied": "{entity_name} is occupied",
      "is_not_occupied": "{entity_name} is not occupied",
      "is_plugged_in": "{entity_name} is plugged in",
      "is_not_plugged_in": "{entity_name} is unplugged",
      "is_powered": "{entity_name} is powered",
      "is_not_powered": "{entity_name} is not powered",
      "is_present": "{entity_name} is present",
      "is_not_present": "{entity_name} is not present",
      "is_problem": "{entity_name} is detecting problem",
      "is_no_problem": "{entity_name} is not detecting problem",
      "is_unsafe": "{entity_name} is unsafe",
      "is_not_unsafe": "{entity_name} is safe",
      "is_smoke": "{entity_name} is detecting smoke",
      "is_no_smoke": "{entity_name} is not detecting smoke",
      "is_sound": "{entity_name} is detecting sound",
      "is_no_sound": "{entity_name} is not detecting sound",
      "is_vibration": "{entity_name} is detecting vibration",
      "is_no_vibration": "{entity_name} is not detecting vibration",
      "is_open": "{entity_name} is open",
      "is_not_open": "{entity_name} is closed",
      "is_on": "{entity_name} is on",
      "is_off": "{entity_name} is off"
    },
    "trigger_type": {
      "bat_low": "{entity_name} battery low",
      "not_bat_low": "{entity_name} battery normal",
      "cold": "{entity_name} became cold",
      "not_cold": "{entity_name} became not cold",
      "connected": "{entity_name} connected",
      "not_connected": "{entity_name} disconnected",
      "gas": "{entity_name} started detecting gas",
      "no_gas": "{entity_name} stopped detecting gas",
      "hot": "{entity_name} became hot",
      "not_hot": "{entity_name} became not hot",
      "light": "{entity_name} started detecting light",
      "no_light": "{entity_name} stopped detecting light",
      "locked": "{entity_name} locked",
      "not_locked": "{entity_name} unlocked",
      "moist": "{entity_name} became moist",
      "not_moist": "{entity_name} became dry",
      "motion": "{entity_name} started detecting motion",
      "no_motion": "{entity_name} stopped detecting motion",
      "moving": "{entity_name} started moving",
      "not_moving": "{entity_name} stopped moving",
      "occupied": "{entity_name} became occupied",
      "not_occupied": "{entity_name} became not occupied",
      "plugged_in": "{entity_name} plugged in",
      "not_plugged_in": "{entity_name} unplugged",
      "powered": "{entity_name} powered",
      "not_powered": "{entity_name} not powered",
      "present": "{entity_name} present",
      "not_present": "{entity_name} not present",
      "problem": "{entity_name} started detecting problem",
      "no_problem": "{entity_name} stopped detecting problem",
      "unsafe": "{entity_name} became unsafe",
      "not_unsafe": "{entity_name} became safe",
      "smoke": "{entity_name} started detecting smoke",
      "no_smoke": "{entity_name} stopped detecting smoke",
      "sound": "{entity_name} started detecting sound",
      "no_sound": "{entity_name} stopped detecting sound",
      "vibration": "{entity_name} started detecting vibration",
      "no_vibration": "{entity_name} stopped detecting vibration",
      "opened": "{entity_name} opened",
      "not_opened": "{entity_name} closed",
      "turned_on": "{entity_name} turned on",
      "turned_off": "{entity_name} turned off"
    }
  },
  "state": {
    "battery": {
      "off": "Normal",
      "on": "Low"
    },
    "cold": {
      "off": "[%key:component::binary_sensor::state::battery::off%]",
      "on": "Cold"
    },
    "connectivity": {
      "off": "[%key:common::state::disconnected%]",
      "on": "[%key:common::state::connected%]"
    },
    "door": {
      "off": "[%key:common::state::closed%]",
      "on": "[%key:common::state::open%]"
    },
    "garage_door": {
      "off": "[%key:common::state::closed%]",
      "on": "[%key:common::state::open%]"
    },
    "gas": {
      "off": "Clear",
      "on": "Detected"
    },
    "heat": {
      "off": "[%key:component::binary_sensor::state::battery::off%]",
      "on": "Hot"
    },
    "lock": {
      "off": "[%key:common::state::locked%]",
      "on": "[%key:common::state::unlocked%]"
    },
    "moisture": {
      "off": "Dry",
      "on": "Wet"
    },
    "motion": {
      "off": "[%key:component::binary_sensor::state::gas::off%]",
      "on": "[%key:component::binary_sensor::state::gas::on%]"
    },
    "occupancy": {
      "off": "[%key:component::binary_sensor::state::gas::off%]",
      "on": "[%key:component::binary_sensor::state::gas::on%]"
    },
    "opening": {
      "off": "[%key:common::state::closed%]",
      "on": "[%key:common::state::open%]"
    },
    "presence": {
<<<<<<< HEAD
      "off": "[%key:component::device_tracker::state::not_home%]",
      "on": "[%key:component::device_tracker::state::home%]"
=======
      "off": "[%key:component::device_tracker::state::_::not_home%]",
      "on": "[%key:component::device_tracker::state::_::home%]"
>>>>>>> dbd1ca45
    },
    "problem": {
      "off": "OK",
      "on": "Problem"
    },
    "safety": {
      "off": "Safe",
      "on": "Unsafe"
    },
    "smoke": {
      "off": "[%key:component::binary_sensor::state::gas::off%]",
      "on": "[%key:component::binary_sensor::state::gas::on%]"
    },
    "sound": {
      "off": "[%key:component::binary_sensor::state::gas::off%]",
      "on": "[%key:component::binary_sensor::state::gas::on%]"
    },
    "vibration": {
      "off": "[%key:component::binary_sensor::state::gas::off%]",
      "on": "[%key:component::binary_sensor::state::gas::on%]"
    },
    "window": {
      "off": "[%key:common::state::closed%]",
      "on": "[%key:common::state::open%]"
    },
    "_": {
      "off": "[%key:common::state::off%]",
      "on": "[%key:common::state::on%]"
    }
  }
}<|MERGE_RESOLUTION|>--- conflicted
+++ resolved
@@ -140,13 +140,8 @@
       "on": "[%key:common::state::open%]"
     },
     "presence": {
-<<<<<<< HEAD
-      "off": "[%key:component::device_tracker::state::not_home%]",
-      "on": "[%key:component::device_tracker::state::home%]"
-=======
       "off": "[%key:component::device_tracker::state::_::not_home%]",
       "on": "[%key:component::device_tracker::state::_::home%]"
->>>>>>> dbd1ca45
     },
     "problem": {
       "off": "OK",
