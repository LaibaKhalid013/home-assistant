--- conflicted
+++ resolved
@@ -5,7 +5,6 @@
 https://home-assistant.io/components/binary_sensor.mqtt/
 """
 import logging
-from typing import Optional
 
 import voluptuous as vol
 
@@ -19,7 +18,8 @@
 from homeassistant.components.mqtt import (
     ATTR_DISCOVERY_HASH, CONF_STATE_TOPIC, CONF_AVAILABILITY_TOPIC,
     CONF_PAYLOAD_AVAILABLE, CONF_PAYLOAD_NOT_AVAILABLE, CONF_QOS,
-    MqttAvailability, MqttDiscoveryUpdate, MqttEntityDeviceInfo)
+    MqttAvailability, MqttDiscoveryUpdate, MqttEntityDeviceInfo,
+    subscription)
 from homeassistant.components.mqtt.discovery import MQTT_DISCOVERY_NEW
 import homeassistant.helpers.config_validation as cv
 from homeassistant.helpers.dispatcher import async_dispatcher_connect
@@ -45,8 +45,8 @@
     vol.Optional(CONF_FORCE_UPDATE, default=DEFAULT_FORCE_UPDATE): cv.boolean,
     vol.Optional(CONF_OFF_DELAY):
         vol.All(vol.Coerce(int), vol.Range(min=0)),
-    # Integrations shouldn't never expose unique_id through configuration
-    # this here is an exception because MQTT is a msg transport, not a protocol
+    # Integrations should never expose unique_id through configuration.
+    # This is an exception because MQTT is a message transport, not a protocol
     vol.Optional(CONF_UNIQUE_ID): cv.string,
     vol.Optional(CONF_DEVICE): mqtt.MQTT_ENTITY_DEVICE_INFO_SCHEMA,
 }).extend(mqtt.MQTT_AVAILABILITY_SCHEMA.schema)
@@ -55,7 +55,7 @@
 async def async_setup_platform(hass: HomeAssistantType, config: ConfigType,
                                async_add_entities, discovery_info=None):
     """Set up MQTT binary sensor through configuration.yaml."""
-    await _async_setup_entity(hass, config, async_add_entities)
+    await _async_setup_entity(config, async_add_entities)
 
 
 async def async_setup_entry(hass, config_entry, async_add_entities):
@@ -63,7 +63,7 @@
     async def async_discover(discovery_payload):
         """Discover and add a MQTT binary sensor."""
         config = PLATFORM_SCHEMA(discovery_payload)
-        await _async_setup_entity(hass, config, async_add_entities,
+        await _async_setup_entity(config, async_add_entities,
                                   discovery_payload[ATTR_DISCOVERY_HASH])
 
     async_dispatcher_connect(
@@ -71,66 +71,37 @@
         async_discover)
 
 
-async def _async_setup_entity(hass, config, async_add_entities,
-                              discovery_hash=None):
+async def _async_setup_entity(config, async_add_entities, discovery_hash=None):
     """Set up the MQTT binary sensor."""
-    value_template = config.get(CONF_VALUE_TEMPLATE)
-    if value_template is not None:
-        value_template.hass = hass
-
-    async_add_entities([MqttBinarySensor(
-        config.get(CONF_NAME),
-        config.get(CONF_STATE_TOPIC),
-        config.get(CONF_AVAILABILITY_TOPIC),
-        config.get(CONF_DEVICE_CLASS),
-        config.get(CONF_QOS),
-        config.get(CONF_FORCE_UPDATE),
-        config.get(CONF_OFF_DELAY),
-        config.get(CONF_PAYLOAD_ON),
-        config.get(CONF_PAYLOAD_OFF),
-        config.get(CONF_PAYLOAD_AVAILABLE),
-        config.get(CONF_PAYLOAD_NOT_AVAILABLE),
-        value_template,
-        config.get(CONF_UNIQUE_ID),
-        config.get(CONF_DEVICE),
-        discovery_hash,
-    )])
+    async_add_entities([MqttBinarySensor(config, discovery_hash)])
 
 
 class MqttBinarySensor(MqttAvailability, MqttDiscoveryUpdate,
                        MqttEntityDeviceInfo, BinarySensorDevice):
     """Representation a binary sensor that is updated by MQTT."""
 
-    def __init__(self, name, state_topic, availability_topic, device_class,
-                 qos, force_update, off_delay, payload_on, payload_off,
-                 payload_available, payload_not_available, value_template,
-                 unique_id: Optional[str], device_config: Optional[ConfigType],
-                 discovery_hash):
+    def __init__(self, config, discovery_hash):
         """Initialize the MQTT binary sensor."""
+        self._config = config
+        self._unique_id = config.get(CONF_UNIQUE_ID)
+        self._state = None
+        self._sub_state = None
+        self._delay_listener = None
+
+        availability_topic = config.get(CONF_AVAILABILITY_TOPIC)
+        payload_available = config.get(CONF_PAYLOAD_AVAILABLE)
+        payload_not_available = config.get(CONF_PAYLOAD_NOT_AVAILABLE)
+        qos = config.get(CONF_QOS)
+        device_config = config.get(CONF_DEVICE)
+
         MqttAvailability.__init__(self, availability_topic, qos,
                                   payload_available, payload_not_available)
-        MqttDiscoveryUpdate.__init__(self, discovery_hash)
+        MqttDiscoveryUpdate.__init__(self, discovery_hash,
+                                     self.discovery_update)
         MqttEntityDeviceInfo.__init__(self, device_config)
-        self._name = name
-        self._state = None
-        self._state_topic = state_topic
-        self._device_class = device_class
-        self._payload_on = payload_on
-        self._payload_off = payload_off
-        self._qos = qos
-        self._force_update = force_update
-        self._off_delay = off_delay
-        self._template = value_template
-        self._unique_id = unique_id
-        self._discovery_hash = discovery_hash
-        self._delay_listener = None
 
     async def async_added_to_hass(self):
         """Subscribe mqtt events."""
-<<<<<<< HEAD
-        await MqttAvailability.async_added_to_hass(self)
-        await MqttDiscoveryUpdate.async_added_to_hass(self)
-=======
         await super().async_added_to_hass()
         await self._subscribe_topics()
 
@@ -147,7 +118,6 @@
         value_template = self._config.get(CONF_VALUE_TEMPLATE)
         if value_template is not None:
             value_template.hass = self.hass
->>>>>>> 28215d7e
 
         @callback
         def off_delay_listener(now):
@@ -159,30 +129,42 @@
         @callback
         def state_message_received(_topic, payload, _qos):
             """Handle a new received MQTT state message."""
-            if self._template is not None:
-                payload = self._template.async_render_with_possible_json_value(
+            value_template = self._config.get(CONF_VALUE_TEMPLATE)
+            if value_template is not None:
+                payload = value_template.async_render_with_possible_json_value(
                     payload)
-            if payload == self._payload_on:
+            if payload == self._config.get(CONF_PAYLOAD_ON):
                 self._state = True
-            elif payload == self._payload_off:
+            elif payload == self._config.get(CONF_PAYLOAD_OFF):
                 self._state = False
             else:  # Payload is not for this entity
                 _LOGGER.warning('No matching payload found'
                                 ' for entity: %s with state_topic: %s',
-                                self._name, self._state_topic)
+                                self._config.get(CONF_NAME),
+                                self._config.get(CONF_STATE_TOPIC))
                 return
 
             if self._delay_listener is not None:
                 self._delay_listener()
+                self._delay_listener = None
 
-            if (self._state and self._off_delay is not None):
+            off_delay = self._config.get(CONF_OFF_DELAY)
+            if (self._state and off_delay is not None):
                 self._delay_listener = evt.async_call_later(
-                    self.hass, self._off_delay, off_delay_listener)
+                    self.hass, off_delay, off_delay_listener)
 
             self.async_schedule_update_ha_state()
 
-        await mqtt.async_subscribe(
-            self.hass, self._state_topic, state_message_received, self._qos)
+        self._sub_state = await subscription.async_subscribe_topics(
+            self.hass, self._sub_state,
+            {'state_topic': {'topic': self._config.get(CONF_STATE_TOPIC),
+                             'msg_callback': state_message_received,
+                             'qos': self._config.get(CONF_QOS)}})
+
+    async def async_will_remove_from_hass(self):
+        """Unsubscribe when removed."""
+        await subscription.async_unsubscribe_topics(self.hass, self._sub_state)
+        await MqttAvailability.async_will_remove_from_hass(self)
 
     @property
     def should_poll(self):
@@ -192,7 +174,7 @@
     @property
     def name(self):
         """Return the name of the binary sensor."""
-        return self._name
+        return self._config.get(CONF_NAME)
 
     @property
     def is_on(self):
@@ -202,12 +184,12 @@
     @property
     def device_class(self):
         """Return the class of this sensor."""
-        return self._device_class
+        return self._config.get(CONF_DEVICE_CLASS)
 
     @property
     def force_update(self):
         """Force update."""
-        return self._force_update
+        return self._config.get(CONF_FORCE_UPDATE)
 
     @property
     def unique_id(self):
