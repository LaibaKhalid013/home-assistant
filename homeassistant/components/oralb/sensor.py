--- conflicted
+++ resolved
@@ -37,25 +37,20 @@
         native_unit_of_measurement=UnitOfTime.SECONDS,
     ),
     OralBSensor.SECTOR: SensorEntityDescription(
-<<<<<<< HEAD
-        key=OralBSensor.SECTOR, translation_key="sector"
-    ),
-    OralBSensor.NUMBER_OF_SECTORS: SensorEntityDescription(
-        key=OralBSensor.NUMBER_OF_SECTORS, translation_key="number_of_sectors"
-=======
         key=OralBSensor.SECTOR,
+        translation_key="sector",
         entity_category=EntityCategory.DIAGNOSTIC,
     ),
     OralBSensor.NUMBER_OF_SECTORS: SensorEntityDescription(
         key=OralBSensor.NUMBER_OF_SECTORS,
+        translation_key="number_of_sectors",
         entity_category=EntityCategory.DIAGNOSTIC,
->>>>>>> 6f845497
     ),
     OralBSensor.SECTOR_TIMER: SensorEntityDescription(
         key=OralBSensor.SECTOR_TIMER,
+        translation_key="sector_timer",
         entity_category=EntityCategory.DIAGNOSTIC,
         entity_registry_enabled_default=False,
-        translation_key="sector_timer",
     ),
     OralBSensor.TOOTHBRUSH_STATE: SensorEntityDescription(
         key=OralBSensor.TOOTHBRUSH_STATE, translation_key="toothbrush_state"
@@ -64,12 +59,9 @@
         key=OralBSensor.PRESSURE, translation_key="pressure"
     ),
     OralBSensor.MODE: SensorEntityDescription(
-<<<<<<< HEAD
-        key=OralBSensor.MODE, translation_key="mode"
-=======
         key=OralBSensor.MODE,
+        translation_key="mode",
         entity_category=EntityCategory.DIAGNOSTIC,
->>>>>>> 6f845497
     ),
     OralBSensor.SIGNAL_STRENGTH: SensorEntityDescription(
         key=OralBSensor.SIGNAL_STRENGTH,
