"""Support for powerwall sensors."""
from __future__ import annotations

from typing import Any

from tesla_powerwall import Meter, MeterType

from homeassistant.components.sensor import (
    SensorDeviceClass,
    SensorEntity,
    SensorStateClass,
)
from homeassistant.config_entries import ConfigEntry
from homeassistant.const import ENERGY_KILO_WATT_HOUR, PERCENTAGE, POWER_KILO_WATT
from homeassistant.core import HomeAssistant
from homeassistant.helpers.entity_platform import AddEntitiesCallback

from .const import (
    ATTR_FREQUENCY,
    ATTR_INSTANT_AVERAGE_VOLTAGE,
    ATTR_INSTANT_TOTAL_CURRENT,
    ATTR_IS_ACTIVE,
    DOMAIN,
<<<<<<< HEAD
    POWERWALL_API_BACKUP_RESERVE,
    POWERWALL_API_CHARGE,
    POWERWALL_API_DEVICE_TYPE,
    POWERWALL_API_METERS,
    POWERWALL_API_SERIAL_NUMBERS,
    POWERWALL_API_SITE_INFO,
    POWERWALL_API_STATUS,
=======
>>>>>>> 494ae9ae
    POWERWALL_COORDINATOR,
)
from .entity import PowerWallEntity
from .models import PowerwallData, PowerwallRuntimeData

_METER_DIRECTION_EXPORT = "export"
_METER_DIRECTION_IMPORT = "import"


async def async_setup_entry(
    hass: HomeAssistant,
    config_entry: ConfigEntry,
    async_add_entities: AddEntitiesCallback,
) -> None:
    """Set up the powerwall sensors."""
    powerwall_data: PowerwallRuntimeData = hass.data[DOMAIN][config_entry.entry_id]
    coordinator = powerwall_data[POWERWALL_COORDINATOR]
    assert coordinator is not None
    data: PowerwallData = coordinator.data
    entities: list[
        PowerWallEnergySensor
        | PowerWallImportSensor
        | PowerWallExportSensor
        | PowerWallChargeSensor
    ] = [PowerWallChargeSensor(powerwall_data)]

    for meter in data.meters.meters:
        entities.extend(
            [
                PowerWallEnergySensor(powerwall_data, meter),
                PowerWallExportSensor(powerwall_data, meter),
                PowerWallImportSensor(powerwall_data, meter),
            ]
        )
<<<<<<< HEAD
        for meter_direction in _METER_DIRECTIONS:
            entities.append(
                PowerWallEnergyDirectionSensor(
                    meter,
                    coordinator,
                    site_info,
                    status,
                    device_type,
                    powerwalls_serial_numbers,
                    meter_direction,
                )
            )

    entities.extend(
        [
            PowerWallChargeSensor(
                coordinator, site_info, status, device_type, powerwalls_serial_numbers
            ),
            PowerWallBackupReserveSensor(
                coordinator, site_info, status, device_type, powerwalls_serial_numbers
            ),
        ]
    )
=======
>>>>>>> 494ae9ae

    async_add_entities(entities)


class PowerWallChargeSensor(PowerWallEntity, SensorEntity):
    """Representation of an Powerwall charge sensor."""

    _attr_name = "Powerwall Charge"
    _attr_state_class = SensorStateClass.MEASUREMENT
    _attr_native_unit_of_measurement = PERCENTAGE
    _attr_device_class = SensorDeviceClass.BATTERY

    @property
    def unique_id(self) -> str:
        """Device Uniqueid."""
        return f"{self.base_unique_id}_charge"

    @property
    def native_value(self) -> int:
        """Get the current value in percentage."""
        return round(self.data.charge)


class PowerWallEnergySensor(PowerWallEntity, SensorEntity):
    """Representation of an Powerwall Energy sensor."""

    _attr_state_class = SensorStateClass.MEASUREMENT
    _attr_native_unit_of_measurement = POWER_KILO_WATT
    _attr_device_class = SensorDeviceClass.POWER

    def __init__(self, powerwall_data: PowerwallRuntimeData, meter: MeterType) -> None:
        """Initialize the sensor."""
        super().__init__(powerwall_data)
        self._meter = meter
        self._attr_name = f"Powerwall {self._meter.value.title()} Now"
        self._attr_unique_id = (
            f"{self.base_unique_id}_{self._meter.value}_instant_power"
        )

    @property
    def native_value(self) -> float:
        """Get the current value in kW."""
        return self.data.meters.get_meter(self._meter).get_power(precision=3)

    @property
    def extra_state_attributes(self) -> dict[str, Any]:
        """Return the device specific state attributes."""
        meter = self.data.meters.get_meter(self._meter)
        return {
            ATTR_FREQUENCY: round(meter.frequency, 1),
            ATTR_INSTANT_AVERAGE_VOLTAGE: round(meter.average_voltage, 1),
            ATTR_INSTANT_TOTAL_CURRENT: meter.get_instant_total_current(),
            ATTR_IS_ACTIVE: meter.is_active(),
        }


class PowerWallBackupReserveSensor(PowerWallEntity, SensorEntity):
    """Representation of the Powerwall backup reserve setting."""

    _attr_name = "Powerwall Backup Reserve"
    _attr_state_class = SensorStateClass.MEASUREMENT
    _attr_native_unit_of_measurement = PERCENTAGE
    _attr_device_class = SensorDeviceClass.BATTERY

    @property
    def unique_id(self) -> str:
        """Device Uniqueid."""
        return f"{self.base_unique_id}_backup_reserve"

    @property
    def native_value(self) -> int:
        """Get the current value in percentage."""
        return round(self.coordinator.data[POWERWALL_API_BACKUP_RESERVE])


class PowerWallEnergyDirectionSensor(PowerWallEntity, SensorEntity):
    """Representation of an Powerwall Direction Energy sensor."""

    _attr_state_class = SensorStateClass.TOTAL_INCREASING
    _attr_native_unit_of_measurement = ENERGY_KILO_WATT_HOUR
    _attr_device_class = SensorDeviceClass.ENERGY

    def __init__(
        self,
        powerwall_data: PowerwallRuntimeData,
        meter: MeterType,
        meter_direction: str,
    ) -> None:
        """Initialize the sensor."""
        super().__init__(powerwall_data)
        self._meter = meter
        self._attr_name = f"Powerwall {meter.value.title()} {meter_direction.title()}"
        self._attr_unique_id = f"{self.base_unique_id}_{meter.value}_{meter_direction}"

    @property
    def available(self) -> bool:
        """Check if the reading is actually available.

        The device reports 0 when something goes wrong which
        we do not want to include in statistics and its a
        transient data error.
        """
        return super().available and self.native_value != 0

    @property
    def meter(self) -> Meter:
        """Get the meter for the sensor."""
        return self.data.meters.get_meter(self._meter)


class PowerWallExportSensor(PowerWallEnergyDirectionSensor):
    """Representation of an Powerwall Export sensor."""

    def __init__(
        self,
        powerwall_data: PowerwallRuntimeData,
        meter: MeterType,
    ) -> None:
        """Initialize the sensor."""
        super().__init__(powerwall_data, meter, _METER_DIRECTION_EXPORT)

    @property
    def native_value(self) -> float:
        """Get the current value in kWh."""
        return abs(self.meter.get_energy_exported())


class PowerWallImportSensor(PowerWallEnergyDirectionSensor):
    """Representation of an Powerwall Import sensor."""

    def __init__(
        self,
        powerwall_data: PowerwallRuntimeData,
        meter: MeterType,
    ) -> None:
        """Initialize the sensor."""
        super().__init__(powerwall_data, meter, _METER_DIRECTION_IMPORT)

    @property
    def native_value(self) -> float:
        """Get the current value in kWh."""
        return abs(self.meter.get_energy_imported())<|MERGE_RESOLUTION|>--- conflicted
+++ resolved
@@ -21,16 +21,6 @@
     ATTR_INSTANT_TOTAL_CURRENT,
     ATTR_IS_ACTIVE,
     DOMAIN,
-<<<<<<< HEAD
-    POWERWALL_API_BACKUP_RESERVE,
-    POWERWALL_API_CHARGE,
-    POWERWALL_API_DEVICE_TYPE,
-    POWERWALL_API_METERS,
-    POWERWALL_API_SERIAL_NUMBERS,
-    POWERWALL_API_SITE_INFO,
-    POWERWALL_API_STATUS,
-=======
->>>>>>> 494ae9ae
     POWERWALL_COORDINATOR,
 )
 from .entity import PowerWallEntity
@@ -55,7 +45,11 @@
         | PowerWallImportSensor
         | PowerWallExportSensor
         | PowerWallChargeSensor
-    ] = [PowerWallChargeSensor(powerwall_data)]
+        | PowerWallBackupReserveSensor
+    ] = [
+        PowerWallChargeSensor(powerwall_data),
+        PowerWallBackupReserveSensor(powerwall_data),
+    ]
 
     for meter in data.meters.meters:
         entities.extend(
@@ -65,32 +59,6 @@
                 PowerWallImportSensor(powerwall_data, meter),
             ]
         )
-<<<<<<< HEAD
-        for meter_direction in _METER_DIRECTIONS:
-            entities.append(
-                PowerWallEnergyDirectionSensor(
-                    meter,
-                    coordinator,
-                    site_info,
-                    status,
-                    device_type,
-                    powerwalls_serial_numbers,
-                    meter_direction,
-                )
-            )
-
-    entities.extend(
-        [
-            PowerWallChargeSensor(
-                coordinator, site_info, status, device_type, powerwalls_serial_numbers
-            ),
-            PowerWallBackupReserveSensor(
-                coordinator, site_info, status, device_type, powerwalls_serial_numbers
-            ),
-        ]
-    )
-=======
->>>>>>> 494ae9ae
 
     async_add_entities(entities)
 
@@ -163,7 +131,7 @@
     @property
     def native_value(self) -> int:
         """Get the current value in percentage."""
-        return round(self.coordinator.data[POWERWALL_API_BACKUP_RESERVE])
+        return round(self.data.backup_reserve)
 
 
 class PowerWallEnergyDirectionSensor(PowerWallEntity, SensorEntity):
