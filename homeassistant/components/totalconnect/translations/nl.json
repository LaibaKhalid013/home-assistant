{
    "config": {
        "abort": {
            "already_configured": "Account is al geconfigureerd",
            "reauth_successful": "Herauthenticatie was succesvol"
        },
        "error": {
            "invalid_auth": "Ongeldige authenticatie",
            "usercode": "Gebruikerscode niet geldig voor deze gebruiker op deze locatie"
        },
        "step": {
            "locations": {
                "data": {
                    "location": "Locatie"
<<<<<<< HEAD
                }
=======
                },
                "description": "Voer de gebruikerscode voor deze gebruiker op deze locatie in",
                "title": "Locatie gebruikerscodes"
>>>>>>> 3ae94601
            },
            "reauth_confirm": {
                "description": "Total Connect moet uw account opnieuw verifi\u00ebren",
                "title": "Verifieer de integratie opnieuw"
            },
            "user": {
                "data": {
                    "password": "Wachtwoord",
                    "username": "Gebruikersnaam"
                },
                "title": "Total Connect"
            }
        }
    }
}<|MERGE_RESOLUTION|>--- conflicted
+++ resolved
@@ -12,13 +12,9 @@
             "locations": {
                 "data": {
                     "location": "Locatie"
-<<<<<<< HEAD
-                }
-=======
                 },
                 "description": "Voer de gebruikerscode voor deze gebruiker op deze locatie in",
                 "title": "Locatie gebruikerscodes"
->>>>>>> 3ae94601
             },
             "reauth_confirm": {
                 "description": "Total Connect moet uw account opnieuw verifi\u00ebren",
