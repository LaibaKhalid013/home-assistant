--- conflicted
+++ resolved
@@ -493,12 +493,8 @@
             limit=self._samples_max_buffer_size,
             include_start_time_state=False,
         )
-<<<<<<< HEAD
-        return entity_states.get(lower_entity_id, [])
-=======
         # Need to cast since minimal responses is not passed in
         return cast(list[State], entity_states.get(lower_entity_id, []))
->>>>>>> 04f2f5bf
 
     async def _initialize_from_database(self) -> None:
         """Initialize the list of states from the database.
