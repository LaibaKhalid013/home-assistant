--- conflicted
+++ resolved
@@ -2,11 +2,7 @@
   "domain": "recorder",
   "name": "Recorder",
   "documentation": "https://www.home-assistant.io/integrations/recorder",
-<<<<<<< HEAD
-  "requirements": ["sqlalchemy==2.0.1", "fnvhash==0.1.0"],
-=======
   "requirements": ["sqlalchemy==2.0.2", "fnvhash==0.1.0"],
->>>>>>> 0e5ebf6b
   "codeowners": ["@home-assistant/core"],
   "quality_scale": "internal",
   "iot_class": "local_push",
