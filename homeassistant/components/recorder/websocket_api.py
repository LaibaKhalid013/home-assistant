"""The Recorder websocket API."""
from __future__ import annotations

from datetime import datetime as dt
import logging
from typing import Any, Literal, cast

import voluptuous as vol

from homeassistant.components import websocket_api
from homeassistant.components.websocket_api import messages
from homeassistant.core import HomeAssistant, callback, valid_entity_id
from homeassistant.exceptions import HomeAssistantError
from homeassistant.helpers import config_validation as cv
from homeassistant.helpers.json import JSON_DUMP
from homeassistant.util import dt as dt_util
from homeassistant.util.unit_conversion import (
    DataRateConverter,
    DistanceConverter,
    ElectricCurrentConverter,
    ElectricPotentialConverter,
    EnergyConverter,
    InformationConverter,
    MassConverter,
    PowerConverter,
    PressureConverter,
    SpeedConverter,
    TemperatureConverter,
    UnitlessRatioConverter,
    VolumeConverter,
)

from .const import MAX_QUEUE_BACKLOG
from .models import StatisticPeriod
from .statistics import (
    STATISTIC_UNIT_TO_UNIT_CONVERTER,
    async_add_external_statistics,
    async_change_statistics_unit,
    async_import_statistics,
    list_statistic_ids,
    statistic_during_period,
    statistics_during_period,
    validate_statistics,
)
from .util import (
    PERIOD_SCHEMA,
    async_migration_in_progress,
    async_migration_is_live,
    get_instance,
    resolve_period,
)

_LOGGER: logging.Logger = logging.getLogger(__package__)

UNIT_SCHEMA = vol.Schema(
    {
        vol.Optional("data_rate"): vol.In(DataRateConverter.VALID_UNITS),
        vol.Optional("distance"): vol.In(DistanceConverter.VALID_UNITS),
        vol.Optional("electric_current"): vol.In(ElectricCurrentConverter.VALID_UNITS),
        vol.Optional("voltage"): vol.In(ElectricPotentialConverter.VALID_UNITS),
        vol.Optional("energy"): vol.In(EnergyConverter.VALID_UNITS),
        vol.Optional("information"): vol.In(InformationConverter.VALID_UNITS),
        vol.Optional("mass"): vol.In(MassConverter.VALID_UNITS),
        vol.Optional("power"): vol.In(PowerConverter.VALID_UNITS),
        vol.Optional("pressure"): vol.In(PressureConverter.VALID_UNITS),
        vol.Optional("speed"): vol.In(SpeedConverter.VALID_UNITS),
        vol.Optional("temperature"): vol.In(TemperatureConverter.VALID_UNITS),
        vol.Optional("unitless"): vol.In(UnitlessRatioConverter.VALID_UNITS),
        vol.Optional("volume"): vol.In(VolumeConverter.VALID_UNITS),
    }
)


@callback
def async_setup(hass: HomeAssistant) -> None:
    """Set up the recorder websocket API."""
    websocket_api.async_register_command(hass, ws_adjust_sum_statistics)
    websocket_api.async_register_command(hass, ws_backup_end)
    websocket_api.async_register_command(hass, ws_backup_start)
    websocket_api.async_register_command(hass, ws_change_statistics_unit)
    websocket_api.async_register_command(hass, ws_clear_statistics)
    websocket_api.async_register_command(hass, ws_get_statistic_during_period)
    websocket_api.async_register_command(hass, ws_get_statistics_during_period)
    websocket_api.async_register_command(hass, ws_get_statistics_metadata)
    websocket_api.async_register_command(hass, ws_list_statistic_ids)
    websocket_api.async_register_command(hass, ws_import_statistics)
    websocket_api.async_register_command(hass, ws_info)
    websocket_api.async_register_command(hass, ws_update_statistics_metadata)
    websocket_api.async_register_command(hass, ws_validate_statistics)


def _ws_get_statistic_during_period(
    hass: HomeAssistant,
    msg_id: int,
    start_time: dt | None,
    end_time: dt | None,
    statistic_id: str,
    types: set[Literal["max", "mean", "min", "change"]] | None,
    units: dict[str, str],
) -> str:
    """Fetch statistics and convert them to json in the executor."""
    return JSON_DUMP(
        messages.result_message(
            msg_id,
            statistic_during_period(
                hass, start_time, end_time, statistic_id, types, units=units
            ),
        )
    )


@websocket_api.websocket_command(
    {
        vol.Required("type"): "recorder/statistic_during_period",
        vol.Required("statistic_id"): str,
        vol.Optional("types"): vol.All(
            [vol.Any("max", "mean", "min", "change")], vol.Coerce(set)
        ),
        vol.Optional("units"): UNIT_SCHEMA,
        **PERIOD_SCHEMA.schema,
    }
)
@websocket_api.async_response
async def ws_get_statistic_during_period(
    hass: HomeAssistant, connection: websocket_api.ActiveConnection, msg: dict[str, Any]
) -> None:
    """Handle statistics websocket command."""
    if ("start_time" in msg or "end_time" in msg) and "duration" in msg:
        raise HomeAssistantError
    if "offset" in msg and "duration" not in msg:
        raise HomeAssistantError

    start_time, end_time = resolve_period(cast(StatisticPeriod, msg))

    connection.send_message(
        await get_instance(hass).async_add_executor_job(
            _ws_get_statistic_during_period,
            hass,
            msg["id"],
            start_time,
            end_time,
            msg["statistic_id"],
            msg.get("types"),
            msg.get("units"),
        )
    )


def _ws_get_statistics_during_period(
    hass: HomeAssistant,
    msg_id: int,
    start_time: dt,
    end_time: dt | None,
    statistic_ids: list[str] | None,
    period: Literal["5minute", "day", "hour", "week", "month"],
    units: dict[str, str],
    types: set[Literal["last_reset", "max", "mean", "min", "state", "sum"]],
) -> str:
    """Fetch statistics and convert them to json in the executor."""
    result = statistics_during_period(
        hass,
        start_time,
        end_time,
        statistic_ids,
        period,
        units,
        types,
    )
    for statistic_id in result:
        for item in result[statistic_id]:
            if (start := item.get("start")) is not None:
                item["start"] = int(start * 1000)
            if (end := item.get("end")) is not None:
                item["end"] = int(end * 1000)
            if (last_reset := item.get("last_reset")) is not None:
                item["last_reset"] = int(last_reset * 1000)
    return JSON_DUMP(messages.result_message(msg_id, result))


async def ws_handle_get_statistics_during_period(
    hass: HomeAssistant, connection: websocket_api.ActiveConnection, msg: dict
) -> None:
    """Handle statistics websocket command."""
    start_time_str = msg["start_time"]
    end_time_str = msg.get("end_time")

    if start_time := dt_util.parse_datetime(start_time_str):
        start_time = dt_util.as_utc(start_time)
    else:
        connection.send_error(msg["id"], "invalid_start_time", "Invalid start_time")
        return

    if end_time_str:
        if end_time := dt_util.parse_datetime(end_time_str):
            end_time = dt_util.as_utc(end_time)
        else:
            connection.send_error(msg["id"], "invalid_end_time", "Invalid end_time")
            return
    else:
        end_time = None

    if not (statistic_ids := msg["statistic_ids"]):
        connection.send_error(
            msg["id"], "invalid_statistic_ids", "Invalid statistic_ids"
        )
        return

    if (types := msg.get("types")) is None:
        types = {"last_reset", "max", "mean", "min", "state", "sum"}
    connection.send_message(
        await get_instance(hass).async_add_executor_job(
            _ws_get_statistics_during_period,
            hass,
            msg["id"],
            start_time,
            end_time,
<<<<<<< HEAD
            statistic_ids,
=======
            msg["statistic_ids"],
>>>>>>> 8003d1e1
            msg.get("period"),
            msg.get("units"),
            types,
        )
    )


@websocket_api.websocket_command(
    {
        vol.Required("type"): "recorder/statistics_during_period",
        vol.Required("start_time"): str,
        vol.Optional("end_time"): str,
<<<<<<< HEAD
        vol.Required("statistic_ids"): [str],
=======
        vol.Required("statistic_ids"): vol.All([str], vol.Length(min=1)),
>>>>>>> 8003d1e1
        vol.Required("period"): vol.Any("5minute", "hour", "day", "week", "month"),
        vol.Optional("units"): UNIT_SCHEMA,
        vol.Optional("types"): vol.All(
            [vol.Any("last_reset", "max", "mean", "min", "state", "sum")],
            vol.Coerce(set),
        ),
    }
)
@websocket_api.async_response
async def ws_get_statistics_during_period(
    hass: HomeAssistant, connection: websocket_api.ActiveConnection, msg: dict[str, Any]
) -> None:
    """Handle statistics websocket command."""
    await ws_handle_get_statistics_during_period(hass, connection, msg)


def _ws_get_list_statistic_ids(
    hass: HomeAssistant,
    msg_id: int,
    statistic_type: Literal["mean"] | Literal["sum"] | None = None,
) -> str:
    """Fetch a list of available statistic_id and convert them to JSON.

    Runs in the executor.
    """
    return JSON_DUMP(
        messages.result_message(msg_id, list_statistic_ids(hass, None, statistic_type))
    )


async def ws_handle_list_statistic_ids(
    hass: HomeAssistant, connection: websocket_api.ActiveConnection, msg: dict
) -> None:
    """Fetch a list of available statistic_id."""
    connection.send_message(
        await get_instance(hass).async_add_executor_job(
            _ws_get_list_statistic_ids,
            hass,
            msg["id"],
            msg.get("statistic_type"),
        )
    )


@websocket_api.websocket_command(
    {
        vol.Required("type"): "recorder/list_statistic_ids",
        vol.Optional("statistic_type"): vol.Any("sum", "mean"),
    }
)
@websocket_api.async_response
async def ws_list_statistic_ids(
    hass: HomeAssistant, connection: websocket_api.ActiveConnection, msg: dict[str, Any]
) -> None:
    """Fetch a list of available statistic_id."""
    await ws_handle_list_statistic_ids(hass, connection, msg)


@websocket_api.websocket_command(
    {
        vol.Required("type"): "recorder/validate_statistics",
    }
)
@websocket_api.async_response
async def ws_validate_statistics(
    hass: HomeAssistant, connection: websocket_api.ActiveConnection, msg: dict[str, Any]
) -> None:
    """Fetch a list of available statistic_id."""
    instance = get_instance(hass)
    statistic_ids = await instance.async_add_executor_job(
        validate_statistics,
        hass,
    )
    connection.send_result(msg["id"], statistic_ids)


@websocket_api.require_admin
@websocket_api.websocket_command(
    {
        vol.Required("type"): "recorder/clear_statistics",
        vol.Required("statistic_ids"): [str],
    }
)
@callback
def ws_clear_statistics(
    hass: HomeAssistant, connection: websocket_api.ActiveConnection, msg: dict[str, Any]
) -> None:
    """Clear statistics for a list of statistic_ids.

    Note: The WS call posts a job to the recorder's queue and then returns, it doesn't
    wait until the job is completed.
    """
    get_instance(hass).async_clear_statistics(msg["statistic_ids"])
    connection.send_result(msg["id"])


@websocket_api.websocket_command(
    {
        vol.Required("type"): "recorder/get_statistics_metadata",
        vol.Optional("statistic_ids"): [str],
    }
)
@websocket_api.async_response
async def ws_get_statistics_metadata(
    hass: HomeAssistant, connection: websocket_api.ActiveConnection, msg: dict[str, Any]
) -> None:
    """Get metadata for a list of statistic_ids."""
    instance = get_instance(hass)
    statistic_ids = await instance.async_add_executor_job(
        list_statistic_ids, hass, msg.get("statistic_ids")
    )
    connection.send_result(msg["id"], statistic_ids)


@websocket_api.require_admin
@websocket_api.websocket_command(
    {
        vol.Required("type"): "recorder/update_statistics_metadata",
        vol.Required("statistic_id"): str,
        vol.Required("unit_of_measurement"): vol.Any(str, None),
    }
)
@callback
def ws_update_statistics_metadata(
    hass: HomeAssistant, connection: websocket_api.ActiveConnection, msg: dict[str, Any]
) -> None:
    """Update statistics metadata for a statistic_id.

    Only the normalized unit of measurement can be updated.
    """
    get_instance(hass).async_update_statistics_metadata(
        msg["statistic_id"], new_unit_of_measurement=msg["unit_of_measurement"]
    )
    connection.send_result(msg["id"])


@websocket_api.require_admin
@websocket_api.websocket_command(
    {
        vol.Required("type"): "recorder/change_statistics_unit",
        vol.Required("statistic_id"): str,
        vol.Required("new_unit_of_measurement"): vol.Any(str, None),
        vol.Required("old_unit_of_measurement"): vol.Any(str, None),
    }
)
@callback
def ws_change_statistics_unit(
    hass: HomeAssistant, connection: websocket_api.ActiveConnection, msg: dict[str, Any]
) -> None:
    """Change the unit_of_measurement for a statistic_id.

    All existing statistics will be converted to the new unit.
    """
    async_change_statistics_unit(
        hass,
        msg["statistic_id"],
        new_unit_of_measurement=msg["new_unit_of_measurement"],
        old_unit_of_measurement=msg["old_unit_of_measurement"],
    )
    connection.send_result(msg["id"])


@websocket_api.require_admin
@websocket_api.websocket_command(
    {
        vol.Required("type"): "recorder/adjust_sum_statistics",
        vol.Required("statistic_id"): str,
        vol.Required("start_time"): str,
        vol.Required("adjustment"): vol.Any(float, int),
        vol.Required("adjustment_unit_of_measurement"): vol.Any(str, None),
    }
)
@websocket_api.async_response
async def ws_adjust_sum_statistics(
    hass: HomeAssistant, connection: websocket_api.ActiveConnection, msg: dict[str, Any]
) -> None:
    """Adjust sum statistics.

    If the statistics is stored as NORMALIZED_UNIT,
    it's allowed to make an adjustment in VALID_UNIT
    """
    start_time_str = msg["start_time"]

    if start_time := dt_util.parse_datetime(start_time_str):
        start_time = dt_util.as_utc(start_time)
    else:
        connection.send_error(msg["id"], "invalid_start_time", "Invalid start time")
        return

    instance = get_instance(hass)
    metadatas = await instance.async_add_executor_job(
        list_statistic_ids, hass, (msg["statistic_id"],)
    )
    if not metadatas:
        connection.send_error(msg["id"], "unknown_statistic_id", "Unknown statistic ID")
        return
    metadata = metadatas[0]

    def valid_units(statistics_unit: str | None, adjustment_unit: str | None) -> bool:
        if statistics_unit == adjustment_unit:
            return True
        converter = STATISTIC_UNIT_TO_UNIT_CONVERTER.get(statistics_unit)
        if converter is not None and adjustment_unit in converter.VALID_UNITS:
            return True
        return False

    stat_unit = metadata["statistics_unit_of_measurement"]
    adjustment_unit = msg["adjustment_unit_of_measurement"]
    if not valid_units(stat_unit, adjustment_unit):
        connection.send_error(
            msg["id"],
            "invalid_units",
            f"Can't convert {stat_unit} to {adjustment_unit}",
        )
        return

    get_instance(hass).async_adjust_statistics(
        msg["statistic_id"], start_time, msg["adjustment"], adjustment_unit
    )
    connection.send_result(msg["id"])


@websocket_api.require_admin
@websocket_api.websocket_command(
    {
        vol.Required("type"): "recorder/import_statistics",
        vol.Required("metadata"): {
            vol.Required("has_mean"): bool,
            vol.Required("has_sum"): bool,
            vol.Required("name"): vol.Any(str, None),
            vol.Required("source"): str,
            vol.Required("statistic_id"): str,
            vol.Required("unit_of_measurement"): vol.Any(str, None),
        },
        vol.Required("stats"): [
            {
                vol.Required("start"): cv.datetime,
                vol.Optional("mean"): vol.Any(float, int),
                vol.Optional("min"): vol.Any(float, int),
                vol.Optional("max"): vol.Any(float, int),
                vol.Optional("last_reset"): vol.Any(cv.datetime, None),
                vol.Optional("state"): vol.Any(float, int),
                vol.Optional("sum"): vol.Any(float, int),
            }
        ],
    }
)
@callback
def ws_import_statistics(
    hass: HomeAssistant, connection: websocket_api.ActiveConnection, msg: dict[str, Any]
) -> None:
    """Import statistics."""
    metadata = msg["metadata"]
    stats = msg["stats"]

    if valid_entity_id(metadata["statistic_id"]):
        async_import_statistics(hass, metadata, stats)
    else:
        async_add_external_statistics(hass, metadata, stats)
    connection.send_result(msg["id"])


@websocket_api.websocket_command(
    {
        vol.Required("type"): "recorder/info",
    }
)
@callback
def ws_info(
    hass: HomeAssistant, connection: websocket_api.ActiveConnection, msg: dict[str, Any]
) -> None:
    """Return status of the recorder."""
    instance = get_instance(hass)

    backlog = instance.backlog if instance else None
    migration_in_progress = async_migration_in_progress(hass)
    migration_is_live = async_migration_is_live(hass)
    recording = instance.recording if instance else False
    thread_alive = instance.is_alive() if instance else False

    recorder_info = {
        "backlog": backlog,
        "max_backlog": MAX_QUEUE_BACKLOG,
        "migration_in_progress": migration_in_progress,
        "migration_is_live": migration_is_live,
        "recording": recording,
        "thread_running": thread_alive,
    }
    connection.send_result(msg["id"], recorder_info)


@websocket_api.ws_require_user(only_supervisor=True)
@websocket_api.websocket_command({vol.Required("type"): "backup/start"})
@websocket_api.async_response
async def ws_backup_start(
    hass: HomeAssistant, connection: websocket_api.ActiveConnection, msg: dict[str, Any]
) -> None:
    """Backup start notification."""

    _LOGGER.info("Backup start notification, locking database for writes")
    instance = get_instance(hass)
    try:
        await instance.lock_database()
    except TimeoutError as err:
        connection.send_error(msg["id"], "timeout_error", str(err))
        return
    connection.send_result(msg["id"])


@websocket_api.ws_require_user(only_supervisor=True)
@websocket_api.websocket_command({vol.Required("type"): "backup/end"})
@websocket_api.async_response
async def ws_backup_end(
    hass: HomeAssistant, connection: websocket_api.ActiveConnection, msg: dict[str, Any]
) -> None:
    """Backup end notification."""

    instance = get_instance(hass)
    _LOGGER.info("Backup end notification, releasing write lock")
    if not instance.unlock_database():
        connection.send_error(
            msg["id"], "database_unlock_failed", "Failed to unlock database."
        )
    connection.send_result(msg["id"])<|MERGE_RESOLUTION|>--- conflicted
+++ resolved
@@ -199,12 +199,6 @@
     else:
         end_time = None
 
-    if not (statistic_ids := msg["statistic_ids"]):
-        connection.send_error(
-            msg["id"], "invalid_statistic_ids", "Invalid statistic_ids"
-        )
-        return
-
     if (types := msg.get("types")) is None:
         types = {"last_reset", "max", "mean", "min", "state", "sum"}
     connection.send_message(
@@ -214,11 +208,7 @@
             msg["id"],
             start_time,
             end_time,
-<<<<<<< HEAD
-            statistic_ids,
-=======
             msg["statistic_ids"],
->>>>>>> 8003d1e1
             msg.get("period"),
             msg.get("units"),
             types,
@@ -231,11 +221,7 @@
         vol.Required("type"): "recorder/statistics_during_period",
         vol.Required("start_time"): str,
         vol.Optional("end_time"): str,
-<<<<<<< HEAD
-        vol.Required("statistic_ids"): [str],
-=======
         vol.Required("statistic_ids"): vol.All([str], vol.Length(min=1)),
->>>>>>> 8003d1e1
         vol.Required("period"): vol.Any("5minute", "hour", "day", "week", "month"),
         vol.Optional("units"): UNIT_SCHEMA,
         vol.Optional("types"): vol.All(
