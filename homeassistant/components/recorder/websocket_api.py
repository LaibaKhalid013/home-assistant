--- conflicted
+++ resolved
@@ -1,11 +1,8 @@
 """The Energy websocket API."""
-<<<<<<< HEAD
-=======
 from __future__ import annotations
 
 from typing import TYPE_CHECKING
 
->>>>>>> 4c5aca93
 import voluptuous as vol
 
 from homeassistant.components import websocket_api
@@ -23,11 +20,8 @@
     """Set up the recorder websocket API."""
     websocket_api.async_register_command(hass, ws_validate_statistics)
     websocket_api.async_register_command(hass, ws_clear_statistics)
-<<<<<<< HEAD
-=======
     websocket_api.async_register_command(hass, ws_update_statistics_metadata)
     websocket_api.async_register_command(hass, ws_info)
->>>>>>> 4c5aca93
 
 
 @websocket_api.websocket_command(
@@ -64,9 +58,6 @@
     wait until the job is completed.
     """
     hass.data[DATA_INSTANCE].async_clear_statistics(msg["statistic_ids"])
-<<<<<<< HEAD
-    connection.send_result(msg["id"])
-=======
     connection.send_result(msg["id"])
 
 
@@ -113,5 +104,4 @@
         "recording": recording,
         "thread_running": thread_alive,
     }
-    connection.send_result(msg["id"], recorder_info)
->>>>>>> 4c5aca93
+    connection.send_result(msg["id"], recorder_info)