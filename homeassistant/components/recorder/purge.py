--- conflicted
+++ resolved
@@ -3,7 +3,6 @@
 
 from collections.abc import Callable, Iterable
 from datetime import datetime
-import itertools
 import logging
 from typing import TYPE_CHECKING
 
@@ -36,15 +35,9 @@
     return union_all(
         *[
             select(func.min(States.attributes_id).label("id")).where(
-<<<<<<< HEAD
-                States.attributes_id == bindparam(f"a{idx}")
-            )
-            for idx in range(MAX_ROWS_TO_PURGE)
-=======
                 States.attributes_id == bindparam(f"a{idx}", required=False)
             )
             for idx in range(max_rows_to_purge)
->>>>>>> df266f91
         ]
     )
 
@@ -173,12 +166,6 @@
         # > explain select min(attributes_id) from states where attributes_id = 136723;
         # ...Select tables optimized away
         #
-<<<<<<< HEAD
-        attrs_count = len(attributes_ids)
-        short_params = MAX_ROWS_TO_PURGE - attrs_count
-        #
-=======
->>>>>>> df266f91
         # We used to generate a query based on how many attribute_ids to find but
         # that meant sqlalchemy Transparent SQL Compilation Caching was working against
         # us by cached up to MAX_ROWS_TO_PURGE different statements.
@@ -189,21 +176,9 @@
         #
         id_query = session.execute(
             FIND_ATTRS_SELECT.params(
-<<<<<<< HEAD
-                **{
-                    f"a{idx}": attributes_id
-                    for idx, attributes_id in itertools.chain(
-                        enumerate(attributes_ids),
-                        (
-                            (idx, None)
-                            for idx in range(attrs_count, short_params + attrs_count)
-                        ),
-                    )
-=======
                 {
                     f"a{idx}": attributes_id
                     for idx, attributes_id in enumerate(attributes_ids)
->>>>>>> df266f91
                 }
             )
         )
