"""Support for recording details."""
import asyncio
from collections import namedtuple
import concurrent.futures
from datetime import datetime
import logging
import queue
import threading
import time
from typing import Any, Dict, Optional

from sqlalchemy import create_engine, event as sqlalchemy_event, exc, select
from sqlalchemy.orm import scoped_session, sessionmaker
from sqlalchemy.pool import StaticPool
import voluptuous as vol

from homeassistant.components import persistent_notification
from homeassistant.const import (
    ATTR_ATTRIBUTION,
    ATTR_ENTITY_ID,
    ATTR_ENTITY_PICTURE,
    ATTR_ICON,
    CONF_DOMAINS,
    CONF_ENTITIES,
    CONF_EXCLUDE,
    CONF_INCLUDE,
    EVENT_HOMEASSISTANT_START,
    EVENT_HOMEASSISTANT_STOP,
    EVENT_STATE_CHANGED,
    EVENT_TIME_CHANGED,
    MATCH_ALL,
)
from homeassistant.core import CoreState, HomeAssistant, callback
import homeassistant.helpers.config_validation as cv
from homeassistant.helpers.entityfilter import generate_filter
from homeassistant.helpers.typing import ConfigType
import homeassistant.util.dt as dt_util

from . import migration, purge
from .const import DATA_INSTANCE
from .models import Base, Events, RecorderRuns, States
from .util import session_scope

_LOGGER = logging.getLogger(__name__)

DOMAIN = "recorder"

SERVICE_PURGE = "purge"

ATTR_KEEP_DAYS = "keep_days"
ATTR_REPACK = "repack"

SERVICE_PURGE_SCHEMA = vol.Schema(
    {
        vol.Optional(ATTR_KEEP_DAYS): vol.All(vol.Coerce(int), vol.Range(min=0)),
        vol.Optional(ATTR_REPACK, default=False): cv.boolean,
    }
)

DEFAULT_URL = "sqlite:///{hass_config_path}"
DEFAULT_DB_FILE = "home-assistant_v2.db"
DEFAULT_DB_MAX_RETRIES = 10
DEFAULT_DB_RETRY_WAIT = 3
KEEPALIVE_TIME = 30

DISPLAY_ATTRIBUTES = [ATTR_ICON, ATTR_ATTRIBUTION, ATTR_ENTITY_PICTURE]

CONF_AUTO_PURGE = "auto_purge"
CONF_DB_URL = "db_url"
CONF_DB_MAX_RETRIES = "db_max_retries"
CONF_DB_RETRY_WAIT = "db_retry_wait"
CONF_PURGE_KEEP_DAYS = "purge_keep_days"
CONF_PURGE_INTERVAL = "purge_interval"
CONF_EVENT_TYPES = "event_types"
CONF_COMMIT_INTERVAL = "commit_interval"

FILTER_SCHEMA = vol.Schema(
    {
        vol.Optional(CONF_EXCLUDE, default={}): vol.Schema(
            {
                vol.Optional(CONF_DOMAINS): vol.All(cv.ensure_list, [cv.string]),
                vol.Optional(CONF_ENTITIES): cv.entity_ids,
                vol.Optional(CONF_EVENT_TYPES): vol.All(cv.ensure_list, [cv.string]),
            }
        ),
        vol.Optional(CONF_INCLUDE, default={}): vol.Schema(
            {
                vol.Optional(CONF_DOMAINS): vol.All(cv.ensure_list, [cv.string]),
                vol.Optional(CONF_ENTITIES): cv.entity_ids,
            }
        ),
    }
)

CONFIG_SCHEMA = vol.Schema(
    {
        vol.Optional(DOMAIN, default=dict): vol.All(
            cv.deprecated(CONF_PURGE_INTERVAL),
            FILTER_SCHEMA.extend(
                {
                    vol.Optional(CONF_AUTO_PURGE, default=True): cv.boolean,
                    vol.Optional(CONF_PURGE_KEEP_DAYS, default=10): vol.All(
                        vol.Coerce(int), vol.Range(min=1)
                    ),
                    vol.Optional(CONF_PURGE_INTERVAL, default=1): vol.All(
                        vol.Coerce(int), vol.Range(min=0)
                    ),
                    vol.Optional(CONF_DB_URL): cv.string,
                    vol.Optional(CONF_COMMIT_INTERVAL, default=1): vol.All(
                        vol.Coerce(int), vol.Range(min=0)
                    ),
                    vol.Optional(
                        CONF_DB_MAX_RETRIES, default=DEFAULT_DB_MAX_RETRIES
                    ): cv.positive_int,
                    vol.Optional(
                        CONF_DB_RETRY_WAIT, default=DEFAULT_DB_RETRY_WAIT
                    ): cv.positive_int,
                }
            ),
        )
    },
    extra=vol.ALLOW_EXTRA,
)


def run_information(hass, point_in_time: Optional[datetime] = None):
    """Return information about current run.

    There is also the run that covers point_in_time.
    """
    run_info = run_information_from_instance(hass, point_in_time)
    if run_info:
        return run_info

    with session_scope(hass=hass) as session:
        return run_information_with_session(session, point_in_time)


def run_information_from_instance(hass, point_in_time: Optional[datetime] = None):
    """Return information about current run from the existing instance.

    Does not query the database for older runs.
    """
    ins = hass.data[DATA_INSTANCE]

    if point_in_time is None or point_in_time > ins.recording_start:
        return ins.run_info


def run_information_with_session(session, point_in_time: Optional[datetime] = None):
    """Return information about current run from the database."""
    recorder_runs = RecorderRuns

    res = (
        session.query(recorder_runs)
        .filter(
            (recorder_runs.start < point_in_time) & (recorder_runs.end > point_in_time)
        )
        .first()
    )
    if res:
        session.expunge(res)
    return res


async def async_setup(hass: HomeAssistant, config: ConfigType) -> bool:
    """Set up the recorder."""
    conf = config[DOMAIN]
    auto_purge = conf[CONF_AUTO_PURGE]
    keep_days = conf[CONF_PURGE_KEEP_DAYS]
    commit_interval = conf[CONF_COMMIT_INTERVAL]
    db_max_retries = conf[CONF_DB_MAX_RETRIES]
    db_retry_wait = conf[CONF_DB_RETRY_WAIT]

    db_url = conf.get(CONF_DB_URL)
    if not db_url:
        db_url = DEFAULT_URL.format(hass_config_path=hass.config.path(DEFAULT_DB_FILE))

    include = conf.get(CONF_INCLUDE, {})
    exclude = conf.get(CONF_EXCLUDE, {})
    instance = hass.data[DATA_INSTANCE] = Recorder(
        hass=hass,
        auto_purge=auto_purge,
        keep_days=keep_days,
        commit_interval=commit_interval,
        uri=db_url,
        db_max_retries=db_max_retries,
        db_retry_wait=db_retry_wait,
        include=include,
        exclude=exclude,
    )
    instance.async_initialize()
    instance.start()

    async def async_handle_purge_service(service):
        """Handle calls to the purge service."""
        instance.do_adhoc_purge(**service.data)

    hass.services.async_register(
        DOMAIN, SERVICE_PURGE, async_handle_purge_service, schema=SERVICE_PURGE_SCHEMA
    )

    return await instance.async_db_ready


PurgeTask = namedtuple("PurgeTask", ["keep_days", "repack"])


class Recorder(threading.Thread):
    """A threaded recorder class."""

    def __init__(
        self,
        hass: HomeAssistant,
        auto_purge: bool,
        keep_days: int,
        commit_interval: int,
        uri: str,
        db_max_retries: int,
        db_retry_wait: int,
        include: Dict,
        exclude: Dict,
    ) -> None:
        """Initialize the recorder."""
        threading.Thread.__init__(self, name="Recorder")

        self.hass = hass
        self.auto_purge = auto_purge
        self.keep_days = keep_days
        self.commit_interval = commit_interval
        self.queue: Any = queue.Queue()
        self.recording_start = dt_util.utcnow()
        self.db_url = uri
        self.db_max_retries = db_max_retries
        self.db_retry_wait = db_retry_wait
        self.async_db_ready = asyncio.Future()
        self.engine: Any = None
        self.run_info: Any = None

        self.entity_filter = generate_filter(
            include.get(CONF_DOMAINS, []),
            include.get(CONF_ENTITIES, []),
            exclude.get(CONF_DOMAINS, []),
            exclude.get(CONF_ENTITIES, []),
        )
        self.exclude_t = exclude.get(CONF_EVENT_TYPES, [])

        self._timechanges_seen = 0
        self._keepalive_count = 0
        self._old_state_ids = {}
        self.event_session = None
        self.get_session = None

    @callback
    def async_initialize(self):
        """Initialize the recorder."""
        self.hass.bus.async_listen(MATCH_ALL, self.event_listener)

    def do_adhoc_purge(self, **kwargs):
        """Trigger an adhoc purge retaining keep_days worth of data."""
        keep_days = kwargs.get(ATTR_KEEP_DAYS, self.keep_days)
        repack = kwargs.get(ATTR_REPACK)

        self.queue.put(PurgeTask(keep_days, repack))

    def run(self):
        """Start processing events to save."""
        tries = 1
        connected = False

        while not connected and tries <= self.db_max_retries:
            if tries != 1:
                time.sleep(self.db_retry_wait)
            try:
                self._setup_connection()
                migration.migrate_schema(self)
                self._setup_run()
                connected = True
                _LOGGER.debug("Connected to recorder database")
            except Exception as err:  # pylint: disable=broad-except
                _LOGGER.error(
                    "Error during connection setup: %s (retrying in %s seconds)",
                    err,
                    self.db_retry_wait,
                )
                tries += 1

        if not connected:

            @callback
            def connection_failed():
                """Connect failed tasks."""
                self.async_db_ready.set_result(False)
                persistent_notification.async_create(
                    self.hass,
                    "The recorder could not start, please check the log",
                    "Recorder",
                )

            self.hass.add_job(connection_failed)
            return

        shutdown_task = object()
        hass_started = concurrent.futures.Future()

        @callback
        def register():
            """Post connection initialize."""
            self.async_db_ready.set_result(True)

            def shutdown(event):
                """Shut down the Recorder."""
                if not hass_started.done():
                    hass_started.set_result(shutdown_task)
                self.queue.put(None)
                self.join()

            self.hass.bus.async_listen_once(EVENT_HOMEASSISTANT_STOP, shutdown)

            if self.hass.state == CoreState.running:
                hass_started.set_result(None)
            else:

                @callback
                def notify_hass_started(event):
                    """Notify that hass has started."""
                    hass_started.set_result(None)

                self.hass.bus.async_listen_once(
                    EVENT_HOMEASSISTANT_START, notify_hass_started
                )

        self.hass.add_job(register)
        result = hass_started.result()

        # If shutdown happened before Home Assistant finished starting
        if result is shutdown_task:
            return

        # Start periodic purge
        if self.auto_purge:

            @callback
            def async_purge(now):
                """Trigger the purge."""
                self.queue.put(PurgeTask(self.keep_days, repack=False))

            # Purge every night at 4:12am
            self.hass.helpers.event.track_time_change(
                async_purge, hour=4, minute=12, second=0
            )

        self.event_session = self.get_session()
        # Use a session for the event read loop
        # with a commit every time the event time
        # has changed.  This reduces the disk io.
        while True:
            event = self.queue.get()
            if event is None:
                self._close_run()
                self._close_connection()
                self.queue.task_done()
                return
            if isinstance(event, PurgeTask):
                purge.purge_old_data(self, event.keep_days, event.repack)
                self.queue.task_done()
                continue
            if event.event_type == EVENT_TIME_CHANGED:
                self.queue.task_done()
                self._keepalive_count += 1
                if self._keepalive_count >= KEEPALIVE_TIME:
                    self._keepalive_count = 0
                    self._send_keep_alive()
                if self.commit_interval:
                    self._timechanges_seen += 1
                    if self._timechanges_seen >= self.commit_interval:
                        self._timechanges_seen = 0
                        self._commit_event_session_or_retry()
                continue
            if event.event_type in self.exclude_t:
                self.queue.task_done()
                continue

            entity_id = event.data.get(ATTR_ENTITY_ID)
            if entity_id is not None:
                if not self.entity_filter(entity_id):
                    self.queue.task_done()
                    continue

            try:
                dbevent = Events.from_event(event)
                if event.event_type == EVENT_STATE_CHANGED:
                    dbevent.event_data = "{}"
                self.event_session.add(dbevent)
                self.event_session.flush()
            except (TypeError, ValueError):
                _LOGGER.warning("Event is not JSON serializable: %s", event)
            except Exception as err:  # pylint: disable=broad-except
                # Must catch the exception to prevent the loop from collapsing
                _LOGGER.exception("Error adding event: %s", err)

            if dbevent and event.event_type == EVENT_STATE_CHANGED:
                try:
                    new_state = event.data.get("new_state")
                    if new_state:
                        # Do not store display attributes in the database
                        _remove_display_attributes_from_state(new_state)
                    dbstate = States.from_event_with_state(event, new_state)
                    dbstate.old_state_id = self._old_state_ids.get(dbstate.entity_id)
                    dbstate.event_id = dbevent.event_id
                    self.event_session.add(dbstate)
                    self.event_session.flush()
<<<<<<< HEAD
                    if "new_state" in event.data:
=======
                    if new_state:
>>>>>>> d4c7767d
                        self._old_state_ids[dbstate.entity_id] = dbstate.state_id
                    elif dbstate.entity_id in self._old_state_ids:
                        del self._old_state_ids[dbstate.entity_id]
                except (TypeError, ValueError):
                    _LOGGER.warning(
                        "State is not JSON serializable: %s",
                        event.data.get("new_state"),
                    )
                except Exception as err:  # pylint: disable=broad-except
                    # Must catch the exception to prevent the loop from collapsing
                    _LOGGER.exception("Error adding state change: %s", err)

            # If they do not have a commit interval
            # than we commit right away
            if not self.commit_interval:
                self._commit_event_session_or_retry()

            self.queue.task_done()

    def _get_old_state_id(self, entity_id):
        """Find the last state_id for an entity_id in memory cache or the database."""
        if entity_id in self._old_state_ids:
            return self._old_state_ids[entity_id]
        query = (
            self.event_session.query(States.state_id)
            .filter(States.entity_id == entity_id)
            .order_by(States.last_updated.desc())
            .limit(1)
        )
        old_db_state = query.one_or_none()
        if old_db_state:
            return old_db_state.state_id
        return None

    def _send_keep_alive(self):
        try:
            _LOGGER.debug("Sending keepalive")
            self.event_session.connection().scalar(select([1]))
            return
        except Exception as err:  # pylint: disable=broad-except
            # Must catch the exception to prevent the loop from collapsing
            _LOGGER.error(
                "Error in database connectivity during keepalive: %s.", err,
            )
            self._reopen_event_session()

    def _commit_event_session_or_retry(self):
        tries = 1
        while tries <= self.db_max_retries:
            if tries != 1:
                time.sleep(self.db_retry_wait)

            try:
                self._commit_event_session()
                return
            except (exc.InternalError, exc.OperationalError) as err:
                if err.connection_invalidated:
                    _LOGGER.error(
                        "Database connection invalidated: %s. "
                        "(retrying in %s seconds)",
                        err,
                        self.db_retry_wait,
                    )
                else:
                    _LOGGER.error(
                        "Error in database connectivity during commit: %s. "
                        "(retrying in %s seconds)",
                        err,
                        self.db_retry_wait,
                    )
                tries += 1

            except Exception as err:  # pylint: disable=broad-except
                # Must catch the exception to prevent the loop from collapsing
                _LOGGER.exception("Error saving events: %s", err)
                return

        _LOGGER.error(
            "Error in database update. Could not save " "after %d tries. Giving up",
            tries,
        )
        self._reopen_event_session()

    def _reopen_event_session(self):
        try:
            self.event_session.rollback()
        except Exception as err:  # pylint: disable=broad-except
            # Must catch the exception to prevent the loop from collapsing
            _LOGGER.exception("Error while rolling back event session: %s", err)

        try:
            self.event_session.close()
        except Exception as err:  # pylint: disable=broad-except
            # Must catch the exception to prevent the loop from collapsing
            _LOGGER.exception("Error while closing event session: %s", err)

        try:
            self.event_session = self.get_session()
        except Exception as err:  # pylint: disable=broad-except
            # Must catch the exception to prevent the loop from collapsing
            _LOGGER.exception("Error while creating new event session: %s", err)

    def _commit_event_session(self):
        try:
            self.event_session.commit()
        except Exception as err:
            _LOGGER.error("Error executing query: %s", err)
            self.event_session.rollback()
            raise

    @callback
    def event_listener(self, event):
        """Listen for new events and put them in the process queue."""
        self.queue.put(event)

    def block_till_done(self):
        """Block till all events processed."""
        self.queue.join()

    def _setup_connection(self):
        """Ensure database is ready to fly."""
        kwargs = {}

        def setup_recorder_connection(dbapi_connection, connection_record):
            """Dbapi specific connection settings."""

            # We do not import sqlite3 here so mysql/other
            # users do not have to pay for it to be loaded in
            # memory
            if self.db_url.startswith("sqlite://"):
                old_isolation = dbapi_connection.isolation_level
                dbapi_connection.isolation_level = None
                cursor = dbapi_connection.cursor()
                cursor.execute("PRAGMA journal_mode=WAL")
                cursor.close()
                dbapi_connection.isolation_level = old_isolation
            elif self.db_url.startswith("mysql"):
                cursor = dbapi_connection.cursor()
                cursor.execute("SET session wait_timeout=28800")
                cursor.close()

        if self.db_url == "sqlite://" or ":memory:" in self.db_url:
            kwargs["connect_args"] = {"check_same_thread": False}
            kwargs["poolclass"] = StaticPool
            kwargs["pool_reset_on_return"] = None
        else:
            kwargs["echo"] = False

        if self.engine is not None:
            self.engine.dispose()

        self.engine = create_engine(self.db_url, **kwargs)

        sqlalchemy_event.listen(self.engine, "connect", setup_recorder_connection)

        Base.metadata.create_all(self.engine)
        self.get_session = scoped_session(sessionmaker(bind=self.engine))

    def _close_connection(self):
        """Close the connection."""
        self.engine.dispose()
        self.engine = None
        self.get_session = None

    def _setup_run(self):
        """Log the start of the current run."""
        with session_scope(session=self.get_session()) as session:
            for run in session.query(RecorderRuns).filter_by(end=None):
                run.closed_incorrect = True
                run.end = self.recording_start
                _LOGGER.warning(
                    "Ended unfinished session (id=%s from %s)", run.run_id, run.start
                )
                session.add(run)

            self.run_info = RecorderRuns(
                start=self.recording_start, created=dt_util.utcnow()
            )
            session.add(self.run_info)
            session.flush()
            session.expunge(self.run_info)

    def _close_run(self):
        """Save end time for current run."""
        if self.event_session is not None:
            self.run_info.end = dt_util.utcnow()
            self.event_session.add(self.run_info)
            self._commit_event_session_or_retry()
            self.event_session.close()

        self.run_info = None


def _remove_display_attributes_from_state(state):
    """Remove attributes that are primarily used for the display layer.

    These attributes are mostly static and
    take of a lot of space in the database
    and are not needed for any core functionality.
    """
    if not any(k in state.attributes for k in DISPLAY_ATTRIBUTES):
        return
    state.attributes = dict(state.attributes)
    for attribute in DISPLAY_ATTRIBUTES:
        state.attributes.pop(attribute, None)<|MERGE_RESOLUTION|>--- conflicted
+++ resolved
@@ -410,11 +410,7 @@
                     dbstate.event_id = dbevent.event_id
                     self.event_session.add(dbstate)
                     self.event_session.flush()
-<<<<<<< HEAD
-                    if "new_state" in event.data:
-=======
                     if new_state:
->>>>>>> d4c7767d
                         self._old_state_ids[dbstate.entity_id] = dbstate.state_id
                     elif dbstate.entity_id in self._old_state_ids:
                         del self._old_state_ids[dbstate.entity_id]
