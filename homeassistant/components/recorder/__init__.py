--- conflicted
+++ resolved
@@ -598,11 +598,7 @@
         """Track recorder run history."""
         self.recording_start: datetime = dt_util.utcnow()
         self._current_run_info: RecorderRuns | None = None
-<<<<<<< HEAD
-        self._run_history = _RecorderRunsHistory([0], {})
-=======
         self._run_history = _RecorderRunsHistory([], {})
->>>>>>> a7500bca
 
     def start(self, session: Session) -> None:
         """Start a new run.
@@ -631,11 +627,7 @@
 
         Must run in the recorder thread.
         """
-<<<<<<< HEAD
-        run_timestamps: list[int] = [0]
-=======
         run_timestamps: list[int] = []
->>>>>>> a7500bca
         runs_by_timestamp: dict[int, RecorderRuns] = {}
 
         for run in session.query(RecorderRuns).order_by(RecorderRuns.start.asc()).all():
@@ -669,20 +661,6 @@
         """Return the recorder run that started before or at start.
 
         If the first run started after the start, return None
-<<<<<<< HEAD
-        """
-        if start >= self.recording_start:
-            return self.current
-        run_timestamps = self._run_history.run_timestamps
-        runs_by_timestamp = self._run_history.runs_by_timestamp
-        if (idx := bisect.bisect_left(run_timestamps, start.timestamp())) <= 1:
-            return None
-        return runs_by_timestamp[run_timestamps[idx - 1]]
-
-    @property
-    def current(self) -> RecorderRuns:
-        """Get the current run."""
-=======
 
         This function is thread safe.
         """
@@ -717,7 +695,6 @@
 
         This function is thread safe.
         """
->>>>>>> a7500bca
         assert self._current_run_info is not None
         return self._current_run_info
 
