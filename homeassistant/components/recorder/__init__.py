"""Support for recording details."""
from __future__ import annotations

import asyncio
import concurrent.futures
from datetime import datetime
import logging
import queue
import sqlite3
import threading
import time
from typing import Any, Callable, NamedTuple

from sqlalchemy import create_engine, event as sqlalchemy_event, exc, select
from sqlalchemy.orm import scoped_session, sessionmaker
from sqlalchemy.pool import StaticPool
import voluptuous as vol

from homeassistant.components import persistent_notification
from homeassistant.const import (
    ATTR_ENTITY_ID,
    CONF_EXCLUDE,
    EVENT_HOMEASSISTANT_START,
    EVENT_HOMEASSISTANT_STOP,
    EVENT_STATE_CHANGED,
    EVENT_TIME_CHANGED,
    MATCH_ALL,
)
from homeassistant.core import CoreState, HomeAssistant, callback
import homeassistant.helpers.config_validation as cv
from homeassistant.helpers.entityfilter import (
    INCLUDE_EXCLUDE_BASE_FILTER_SCHEMA,
    INCLUDE_EXCLUDE_FILTER_SCHEMA_INNER,
    convert_include_exclude_filter,
)
from homeassistant.helpers.typing import ConfigType
import homeassistant.util.dt as dt_util

from . import migration, purge
from .const import CONF_DB_INTEGRITY_CHECK, DATA_INSTANCE, DOMAIN, SQLITE_URL_PREFIX
from .models import Base, Events, RecorderRuns, States
from .util import (
    dburl_to_path,
    move_away_broken_database,
    session_scope,
    validate_or_move_away_sqlite_database,
)

_LOGGER = logging.getLogger(__name__)

SERVICE_PURGE = "purge"
SERVICE_ENABLE = "enable"
SERVICE_DISABLE = "disable"

ATTR_KEEP_DAYS = "keep_days"
ATTR_REPACK = "repack"
ATTR_APPLY_FILTER = "apply_filter"

SERVICE_PURGE_SCHEMA = vol.Schema(
    {
        vol.Optional(ATTR_KEEP_DAYS): cv.positive_int,
        vol.Optional(ATTR_REPACK, default=False): cv.boolean,
        vol.Optional(ATTR_APPLY_FILTER, default=False): cv.boolean,
    }
)
SERVICE_ENABLE_SCHEMA = vol.Schema({})
SERVICE_DISABLE_SCHEMA = vol.Schema({})

DEFAULT_URL = "sqlite:///{hass_config_path}"
DEFAULT_DB_FILE = "home-assistant_v2.db"
DEFAULT_DB_INTEGRITY_CHECK = True
DEFAULT_DB_MAX_RETRIES = 10
DEFAULT_DB_RETRY_WAIT = 3
DEFAULT_COMMIT_INTERVAL = 1
KEEPALIVE_TIME = 30

# Controls how often we clean up
# States and Events objects
EXPIRE_AFTER_COMMITS = 120

CONF_AUTO_PURGE = "auto_purge"
CONF_DB_URL = "db_url"
CONF_DB_MAX_RETRIES = "db_max_retries"
CONF_DB_RETRY_WAIT = "db_retry_wait"
CONF_PURGE_KEEP_DAYS = "purge_keep_days"
CONF_PURGE_INTERVAL = "purge_interval"
CONF_EVENT_TYPES = "event_types"
CONF_COMMIT_INTERVAL = "commit_interval"

EXCLUDE_SCHEMA = INCLUDE_EXCLUDE_FILTER_SCHEMA_INNER.extend(
    {vol.Optional(CONF_EVENT_TYPES): vol.All(cv.ensure_list, [cv.string])}
)

FILTER_SCHEMA = INCLUDE_EXCLUDE_BASE_FILTER_SCHEMA.extend(
    {vol.Optional(CONF_EXCLUDE, default=EXCLUDE_SCHEMA({})): EXCLUDE_SCHEMA}
)

CONFIG_SCHEMA = vol.Schema(
    {
        vol.Optional(DOMAIN, default=dict): vol.All(
            cv.deprecated(CONF_PURGE_INTERVAL),
            FILTER_SCHEMA.extend(
                {
                    vol.Optional(CONF_AUTO_PURGE, default=True): cv.boolean,
                    vol.Optional(CONF_PURGE_KEEP_DAYS, default=10): vol.All(
                        vol.Coerce(int), vol.Range(min=1)
                    ),
                    vol.Optional(CONF_PURGE_INTERVAL, default=1): cv.positive_int,
                    vol.Optional(CONF_DB_URL): cv.string,
                    vol.Optional(
                        CONF_COMMIT_INTERVAL, default=DEFAULT_COMMIT_INTERVAL
                    ): cv.positive_int,
                    vol.Optional(
                        CONF_DB_MAX_RETRIES, default=DEFAULT_DB_MAX_RETRIES
                    ): cv.positive_int,
                    vol.Optional(
                        CONF_DB_RETRY_WAIT, default=DEFAULT_DB_RETRY_WAIT
                    ): cv.positive_int,
                    vol.Optional(
                        CONF_DB_INTEGRITY_CHECK, default=DEFAULT_DB_INTEGRITY_CHECK
                    ): cv.boolean,
                }
            ),
        )
    },
    extra=vol.ALLOW_EXTRA,
)


def run_information(hass, point_in_time: datetime | None = None):
    """Return information about current run.

    There is also the run that covers point_in_time.
    """
    run_info = run_information_from_instance(hass, point_in_time)
    if run_info:
        return run_info

    with session_scope(hass=hass) as session:
        return run_information_with_session(session, point_in_time)


def run_information_from_instance(hass, point_in_time: datetime | None = None):
    """Return information about current run from the existing instance.

    Does not query the database for older runs.
    """
    ins = hass.data[DATA_INSTANCE]

    if point_in_time is None or point_in_time > ins.recording_start:
        return ins.run_info


def run_information_with_session(session, point_in_time: datetime | None = None):
    """Return information about current run from the database."""
    recorder_runs = RecorderRuns

    query = session.query(recorder_runs)
    if point_in_time:
        query = query.filter(
            (recorder_runs.start < point_in_time) & (recorder_runs.end > point_in_time)
        )

    res = query.first()
    if res:
        session.expunge(res)
    return res


async def async_setup(hass: HomeAssistant, config: ConfigType) -> bool:
    """Set up the recorder."""
    conf = config[DOMAIN]
    entity_filter = convert_include_exclude_filter(conf)
    auto_purge = conf[CONF_AUTO_PURGE]
    keep_days = conf[CONF_PURGE_KEEP_DAYS]
    # commit_interval = conf[CONF_COMMIT_INTERVAL]
    # db_max_retries = conf[CONF_DB_MAX_RETRIES]
    # db_retry_wait = conf[CONF_DB_RETRY_WAIT]

    # db_url = conf.get(CONF_DB_URL, None)
    # if not db_url:
    #     db_url = DEFAULT_URL.format(hass_config_path=hass.config.path(DEFAULT_DB_FILE))
    # AIS dom fix - get recorder config from file
    commit_interval = 60
    db_max_retries = 10
    db_retry_wait = 3
    db_integrity_check = conf[CONF_DB_INTEGRITY_CHECK]
    try:
        import json

        import homeassistant.components.ais_dom.ais_global as ais_global

        if ais_global.G_DB_SETTINGS_INFO is None:
            with open(
                hass.config.config_dir + ais_global.G_DB_SETTINGS_INFO_FILE
            ) as json_file:
                ais_global.G_DB_SETTINGS_INFO = json.load(json_file)
        db_url = ais_global.G_DB_SETTINGS_INFO["dbUrl"]
        if db_url == "sqlite:///:memory:":
            keep_days = 2
        else:
            if db_url.startswith("sqlite://///"):
                # DB in file
                from homeassistant.components import ais_usb

                if ais_usb.is_usb_url_valid_external_drive(db_url) is not True:
                    _LOGGER.error(
                        "Invalid external drive: %s selected for recording! ", db_url
                    )
                    # enable recorder in memory
                    db_url = "sqlite:///:memory:"
                    keep_days = 1
                else:
                    keep_days = 10
                    if "dbKeepDays" in ais_global.G_DB_SETTINGS_INFO:
                        keep_days = int(ais_global.G_DB_SETTINGS_INFO["dbKeepDays"])
    except Exception as e:
<<<<<<< HEAD
=======
        _LOGGER.error(
            "Get recorder config from file error, enable recorder in memory: " + str(e)
        )
>>>>>>> 9d28e959
        # enable recorder in memory
        _LOGGER.error(
            "Get recorder config from file error, enable recorder in memory " + str(e)
        )
        db_url = "sqlite:///:memory:"
        keep_days = 1

    exclude = conf[CONF_EXCLUDE]
    exclude_t = exclude.get(CONF_EVENT_TYPES, [])
    instance = hass.data[DATA_INSTANCE] = Recorder(
        hass=hass,
        auto_purge=auto_purge,
        keep_days=keep_days,
        commit_interval=commit_interval,
        uri=db_url,
        db_max_retries=db_max_retries,
        db_retry_wait=db_retry_wait,
        entity_filter=entity_filter,
        exclude_t=exclude_t,
        db_integrity_check=db_integrity_check,
    )
    instance.async_initialize()
    instance.start()

    async def async_handle_purge_service(service):
        """Handle calls to the purge service."""
        instance.do_adhoc_purge(**service.data)

    hass.services.async_register(
        DOMAIN, SERVICE_PURGE, async_handle_purge_service, schema=SERVICE_PURGE_SCHEMA
    )

    async def async_handle_enable_sevice(service):
        instance.set_enable(True)

    hass.services.async_register(
        DOMAIN, SERVICE_ENABLE, async_handle_enable_sevice, schema=SERVICE_ENABLE_SCHEMA
    )

    async def async_handle_disable_service(service):
        instance.set_enable(False)

    hass.services.async_register(
        DOMAIN,
        SERVICE_DISABLE,
        async_handle_disable_service,
        schema=SERVICE_DISABLE_SCHEMA,
    )

    return await instance.async_db_ready


class PurgeTask(NamedTuple):
    """Object to store information about purge task."""

    keep_days: int
    repack: bool
    apply_filter: bool


class WaitTask:
    """An object to insert into the recorder queue to tell it set the _queue_watch event."""


class Recorder(threading.Thread):
    """A threaded recorder class."""

    def __init__(
        self,
        hass: HomeAssistant,
        auto_purge: bool,
        keep_days: int,
        commit_interval: int,
        uri: str,
        db_max_retries: int,
        db_retry_wait: int,
        entity_filter: Callable[[str], bool],
        exclude_t: list[str],
        db_integrity_check: bool,
    ) -> None:
        """Initialize the recorder."""
        threading.Thread.__init__(self, name="Recorder")

        self.hass = hass
        self.auto_purge = auto_purge
        self.keep_days = keep_days
        self.commit_interval = commit_interval
        self.queue: Any = queue.SimpleQueue()
        self.recording_start = dt_util.utcnow()
        self.db_url = uri
        self.db_max_retries = db_max_retries
        self.db_retry_wait = db_retry_wait
        self.db_integrity_check = db_integrity_check
        self.async_db_ready = asyncio.Future()
        self._queue_watch = threading.Event()
        self.engine: Any = None
        self.run_info: Any = None

        self.entity_filter = entity_filter
        self.exclude_t = exclude_t

        self._timechanges_seen = 0
        self._commits_without_expire = 0
        self._keepalive_count = 0
        self._old_states = {}
        self._pending_expunge = []
        self.event_session = None
        self.get_session = None
        self._completed_database_setup = None

        self.enabled = True

    def set_enable(self, enable):
        """Enable or disable recording events and states."""
        self.enabled = enable

    @callback
    def async_initialize(self):
        """Initialize the recorder."""
        self.hass.bus.async_listen(
            MATCH_ALL, self.event_listener, event_filter=self._async_event_filter
        )

    @callback
    def _async_event_filter(self, event):
        """Filter events."""
        if event.event_type in self.exclude_t:
            return False

        entity_id = event.data.get(ATTR_ENTITY_ID)
        return bool(entity_id is None or self.entity_filter(entity_id))

    def do_adhoc_purge(self, **kwargs):
        """Trigger an adhoc purge retaining keep_days worth of data."""
        keep_days = kwargs.get(ATTR_KEEP_DAYS, self.keep_days)
        repack = kwargs.get(ATTR_REPACK)
        apply_filter = kwargs.get(ATTR_APPLY_FILTER)

        self.queue.put(PurgeTask(keep_days, repack, apply_filter))

    def run(self):
        """Start processing events to save."""

        if not self._setup_recorder():
            return

        shutdown_task = object()
        hass_started = concurrent.futures.Future()

        @callback
        def register():
            """Post connection initialize."""
            self.async_db_ready.set_result(True)

            def shutdown(event):
                """Shut down the Recorder."""
                print("Shut down the Recorder.")
                if not hass_started.done():
                    hass_started.set_result(shutdown_task)
                self.queue.put(None)
                self.join()

            self.hass.bus.async_listen_once(EVENT_HOMEASSISTANT_STOP, shutdown)
            self.hass.bus.async_listen("ais_stop_recorder_event", shutdown)

            if self.hass.state == CoreState.running:
                hass_started.set_result(None)
            else:

                @callback
                def notify_hass_started(event):
                    """Notify that hass has started."""
                    hass_started.set_result(None)

                self.hass.bus.async_listen_once(
                    EVENT_HOMEASSISTANT_START, notify_hass_started
                )

        self.hass.add_job(register)
        result = hass_started.result()

        # If shutdown happened before Home Assistant finished starting
        if result is shutdown_task:
            # Make sure we cleanly close the run if
            # we restart before startup finishes
            self._shutdown()
            return

        # Start periodic purge
        if self.auto_purge:

            @callback
            def async_purge(now):
                """Trigger the purge."""
                self.queue.put(
                    PurgeTask(self.keep_days, repack=False, apply_filter=False)
                )

            # Purge every night at 4:12am
            self.hass.helpers.event.track_time_change(
                async_purge, hour=4, minute=12, second=0
            )

        _LOGGER.debug("Recorder processing the queue")
        # Use a session for the event read loop
        # with a commit every time the event time
        # has changed. This reduces the disk io.
        while True:
            event = self.queue.get()

            if event is None:
                self._shutdown()
                return

            self._process_one_event(event)

    def _setup_recorder(self) -> bool:
        """Create schema and connect to the database."""
        tries = 1

        while tries <= self.db_max_retries:
            try:
                self._setup_connection()
                migration.migrate_schema(self)
                self._setup_run()
            except Exception as err:  # pylint: disable=broad-except
                _LOGGER.exception(
                    "Error during connection setup to %s: %s (retrying in %s seconds)",
                    self.db_url,
                    err,
                    self.db_retry_wait,
                )
            else:
                _LOGGER.debug("Connected to recorder database")
                self._open_event_session()
                return True

            tries += 1
            time.sleep(self.db_retry_wait)

        @callback
        def connection_failed():
            """Connect failed tasks."""
            self.async_db_ready.set_result(False)
            persistent_notification.async_create(
                self.hass,
                "The recorder could not start, please check the log",
                "Recorder",
            )

        self.hass.add_job(connection_failed)
        return False

    def _process_one_event(self, event):
        """Process one event."""
        if isinstance(event, PurgeTask):
            # Schedule a new purge task if this one didn't finish
            if not purge.purge_old_data(
                self, event.keep_days, event.repack, event.apply_filter
            ):
                self.queue.put(
                    PurgeTask(event.keep_days, event.repack, event.apply_filter)
                )
            return
        if isinstance(event, WaitTask):
            self._queue_watch.set()
            return
        if event.event_type == EVENT_TIME_CHANGED:
            self._keepalive_count += 1
            if self._keepalive_count >= KEEPALIVE_TIME:
                self._keepalive_count = 0
                self._send_keep_alive()
            if self.commit_interval:
                self._timechanges_seen += 1
                if self._timechanges_seen >= self.commit_interval:
                    self._timechanges_seen = 0
                    self._commit_event_session_or_recover()
            return

        if not self.enabled:
            return

        try:
            if event.event_type == EVENT_STATE_CHANGED:
                dbevent = Events.from_event(event, event_data="{}")
            else:
                dbevent = Events.from_event(event)
            dbevent.created = event.time_fired
            self.event_session.add(dbevent)
        except (TypeError, ValueError):
            _LOGGER.warning("Event is not JSON serializable: %s", event)
            return
        except Exception as err:  # pylint: disable=broad-except
            # Must catch the exception to prevent the loop from collapsing
            _LOGGER.exception("Error adding event: %s", err)
            return

        if event.event_type == EVENT_STATE_CHANGED:
            try:
                dbstate = States.from_event(event)
                has_new_state = event.data.get("new_state")
                if dbstate.entity_id in self._old_states:
                    old_state = self._old_states.pop(dbstate.entity_id)
                    if old_state.state_id:
                        dbstate.old_state_id = old_state.state_id
                    else:
                        dbstate.old_state = old_state
                if not has_new_state:
                    dbstate.state = None
                dbstate.event = dbevent
                dbstate.created = event.time_fired
                self.event_session.add(dbstate)
                if has_new_state:
                    self._old_states[dbstate.entity_id] = dbstate
                    self._pending_expunge.append(dbstate)
            except (TypeError, ValueError):
                _LOGGER.warning(
                    "State is not JSON serializable: %s",
                    event.data.get("new_state"),
                )
            except Exception as err:  # pylint: disable=broad-except
                # Must catch the exception to prevent the loop from collapsing
                _LOGGER.exception("Error adding state change: %s", err)

        # If they do not have a commit interval
        # than we commit right away
        if not self.commit_interval:
            self._commit_event_session_or_recover()

    def _commit_event_session_or_recover(self):
        """Commit changes to the database and recover if the database fails when possible."""
        try:
            self._commit_event_session_or_retry()
            return
        except exc.DatabaseError as err:
            if isinstance(err.__cause__, sqlite3.DatabaseError):
                _LOGGER.exception(
                    "Unrecoverable sqlite3 database corruption detected: %s", err
                )
                self._handle_sqlite_corruption()
                return
            _LOGGER.exception("Unexpected error saving events: %s", err)
        except Exception as err:  # pylint: disable=broad-except
            # Must catch the exception to prevent the loop from collapsing
            _LOGGER.exception("Unexpected error saving events: %s", err)

        self._reopen_event_session()
        return

    def _commit_event_session_or_retry(self):
        tries = 1
        while tries <= self.db_max_retries:
            try:
                self._commit_event_session()
                return
            except (exc.InternalError, exc.OperationalError) as err:
                if err.connection_invalidated:
                    message = "Database connection invalidated"
                else:
                    message = "Error in database connectivity during commit"
                _LOGGER.error(
                    "%s: Error executing query: %s. (retrying in %s seconds)",
                    message,
                    err,
                    self.db_retry_wait,
                )
                if tries == self.db_max_retries:
                    raise

                tries += 1
                time.sleep(self.db_retry_wait)

    def _commit_event_session(self):
        self._commits_without_expire += 1

        if self._pending_expunge:
            self.event_session.flush()
            for dbstate in self._pending_expunge:
                # Expunge the state so its not expired
                # until we use it later for dbstate.old_state
                if dbstate in self.event_session:
                    self.event_session.expunge(dbstate)
            self._pending_expunge = []
        self.event_session.commit()

        # Expire is an expensive operation (frequently more expensive
        # than the flush and commit itself) so we only
        # do it after EXPIRE_AFTER_COMMITS commits
        if self._commits_without_expire == EXPIRE_AFTER_COMMITS:
            self._commits_without_expire = 0
            self.event_session.expire_all()

    def _handle_sqlite_corruption(self):
        """Handle the sqlite3 database being corrupt."""
        self._close_connection()
        move_away_broken_database(dburl_to_path(self.db_url))
        self._setup_recorder()

    def _reopen_event_session(self):
        """Rollback the event session and reopen it after a failure."""
        self._old_states = {}

        try:
            self.event_session.rollback()
            self.event_session.close()
        except Exception as err:  # pylint: disable=broad-except
            # Must catch the exception to prevent the loop from collapsing
            _LOGGER.exception(
                "Error while rolling back and closing the event session: %s", err
            )

        self._open_event_session()

    def _open_event_session(self):
        """Open the event session."""
        try:
            self.event_session = self.get_session()
            self.event_session.expire_on_commit = False
        except Exception as err:  # pylint: disable=broad-except
            _LOGGER.exception("Error while creating new event session: %s", err)

    def _send_keep_alive(self):
        try:
            _LOGGER.debug("Sending keepalive")
            self.event_session.connection().scalar(select([1]))
            return
        except Exception as err:  # pylint: disable=broad-except
            _LOGGER.error(
                "Error in database connectivity during keepalive: %s",
                err,
            )
            self._reopen_event_session()

    @callback
    def event_listener(self, event):
        """Listen for new events and put them in the process queue."""
        self.queue.put(event)

    def block_till_done(self):
        """Block till all events processed.

        This is only called in tests.

        This only blocks until the queue is empty
        which does not mean the recorder is done.

        Call tests.common's wait_recording_done
        after calling this to ensure the data
        is in the database.
        """
        self._queue_watch.clear()
        self.queue.put(WaitTask())
        self._queue_watch.wait()

    def _setup_connection(self):
        """Ensure database is ready to fly."""
        kwargs = {}
        self._completed_database_setup = False

        def setup_recorder_connection(dbapi_connection, connection_record):
            """Dbapi specific connection settings."""
            if self._completed_database_setup:
                return

            # We do not import sqlite3 here so mysql/other
            # users do not have to pay for it to be loaded in
            # memory
            if self.db_url.startswith(SQLITE_URL_PREFIX):
                old_isolation = dbapi_connection.isolation_level
                dbapi_connection.isolation_level = None
                cursor = dbapi_connection.cursor()
                cursor.execute("PRAGMA journal_mode=WAL")
                cursor.close()
                dbapi_connection.isolation_level = old_isolation
                # WAL mode only needs to be setup once
                # instead of every time we open the sqlite connection
                # as its persistent and isn't free to call every time.
                self._completed_database_setup = True
            elif self.db_url.startswith("mysql"):
                cursor = dbapi_connection.cursor()
                cursor.execute("SET session wait_timeout=28800")
                cursor.close()

        if self.db_url == SQLITE_URL_PREFIX or ":memory:" in self.db_url:
            kwargs["connect_args"] = {"check_same_thread": False}
            kwargs["poolclass"] = StaticPool
            kwargs["pool_reset_on_return"] = None
        else:
            kwargs["echo"] = False

        if self._using_file_sqlite:
            with self.hass.timeout.freeze(DOMAIN):
                #
                # Here we run an sqlite3 quick_check.  In the majority
                # of cases, the quick_check takes under 10 seconds.
                #
                # On systems with very large databases and
                # very slow disk or cpus, this can take a while.
                #
                validate_or_move_away_sqlite_database(
                    self.db_url, self.db_integrity_check
                )

        if self.engine is not None:
            self.engine.dispose()

        self.engine = create_engine(self.db_url, **kwargs)

        sqlalchemy_event.listen(self.engine, "connect", setup_recorder_connection)

        Base.metadata.create_all(self.engine)
        self.get_session = scoped_session(sessionmaker(bind=self.engine))

    @property
    def _using_file_sqlite(self):
        """Short version to check if we are using sqlite3 as a file."""
        return self.db_url != SQLITE_URL_PREFIX and self.db_url.startswith(
            SQLITE_URL_PREFIX
        )

    def _close_connection(self):
        """Close the connection."""
        self.engine.dispose()
        self.engine = None
        self.get_session = None

    def _setup_run(self):
        """Log the start of the current run."""
        with session_scope(session=self.get_session()) as session:
            for run in session.query(RecorderRuns).filter_by(end=None):
                run.closed_incorrect = True
                run.end = self.recording_start
                _LOGGER.warning(
                    "Ended unfinished session (id=%s from %s)", run.run_id, run.start
                )
                session.add(run)

            self.run_info = RecorderRuns(
                start=self.recording_start, created=dt_util.utcnow()
            )
            session.add(self.run_info)
            session.flush()
            session.expunge(self.run_info)

    def _shutdown(self):
        """Save end time for current run."""
        if self.event_session is not None:
            self.run_info.end = dt_util.utcnow()
            self.event_session.add(self.run_info)
            try:
                self._commit_event_session_or_retry()
                self.event_session.close()
            except Exception as err:  # pylint: disable=broad-except
                _LOGGER.exception(
                    "Error saving the event session during shutdown: %s", err
                )

        self.run_info = None
        self._close_connection()<|MERGE_RESOLUTION|>--- conflicted
+++ resolved
@@ -215,12 +215,6 @@
                     if "dbKeepDays" in ais_global.G_DB_SETTINGS_INFO:
                         keep_days = int(ais_global.G_DB_SETTINGS_INFO["dbKeepDays"])
     except Exception as e:
-<<<<<<< HEAD
-=======
-        _LOGGER.error(
-            "Get recorder config from file error, enable recorder in memory: " + str(e)
-        )
->>>>>>> 9d28e959
         # enable recorder in memory
         _LOGGER.error(
             "Get recorder config from file error, enable recorder in memory " + str(e)
@@ -538,8 +532,7 @@
                     self._pending_expunge.append(dbstate)
             except (TypeError, ValueError):
                 _LOGGER.warning(
-                    "State is not JSON serializable: %s",
-                    event.data.get("new_state"),
+                    "State is not JSON serializable: %s", event.data.get("new_state")
                 )
             except Exception as err:  # pylint: disable=broad-except
                 # Must catch the exception to prevent the loop from collapsing
@@ -648,10 +641,7 @@
             self.event_session.connection().scalar(select([1]))
             return
         except Exception as err:  # pylint: disable=broad-except
-            _LOGGER.error(
-                "Error in database connectivity during keepalive: %s",
-                err,
-            )
+            _LOGGER.error("Error in database connectivity during keepalive: %s", err)
             self._reopen_event_session()
 
     @callback
