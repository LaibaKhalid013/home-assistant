--- conflicted
+++ resolved
@@ -58,11 +58,7 @@
 ATTR_REPACK = "repack"
 ATTR_APPLY_FILTER = "apply_filter"
 
-<<<<<<< HEAD
-MAX_QUEUE_BACKLOG = 10000
-=======
 MAX_QUEUE_BACKLOG = 30000
->>>>>>> 3be65082
 
 SERVICE_PURGE_SCHEMA = vol.Schema(
     {
@@ -759,16 +755,6 @@
             kwargs["echo"] = False
 
         if self._using_file_sqlite:
-<<<<<<< HEAD
-            #
-            # Here we run an sqlite3 quick_check.  In the majority
-            # of cases, the quick_check takes under 10 seconds.
-            #
-            # On systems with very large databases and
-            # very slow disk or cpus, this can take a while.
-            #
-=======
->>>>>>> 3be65082
             validate_or_move_away_sqlite_database(self.db_url)
 
         if self.engine is not None:
