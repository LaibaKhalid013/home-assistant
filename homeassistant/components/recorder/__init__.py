"""Support for recording details."""
from __future__ import annotations

import asyncio
import concurrent.futures
from datetime import datetime
import logging
import queue
import sqlite3
import threading
import time
from typing import Any, Callable, NamedTuple

from sqlalchemy import create_engine, event as sqlalchemy_event, exc, select
from sqlalchemy.orm import scoped_session, sessionmaker
from sqlalchemy.pool import StaticPool
import voluptuous as vol

from homeassistant.components import persistent_notification
from homeassistant.const import (
    ATTR_ENTITY_ID,
    CONF_EXCLUDE,
    EVENT_HOMEASSISTANT_START,
    EVENT_HOMEASSISTANT_STOP,
    EVENT_STATE_CHANGED,
    EVENT_TIME_CHANGED,
    MATCH_ALL,
)
from homeassistant.core import CoreState, HomeAssistant, callback
import homeassistant.helpers.config_validation as cv
from homeassistant.helpers.entityfilter import (
    INCLUDE_EXCLUDE_BASE_FILTER_SCHEMA,
    INCLUDE_EXCLUDE_FILTER_SCHEMA_INNER,
    convert_include_exclude_filter,
)
from homeassistant.helpers.typing import ConfigType
import homeassistant.util.dt as dt_util

from . import migration, purge
from .const import CONF_DB_INTEGRITY_CHECK, DATA_INSTANCE, DOMAIN, SQLITE_URL_PREFIX
from .models import Base, Events, RecorderRuns, States
from .util import (
    dburl_to_path,
    move_away_broken_database,
    session_scope,
    validate_or_move_away_sqlite_database,
)

_LOGGER = logging.getLogger(__name__)

SERVICE_PURGE = "purge"
SERVICE_ENABLE = "enable"
SERVICE_DISABLE = "disable"

ATTR_KEEP_DAYS = "keep_days"
ATTR_REPACK = "repack"
ATTR_APPLY_FILTER = "apply_filter"

SERVICE_PURGE_SCHEMA = vol.Schema(
    {
        vol.Optional(ATTR_KEEP_DAYS): cv.positive_int,
        vol.Optional(ATTR_REPACK, default=False): cv.boolean,
        vol.Optional(ATTR_APPLY_FILTER, default=False): cv.boolean,
    }
)
SERVICE_ENABLE_SCHEMA = vol.Schema({})
SERVICE_DISABLE_SCHEMA = vol.Schema({})

DEFAULT_URL = "sqlite:///{hass_config_path}"
DEFAULT_DB_FILE = "home-assistant_v2.db"
DEFAULT_DB_INTEGRITY_CHECK = True
DEFAULT_DB_MAX_RETRIES = 10
DEFAULT_DB_RETRY_WAIT = 3
DEFAULT_COMMIT_INTERVAL = 1
KEEPALIVE_TIME = 30

# Controls how often we clean up
# States and Events objects
EXPIRE_AFTER_COMMITS = 120

CONF_AUTO_PURGE = "auto_purge"
CONF_DB_URL = "db_url"
CONF_DB_MAX_RETRIES = "db_max_retries"
CONF_DB_RETRY_WAIT = "db_retry_wait"
CONF_PURGE_KEEP_DAYS = "purge_keep_days"
CONF_PURGE_INTERVAL = "purge_interval"
CONF_EVENT_TYPES = "event_types"
CONF_COMMIT_INTERVAL = "commit_interval"

EXCLUDE_SCHEMA = INCLUDE_EXCLUDE_FILTER_SCHEMA_INNER.extend(
    {vol.Optional(CONF_EVENT_TYPES): vol.All(cv.ensure_list, [cv.string])}
)

FILTER_SCHEMA = INCLUDE_EXCLUDE_BASE_FILTER_SCHEMA.extend(
    {vol.Optional(CONF_EXCLUDE, default=EXCLUDE_SCHEMA({})): EXCLUDE_SCHEMA}
)

CONFIG_SCHEMA = vol.Schema(
    {
        vol.Optional(DOMAIN, default=dict): vol.All(
            cv.deprecated(CONF_PURGE_INTERVAL),
            FILTER_SCHEMA.extend(
                {
                    vol.Optional(CONF_AUTO_PURGE, default=True): cv.boolean,
                    vol.Optional(CONF_PURGE_KEEP_DAYS, default=10): vol.All(
                        vol.Coerce(int), vol.Range(min=1)
                    ),
                    vol.Optional(CONF_PURGE_INTERVAL, default=1): cv.positive_int,
                    vol.Optional(CONF_DB_URL): cv.string,
                    vol.Optional(
                        CONF_COMMIT_INTERVAL, default=DEFAULT_COMMIT_INTERVAL
                    ): cv.positive_int,
                    vol.Optional(
                        CONF_DB_MAX_RETRIES, default=DEFAULT_DB_MAX_RETRIES
                    ): cv.positive_int,
                    vol.Optional(
                        CONF_DB_RETRY_WAIT, default=DEFAULT_DB_RETRY_WAIT
                    ): cv.positive_int,
                    vol.Optional(
                        CONF_DB_INTEGRITY_CHECK, default=DEFAULT_DB_INTEGRITY_CHECK
                    ): cv.boolean,
                }
            ),
        )
    },
    extra=vol.ALLOW_EXTRA,
)


def run_information(hass, point_in_time: datetime | None = None):
    """Return information about current run.

    There is also the run that covers point_in_time.
    """
    run_info = run_information_from_instance(hass, point_in_time)
    if run_info:
        return run_info

    with session_scope(hass=hass) as session:
        return run_information_with_session(session, point_in_time)


def run_information_from_instance(hass, point_in_time: datetime | None = None):
    """Return information about current run from the existing instance.

    Does not query the database for older runs.
    """
    ins = hass.data[DATA_INSTANCE]

    if point_in_time is None or point_in_time > ins.recording_start:
        return ins.run_info


def run_information_with_session(session, point_in_time: datetime | None = None):
    """Return information about current run from the database."""
    recorder_runs = RecorderRuns

    query = session.query(recorder_runs)
    if point_in_time:
        query = query.filter(
            (recorder_runs.start < point_in_time) & (recorder_runs.end > point_in_time)
        )

    res = query.first()
    if res:
        session.expunge(res)
    return res


async def async_setup(hass: HomeAssistant, config: ConfigType) -> bool:
    """Set up the recorder."""
    conf = config[DOMAIN]
    entity_filter = convert_include_exclude_filter(conf)
    auto_purge = conf[CONF_AUTO_PURGE]
    keep_days = conf[CONF_PURGE_KEEP_DAYS]
    # commit_interval = conf[CONF_COMMIT_INTERVAL]
    # db_max_retries = conf[CONF_DB_MAX_RETRIES]
    # db_retry_wait = conf[CONF_DB_RETRY_WAIT]

    # db_url = conf.get(CONF_DB_URL, None)
    # if not db_url:
    #     db_url = DEFAULT_URL.format(hass_config_path=hass.config.path(DEFAULT_DB_FILE))
    # AIS dom fix - get recorder config from file
    commit_interval = 60
    db_max_retries = 10
    db_retry_wait = 3
    db_integrity_check = conf[CONF_DB_INTEGRITY_CHECK]
    try:
        import json

<<<<<<< HEAD
        from homeassistant.components import ais_files
        import homeassistant.components.ais_dom.ais_global as ais_global

        with open(
            hass.config.config_dir + ais_files.G_DB_SETTINGS_INFO_FILE
        ) as json_file:
            db_settings = json.load(json_file)
            ais_global.G_DB_SETTINGS_INFO = db_settings
        db_url = db_settings["dbUrl"]
=======
        import homeassistant.components.ais_dom.ais_global as ais_global

        if ais_global.G_DB_SETTINGS_INFO is None:
            with open(
                hass.config.config_dir + ais_global.G_DB_SETTINGS_INFO_FILE
            ) as json_file:
                ais_global.G_DB_SETTINGS_INFO = json.load(json_file)
        db_url = ais_global.G_DB_SETTINGS_INFO["dbUrl"]
>>>>>>> 4657ed56
        if db_url == "sqlite:///:memory:":
            keep_days = 2
        else:
            if db_url.startswith("sqlite://///"):
                # DB in file
                from homeassistant.components import ais_usb

                if ais_usb.is_usb_url_valid_external_drive(db_url) is not True:
                    _LOGGER.error(
                        "Invalid external drive: %s selected for recording! ", db_url
                    )
                    # enable recorder in memory
                    db_url = "sqlite:///:memory:"
                    keep_days = 1
                else:
                    keep_days = 10
<<<<<<< HEAD
                    if "dbKeepDays" in db_settings:
                        keep_days = int(db_settings["dbKeepDays"])
    except Exception:
        # enable recorder in memory
=======
                    if "dbKeepDays" in ais_global.G_DB_SETTINGS_INFO:
                        keep_days = int(ais_global.G_DB_SETTINGS_INFO["dbKeepDays"])
    except Exception as e:
        # enable recorder in memory
        _LOGGER.error(
            "Get recorder config from file error, enable recorder in memory " + str(e)
        )
>>>>>>> 4657ed56
        db_url = "sqlite:///:memory:"
        keep_days = 1

    exclude = conf[CONF_EXCLUDE]
    exclude_t = exclude.get(CONF_EVENT_TYPES, [])
    instance = hass.data[DATA_INSTANCE] = Recorder(
        hass=hass,
        auto_purge=auto_purge,
        keep_days=keep_days,
        commit_interval=commit_interval,
        uri=db_url,
        db_max_retries=db_max_retries,
        db_retry_wait=db_retry_wait,
        entity_filter=entity_filter,
        exclude_t=exclude_t,
        db_integrity_check=db_integrity_check,
    )
    instance.async_initialize()
    instance.start()

    async def async_handle_purge_service(service):
        """Handle calls to the purge service."""
        instance.do_adhoc_purge(**service.data)

    hass.services.async_register(
        DOMAIN, SERVICE_PURGE, async_handle_purge_service, schema=SERVICE_PURGE_SCHEMA
    )

    async def async_handle_enable_sevice(service):
        instance.set_enable(True)

    hass.services.async_register(
        DOMAIN, SERVICE_ENABLE, async_handle_enable_sevice, schema=SERVICE_ENABLE_SCHEMA
    )

    async def async_handle_disable_service(service):
        instance.set_enable(False)

    hass.services.async_register(
        DOMAIN,
        SERVICE_DISABLE,
        async_handle_disable_service,
        schema=SERVICE_DISABLE_SCHEMA,
    )

    return await instance.async_db_ready


class PurgeTask(NamedTuple):
    """Object to store information about purge task."""

    keep_days: int
    repack: bool
    apply_filter: bool


class WaitTask:
    """An object to insert into the recorder queue to tell it set the _queue_watch event."""


class Recorder(threading.Thread):
    """A threaded recorder class."""

    def __init__(
        self,
        hass: HomeAssistant,
        auto_purge: bool,
        keep_days: int,
        commit_interval: int,
        uri: str,
        db_max_retries: int,
        db_retry_wait: int,
        entity_filter: Callable[[str], bool],
        exclude_t: list[str],
        db_integrity_check: bool,
    ) -> None:
        """Initialize the recorder."""
        threading.Thread.__init__(self, name="Recorder")

        self.hass = hass
        self.auto_purge = auto_purge
        self.keep_days = keep_days
        self.commit_interval = commit_interval
        self.queue: Any = queue.SimpleQueue()
        self.recording_start = dt_util.utcnow()
        self.db_url = uri
        self.db_max_retries = db_max_retries
        self.db_retry_wait = db_retry_wait
        self.db_integrity_check = db_integrity_check
        self.async_db_ready = asyncio.Future()
        self._queue_watch = threading.Event()
        self.engine: Any = None
        self.run_info: Any = None

        self.entity_filter = entity_filter
        self.exclude_t = exclude_t

        self._timechanges_seen = 0
        self._commits_without_expire = 0
        self._keepalive_count = 0
        self._old_states = {}
        self._pending_expunge = []
        self.event_session = None
        self.get_session = None
        self._completed_database_setup = None

        self.enabled = True

    def set_enable(self, enable):
        """Enable or disable recording events and states."""
        self.enabled = enable

    @callback
    def async_initialize(self):
        """Initialize the recorder."""
        self.hass.bus.async_listen(
            MATCH_ALL, self.event_listener, event_filter=self._async_event_filter
        )

    @callback
    def _async_event_filter(self, event):
        """Filter events."""
        if event.event_type in self.exclude_t:
            return False

        entity_id = event.data.get(ATTR_ENTITY_ID)
        return bool(entity_id is None or self.entity_filter(entity_id))

    def do_adhoc_purge(self, **kwargs):
        """Trigger an adhoc purge retaining keep_days worth of data."""
        keep_days = kwargs.get(ATTR_KEEP_DAYS, self.keep_days)
        repack = kwargs.get(ATTR_REPACK)
        apply_filter = kwargs.get(ATTR_APPLY_FILTER)

        self.queue.put(PurgeTask(keep_days, repack, apply_filter))

    def run(self):
        """Start processing events to save."""

        if not self._setup_recorder():
            return

        shutdown_task = object()
        hass_started = concurrent.futures.Future()

        @callback
        def register():
            """Post connection initialize."""
            self.async_db_ready.set_result(True)

            def shutdown(event):
                """Shut down the Recorder."""
                print("Shut down the Recorder.")
                if not hass_started.done():
                    hass_started.set_result(shutdown_task)
                self.queue.put(None)
                self.join()

            self.hass.bus.async_listen_once(EVENT_HOMEASSISTANT_STOP, shutdown)
            self.hass.bus.async_listen("ais_stop_recorder_event", shutdown)

            if self.hass.state == CoreState.running:
                hass_started.set_result(None)
            else:

                @callback
                def notify_hass_started(event):
                    """Notify that hass has started."""
                    hass_started.set_result(None)

                self.hass.bus.async_listen_once(
                    EVENT_HOMEASSISTANT_START, notify_hass_started
                )

        self.hass.add_job(register)
        result = hass_started.result()

        # If shutdown happened before Home Assistant finished starting
        if result is shutdown_task:
            # Make sure we cleanly close the run if
            # we restart before startup finishes
            self._shutdown()
            return

        # Start periodic purge
        if self.auto_purge:

            @callback
            def async_purge(now):
                """Trigger the purge."""
                self.queue.put(
                    PurgeTask(self.keep_days, repack=False, apply_filter=False)
                )

            # Purge every night at 4:12am
            self.hass.helpers.event.track_time_change(
                async_purge, hour=4, minute=12, second=0
            )

        _LOGGER.debug("Recorder processing the queue")
        # Use a session for the event read loop
        # with a commit every time the event time
        # has changed. This reduces the disk io.
        while True:
            event = self.queue.get()

            if event is None:
                self._shutdown()
                return

            self._process_one_event(event)

    def _setup_recorder(self) -> bool:
        """Create schema and connect to the database."""
        tries = 1

        while tries <= self.db_max_retries:
            try:
                self._setup_connection()
                migration.migrate_schema(self)
                self._setup_run()
            except Exception as err:  # pylint: disable=broad-except
                _LOGGER.exception(
                    "Error during connection setup to %s: %s (retrying in %s seconds)",
                    self.db_url,
                    err,
                    self.db_retry_wait,
                )
            else:
                _LOGGER.debug("Connected to recorder database")
                self._open_event_session()
                return True

            tries += 1
            time.sleep(self.db_retry_wait)

        @callback
        def connection_failed():
            """Connect failed tasks."""
            self.async_db_ready.set_result(False)
            persistent_notification.async_create(
                self.hass,
                "The recorder could not start, please check the log",
                "Recorder",
            )

        self.hass.add_job(connection_failed)
        return False

    def _process_one_event(self, event):
        """Process one event."""
        if isinstance(event, PurgeTask):
            # Schedule a new purge task if this one didn't finish
            if not purge.purge_old_data(
                self, event.keep_days, event.repack, event.apply_filter
            ):
                self.queue.put(
                    PurgeTask(event.keep_days, event.repack, event.apply_filter)
                )
            return
        if isinstance(event, WaitTask):
            self._queue_watch.set()
            return
        if event.event_type == EVENT_TIME_CHANGED:
            self._keepalive_count += 1
            if self._keepalive_count >= KEEPALIVE_TIME:
                self._keepalive_count = 0
                self._send_keep_alive()
            if self.commit_interval:
                self._timechanges_seen += 1
                if self._timechanges_seen >= self.commit_interval:
                    self._timechanges_seen = 0
                    self._commit_event_session_or_recover()
            return

        if not self.enabled:
            return

        try:
            if event.event_type == EVENT_STATE_CHANGED:
                dbevent = Events.from_event(event, event_data="{}")
            else:
                dbevent = Events.from_event(event)
            dbevent.created = event.time_fired
            self.event_session.add(dbevent)
        except (TypeError, ValueError):
            _LOGGER.warning("Event is not JSON serializable: %s", event)
            return
        except Exception as err:  # pylint: disable=broad-except
            # Must catch the exception to prevent the loop from collapsing
            _LOGGER.exception("Error adding event: %s", err)
            return

        if event.event_type == EVENT_STATE_CHANGED:
            try:
                dbstate = States.from_event(event)
                has_new_state = event.data.get("new_state")
                if dbstate.entity_id in self._old_states:
                    old_state = self._old_states.pop(dbstate.entity_id)
                    if old_state.state_id:
                        dbstate.old_state_id = old_state.state_id
                    else:
                        dbstate.old_state = old_state
                if not has_new_state:
                    dbstate.state = None
                dbstate.event = dbevent
                dbstate.created = event.time_fired
                self.event_session.add(dbstate)
                if has_new_state:
                    self._old_states[dbstate.entity_id] = dbstate
                    self._pending_expunge.append(dbstate)
            except (TypeError, ValueError):
                _LOGGER.warning(
                    "State is not JSON serializable: %s",
                    event.data.get("new_state"),
                )
            except Exception as err:  # pylint: disable=broad-except
                # Must catch the exception to prevent the loop from collapsing
                _LOGGER.exception("Error adding state change: %s", err)

        # If they do not have a commit interval
        # than we commit right away
        if not self.commit_interval:
            self._commit_event_session_or_recover()

    def _commit_event_session_or_recover(self):
        """Commit changes to the database and recover if the database fails when possible."""
        try:
            self._commit_event_session_or_retry()
            return
        except exc.DatabaseError as err:
            if isinstance(err.__cause__, sqlite3.DatabaseError):
                _LOGGER.exception(
                    "Unrecoverable sqlite3 database corruption detected: %s", err
                )
                self._handle_sqlite_corruption()
                return
            _LOGGER.exception("Unexpected error saving events: %s", err)
        except Exception as err:  # pylint: disable=broad-except
            # Must catch the exception to prevent the loop from collapsing
            _LOGGER.exception("Unexpected error saving events: %s", err)

        self._reopen_event_session()
        return

    def _commit_event_session_or_retry(self):
        tries = 1
        while tries <= self.db_max_retries:
            try:
                self._commit_event_session()
                return
            except (exc.InternalError, exc.OperationalError) as err:
                if err.connection_invalidated:
                    message = "Database connection invalidated"
                else:
                    message = "Error in database connectivity during commit"
                _LOGGER.error(
                    "%s: Error executing query: %s. (retrying in %s seconds)",
                    message,
                    err,
                    self.db_retry_wait,
                )
                if tries == self.db_max_retries:
                    raise

                tries += 1
                time.sleep(self.db_retry_wait)

    def _commit_event_session(self):
        self._commits_without_expire += 1

        if self._pending_expunge:
            self.event_session.flush()
            for dbstate in self._pending_expunge:
                # Expunge the state so its not expired
                # until we use it later for dbstate.old_state
                if dbstate in self.event_session:
                    self.event_session.expunge(dbstate)
            self._pending_expunge = []
        self.event_session.commit()

        # Expire is an expensive operation (frequently more expensive
        # than the flush and commit itself) so we only
        # do it after EXPIRE_AFTER_COMMITS commits
        if self._commits_without_expire == EXPIRE_AFTER_COMMITS:
            self._commits_without_expire = 0
            self.event_session.expire_all()

    def _handle_sqlite_corruption(self):
        """Handle the sqlite3 database being corrupt."""
        self._close_connection()
        move_away_broken_database(dburl_to_path(self.db_url))
        self._setup_recorder()

    def _reopen_event_session(self):
        """Rollback the event session and reopen it after a failure."""
        self._old_states = {}

        try:
            self.event_session.rollback()
            self.event_session.close()
        except Exception as err:  # pylint: disable=broad-except
            # Must catch the exception to prevent the loop from collapsing
            _LOGGER.exception(
                "Error while rolling back and closing the event session: %s", err
            )

        self._open_event_session()

    def _open_event_session(self):
        """Open the event session."""
        try:
            self.event_session = self.get_session()
            self.event_session.expire_on_commit = False
        except Exception as err:  # pylint: disable=broad-except
            _LOGGER.exception("Error while creating new event session: %s", err)

    def _send_keep_alive(self):
        try:
            _LOGGER.debug("Sending keepalive")
            self.event_session.connection().scalar(select([1]))
            return
        except Exception as err:  # pylint: disable=broad-except
            _LOGGER.error(
                "Error in database connectivity during keepalive: %s",
                err,
            )
            self._reopen_event_session()

    @callback
    def event_listener(self, event):
        """Listen for new events and put them in the process queue."""
        self.queue.put(event)

    def block_till_done(self):
        """Block till all events processed.

        This is only called in tests.

        This only blocks until the queue is empty
        which does not mean the recorder is done.

        Call tests.common's wait_recording_done
        after calling this to ensure the data
        is in the database.
        """
        self._queue_watch.clear()
        self.queue.put(WaitTask())
        self._queue_watch.wait()

    def _setup_connection(self):
        """Ensure database is ready to fly."""
        kwargs = {}
        self._completed_database_setup = False

        def setup_recorder_connection(dbapi_connection, connection_record):
            """Dbapi specific connection settings."""
            if self._completed_database_setup:
                return

            # We do not import sqlite3 here so mysql/other
            # users do not have to pay for it to be loaded in
            # memory
            if self.db_url.startswith(SQLITE_URL_PREFIX):
                old_isolation = dbapi_connection.isolation_level
                dbapi_connection.isolation_level = None
                cursor = dbapi_connection.cursor()
                cursor.execute("PRAGMA journal_mode=WAL")
                cursor.close()
                dbapi_connection.isolation_level = old_isolation
                # WAL mode only needs to be setup once
                # instead of every time we open the sqlite connection
                # as its persistent and isn't free to call every time.
                self._completed_database_setup = True
            elif self.db_url.startswith("mysql"):
                cursor = dbapi_connection.cursor()
                cursor.execute("SET session wait_timeout=28800")
                cursor.close()

        if self.db_url == SQLITE_URL_PREFIX or ":memory:" in self.db_url:
            kwargs["connect_args"] = {"check_same_thread": False}
            kwargs["poolclass"] = StaticPool
            kwargs["pool_reset_on_return"] = None
        else:
            kwargs["echo"] = False

        if self._using_file_sqlite:
            with self.hass.timeout.freeze(DOMAIN):
                #
                # Here we run an sqlite3 quick_check.  In the majority
                # of cases, the quick_check takes under 10 seconds.
                #
                # On systems with very large databases and
                # very slow disk or cpus, this can take a while.
                #
                validate_or_move_away_sqlite_database(
                    self.db_url, self.db_integrity_check
                )

        if self.engine is not None:
            self.engine.dispose()

        self.engine = create_engine(self.db_url, **kwargs)

        sqlalchemy_event.listen(self.engine, "connect", setup_recorder_connection)

        Base.metadata.create_all(self.engine)
        self.get_session = scoped_session(sessionmaker(bind=self.engine))

    @property
    def _using_file_sqlite(self):
        """Short version to check if we are using sqlite3 as a file."""
        return self.db_url != SQLITE_URL_PREFIX and self.db_url.startswith(
            SQLITE_URL_PREFIX
        )

    def _close_connection(self):
        """Close the connection."""
        self.engine.dispose()
        self.engine = None
        self.get_session = None

    def _setup_run(self):
        """Log the start of the current run."""
        with session_scope(session=self.get_session()) as session:
            for run in session.query(RecorderRuns).filter_by(end=None):
                run.closed_incorrect = True
                run.end = self.recording_start
                _LOGGER.warning(
                    "Ended unfinished session (id=%s from %s)", run.run_id, run.start
                )
                session.add(run)

            self.run_info = RecorderRuns(
                start=self.recording_start, created=dt_util.utcnow()
            )
            session.add(self.run_info)
            session.flush()
            session.expunge(self.run_info)

    def _shutdown(self):
        """Save end time for current run."""
        if self.event_session is not None:
            self.run_info.end = dt_util.utcnow()
            self.event_session.add(self.run_info)
            try:
                self._commit_event_session_or_retry()
                self.event_session.close()
            except Exception as err:  # pylint: disable=broad-except
                _LOGGER.exception(
                    "Error saving the event session during shutdown: %s", err
                )

        self.run_info = None
        self._close_connection()<|MERGE_RESOLUTION|>--- conflicted
+++ resolved
@@ -188,17 +188,6 @@
     try:
         import json
 
-<<<<<<< HEAD
-        from homeassistant.components import ais_files
-        import homeassistant.components.ais_dom.ais_global as ais_global
-
-        with open(
-            hass.config.config_dir + ais_files.G_DB_SETTINGS_INFO_FILE
-        ) as json_file:
-            db_settings = json.load(json_file)
-            ais_global.G_DB_SETTINGS_INFO = db_settings
-        db_url = db_settings["dbUrl"]
-=======
         import homeassistant.components.ais_dom.ais_global as ais_global
 
         if ais_global.G_DB_SETTINGS_INFO is None:
@@ -207,7 +196,6 @@
             ) as json_file:
                 ais_global.G_DB_SETTINGS_INFO = json.load(json_file)
         db_url = ais_global.G_DB_SETTINGS_INFO["dbUrl"]
->>>>>>> 4657ed56
         if db_url == "sqlite:///:memory:":
             keep_days = 2
         else:
@@ -224,12 +212,6 @@
                     keep_days = 1
                 else:
                     keep_days = 10
-<<<<<<< HEAD
-                    if "dbKeepDays" in db_settings:
-                        keep_days = int(db_settings["dbKeepDays"])
-    except Exception:
-        # enable recorder in memory
-=======
                     if "dbKeepDays" in ais_global.G_DB_SETTINGS_INFO:
                         keep_days = int(ais_global.G_DB_SETTINGS_INFO["dbKeepDays"])
     except Exception as e:
@@ -237,7 +219,6 @@
         _LOGGER.error(
             "Get recorder config from file error, enable recorder in memory " + str(e)
         )
->>>>>>> 4657ed56
         db_url = "sqlite:///:memory:"
         keep_days = 1
 
