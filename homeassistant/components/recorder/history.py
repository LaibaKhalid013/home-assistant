--- conflicted
+++ resolved
@@ -290,22 +290,6 @@
     significant_changes_only: bool = True,
     no_attributes: bool = False,
 ) -> MutableMapping[str, list[State]]:
-<<<<<<< HEAD
-    """Variant of get_significant_states_with_session that does not return minimal respsonses."""
-    return cast(
-        MutableMapping[str, list[State]],
-        get_significant_states_with_session(
-            hass,
-            session,
-            start_time,
-            end_time,
-            entity_ids,
-            filters,
-            include_start_time_state,
-            significant_changes_only,
-            False,
-            no_attributes,
-=======
     """Variant of get_significant_states_with_session that does not return minimal responses."""
     return cast(
         MutableMapping[str, list[State]],
@@ -320,7 +304,6 @@
             significant_changes_only=significant_changes_only,
             minimal_response=False,
             no_attributes=no_attributes,
->>>>>>> b30846d3
         ),
     )
 
