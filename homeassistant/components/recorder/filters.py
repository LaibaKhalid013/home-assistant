--- conflicted
+++ resolved
@@ -125,11 +125,7 @@
 ) -> ClauseList:
     """Translate glob to sql."""
     return or_(
-<<<<<<< HEAD
-        column.like(encoder(glob_str.translate(GLOB_TO_SQL_CHARS)), escape="\\")
-=======
         cast(column, Text()).like(encoder(glob_str.translate(GLOB_TO_SQL_CHARS)))
->>>>>>> 34323ce6
         for glob_str in glob_strs
         for column in columns
     )
