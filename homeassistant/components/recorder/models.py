--- conflicted
+++ resolved
@@ -17,12 +17,8 @@
 # pylint: disable=invalid-name
 Base = declarative_base()
 
-<<<<<<< HEAD
-SCHEMA_VERSION = 6
+SCHEMA_VERSION = 7
 COLUMN_EVENT_TYPE_SIZE = 64
-=======
-SCHEMA_VERSION = 7
->>>>>>> 855274e3
 
 _LOGGER = logging.getLogger(__name__)
 
