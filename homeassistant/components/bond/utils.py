--- conflicted
+++ resolved
@@ -42,8 +42,6 @@
         return self._attrs["location"]
 
     @property
-<<<<<<< HEAD
-=======
     def template(self) -> str:
         """Return this model template."""
         return self._attrs.get("template")
@@ -54,7 +52,6 @@
         return self.props.get("branding_profile")
 
     @property
->>>>>>> 7405a9c6
     def trust_state(self) -> bool:
         """Check if Trust State is turned on."""
         return self.props.get("trust_state", False)
