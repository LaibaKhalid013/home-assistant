--- conflicted
+++ resolved
@@ -135,18 +135,6 @@
             raise HomeAssistantError("This device does not support setting brightness")
         if brightness == 0:
             await self.async_set_power_belief(False)
-<<<<<<< HEAD
-        else:
-            try:
-                await self._hub.bond.action(
-                    self._device.device_id,
-                    Action.set_brightness_belief(round((brightness * 100) / 255)),
-                )
-            except ClientResponseError as ex:
-                raise HomeAssistantError(
-                    f"The bond API returned an error calling set_brightness_belief {self.entity_id}.  Code: {ex.code}  Message: {ex.message}"
-                )
-=======
             return
         try:
             await self._hub.bond.action(
@@ -157,7 +145,6 @@
             raise HomeAssistantError(
                 f"The bond API returned an error calling set_brightness_belief for {self.entity_id}.  Code: {ex.code}  Message: {ex.message}"
             ) from ex
->>>>>>> dd9bfe7a
 
     async def async_set_power_belief(self, power_state: bool) -> None:
         """Set the belief state of the light."""
@@ -167,13 +154,8 @@
             )
         except ClientResponseError as ex:
             raise HomeAssistantError(
-<<<<<<< HEAD
-                f"The bond API returned an error calling set_light_state_belief {self.entity_id}.  Code: {ex.code}  Message: {ex.message}"
-            )
-=======
                 f"The bond API returned an error calling set_light_state_belief for {self.entity_id}.  Code: {ex.code}  Message: {ex.message}"
             ) from ex
->>>>>>> dd9bfe7a
 
 
 class BondLight(BondBaseLight, BondEntity, LightEntity):
@@ -310,18 +292,6 @@
             raise HomeAssistantError("This device does not support setting brightness")
         if brightness == 0:
             await self.async_set_power_belief(False)
-<<<<<<< HEAD
-        else:
-            try:
-                await self._hub.bond.action(
-                    self._device.device_id,
-                    Action.set_brightness_belief(round((brightness * 100) / 255)),
-                )
-            except ClientResponseError as ex:
-                raise HomeAssistantError(
-                    f"The bond API returned an error calling set_brightness_belief {self.entity_id}.  Code: {ex.code}  Message: {ex.message}"
-                )
-=======
             return
         try:
             await self._hub.bond.action(
@@ -332,7 +302,6 @@
             raise HomeAssistantError(
                 f"The bond API returned an error calling set_brightness_belief for {self.entity_id}.  Code: {ex.code}  Message: {ex.message}"
             ) from ex
->>>>>>> dd9bfe7a
 
     async def async_set_power_belief(self, power_state: bool) -> None:
         """Set the belief state of the light."""
@@ -342,10 +311,5 @@
             )
         except ClientResponseError as ex:
             raise HomeAssistantError(
-<<<<<<< HEAD
-                f"The bond API returned an error calling set_power_state_belief {self.entity_id}.  Code: {ex.code}  Message: {ex.message}"
-            )
-=======
                 f"The bond API returned an error calling set_power_state_belief for {self.entity_id}.  Code: {ex.code}  Message: {ex.message}"
-            ) from ex
->>>>>>> dd9bfe7a
+            ) from ex