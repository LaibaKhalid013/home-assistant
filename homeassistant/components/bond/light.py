"""Support for Bond lights."""
import logging
from typing import Any, Callable, List, Optional

from bond_api import Action, BPUPSubscriptions, DeviceType

from homeassistant.components.light import (
    ATTR_BRIGHTNESS,
    SUPPORT_BRIGHTNESS,
    LightEntity,
)
from homeassistant.config_entries import ConfigEntry
from homeassistant.core import HomeAssistant
from homeassistant.helpers.entity import Entity

from . import BondHub
from .const import BPUP_SUBS, DOMAIN, HUB
from .entity import BondEntity
from .utils import BondDevice

_LOGGER = logging.getLogger(__name__)


async def async_setup_entry(
    hass: HomeAssistant,
    entry: ConfigEntry,
    async_add_entities: Callable[[List[Entity], bool], None],
) -> None:
    """Set up Bond light devices."""
    data = hass.data[DOMAIN][entry.entry_id]
    hub: BondHub = data[HUB]
    bpup_subs: BPUPSubscriptions = data[BPUP_SUBS]

    fan_lights: List[Entity] = [
        BondLight(hub, device, bpup_subs)
        for device in hub.devices
        if DeviceType.is_fan(device.type) and device.supports_light()
    ]

    fan_up_lights: List[Entity] = [
<<<<<<< HEAD
        BondUpLight(hub, device, bpup_subs, "up_light")
=======
        BondUpLight(hub, device, "up_light")
>>>>>>> 898de84f
        for device in hub.devices
        if DeviceType.is_fan(device.type) and device.supports_up_light()
    ]

    fan_down_lights: List[Entity] = [
<<<<<<< HEAD
        BondDownLight(hub, device, bpup_subs, "down_light")
=======
        BondDownLight(hub, device, "down_light")
>>>>>>> 898de84f
        for device in hub.devices
        if DeviceType.is_fan(device.type) and device.supports_down_light()
    ]

    fireplaces: List[Entity] = [
        BondFireplace(hub, device, bpup_subs)
        for device in hub.devices
        if DeviceType.is_fireplace(device.type)
    ]

    fp_lights: List[Entity] = [
        BondLight(hub, device, bpup_subs, "light")
        for device in hub.devices
        if DeviceType.is_fireplace(device.type) and device.supports_light()
    ]

    async_add_entities(
        fan_lights + fan_up_lights + fan_down_lights + fireplaces + fp_lights, True
    )


class BondBaseLight(BondEntity, LightEntity):
    """Representation of a Bond light."""

    def __init__(
        self,
        hub: BondHub,
        device: BondDevice,
        bpup_subs: BPUPSubscriptions,
        sub_device: Optional[str] = None,
    ):
        """Create HA entity representing Bond fan."""
<<<<<<< HEAD
        super().__init__(hub, device, bpup_subs, sub_device)
=======
        super().__init__(hub, device, sub_device)
>>>>>>> 898de84f
        self._light: Optional[int] = None

    @property
    def is_on(self) -> bool:
        """Return if light is currently on."""
        return self._light == 1

    @property
    def supported_features(self) -> Optional[int]:
        """Flag supported features."""
        return 0


class BondLight(BondBaseLight, BondEntity, LightEntity):
    """Representation of a Bond light."""

    def __init__(
<<<<<<< HEAD
        self,
        hub: BondHub,
        device: BondDevice,
        bpup_subs: BPUPSubscriptions,
        sub_device: Optional[str] = None,
    ):
        """Create HA entity representing Bond fan."""
        super().__init__(hub, device, bpup_subs, sub_device)
=======
        self, hub: BondHub, device: BondDevice, sub_device: Optional[str] = None
    ):
        """Create HA entity representing Bond fan."""
        super().__init__(hub, device, sub_device)
>>>>>>> 898de84f
        self._brightness: Optional[int] = None

    def _apply_state(self, state: dict):
        self._light = state.get("light")
        self._brightness = state.get("brightness")

    @property
    def supported_features(self) -> Optional[int]:
        """Flag supported features."""
        if self._device.supports_set_brightness():
            return SUPPORT_BRIGHTNESS
        return 0

    @property
    def brightness(self) -> int:
        """Return the brightness of this light between 1..255."""
        brightness_value = (
            round(self._brightness * 255 / 100) if self._brightness else None
        )
        return brightness_value

    async def async_turn_on(self, **kwargs: Any) -> None:
        """Turn on the light."""
        brightness = kwargs.get(ATTR_BRIGHTNESS)
        if brightness:
            await self._hub.bond.action(
                self._device.device_id,
                Action.set_brightness(round((brightness * 100) / 255)),
            )
        else:
            await self._hub.bond.action(self._device.device_id, Action.turn_light_on())

    async def async_turn_off(self, **kwargs: Any) -> None:
        """Turn off the light."""
        await self._hub.bond.action(self._device.device_id, Action.turn_light_off())


class BondDownLight(BondBaseLight, BondEntity, LightEntity):
    """Representation of a Bond light."""

<<<<<<< HEAD
    def __init__(
        self,
        hub: BondHub,
        device: BondDevice,
        bpup_subs: BPUPSubscriptions,
        sub_device: Optional[str] = None,
    ):
        """Create HA entity representing Bond fan."""
        super().__init__(hub, device, bpup_subs, sub_device)

    def _apply_state(self, state: dict):
        self._light = state.get("down_light")
=======
    def _apply_state(self, state: dict):
        self._light = state.get("down_light") and state.get("light")
>>>>>>> 898de84f

    async def async_turn_on(self, **kwargs: Any) -> None:
        """Turn on the light."""
        await self._hub.bond.action(
            self._device.device_id, Action(Action.TURN_DOWN_LIGHT_ON)
        )

    async def async_turn_off(self, **kwargs: Any) -> None:
        """Turn off the light."""
        await self._hub.bond.action(
            self._device.device_id, Action(Action.TURN_DOWN_LIGHT_OFF)
        )


class BondUpLight(BondBaseLight, BondEntity, LightEntity):
    """Representation of a Bond light."""

<<<<<<< HEAD
    def __init__(
        self,
        hub: BondHub,
        device: BondDevice,
        bpup_subs: BPUPSubscriptions,
        sub_device: Optional[str] = None,
    ):
        """Create HA entity representing Bond fan."""
        super().__init__(hub, device, bpup_subs, sub_device)

    def _apply_state(self, state: dict):
        self._light = state.get("up_light")
=======
    def _apply_state(self, state: dict):
        self._light = state.get("up_light") and state.get("light")
>>>>>>> 898de84f

    async def async_turn_on(self, **kwargs: Any) -> None:
        """Turn on the light."""
        await self._hub.bond.action(
            self._device.device_id, Action(Action.TURN_UP_LIGHT_ON)
        )

    async def async_turn_off(self, **kwargs: Any) -> None:
        """Turn off the light."""
        await self._hub.bond.action(
            self._device.device_id, Action(Action.TURN_UP_LIGHT_OFF)
        )


class BondFireplace(BondEntity, LightEntity):
    """Representation of a Bond-controlled fireplace."""

    def __init__(self, hub: BondHub, device: BondDevice, bpup_subs: BPUPSubscriptions):
        """Create HA entity representing Bond fireplace."""
        super().__init__(hub, device, bpup_subs)

        self._power: Optional[bool] = None
        # Bond flame level, 0-100
        self._flame: Optional[int] = None

    def _apply_state(self, state: dict):
        self._power = state.get("power")
        self._flame = state.get("flame")

    @property
    def supported_features(self) -> Optional[int]:
        """Flag brightness as supported feature to represent flame level."""
        return SUPPORT_BRIGHTNESS

    @property
    def is_on(self) -> bool:
        """Return True if power is on."""
        return self._power == 1

    async def async_turn_on(self, **kwargs: Any) -> None:
        """Turn the fireplace on."""
        _LOGGER.debug("Fireplace async_turn_on called with: %s", kwargs)

        brightness = kwargs.get(ATTR_BRIGHTNESS)
        if brightness:
            flame = round((brightness * 100) / 255)
            await self._hub.bond.action(self._device.device_id, Action.set_flame(flame))
        else:
            await self._hub.bond.action(self._device.device_id, Action.turn_on())

    async def async_turn_off(self, **kwargs: Any) -> None:
        """Turn the fireplace off."""
        _LOGGER.debug("Fireplace async_turn_off called with: %s", kwargs)

        await self._hub.bond.action(self._device.device_id, Action.turn_off())

    @property
    def brightness(self):
        """Return the flame of this fireplace converted to HA brightness between 0..255."""
        return round(self._flame * 255 / 100) if self._flame else None

    @property
    def icon(self) -> Optional[str]:
        """Show fireplace icon for the entity."""
        return "mdi:fireplace" if self._power == 1 else "mdi:fireplace-off"<|MERGE_RESOLUTION|>--- conflicted
+++ resolved
@@ -38,21 +38,13 @@
     ]
 
     fan_up_lights: List[Entity] = [
-<<<<<<< HEAD
         BondUpLight(hub, device, bpup_subs, "up_light")
-=======
-        BondUpLight(hub, device, "up_light")
->>>>>>> 898de84f
         for device in hub.devices
         if DeviceType.is_fan(device.type) and device.supports_up_light()
     ]
 
     fan_down_lights: List[Entity] = [
-<<<<<<< HEAD
         BondDownLight(hub, device, bpup_subs, "down_light")
-=======
-        BondDownLight(hub, device, "down_light")
->>>>>>> 898de84f
         for device in hub.devices
         if DeviceType.is_fan(device.type) and device.supports_down_light()
     ]
@@ -85,11 +77,7 @@
         sub_device: Optional[str] = None,
     ):
         """Create HA entity representing Bond fan."""
-<<<<<<< HEAD
         super().__init__(hub, device, bpup_subs, sub_device)
-=======
-        super().__init__(hub, device, sub_device)
->>>>>>> 898de84f
         self._light: Optional[int] = None
 
     @property
@@ -107,7 +95,6 @@
     """Representation of a Bond light."""
 
     def __init__(
-<<<<<<< HEAD
         self,
         hub: BondHub,
         device: BondDevice,
@@ -116,12 +103,6 @@
     ):
         """Create HA entity representing Bond fan."""
         super().__init__(hub, device, bpup_subs, sub_device)
-=======
-        self, hub: BondHub, device: BondDevice, sub_device: Optional[str] = None
-    ):
-        """Create HA entity representing Bond fan."""
-        super().__init__(hub, device, sub_device)
->>>>>>> 898de84f
         self._brightness: Optional[int] = None
 
     def _apply_state(self, state: dict):
@@ -162,23 +143,8 @@
 class BondDownLight(BondBaseLight, BondEntity, LightEntity):
     """Representation of a Bond light."""
 
-<<<<<<< HEAD
-    def __init__(
-        self,
-        hub: BondHub,
-        device: BondDevice,
-        bpup_subs: BPUPSubscriptions,
-        sub_device: Optional[str] = None,
-    ):
-        """Create HA entity representing Bond fan."""
-        super().__init__(hub, device, bpup_subs, sub_device)
-
-    def _apply_state(self, state: dict):
-        self._light = state.get("down_light")
-=======
     def _apply_state(self, state: dict):
         self._light = state.get("down_light") and state.get("light")
->>>>>>> 898de84f
 
     async def async_turn_on(self, **kwargs: Any) -> None:
         """Turn on the light."""
@@ -196,23 +162,8 @@
 class BondUpLight(BondBaseLight, BondEntity, LightEntity):
     """Representation of a Bond light."""
 
-<<<<<<< HEAD
-    def __init__(
-        self,
-        hub: BondHub,
-        device: BondDevice,
-        bpup_subs: BPUPSubscriptions,
-        sub_device: Optional[str] = None,
-    ):
-        """Create HA entity representing Bond fan."""
-        super().__init__(hub, device, bpup_subs, sub_device)
-
-    def _apply_state(self, state: dict):
-        self._light = state.get("up_light")
-=======
     def _apply_state(self, state: dict):
         self._light = state.get("up_light") and state.get("light")
->>>>>>> 898de84f
 
     async def async_turn_on(self, **kwargs: Any) -> None:
         """Turn on the light."""
