--- conflicted
+++ resolved
@@ -37,18 +37,10 @@
     async_add_entities: AddEntitiesCallback,
 ) -> None:
     """Set up Bond cover devices."""
-<<<<<<< HEAD
-    data = hass.data[DOMAIN][entry.entry_id]
-    hub: BondHub = data[HUB]
-    bpup_subs: BPUPSubscriptions = data[BPUP_SUBS]
-    async_add_entities(
-=======
     data: BondData = hass.data[DOMAIN][entry.entry_id]
     hub = data.hub
     bpup_subs = data.bpup_subs
-
-    covers: list[Entity] = [
->>>>>>> 4ffc4fcc
+    async_add_entities(
         BondCover(hub, device, bpup_subs)
         for device in hub.devices
         if device.type == DeviceType.MOTORIZED_SHADES
