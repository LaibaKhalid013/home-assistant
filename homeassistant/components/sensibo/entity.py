--- conflicted
+++ resolved
@@ -42,10 +42,7 @@
             setattr(entity.device_data, kwargs["key"], kwargs["value"])
             LOGGER.debug("Debug check key %s is now %s", kwargs["key"], kwargs["value"])
             entity.async_write_ha_state()
-<<<<<<< HEAD
-=======
             await entity.coordinator.async_request_refresh()
->>>>>>> 8af613dd
 
     return wrap_api_call
 
