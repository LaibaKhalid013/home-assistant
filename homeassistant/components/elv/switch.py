"""Support for PCA 301 smart switch."""
import logging

from homeassistant.components.switch import (
<<<<<<< HEAD
    SwitchDevice, ATTR_CURRENT_POWER_W)
from homeassistant.const import EVENT_HOMEASSISTANT_STOP
from . import DOMAIN as ELV_DOMAIN

import pypca
from serial import SerialException
=======
    SwitchDevice,
    PLATFORM_SCHEMA,
    ATTR_CURRENT_POWER_W,
)
from homeassistant.const import CONF_NAME, CONF_DEVICE, EVENT_HOMEASSISTANT_STOP
import homeassistant.helpers.config_validation as cv
>>>>>>> ecaadfed

_LOGGER = logging.getLogger(__name__)

ATTR_TOTAL_ENERGY_KWH = "total_energy_kwh"

DEFAULT_NAME = "PCA 301"

<<<<<<< HEAD
=======
PLATFORM_SCHEMA = PLATFORM_SCHEMA.extend(
    {
        vol.Optional(CONF_NAME, default=DEFAULT_NAME): cv.string,
        vol.Required(CONF_DEVICE): cv.string,
    }
)

>>>>>>> ecaadfed

def setup_platform(hass, config, add_entities, discovery_info=None):
    """Set up the PCA switch platform."""

    if discovery_info is None:
        _LOGGER.warning("Please update your config for elv")
        return

    serial_device = discovery_info['device']

    try:
        pca = pypca.PCA(serial_device)
        pca.open()
<<<<<<< HEAD
        entities = [SmartPlugSwitch(pca, device)
                    for device in pca.get_devices()]
=======
        entities = [SmartPlugSwitch(pca, device, name) for device in pca.get_devices()]
>>>>>>> ecaadfed
        add_entities(entities, True)

    except SerialException as exc:
        _LOGGER.warning("Unable to open serial port: %s", exc)
        return

    hass.bus.listen_once(EVENT_HOMEASSISTANT_STOP, pca.close)

    pca.start_scan()


class SmartPlugSwitch(SwitchDevice):
    """Representation of a PCA Smart Plug switch."""

    def __init__(self, pca, device_id):
        """Initialize the switch."""
        self._device_id = device_id
        self._name = 'PCA 301'
        self._state = None
        self._available = True
        self._emeter_params = {}
        self._pca = pca

    @property
    def name(self):
        """Return the name of the Smart Plug, if any."""
        return self._name

    @property
    def available(self) -> bool:
        """Return if switch is available."""
        return self._available

    @property
    def is_on(self):
        """Return true if switch is on."""
        return self._state

    def turn_on(self, **kwargs):
        """Turn the switch on."""
        self._pca.turn_on(self._device_id)

    def turn_off(self, **kwargs):
        """Turn the switch off."""
        self._pca.turn_off(self._device_id)

    @property
    def device_state_attributes(self):
        """Return the state attributes of the device."""
        return self._emeter_params

    def update(self):
        """Update the PCA switch's state."""
        try:
            self._emeter_params[ATTR_CURRENT_POWER_W] = "{:.1f}".format(
                self._pca.get_current_power(self._device_id)
            )
            self._emeter_params[ATTR_TOTAL_ENERGY_KWH] = "{:.2f}".format(
                self._pca.get_total_consumption(self._device_id)
            )

            self._available = True
            self._state = self._pca.get_state(self._device_id)

        except (OSError) as ex:
            if self._available:
                _LOGGER.warning("Could not read state for %s: %s", self.name, ex)
                self._available = False<|MERGE_RESOLUTION|>--- conflicted
+++ resolved
@@ -2,21 +2,12 @@
 import logging
 
 from homeassistant.components.switch import (
-<<<<<<< HEAD
     SwitchDevice, ATTR_CURRENT_POWER_W)
 from homeassistant.const import EVENT_HOMEASSISTANT_STOP
 from . import DOMAIN as ELV_DOMAIN
 
 import pypca
 from serial import SerialException
-=======
-    SwitchDevice,
-    PLATFORM_SCHEMA,
-    ATTR_CURRENT_POWER_W,
-)
-from homeassistant.const import CONF_NAME, CONF_DEVICE, EVENT_HOMEASSISTANT_STOP
-import homeassistant.helpers.config_validation as cv
->>>>>>> ecaadfed
 
 _LOGGER = logging.getLogger(__name__)
 
@@ -24,16 +15,6 @@
 
 DEFAULT_NAME = "PCA 301"
 
-<<<<<<< HEAD
-=======
-PLATFORM_SCHEMA = PLATFORM_SCHEMA.extend(
-    {
-        vol.Optional(CONF_NAME, default=DEFAULT_NAME): cv.string,
-        vol.Required(CONF_DEVICE): cv.string,
-    }
-)
-
->>>>>>> ecaadfed
 
 def setup_platform(hass, config, add_entities, discovery_info=None):
     """Set up the PCA switch platform."""
@@ -47,12 +28,9 @@
     try:
         pca = pypca.PCA(serial_device)
         pca.open()
-<<<<<<< HEAD
+
         entities = [SmartPlugSwitch(pca, device)
                     for device in pca.get_devices()]
-=======
-        entities = [SmartPlugSwitch(pca, device, name) for device in pca.get_devices()]
->>>>>>> ecaadfed
         add_entities(entities, True)
 
     except SerialException as exc:
