"""Starts a service to scan in intervals for new devices."""
from __future__ import annotations

from datetime import timedelta
import json
import logging
from typing import NamedTuple

from netdisco.discovery import NetworkDiscovery
import voluptuous as vol

from homeassistant import config_entries
from homeassistant.components import zeroconf
from homeassistant.const import EVENT_HOMEASSISTANT_STARTED
from homeassistant.core import callback
import homeassistant.helpers.config_validation as cv
from homeassistant.helpers.discovery import async_discover, async_load_platform
from homeassistant.helpers.event import async_track_point_in_utc_time
from homeassistant.loader import async_get_zeroconf
import homeassistant.util.dt as dt_util

DOMAIN = "discovery"

SCAN_INTERVAL = timedelta(seconds=300)
SERVICE_APPLE_TV = "apple_tv"
SERVICE_DAIKIN = "daikin"
SERVICE_DLNA_DMR = "dlna_dmr"
SERVICE_ENIGMA2 = "enigma2"
SERVICE_HASS_IOS_APP = "hass_ios"
SERVICE_HASSIO = "hassio"
SERVICE_HEOS = "heos"
SERVICE_KONNECTED = "konnected"
SERVICE_MOBILE_APP = "hass_mobile_app"
SERVICE_NETGEAR = "netgear_router"
SERVICE_OCTOPRINT = "octoprint"
SERVICE_SABNZBD = "sabnzbd"
SERVICE_SAMSUNG_PRINTER = "samsung_printer"
SERVICE_TELLDUSLIVE = "tellstick"
SERVICE_YEELIGHT = "yeelight"
SERVICE_WEMO = "belkin_wemo"
SERVICE_XIAOMI_GW = "xiaomi_gw"

# These have custom protocols
CONFIG_ENTRY_HANDLERS = {
    SERVICE_TELLDUSLIVE: "tellduslive",
    "logitech_mediaserver": "squeezebox",
}


class ServiceDetails(NamedTuple):
    """Store service details."""

    component: str
    platform: str | None


# These have no config flows
SERVICE_HANDLERS = {
<<<<<<< HEAD
    SERVICE_NETGEAR: ("device_tracker", None),
    SERVICE_ENIGMA2: ("media_player", "enigma2"),
    "yamaha": ("media_player", "yamaha"),
    "frontier_silicon": ("media_player", "frontier_silicon"),
    "openhome": ("media_player", "openhome"),
    "bose_soundtouch": ("media_player", "soundtouch"),
    "bluesound": ("media_player", "bluesound"),
    "lg_smart_device": ("media_player", "lg_soundbar"),
    "nanoleaf_aurora": ("light", "nanoleaf"),
=======
    SERVICE_ENIGMA2: ServiceDetails("media_player", "enigma2"),
    SERVICE_SABNZBD: ServiceDetails("sabnzbd", None),
    "yamaha": ServiceDetails("media_player", "yamaha"),
    "frontier_silicon": ServiceDetails("media_player", "frontier_silicon"),
    "openhome": ServiceDetails("media_player", "openhome"),
    "bose_soundtouch": ServiceDetails("media_player", "soundtouch"),
    "bluesound": ServiceDetails("media_player", "bluesound"),
    "lg_smart_device": ServiceDetails("media_player", "lg_soundbar"),
>>>>>>> 442d65e8
}

OPTIONAL_SERVICE_HANDLERS: dict[str, tuple[str, str | None]] = {}

MIGRATED_SERVICE_HANDLERS = [
    SERVICE_APPLE_TV,
    "axis",
    "deconz",
    SERVICE_DAIKIN,
    "denonavr",
    SERVICE_DLNA_DMR,
    "esphome",
    "google_cast",
    SERVICE_HASS_IOS_APP,
    SERVICE_HASSIO,
    SERVICE_HEOS,
    "harmony",
    "homekit",
    "ikea_tradfri",
    "kodi",
    SERVICE_KONNECTED,
    SERVICE_MOBILE_APP,
    SERVICE_NETGEAR,
    SERVICE_OCTOPRINT,
    "philips_hue",
    SERVICE_SAMSUNG_PRINTER,
    "sonos",
    "songpal",
    SERVICE_WEMO,
    SERVICE_XIAOMI_GW,
    "volumio",
    SERVICE_YEELIGHT,
<<<<<<< HEAD
    SERVICE_SABNZBD,
=======
    "nanoleaf_aurora",
>>>>>>> 442d65e8
]

DEFAULT_ENABLED = (
    list(CONFIG_ENTRY_HANDLERS) + list(SERVICE_HANDLERS) + MIGRATED_SERVICE_HANDLERS
)
DEFAULT_DISABLED = list(OPTIONAL_SERVICE_HANDLERS) + MIGRATED_SERVICE_HANDLERS

CONF_IGNORE = "ignore"
CONF_ENABLE = "enable"

CONFIG_SCHEMA = vol.Schema(
    {
        vol.Optional(DOMAIN): vol.Schema(
            {
                vol.Optional(CONF_IGNORE, default=[]): vol.All(
                    cv.ensure_list, [vol.In(DEFAULT_ENABLED)]
                ),
                vol.Optional(CONF_ENABLE, default=[]): vol.All(
                    cv.ensure_list, [vol.In(DEFAULT_DISABLED + DEFAULT_ENABLED)]
                ),
            }
        )
    },
    extra=vol.ALLOW_EXTRA,
)


async def async_setup(hass, config):
    """Start a discovery service."""

    logger = logging.getLogger(__name__)
    netdisco = NetworkDiscovery()
    already_discovered = set()

    if DOMAIN in config:
        # Platforms ignore by config
        ignored_platforms = config[DOMAIN][CONF_IGNORE]

        # Optional platforms enabled by config
        enabled_platforms = config[DOMAIN][CONF_ENABLE]
    else:
        ignored_platforms = []
        enabled_platforms = []

    for platform in enabled_platforms:
        if platform in DEFAULT_ENABLED:
            logger.warning(
                "Please remove %s from your discovery.enable configuration "
                "as it is now enabled by default",
                platform,
            )

    zeroconf_instance = await zeroconf.async_get_instance(hass)
    # Do not scan for types that have already been converted
    # as it will generate excess network traffic for questions
    # the zeroconf instance already knows the answers
    zeroconf_types = list(await async_get_zeroconf(hass))

    async def new_service_found(service, info):
        """Handle a new service if one is found."""
        if service in MIGRATED_SERVICE_HANDLERS:
            return

        if service in ignored_platforms:
            logger.info("Ignoring service: %s %s", service, info)
            return

        discovery_hash = json.dumps([service, info], sort_keys=True)
        if discovery_hash in already_discovered:
            logger.debug("Already discovered service %s %s.", service, info)
            return

        already_discovered.add(discovery_hash)

        if service in CONFIG_ENTRY_HANDLERS:
            await hass.config_entries.flow.async_init(
                CONFIG_ENTRY_HANDLERS[service],
                context={"source": config_entries.SOURCE_DISCOVERY},
                data=info,
            )
            return

        service_details = SERVICE_HANDLERS.get(service)

        if not service_details and service in enabled_platforms:
            service_details = OPTIONAL_SERVICE_HANDLERS[service]

        # We do not know how to handle this service.
        if not service_details:
            logger.debug("Unknown service discovered: %s %s", service, info)
            return

        logger.info("Found new service: %s %s", service, info)

        if service_details.platform is None:
            await async_discover(hass, service, info, service_details.component, config)
        else:
            await async_load_platform(
                hass, service_details.component, service_details.platform, info, config
            )

    async def scan_devices(now):
        """Scan for devices."""
        try:
            results = await hass.async_add_executor_job(
                _discover, netdisco, zeroconf_instance, zeroconf_types
            )

            for result in results:
                hass.async_create_task(new_service_found(*result))
        except OSError:
            logger.error("Network is unreachable")

        async_track_point_in_utc_time(
            hass, scan_devices, dt_util.utcnow() + SCAN_INTERVAL
        )

    @callback
    def schedule_first(event):
        """Schedule the first discovery when Home Assistant starts up."""
        async_track_point_in_utc_time(hass, scan_devices, dt_util.utcnow())

    hass.bus.async_listen_once(EVENT_HOMEASSISTANT_STARTED, schedule_first)

    return True


def _discover(netdisco, zeroconf_instance, zeroconf_types):
    """Discover devices."""
    results = []
    try:
        netdisco.scan(
            zeroconf_instance=zeroconf_instance, suppress_mdns_types=zeroconf_types
        )

        for disc in netdisco.discover():
            for service in netdisco.get_info(disc):
                results.append((disc, service))

    finally:
        netdisco.stop()

    return results<|MERGE_RESOLUTION|>--- conflicted
+++ resolved
@@ -56,26 +56,14 @@
 
 # These have no config flows
 SERVICE_HANDLERS = {
-<<<<<<< HEAD
-    SERVICE_NETGEAR: ("device_tracker", None),
-    SERVICE_ENIGMA2: ("media_player", "enigma2"),
-    "yamaha": ("media_player", "yamaha"),
-    "frontier_silicon": ("media_player", "frontier_silicon"),
-    "openhome": ("media_player", "openhome"),
-    "bose_soundtouch": ("media_player", "soundtouch"),
-    "bluesound": ("media_player", "bluesound"),
-    "lg_smart_device": ("media_player", "lg_soundbar"),
-    "nanoleaf_aurora": ("light", "nanoleaf"),
-=======
     SERVICE_ENIGMA2: ServiceDetails("media_player", "enigma2"),
-    SERVICE_SABNZBD: ServiceDetails("sabnzbd", None),
     "yamaha": ServiceDetails("media_player", "yamaha"),
     "frontier_silicon": ServiceDetails("media_player", "frontier_silicon"),
     "openhome": ServiceDetails("media_player", "openhome"),
     "bose_soundtouch": ServiceDetails("media_player", "soundtouch"),
     "bluesound": ServiceDetails("media_player", "bluesound"),
     "lg_smart_device": ServiceDetails("media_player", "lg_soundbar"),
->>>>>>> 442d65e8
+
 }
 
 OPTIONAL_SERVICE_HANDLERS: dict[str, tuple[str, str | None]] = {}
@@ -108,11 +96,8 @@
     SERVICE_XIAOMI_GW,
     "volumio",
     SERVICE_YEELIGHT,
-<<<<<<< HEAD
     SERVICE_SABNZBD,
-=======
     "nanoleaf_aurora",
->>>>>>> 442d65e8
 ]
 
 DEFAULT_ENABLED = (
