--- conflicted
+++ resolved
@@ -1,26 +1,17 @@
 """The IntelliFire integration."""
 from __future__ import annotations
 
-<<<<<<< HEAD
-import pyflume
-=======
 from typing import Any
 
 import pyflume
 from pyflume import FlumeDeviceList
->>>>>>> b0aa7d21
 
 from homeassistant.core import HomeAssistant
 from homeassistant.helpers.update_coordinator import DataUpdateCoordinator, UpdateFailed
 
 from .const import (
     _LOGGER,
-<<<<<<< HEAD
-    BRIDGE_NOTIFICATION_KEY,
-    BRIDGE_NOTIFICATION_RULE,
-=======
     DEVICE_CONNECTION_SCAN_INTERVAL,
->>>>>>> b0aa7d21
     DEVICE_SCAN_INTERVAL,
     DOMAIN,
     NOTIFICATION_SCAN_INTERVAL,
@@ -54,8 +45,6 @@
         )
 
 
-<<<<<<< HEAD
-=======
 class FlumeDeviceConnectionUpdateCoordinator(DataUpdateCoordinator[None]):
     """Date update coordinator to read connected status from Devices endpoint."""
 
@@ -90,7 +79,6 @@
             raise UpdateFailed(f"Error communicating with flume API: {ex}") from ex
 
 
->>>>>>> b0aa7d21
 class FlumeNotificationDataUpdateCoordinator(DataUpdateCoordinator[None]):
     """Data update coordinator for flume notifications."""
 
@@ -103,59 +91,16 @@
             update_interval=NOTIFICATION_SCAN_INTERVAL,
         )
         self.auth = auth
-<<<<<<< HEAD
-        self.notifications: dict = {}
-        self.active_notifications_by_device: dict = {}
-
-    def _update_lists(self):
-        """Query flume for notification list."""
-        self.notifications = pyflume.FlumeNotificationList(
-=======
         self.active_notifications_by_device: dict = {}
         self.notifications: list[dict[str, Any]]
 
     def _update_lists(self):
         """Query flume for notification list."""
         self.notifications: list[dict[str, Any]] = pyflume.FlumeNotificationList(
->>>>>>> b0aa7d21
             self.auth, read="true"
         ).notification_list
         _LOGGER.debug("Notifications %s", self.notifications)
 
-<<<<<<< HEAD
-        # The list of notifications returned by API will be in chronological order and there may be
-        # multiple notifications of the same type (such as High Flow).
-        #
-        # Bridge Notifications as seen in ["extra"][BRIDGE_NOTIFICATION_KEY] are as special case as they
-        # will report both a disconnect and connect event. The final event in the array is the current
-        # status of the bridge. Because we are using a Connectivity sensor for the bridge the prescence
-        # of BRIDGE_NOTIFICATION_RULE in the return will tell the sensor its CONNECTED where as the lack
-        # of this value in the return will signal a disconnect to the UI
-
-        notifications_by_device: dict[str, set[str]] = {}
-        bridge_status_by_device: dict[str, list[str]] = {}
-        # Process the notification array
-        for item in self.notifications:
-
-            device_id = item["device_id"]
-            rule = item["extra"]["event_rule_name"]
-
-            if rule == BRIDGE_NOTIFICATION_RULE:
-                # Dont process bridge notifications - they are handled separately
-                bridge_status_by_device.setdefault(device_id, [True]).append(
-                    item["extra"][BRIDGE_NOTIFICATION_KEY]
-                )
-            else:
-                notifications_by_device.setdefault(device_id, set()).add(rule)
-
-        # For each device look at the last status of the bridge, and if True add BRIDGE_NOTIFICATION_RULE.
-        for device_id in bridge_status_by_device.items():
-            if bridge_status_by_device[device_id][-1]:
-                notifications_by_device.setdefault(device_id, set()).add(
-                    BRIDGE_NOTIFICATION_RULE
-                )
-        self.active_notifications_by_device = notifications_by_device
-=======
         active_notifications_by_device: dict[str, set[str]] = {}
 
         for notification in self.notifications:
@@ -170,7 +115,6 @@
             active_notifications_by_device.setdefault(device_id, set()).add(rule)
 
         self.active_notifications_by_device = active_notifications_by_device
->>>>>>> b0aa7d21
 
     async def _async_update_data(self) -> None:
         """Update data."""
