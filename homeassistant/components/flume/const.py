"""The Flume component."""
from __future__ import annotations

<<<<<<< HEAD
=======
from datetime import timedelta
>>>>>>> b6b79a05
import logging

from homeassistant.components.sensor import SensorEntityDescription
from homeassistant.const import Platform

DOMAIN = "flume"

PLATFORMS = [Platform.SENSOR]

DEFAULT_NAME = "Flume Sensor"

<<<<<<< HEAD
=======
NOTIFICATION_SCAN_INTERVAL = timedelta(minutes=1)
DEVICE_SCAN_INTERVAL = timedelta(minutes=1)
>>>>>>> b6b79a05

_LOGGER = logging.getLogger(__package__)

FLUME_TYPE_SENSOR = 2
FLUME_QUERIES_SENSOR: tuple[SensorEntityDescription, ...] = (
    SensorEntityDescription(
        key="current_interval",
        name="Current",
        native_unit_of_measurement="gal/m",
    ),
    SensorEntityDescription(
        key="month_to_date",
        name="Current Month",
        native_unit_of_measurement="gal",
    ),
    SensorEntityDescription(
        key="week_to_date",
        name="Current Week",
        native_unit_of_measurement="gal",
    ),
    SensorEntityDescription(
        key="today",
        name="Current Day",
        native_unit_of_measurement="gal",
    ),
    SensorEntityDescription(
        key="last_60_min",
        name="60 Minutes",
        native_unit_of_measurement="gal/h",
    ),
    SensorEntityDescription(
        key="last_24_hrs",
        name="24 Hours",
        native_unit_of_measurement="gal/d",
    ),
    SensorEntityDescription(
        key="last_30_days",
        name="30 Days",
        native_unit_of_measurement="gal/mo",
    ),
)

FLUME_AUTH = "flume_auth"
FLUME_HTTP_SESSION = "http_session"
FLUME_DEVICES = "devices"


CONF_TOKEN_FILE = "token_filename"
BASE_TOKEN_FILENAME = "FLUME_TOKEN_FILE"


KEY_DEVICE_TYPE = "type"
KEY_DEVICE_ID = "id"
KEY_DEVICE_LOCATION = "location"
KEY_DEVICE_LOCATION_NAME = "name"
KEY_DEVICE_LOCATION_TIMEZONE = "tz"<|MERGE_RESOLUTION|>--- conflicted
+++ resolved
@@ -1,10 +1,7 @@
 """The Flume component."""
 from __future__ import annotations
 
-<<<<<<< HEAD
-=======
 from datetime import timedelta
->>>>>>> b6b79a05
 import logging
 
 from homeassistant.components.sensor import SensorEntityDescription
@@ -16,11 +13,8 @@
 
 DEFAULT_NAME = "Flume Sensor"
 
-<<<<<<< HEAD
-=======
 NOTIFICATION_SCAN_INTERVAL = timedelta(minutes=1)
 DEVICE_SCAN_INTERVAL = timedelta(minutes=1)
->>>>>>> b6b79a05
 
 _LOGGER = logging.getLogger(__package__)
 
