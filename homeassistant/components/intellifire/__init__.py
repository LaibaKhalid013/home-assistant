--- conflicted
+++ resolved
@@ -60,14 +60,6 @@
             username=entry.data[CONF_USERNAME],
             password=entry.data[CONF_PASSWORD],
         )
-<<<<<<< HEAD
-        api_key = (cloud_api.get_fireplace_api_key(),)
-        user_id = (cloud_api.get_user_id(),)
-
-    else:
-        api_key = (entry.data[CONF_API_KEY],)
-        user_id = (entry.data[CONF_USER_ID],)
-=======
         api_key = cloud_api.get_fireplace_api_key()
         user_id = cloud_api.get_user_id()
         # Update data entry
@@ -83,18 +75,12 @@
     else:
         api_key = entry.data[CONF_API_KEY]
         user_id = entry.data[CONF_USER_ID]
->>>>>>> b6f16f87
 
     # Instantiate local control
     api = IntellifireAPILocal(
         fireplace_ip=entry.data[CONF_HOST],
-<<<<<<< HEAD
-        api_key=api_key[0],
-        user_id=user_id[0],
-=======
         api_key=api_key,
         user_id=user_id,
->>>>>>> b6f16f87
     )
 
     # Define the update coordinator
