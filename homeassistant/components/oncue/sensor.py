"""Support for Oncue sensors."""
from __future__ import annotations

from aiooncue import OncueDevice, OncueSensor

from homeassistant.components.sensor import (
    SensorDeviceClass,
    SensorEntity,
    SensorEntityDescription,
    SensorStateClass,
)
from homeassistant.config_entries import ConfigEntry
from homeassistant.const import (
    ELECTRIC_POTENTIAL_VOLT,
    FREQUENCY_HERTZ,
    PERCENTAGE,
    POWER_WATT,
    PRESSURE_PSI,
    TEMP_CELSIUS,
    TEMP_FAHRENHEIT,
)
from homeassistant.core import HomeAssistant
from homeassistant.helpers.entity import DeviceInfo
from homeassistant.helpers.entity_platform import AddEntitiesCallback
from homeassistant.helpers.update_coordinator import (
    CoordinatorEntity,
    DataUpdateCoordinator,
)

from .const import DOMAIN

SENSOR_TYPES: tuple[SensorEntityDescription, ...] = (
    SensorEntityDescription(
        key="LatestFirmware",
        icon="mdi:update",
    ),
    SensorEntityDescription(key="EngineSpeed", icon="mdi:speedometer"),
    SensorEntityDescription(
        key="EngineOilPressure",
        native_unit_of_measurement=PRESSURE_PSI,
        device_class=SensorDeviceClass.PRESSURE,
        state_class=SensorStateClass.MEASUREMENT,
    ),
    SensorEntityDescription(
        key="EngineCoolantTemperature",
        device_class=SensorDeviceClass.TEMPERATURE,
        state_class=SensorStateClass.MEASUREMENT,
    ),
    SensorEntityDescription(
        key="BatteryVoltage",
        native_unit_of_measurement=ELECTRIC_POTENTIAL_VOLT,
        device_class=SensorDeviceClass.VOLTAGE,
        state_class=SensorStateClass.MEASUREMENT,
    ),
    SensorEntityDescription(
        key="LubeOilTemperature",
        device_class=SensorDeviceClass.TEMPERATURE,
        state_class=SensorStateClass.MEASUREMENT,
    ),
    SensorEntityDescription(
        key="GensetControllerTemperature",
        device_class=SensorDeviceClass.TEMPERATURE,
        state_class=SensorStateClass.MEASUREMENT,
    ),
    SensorEntityDescription(
        key="EngineCompartmentTemperature",
        device_class=SensorDeviceClass.TEMPERATURE,
        state_class=SensorStateClass.MEASUREMENT,
    ),
    SensorEntityDescription(
        key="GeneratorTrueTotalPower",
        native_unit_of_measurement=POWER_WATT,
        device_class=SensorDeviceClass.POWER,
        state_class=SensorStateClass.MEASUREMENT,
    ),
    SensorEntityDescription(
        key="GeneratorTruePercentOfRatedPower",
        native_unit_of_measurement=PERCENTAGE,
    ),
    SensorEntityDescription(
        key="GeneratorVoltageAverageLineToLine",
        native_unit_of_measurement=ELECTRIC_POTENTIAL_VOLT,
        device_class=SensorDeviceClass.VOLTAGE,
        state_class=SensorStateClass.MEASUREMENT,
    ),
    SensorEntityDescription(
        key="GeneratorFrequency",
        native_unit_of_measurement=FREQUENCY_HERTZ,
        device_class=SensorDeviceClass.FREQUENCY,
        state_class=SensorStateClass.MEASUREMENT,
    ),
    SensorEntityDescription(key="GensetState", icon="mdi:home-lightning-bolt"),
    SensorEntityDescription(
        key="GensetControllerTotalOperationTime", icon="mdi:hours-24"
    ),
    SensorEntityDescription(key="EngineTotalRunTime", icon="mdi:hours-24"),
    SensorEntityDescription(key="AtsContactorPosition", icon="mdi:electric-switch"),
    SensorEntityDescription(key="IPAddress", icon="mdi:ip-network"),
    SensorEntityDescription(key="ConnectedServerIPAddress", icon="mdi:server-network"),
)

SENSOR_MAP = {description.key: description for description in SENSOR_TYPES}

UNIT_MAPPINGS = {
    "C": TEMP_CELSIUS,
    "F": TEMP_FAHRENHEIT,
}


async def async_setup_entry(
    hass: HomeAssistant,
    config_entry: ConfigEntry,
    async_add_entities: AddEntitiesCallback,
) -> None:
    """Set up sensors."""
    coordinator: DataUpdateCoordinator = hass.data[DOMAIN][config_entry.entry_id]
    entities: list[OncueSensorEntity] = []
    devices: dict[str, OncueDevice] = coordinator.data
    for device_id, device in devices.items():
        entities.extend(
            OncueSensorEntity(coordinator, device_id, device, sensor, SENSOR_MAP[key])
            for key, sensor in device.sensors.items()
            if key in SENSOR_MAP
        )

    async_add_entities(entities)


class OncueSensorEntity(CoordinatorEntity, SensorEntity):
    """Representation of an Oncue sensor."""

    def __init__(
        self,
        coordinator: DataUpdateCoordinator,
        device_id: str,
        device: OncueDevice,
        sensor: OncueSensor,
        description: SensorEntityDescription,
    ) -> None:
        """Initialize the sensor."""
        super().__init__(coordinator)
        self.entity_description = description
        self._device_id = device_id
        self._attr_unique_id = f"{device_id}_{description.key}"
        self._attr_name = f"{device.name} {sensor.display_name}"
        if not description.native_unit_of_measurement and sensor.unit is not None:
            self._attr_native_unit_of_measurement = UNIT_MAPPINGS.get(
                sensor.unit, sensor.unit
            )
        self._attr_device_info = DeviceInfo(
            identifiers={(DOMAIN, device_id)},
            name=device.name,
            hw_version=device.hardware_version,
            sw_version=device.sensors["FirmwareVersion"].display_value,
            model=device.sensors["GensetModelNumberSelect"].display_value,
            manufacturer="Kohler",
        )

    @property
    def native_value(self) -> str | None:
        """Return the sensors state."""
<<<<<<< HEAD
        return (
            self.coordinator.data[self._device_id]
            .sensors[self.entity_description.key]
            .value
        )
=======
        device: OncueDevice = self.coordinator.data[self._device_id]
        sensor: OncueSensor = device.sensors[self.entity_description.key]
        return sensor.value
>>>>>>> 625029e4
<|MERGE_RESOLUTION|>--- conflicted
+++ resolved
@@ -159,14 +159,6 @@
     @property
     def native_value(self) -> str | None:
         """Return the sensors state."""
-<<<<<<< HEAD
-        return (
-            self.coordinator.data[self._device_id]
-            .sensors[self.entity_description.key]
-            .value
-        )
-=======
         device: OncueDevice = self.coordinator.data[self._device_id]
         sensor: OncueSensor = device.sensors[self.entity_description.key]
-        return sensor.value
->>>>>>> 625029e4
+        return sensor.value