"""Support for Gogogate2 garage Doors."""
from __future__ import annotations

import logging

from ismartgate.common import (
    AbstractDoor,
    DoorStatus,
    TransitionDoorStatus,
    get_configured_doors,
)

from homeassistant.components.cover import (
    DEVICE_CLASS_GARAGE,
    DEVICE_CLASS_GATE,
    SUPPORT_CLOSE,
    SUPPORT_OPEN,
    CoverEntity,
)
from homeassistant.config_entries import SOURCE_IMPORT, ConfigEntry
from homeassistant.core import HomeAssistant
from homeassistant.helpers.entity_platform import AddEntitiesCallback

from .common import (
    DeviceDataUpdateCoordinator,
    GoGoGate2Entity,
    cover_unique_id,
    get_data_update_coordinator,
)
from .const import DOMAIN

_LOGGER = logging.getLogger(__name__)


async def async_setup_platform(
    hass: HomeAssistant,
    config: dict,
    add_entities: AddEntitiesCallback,
    discovery_info=None,
) -> None:
    """Convert old style file configs to new style configs."""
    _LOGGER.warning(
        "Loading gogogate2 via platform config is deprecated; The configuration"
        " has been migrated to a config entry and can be safely removed"
    )
    hass.async_create_task(
        hass.config_entries.flow.async_init(
            DOMAIN, context={"source": SOURCE_IMPORT}, data=config
        )
    )


async def async_setup_entry(
    hass: HomeAssistant,
    config_entry: ConfigEntry,
    async_add_entities: AddEntitiesCallback,
) -> None:
    """Set up the config entry."""
    data_update_coordinator = get_data_update_coordinator(hass, config_entry)

    async_add_entities(
        [
            DeviceCover(config_entry, data_update_coordinator, door)
            for door in get_configured_doors(data_update_coordinator.data)
        ]
    )


class DeviceCover(GoGoGate2Entity, CoverEntity):
    """Cover entity for goggate2."""

    def __init__(
        self,
        config_entry: ConfigEntry,
        data_update_coordinator: DeviceDataUpdateCoordinator,
        door: AbstractDoor,
    ) -> None:
        """Initialize the object."""
        unique_id = cover_unique_id(config_entry, door)
        super().__init__(config_entry, data_update_coordinator, door, unique_id)
        self._api = data_update_coordinator.api
        self._is_available = True

    @property
    def name(self):
        """Return the name of the door."""
        return self._get_door().name

    @property
    def is_closed(self):
        """Return true if cover is closed, else False."""
        door_status = self._get_door_status()
        if door_status == DoorStatus.OPENED:
            return False
        if door_status == DoorStatus.CLOSED:
            return True

        return None

    @property
    def device_class(self):
        """Return the class of this device, from component DEVICE_CLASSES."""
        if self._get_door().gate:
            return DEVICE_CLASS_GATE

        return DEVICE_CLASS_GARAGE

    @property
    def supported_features(self):
        """Flag supported features."""
        return SUPPORT_OPEN | SUPPORT_CLOSE

    @property
    def is_closing(self):
        """Return if the cover is closing or not."""
        return self._get_door_status() == TransitionDoorStatus.CLOSING

    @property
    def is_opening(self):
        """Return if the cover is opening or not."""
        return self._get_door_status() == TransitionDoorStatus.OPENING

    async def async_open_cover(self, **kwargs):
        """Open the door."""
        await self._api.async_open_door(self._get_door().door_id)
        await self.coordinator.async_refresh()

    async def async_close_cover(self, **kwargs):
        """Close the door."""
        await self._api.async_close_door(self._get_door().door_id)
        await self.coordinator.async_refresh()

    @property
    def extra_state_attributes(self):
        """Return the state attributes."""
<<<<<<< HEAD
        return {**super().state_attributes, "door_id": self._get_door().door_id}
=======
        return {"door_id": self._get_door().door_id}
>>>>>>> 9aa46d15

    def _get_door_status(self) -> AbstractDoor:
        return self._api.async_get_door_statuses_from_info(self.coordinator.data)[
            self._door.door_id
        ]<|MERGE_RESOLUTION|>--- conflicted
+++ resolved
@@ -133,11 +133,7 @@
     @property
     def extra_state_attributes(self):
         """Return the state attributes."""
-<<<<<<< HEAD
-        return {**super().state_attributes, "door_id": self._get_door().door_id}
-=======
         return {"door_id": self._get_door().door_id}
->>>>>>> 9aa46d15
 
     def _get_door_status(self) -> AbstractDoor:
         return self._api.async_get_door_statuses_from_info(self.coordinator.data)[
