--- conflicted
+++ resolved
@@ -19,15 +19,6 @@
 
     available_fn: Callable[[LaMarzoccoClient], bool] = lambda _: True
     supported_fn: Callable[[LaMarzoccoUpdateCoordinator], bool] = lambda _: True
-<<<<<<< HEAD
-    supported_models: tuple[LaMarzoccoModel, ...] = (
-        LaMarzoccoModel.GS3_AV,
-        LaMarzoccoModel.GS3_MP,
-        LaMarzoccoModel.LINEA_MICRA,
-        LaMarzoccoModel.LINEA_MINI,
-    )
-=======
->>>>>>> a25653e1
 
 
 class LaMarzoccoEntity(CoordinatorEntity[LaMarzoccoUpdateCoordinator]):
