"""Switch platform for La Marzocco espresso machines."""

from collections.abc import Callable, Coroutine
from dataclasses import dataclass
from typing import Any

from lmcloud.const import BoilerType
from lmcloud.lm_machine import LaMarzoccoMachine
from lmcloud.models import LaMarzoccoMachineConfig

from homeassistant.components.switch import SwitchEntity, SwitchEntityDescription
from homeassistant.core import HomeAssistant
from homeassistant.helpers.entity_platform import AddEntitiesCallback

<<<<<<< HEAD
from .const import DOMAIN
from .coordinator import LaMarzoccoUpdateCoordinator
from .entity import LaMarzoccoBaseEntity, LaMarzoccoEntity, LaMarzoccoEntityDescription
=======
from . import LaMarzoccoConfigEntry
from .entity import LaMarzoccoEntity, LaMarzoccoEntityDescription
>>>>>>> bce8f2a2


@dataclass(frozen=True, kw_only=True)
class LaMarzoccoSwitchEntityDescription(
    LaMarzoccoEntityDescription,
    SwitchEntityDescription,
):
    """Description of a La Marzocco Switch."""

    control_fn: Callable[[LaMarzoccoMachine, bool], Coroutine[Any, Any, bool]]
    is_on_fn: Callable[[LaMarzoccoMachineConfig], bool]


ENTITIES: tuple[LaMarzoccoSwitchEntityDescription, ...] = (
    LaMarzoccoSwitchEntityDescription(
        key="main",
        translation_key="main",
        name=None,
        control_fn=lambda machine, state: machine.set_power(state),
        is_on_fn=lambda config: config.turned_on,
    ),
    LaMarzoccoSwitchEntityDescription(
        key="steam_boiler_enable",
        translation_key="steam_boiler",
        control_fn=lambda machine, state: machine.set_steam(state),
        is_on_fn=lambda config: config.boilers[BoilerType.STEAM].enabled,
    ),
)


async def async_setup_entry(
    hass: HomeAssistant,
    entry: LaMarzoccoConfigEntry,
    async_add_entities: AddEntitiesCallback,
) -> None:
    """Set up switch entities and services."""

<<<<<<< HEAD
    coordinator = hass.data[DOMAIN][config_entry.entry_id]

    entities: list[SwitchEntity] = []
    entities.extend(
=======
    coordinator = entry.runtime_data
    async_add_entities(
>>>>>>> bce8f2a2
        LaMarzoccoSwitchEntity(coordinator, description)
        for description in ENTITIES
        if description.supported_fn(coordinator)
    )

    entities.extend(
        LaMarzoccoAutoOnOffSwitchEntity(coordinator, wake_up_sleep_entry_id)
        for wake_up_sleep_entry_id in coordinator.device.config.wake_up_sleep_entries
    )

    async_add_entities(entities)


class LaMarzoccoSwitchEntity(LaMarzoccoEntity, SwitchEntity):
    """Switches representing espresso machine power, prebrew, and auto on/off."""

    entity_description: LaMarzoccoSwitchEntityDescription

    async def async_turn_on(self, **kwargs: Any) -> None:
        """Turn device on."""
        await self.entity_description.control_fn(self.coordinator.device, True)
        self.async_write_ha_state()

    async def async_turn_off(self, **kwargs: Any) -> None:
        """Turn device off."""
        await self.entity_description.control_fn(self.coordinator.device, False)
        self.async_write_ha_state()

    @property
    def is_on(self) -> bool:
        """Return true if device is on."""
        return self.entity_description.is_on_fn(self.coordinator.device.config)


class LaMarzoccoAutoOnOffSwitchEntity(LaMarzoccoBaseEntity, SwitchEntity):
    """Switch representing espresso machine auto on/off."""

    coordinator: LaMarzoccoUpdateCoordinator
    _attr_translation_key = "auto_on_off"

    def __init__(
        self,
        coordinator: LaMarzoccoUpdateCoordinator,
        identifier: str,
    ) -> None:
        """Initialize the switch."""
        super().__init__(coordinator, f"auto_on_off_{identifier}")
        self._identifier = identifier
        self._attr_translation_placeholders = {"id": identifier}

    async def _async_enable(self, state: bool) -> None:
        """Enable or disable the auto on/off schedule."""
        wake_up_sleep_entry = self.coordinator.device.config.wake_up_sleep_entries[
            self._identifier
        ]
        wake_up_sleep_entry.enabled = state
        await self.coordinator.device.set_wake_up_sleep(wake_up_sleep_entry)
        self.async_write_ha_state()

    async def async_turn_on(self, **kwargs: Any) -> None:
        """Turn switch on."""
        await self._async_enable(True)
        self.async_write_ha_state()

    async def async_turn_off(self, **kwargs: Any) -> None:
        """Turn switch off."""
        await self._async_enable(False)
        self.async_write_ha_state()

    @property
    def is_on(self) -> bool:
        """Return true if switch is on."""
        return self.coordinator.device.config.wake_up_sleep_entries[
            self._identifier
        ].enabled<|MERGE_RESOLUTION|>--- conflicted
+++ resolved
@@ -12,14 +12,9 @@
 from homeassistant.core import HomeAssistant
 from homeassistant.helpers.entity_platform import AddEntitiesCallback
 
-<<<<<<< HEAD
-from .const import DOMAIN
+from . import LaMarzoccoConfigEntry
 from .coordinator import LaMarzoccoUpdateCoordinator
 from .entity import LaMarzoccoBaseEntity, LaMarzoccoEntity, LaMarzoccoEntityDescription
-=======
-from . import LaMarzoccoConfigEntry
-from .entity import LaMarzoccoEntity, LaMarzoccoEntityDescription
->>>>>>> bce8f2a2
 
 
 @dataclass(frozen=True, kw_only=True)
@@ -57,15 +52,10 @@
 ) -> None:
     """Set up switch entities and services."""
 
-<<<<<<< HEAD
-    coordinator = hass.data[DOMAIN][config_entry.entry_id]
+    coordinator = entry.runtime_data
 
     entities: list[SwitchEntity] = []
     entities.extend(
-=======
-    coordinator = entry.runtime_data
-    async_add_entities(
->>>>>>> bce8f2a2
         LaMarzoccoSwitchEntity(coordinator, description)
         for description in ENTITIES
         if description.supported_fn(coordinator)
