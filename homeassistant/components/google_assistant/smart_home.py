"""Support for Google Assistant Smart Home API."""
import logging

# Typing imports
# pylint: disable=using-constant-test,unused-import,ungrouped-imports
# if False:
from aiohttp.web import Request, Response  # NOQA
from typing import Dict, Tuple, Any, Optional  # NOQA
from homeassistant.helpers.entity import Entity  # NOQA
from homeassistant.core import HomeAssistant  # NOQA
<<<<<<< HEAD
from homeassistant.util import color
=======
from homeassistant.util.unit_system import UnitSystem  # NOQA
>>>>>>> d5b170f7

from homeassistant.const import (
    ATTR_SUPPORTED_FEATURES, ATTR_ENTITY_ID,
    CONF_FRIENDLY_NAME, STATE_OFF,
    SERVICE_TURN_OFF, SERVICE_TURN_ON,
    TEMP_FAHRENHEIT, TEMP_CELSIUS,
)
from homeassistant.components import (
    switch, light, cover, media_player, group, fan, scene, script, climate
)
from homeassistant.util.unit_system import METRIC_SYSTEM

from .const import (
    ATTR_GOOGLE_ASSISTANT_NAME, COMMAND_COLOR,
    ATTR_GOOGLE_ASSISTANT_TYPE,
    COMMAND_BRIGHTNESS, COMMAND_ONOFF, COMMAND_ACTIVATESCENE,
    COMMAND_THERMOSTAT_TEMPERATURE_SETPOINT,
    COMMAND_THERMOSTAT_TEMPERATURE_SET_RANGE, COMMAND_THERMOSTAT_SET_MODE,
    TRAIT_ONOFF, TRAIT_BRIGHTNESS, TRAIT_COLOR_TEMP,
    TRAIT_RGB_COLOR, TRAIT_SCENE, TRAIT_TEMPERATURE_SETTING,
    TYPE_LIGHT, TYPE_SCENE, TYPE_SWITCH, TYPE_THERMOSTAT,
    CONF_ALIASES, CLIMATE_SUPPORTED_MODES
)

_LOGGER = logging.getLogger(__name__)

# Mapping is [actions schema, primary trait, optional features]
# optional is SUPPORT_* = (trait, command)
MAPPING_COMPONENT = {
    group.DOMAIN: [TYPE_SCENE, TRAIT_SCENE, None],
    scene.DOMAIN: [TYPE_SCENE, TRAIT_SCENE, None],
    script.DOMAIN: [TYPE_SCENE, TRAIT_SCENE, None],
    switch.DOMAIN: [TYPE_SWITCH, TRAIT_ONOFF, None],
    fan.DOMAIN: [TYPE_SWITCH, TRAIT_ONOFF, None],
    light.DOMAIN: [
        TYPE_LIGHT, TRAIT_ONOFF, {
            light.SUPPORT_BRIGHTNESS: TRAIT_BRIGHTNESS,
            light.SUPPORT_RGB_COLOR: TRAIT_RGB_COLOR,
            light.SUPPORT_COLOR_TEMP: TRAIT_COLOR_TEMP,
        }
    ],
    cover.DOMAIN: [
        TYPE_LIGHT, TRAIT_ONOFF, {
            cover.SUPPORT_SET_POSITION: TRAIT_BRIGHTNESS
        }
    ],
    media_player.DOMAIN: [
        TYPE_LIGHT, TRAIT_ONOFF, {
            media_player.SUPPORT_VOLUME_SET: TRAIT_BRIGHTNESS
        }
    ],
    climate.DOMAIN: [TYPE_THERMOSTAT, TRAIT_TEMPERATURE_SETTING, None],
}  # type: Dict[str, list]


def make_actions_response(request_id: str, payload: dict) -> dict:
    """Make response message."""
    return {'requestId': request_id, 'payload': payload}


def entity_to_device(entity: Entity, units: UnitSystem):
    """Convert a hass entity into an google actions device."""
    class_data = MAPPING_COMPONENT.get(
        entity.attributes.get(ATTR_GOOGLE_ASSISTANT_TYPE) or entity.domain)
    if class_data is None:
        return None

    device = {
        'id': entity.entity_id,
        'name': {},
        'attributes': {},
        'traits': [],
        'willReportState': False,
    }
    device['type'] = class_data[0]
    device['traits'].append(class_data[1])

    # handle custom names
    device['name']['name'] = \
        entity.attributes.get(ATTR_GOOGLE_ASSISTANT_NAME) or \
        entity.attributes.get(CONF_FRIENDLY_NAME)

    # use aliases
    aliases = entity.attributes.get(CONF_ALIASES)
    if isinstance(aliases, list):
        device['name']['nicknames'] = aliases
    else:
        _LOGGER.warning("%s must be a list", CONF_ALIASES)

    # add trait if entity supports feature
    if class_data[2]:
        supported = entity.attributes.get(ATTR_SUPPORTED_FEATURES, 0)
        for feature, trait in class_data[2].items():
            if feature & supported > 0:
                device['traits'].append(trait)

                # Actions require this attributes for a device
                # supporting temperature
                # For IKEA trådfri, these attributes only seem to
                # be set only if the device is on?
                if trait == TRAIT_COLOR_TEMP:
                    if entity.attributes.get(
                            light.ATTR_MAX_MIREDS) is not None:
                        device['attributes']['temperatureMinK'] =  \
                            int(round(color.color_temperature_mired_to_kelvin(
                                entity.attributes.get(light.ATTR_MAX_MIREDS))))
                    if entity.attributes.get(
                            light.ATTR_MIN_MIREDS) is not None:
                        device['attributes']['temperatureMaxK'] =  \
                            int(round(color.color_temperature_mired_to_kelvin(
                                entity.attributes.get(light.ATTR_MIN_MIREDS))))

    if entity.domain == climate.DOMAIN:
        modes = ','.join(
            m for m in entity.attributes.get(climate.ATTR_OPERATION_LIST, [])
            if m in CLIMATE_SUPPORTED_MODES)
        device['attributes'] = {
            'availableThermostatModes': modes,
            'thermostatTemperatureUnit':
            'F' if units.temperature_unit == TEMP_FAHRENHEIT else 'C',
        }

    return device


def query_device(entity: Entity, units: UnitSystem) -> dict:
    """Take an entity and return a properly formatted device object."""
    def celsius(deg: Optional[float]) -> Optional[float]:
        """Convert a float to Celsius and rounds to one decimal place."""
        if deg is None:
            return None
        return round(METRIC_SYSTEM.temperature(deg, units.temperature_unit), 1)
    if entity.domain == climate.DOMAIN:
        mode = entity.attributes.get(climate.ATTR_OPERATION_MODE)
        if mode not in CLIMATE_SUPPORTED_MODES:
            mode = 'on'
        response = {
            'thermostatMode': mode,
            'thermostatTemperatureSetpoint':
            celsius(entity.attributes.get(climate.ATTR_TEMPERATURE)),
            'thermostatTemperatureAmbient':
            celsius(entity.attributes.get(climate.ATTR_CURRENT_TEMPERATURE)),
            'thermostatTemperatureSetpointHigh':
            celsius(entity.attributes.get(climate.ATTR_TARGET_TEMP_HIGH)),
            'thermostatTemperatureSetpointLow':
            celsius(entity.attributes.get(climate.ATTR_TARGET_TEMP_LOW)),
            'thermostatHumidityAmbient':
            entity.attributes.get(climate.ATTR_CURRENT_HUMIDITY),
        }
        return {k: v for k, v in response.items() if v is not None}

    final_state = entity.state != STATE_OFF
    final_brightness = entity.attributes.get(light.ATTR_BRIGHTNESS, 255
                                             if final_state else 0)

    if entity.domain == media_player.DOMAIN:
        level = entity.attributes.get(media_player.ATTR_MEDIA_VOLUME_LEVEL, 1.0
                                      if final_state else 0.0)
        # Convert 0.0-1.0 to 0-255
        final_brightness = round(min(1.0, level) * 255)

    if final_brightness is None:
        final_brightness = 255 if final_state else 0

    final_brightness = 100 * (final_brightness / 255)

    query_response = {
        "on": final_state,
        "online": True,
        "brightness": int(final_brightness)
    }

    supported_features = entity.attributes.get(ATTR_SUPPORTED_FEATURES, 0)
    if supported_features & \
       (light.SUPPORT_COLOR_TEMP | light.SUPPORT_RGB_COLOR):
        query_response["color"] = {}

        if entity.attributes.get(light.ATTR_COLOR_TEMP) is not None:
            query_response["color"]["temperature"] = \
                int(round(color.color_temperature_mired_to_kelvin(
                    entity.attributes.get(light.ATTR_COLOR_TEMP))))

        if entity.attributes.get(light.ATTR_COLOR_NAME) is not None:
            query_response["color"]["name"] = \
                entity.attributes.get(light.ATTR_COLOR_NAME)

        if entity.attributes.get(light.ATTR_RGB_COLOR) is not None:
            color_rgb = entity.attributes.get(light.ATTR_RGB_COLOR)
            if color_rgb is not None:
                query_response["color"]["spectrumRGB"] = \
                    int(color.color_rgb_to_hex(
                        color_rgb[0], color_rgb[1], color_rgb[2]), 16)

    return query_response


# erroneous bug on old pythons and pylint
# https://github.com/PyCQA/pylint/issues/1212
# pylint: disable=invalid-sequence-index
def determine_service(
        entity_id: str, command: str, params: dict,
        units: UnitSystem) -> Tuple[str, dict]:
    """
    Determine service and service_data.

    Attempt to return a tuple of service and service_data based on the entity
    and action requested.
    """
    domain = entity_id.split('.')[0]
    service_data = {ATTR_ENTITY_ID: entity_id}  # type: Dict[str, Any]
    # special media_player handling
    if domain == media_player.DOMAIN and command == COMMAND_BRIGHTNESS:
        brightness = params.get('brightness', 0)
        service_data[media_player.ATTR_MEDIA_VOLUME_LEVEL] = brightness / 100
        return (media_player.SERVICE_VOLUME_SET, service_data)

    # special cover handling
    if domain == cover.DOMAIN:
        if command == COMMAND_BRIGHTNESS:
            service_data['position'] = params.get('brightness', 0)
            return (cover.SERVICE_SET_COVER_POSITION, service_data)
        if command == COMMAND_ONOFF and params.get('on') is True:
            return (cover.SERVICE_OPEN_COVER, service_data)
        return (cover.SERVICE_CLOSE_COVER, service_data)

    # special climate handling
    if domain == climate.DOMAIN:
        if command == COMMAND_THERMOSTAT_TEMPERATURE_SETPOINT:
            service_data['temperature'] = units.temperature(
                params.get('thermostatTemperatureSetpoint', 25),
                TEMP_CELSIUS)
            return (climate.SERVICE_SET_TEMPERATURE, service_data)
        if command == COMMAND_THERMOSTAT_TEMPERATURE_SET_RANGE:
            service_data['target_temp_high'] = units.temperature(
                params.get('thermostatTemperatureSetpointHigh', 25),
                TEMP_CELSIUS)
            service_data['target_temp_low'] = units.temperature(
                params.get('thermostatTemperatureSetpointLow', 18),
                TEMP_CELSIUS)
            return (climate.SERVICE_SET_TEMPERATURE, service_data)
        if command == COMMAND_THERMOSTAT_SET_MODE:
            service_data['operation_mode'] = params.get(
                'thermostatMode', 'off')
            return (climate.SERVICE_SET_OPERATION_MODE, service_data)

    if command == COMMAND_BRIGHTNESS:
        brightness = params.get('brightness')
        service_data['brightness'] = int(brightness / 100 * 255)
        return (SERVICE_TURN_ON, service_data)

    _LOGGER.debug("Handling command %s with data %s", command, params)
    if command == COMMAND_COLOR:
        color_data = params.get('color')
        if color_data is not None:
            if color_data.get('temperature', 0) > 0:
                service_data[light.ATTR_KELVIN] = color_data.get('temperature')
                return (SERVICE_TURN_ON, service_data)
            if color_data.get('spectrumRGB', 0) > 0:
                # blue is 255 so pad up to 6 chars
                hex_value = \
                    ('%0x' % int(color_data.get('spectrumRGB'))).zfill(6)
                service_data[light.ATTR_RGB_COLOR] = \
                    color.rgb_hex_to_rgb_list(hex_value)
                return (SERVICE_TURN_ON, service_data)

    if command == COMMAND_ACTIVATESCENE:
        return (SERVICE_TURN_ON, service_data)

    if COMMAND_ONOFF == command:
        if params.get('on') is True:
            return (SERVICE_TURN_ON, service_data)
        return (SERVICE_TURN_OFF, service_data)

    return (None, service_data)<|MERGE_RESOLUTION|>--- conflicted
+++ resolved
@@ -8,11 +8,8 @@
 from typing import Dict, Tuple, Any, Optional  # NOQA
 from homeassistant.helpers.entity import Entity  # NOQA
 from homeassistant.core import HomeAssistant  # NOQA
-<<<<<<< HEAD
 from homeassistant.util import color
-=======
 from homeassistant.util.unit_system import UnitSystem  # NOQA
->>>>>>> d5b170f7
 
 from homeassistant.const import (
     ATTR_SUPPORTED_FEATURES, ATTR_ENTITY_ID,
