--- conflicted
+++ resolved
@@ -4,16 +4,6 @@
   "config_flow": true,
   "iot_class": "local_polling",
   "domain": "nextcloud",
-<<<<<<< HEAD
-  "name": "Nextcloud",
-  "documentation": "https://www.home-assistant.io/integrations/nextcloud",
-  "requirements": ["nextcloudmonitor==1.2.0"],
-
-  "codeowners": ["@meichthys"],
-  "iot_class": "cloud_polling",
-  "config_flow": true
-=======
   "name": "Nextcloud Monitor",
   "documentation": "https://www.home-assistant.io/integrations/nextcloud"
->>>>>>> b9154e7c
 }