"""Summary binary data from Nextcoud."""
from __future__ import annotations

from homeassistant.components.binary_sensor import BinarySensorEntity
from homeassistant.config_entries import ConfigEntry
from homeassistant.const import CONF_NAME
from homeassistant.core import HomeAssistant
from homeassistant.helpers.entity_platform import AddEntitiesCallback
from homeassistant.helpers.update_coordinator import DataUpdateCoordinator

<<<<<<< HEAD
from . import NextcloudEntity, NextcloudMonitorWrapper
from .const import BINARY_SENSORS, DATA_KEY_API, DATA_KEY_COORDINATOR, DOMAIN
=======
from .const import DOMAIN
from .coordinator import NextcloudDataUpdateCoordinator
from .entity import NextcloudEntity
>>>>>>> b1370cbd


async def async_setup_entry(
    hass: HomeAssistant, entry: ConfigEntry, async_add_entities: AddEntitiesCallback
) -> None:
    """Set up the Nextcloud sensors."""
<<<<<<< HEAD
    binary_sensors = []

    instance_name = entry.data[CONF_NAME]
    ncm_data = hass.data[DOMAIN][instance_name]

    for name in ncm_data[DATA_KEY_API].data:
        if name in BINARY_SENSORS:
            binary_sensors.append(
                NextcloudBinarySensor(
                    ncm_data[DATA_KEY_API],
                    ncm_data[DATA_KEY_COORDINATOR],
                    instance_name,
                    entry.entry_id,
                    name,
                )
            )
    async_add_entities(binary_sensors, True)
=======
    if discovery_info is None:
        return
    coordinator: NextcloudDataUpdateCoordinator = hass.data[DOMAIN]

    add_entities(
        [
            NextcloudBinarySensor(coordinator, name)
            for name in coordinator.data
            if name in BINARY_SENSORS
        ],
        True,
    )
>>>>>>> b1370cbd


class NextcloudBinarySensor(NextcloudEntity, BinarySensorEntity):
    """Represents a Nextcloud binary sensor."""

    def __init__(
        self,
        api: NextcloudMonitorWrapper,
        coordinator: DataUpdateCoordinator,
        name: str,
        server_unique_id: str,
        item: str,
    ) -> None:
        """Initialize the Nextcloud binary sensor."""

        super().__init__(api, coordinator, name, server_unique_id)

        self._item = item
        self._is_on = None
        self._attr_unique_id = f"{DOMAIN}_{self._name}_{self._item}"

    @property
    def icon(self) -> str:
        """Return the icon for this binary sensor."""
        return "mdi:cloud"

    @property
    def name(self) -> str:
        """Return the name for this binary sensor."""
        return f"{DOMAIN}_{self._name}_{self._item}"

    @property
    def is_on(self) -> bool:
        """Return true if the binary sensor is on."""
<<<<<<< HEAD
        return self.api.data[self._item] == "yes"
=======
        return self.coordinator.data.get(self.item) == "yes"
>>>>>>> b1370cbd
<|MERGE_RESOLUTION|>--- conflicted
+++ resolved
@@ -8,21 +8,14 @@
 from homeassistant.helpers.entity_platform import AddEntitiesCallback
 from homeassistant.helpers.update_coordinator import DataUpdateCoordinator
 
-<<<<<<< HEAD
 from . import NextcloudEntity, NextcloudMonitorWrapper
 from .const import BINARY_SENSORS, DATA_KEY_API, DATA_KEY_COORDINATOR, DOMAIN
-=======
-from .const import DOMAIN
-from .coordinator import NextcloudDataUpdateCoordinator
-from .entity import NextcloudEntity
->>>>>>> b1370cbd
-
 
 async def async_setup_entry(
     hass: HomeAssistant, entry: ConfigEntry, async_add_entities: AddEntitiesCallback
 ) -> None:
     """Set up the Nextcloud sensors."""
-<<<<<<< HEAD
+
     binary_sensors = []
 
     instance_name = entry.data[CONF_NAME]
@@ -40,21 +33,6 @@
                 )
             )
     async_add_entities(binary_sensors, True)
-=======
-    if discovery_info is None:
-        return
-    coordinator: NextcloudDataUpdateCoordinator = hass.data[DOMAIN]
-
-    add_entities(
-        [
-            NextcloudBinarySensor(coordinator, name)
-            for name in coordinator.data
-            if name in BINARY_SENSORS
-        ],
-        True,
-    )
->>>>>>> b1370cbd
-
 
 class NextcloudBinarySensor(NextcloudEntity, BinarySensorEntity):
     """Represents a Nextcloud binary sensor."""
@@ -88,8 +66,4 @@
     @property
     def is_on(self) -> bool:
         """Return true if the binary sensor is on."""
-<<<<<<< HEAD
         return self.api.data[self._item] == "yes"
-=======
-        return self.coordinator.data.get(self.item) == "yes"
->>>>>>> b1370cbd
