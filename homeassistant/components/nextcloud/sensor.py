"""Summary data from Nextcloud."""
from __future__ import annotations

from homeassistant.components.sensor import SensorEntity
from homeassistant.config_entries import ConfigEntry
from homeassistant.core import HomeAssistant
from homeassistant.config_entries import ConfigEntry
from homeassistant.helpers.entity_platform import AddEntitiesCallback
<<<<<<< HEAD

from .const import DOMAIN

SENSORS = (
    "nextcloud_system_version",
    "nextcloud_system_theme",
    "nextcloud_system_memcache.local",
    "nextcloud_system_memcache.distributed",
    "nextcloud_system_memcache.locking",
    "nextcloud_system_freespace",
    "nextcloud_system_cpuload",
    "nextcloud_system_mem_total",
    "nextcloud_system_mem_free",
    "nextcloud_system_swap_total",
    "nextcloud_system_swap_free",
    "nextcloud_system_apps_num_installed",
    "nextcloud_system_apps_num_updates_available",
    "nextcloud_system_apps_app_updates_calendar",
    "nextcloud_system_apps_app_updates_contacts",
    "nextcloud_system_apps_app_updates_tasks",
    "nextcloud_system_apps_app_updates_twofactor_totp",
    "nextcloud_storage_num_users",
    "nextcloud_storage_num_files",
    "nextcloud_storage_num_storages",
    "nextcloud_storage_num_storages_local",
    "nextcloud_storage_num_storages_home",
    "nextcloud_storage_num_storages_other",
    "nextcloud_shares_num_shares",
    "nextcloud_shares_num_shares_user",
    "nextcloud_shares_num_shares_groups",
    "nextcloud_shares_num_shares_link",
    "nextcloud_shares_num_shares_mail",
    "nextcloud_shares_num_shares_room",
    "nextcloud_shares_num_shares_link_no_password",
    "nextcloud_shares_num_fed_shares_sent",
    "nextcloud_shares_num_fed_shares_received",
    "nextcloud_shares_permissions_3_1",
    "nextcloud_server_webserver",
    "nextcloud_server_php_version",
    "nextcloud_server_php_memory_limit",
    "nextcloud_server_php_max_execution_time",
    "nextcloud_server_php_upload_max_filesize",
    "nextcloud_database_type",
    "nextcloud_database_version",
    "nextcloud_activeUsers_last5minutes",
    "nextcloud_activeUsers_last1hour",
    "nextcloud_activeUsers_last24hours",
)


async def async_setup_entry(
    hass: HomeAssistant,
    config_entry: ConfigEntry,
    async_add_entities: AddEntitiesCallback,
=======
from homeassistant.helpers.update_coordinator import (
    DataUpdateCoordinator,
)

from homeassistant.const import (
    CONF_PASSWORD,
    CONF_SCAN_INTERVAL,
    CONF_URL,
    CONF_USERNAME,
    CONF_NAME,
    CONF_LOCATION,
)

from . import NextcloudEntity, NextcloudMonitorWrapper

from .const import (
    DATA_KEY_API,
    DOMAIN,
    DATA_KEY_COORDINATOR,
    SENSORS,
)


async def async_setup_entry(
    hass: HomeAssistant, entry: ConfigEntry, async_add_entities: AddEntitiesCallback
>>>>>>> b9154e7c
) -> None:
    """Set up the Nextcloud sensors."""
    sensors = []

    instance_name = entry.data[CONF_NAME]
    ncm_data = hass.data[DOMAIN][instance_name]

    for name in ncm_data[DATA_KEY_API].data:
        if name in SENSORS:
<<<<<<< HEAD
            sensors.append(NextcloudSensor(name))

    async_add_entities(
        sensors,
        update_before_add=True,
    )
=======
            sensors.append(
                NextcloudSensor(
                    ncm_data[DATA_KEY_API],
                    ncm_data[DATA_KEY_COORDINATOR],
                    instance_name,
                    entry.entry_id,
                    name,
                )
            )
    async_add_entities(sensors, True)
>>>>>>> b9154e7c


class NextcloudSensor(NextcloudEntity, SensorEntity):
    """Represents a Nextcloud sensor."""

    def __init__(
        self,
        api: NextcloudMonitorWrapper,
        coordinator: DataUpdateCoordinator,
        name: str,
        server_unique_id: str,
        item: str,
    ):
        """Initialize the Nextcloud sensor."""
        super().__init__(api, coordinator, name, server_unique_id)

        self._item = item
        self._state = None
        self._attr_unique_id = f"{DOMAIN}_{self._name}_{self._item}"

    @property
    def icon(self):
        """Return the icon for this sensor."""
        return "mdi:cloud"

    @property
    def name(self):
        """Return the name for this sensor."""
        return f"{DOMAIN}_{self._name}_{self._item}"

    @property
    def native_value(self):
        """Return the state for this sensor."""
        return self.api.data[self._item]<|MERGE_RESOLUTION|>--- conflicted
+++ resolved
@@ -6,62 +6,6 @@
 from homeassistant.core import HomeAssistant
 from homeassistant.config_entries import ConfigEntry
 from homeassistant.helpers.entity_platform import AddEntitiesCallback
-<<<<<<< HEAD
-
-from .const import DOMAIN
-
-SENSORS = (
-    "nextcloud_system_version",
-    "nextcloud_system_theme",
-    "nextcloud_system_memcache.local",
-    "nextcloud_system_memcache.distributed",
-    "nextcloud_system_memcache.locking",
-    "nextcloud_system_freespace",
-    "nextcloud_system_cpuload",
-    "nextcloud_system_mem_total",
-    "nextcloud_system_mem_free",
-    "nextcloud_system_swap_total",
-    "nextcloud_system_swap_free",
-    "nextcloud_system_apps_num_installed",
-    "nextcloud_system_apps_num_updates_available",
-    "nextcloud_system_apps_app_updates_calendar",
-    "nextcloud_system_apps_app_updates_contacts",
-    "nextcloud_system_apps_app_updates_tasks",
-    "nextcloud_system_apps_app_updates_twofactor_totp",
-    "nextcloud_storage_num_users",
-    "nextcloud_storage_num_files",
-    "nextcloud_storage_num_storages",
-    "nextcloud_storage_num_storages_local",
-    "nextcloud_storage_num_storages_home",
-    "nextcloud_storage_num_storages_other",
-    "nextcloud_shares_num_shares",
-    "nextcloud_shares_num_shares_user",
-    "nextcloud_shares_num_shares_groups",
-    "nextcloud_shares_num_shares_link",
-    "nextcloud_shares_num_shares_mail",
-    "nextcloud_shares_num_shares_room",
-    "nextcloud_shares_num_shares_link_no_password",
-    "nextcloud_shares_num_fed_shares_sent",
-    "nextcloud_shares_num_fed_shares_received",
-    "nextcloud_shares_permissions_3_1",
-    "nextcloud_server_webserver",
-    "nextcloud_server_php_version",
-    "nextcloud_server_php_memory_limit",
-    "nextcloud_server_php_max_execution_time",
-    "nextcloud_server_php_upload_max_filesize",
-    "nextcloud_database_type",
-    "nextcloud_database_version",
-    "nextcloud_activeUsers_last5minutes",
-    "nextcloud_activeUsers_last1hour",
-    "nextcloud_activeUsers_last24hours",
-)
-
-
-async def async_setup_entry(
-    hass: HomeAssistant,
-    config_entry: ConfigEntry,
-    async_add_entities: AddEntitiesCallback,
-=======
 from homeassistant.helpers.update_coordinator import (
     DataUpdateCoordinator,
 )
@@ -87,7 +31,6 @@
 
 async def async_setup_entry(
     hass: HomeAssistant, entry: ConfigEntry, async_add_entities: AddEntitiesCallback
->>>>>>> b9154e7c
 ) -> None:
     """Set up the Nextcloud sensors."""
     sensors = []
@@ -97,14 +40,6 @@
 
     for name in ncm_data[DATA_KEY_API].data:
         if name in SENSORS:
-<<<<<<< HEAD
-            sensors.append(NextcloudSensor(name))
-
-    async_add_entities(
-        sensors,
-        update_before_add=True,
-    )
-=======
             sensors.append(
                 NextcloudSensor(
                     ncm_data[DATA_KEY_API],
@@ -115,7 +50,6 @@
                 )
             )
     async_add_entities(sensors, True)
->>>>>>> b9154e7c
 
 
 class NextcloudSensor(NextcloudEntity, SensorEntity):
