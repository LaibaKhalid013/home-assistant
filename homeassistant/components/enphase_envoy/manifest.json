--- conflicted
+++ resolved
@@ -2,13 +2,7 @@
   "domain": "enphase_envoy",
   "name": "Enphase Envoy",
   "documentation": "https://www.home-assistant.io/integrations/enphase_envoy",
-<<<<<<< HEAD
-  "requirements": [
-    "envoy_reader==0.11.0"
-  ],
-=======
   "requirements": ["envoy_reader==0.11.0"],
->>>>>>> 3a3d448f
   "dependencies": [],
   "codeowners": []
 }