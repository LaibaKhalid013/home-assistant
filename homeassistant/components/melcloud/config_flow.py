"""Config flow for the MELCloud platform."""
from __future__ import annotations

import asyncio
from collections.abc import Mapping
from http import HTTPStatus
import logging
from typing import Any

from aiohttp import ClientError, ClientResponseError
import pymelcloud
import voluptuous as vol

from homeassistant.config_entries import (
    SOURCE_IMPORT,
    ConfigEntry,
    ConfigFlow,
    ConfigFlowResult,
)
from homeassistant.const import CONF_PASSWORD, CONF_TOKEN, CONF_USERNAME
<<<<<<< HEAD
from homeassistant.core import DOMAIN as HOMEASSISTANT_DOMAIN, HomeAssistant
from homeassistant.data_entry_flow import AbortFlow, FlowResultType
=======
from homeassistant.data_entry_flow import FlowResult
>>>>>>> 6ccf7dea
from homeassistant.helpers.aiohttp_client import async_get_clientsession

from .const import DOMAIN

_LOGGER = logging.getLogger(__name__)


<<<<<<< HEAD
async def async_create_import_issue(
    hass: HomeAssistant, source: str, issue: str, success: bool = False
) -> None:
    """Create issue from import."""
    if source != SOURCE_IMPORT:
        return
    if not success:
        async_create_issue(
            hass,
            DOMAIN,
            f"deprecated_yaml_import_issue_{issue}",
            breaks_in_ha_version="2024.2.0",
            is_fixable=False,
            severity=IssueSeverity.ERROR,
            translation_key=f"deprecated_yaml_import_issue_{issue}",
        )
        return
    async_create_issue(
        hass,
        HOMEASSISTANT_DOMAIN,
        f"deprecated_yaml_{DOMAIN}",
        breaks_in_ha_version="2024.2.0",
        is_fixable=False,
        issue_domain=DOMAIN,
        severity=IssueSeverity.WARNING,
        translation_key="deprecated_yaml",
        translation_placeholders={
            "domain": DOMAIN,
            "integration_title": "MELCloud",
        },
    )


class FlowHandler(ConfigFlow, domain=DOMAIN):
=======
class FlowHandler(config_entries.ConfigFlow, domain=DOMAIN):
>>>>>>> 6ccf7dea
    """Handle a config flow."""

    VERSION = 1

    entry: ConfigEntry | None = None

    async def _create_entry(self, username: str, token: str) -> ConfigFlowResult:
        """Register new entry."""
        await self.async_set_unique_id(username)
        self._abort_if_unique_id_configured({CONF_TOKEN: token})
        return self.async_create_entry(
            title=username, data={CONF_USERNAME: username, CONF_TOKEN: token}
        )

    async def _create_client(
        self,
        username: str,
        *,
        password: str | None = None,
        token: str | None = None,
    ) -> ConfigFlowResult:
        """Create client."""
        try:
            async with asyncio.timeout(10):
                if (acquired_token := token) is None:
                    acquired_token = await pymelcloud.login(
                        username,
                        password,
                        async_get_clientsession(self.hass),
                    )
                await pymelcloud.get_devices(
                    acquired_token,
                    async_get_clientsession(self.hass),
                )
        except ClientResponseError as err:
            if err.status in (HTTPStatus.UNAUTHORIZED, HTTPStatus.FORBIDDEN):
                return self.async_abort(reason="invalid_auth")
            return self.async_abort(reason="cannot_connect")
        except (TimeoutError, ClientError):
            return self.async_abort(reason="cannot_connect")

        return await self._create_entry(username, acquired_token)

    async def async_step_user(
        self, user_input: dict[str, Any] | None = None
    ) -> ConfigFlowResult:
        """User initiated config flow."""
        if user_input is None:
            return self.async_show_form(
                step_id="user",
                data_schema=vol.Schema(
                    {vol.Required(CONF_USERNAME): str, vol.Required(CONF_PASSWORD): str}
                ),
            )
        username = user_input[CONF_USERNAME]
        return await self._create_client(username, password=user_input[CONF_PASSWORD])

<<<<<<< HEAD
    async def async_step_import(self, user_input: dict[str, Any]) -> ConfigFlowResult:
        """Import a config entry."""
        result = await self._create_client(
            user_input[CONF_USERNAME], token=user_input[CONF_TOKEN]
        )
        if result["type"] == FlowResultType.CREATE_ENTRY:
            await async_create_import_issue(self.hass, self.context["source"], "", True)
        return result

    async def async_step_reauth(
        self, entry_data: Mapping[str, Any]
    ) -> ConfigFlowResult:
=======
    async def async_step_reauth(self, entry_data: Mapping[str, Any]) -> FlowResult:
>>>>>>> 6ccf7dea
        """Handle initiation of re-authentication with MELCloud."""
        self.entry = self.hass.config_entries.async_get_entry(self.context["entry_id"])
        return await self.async_step_reauth_confirm()

    async def async_step_reauth_confirm(
        self, user_input: dict[str, Any] | None = None
    ) -> ConfigFlowResult:
        """Handle re-authentication with MELCloud."""
        errors: dict[str, str] = {}

        if user_input is not None and self.entry:
            aquired_token, errors = await self.async_reauthenticate_client(user_input)

            if not errors:
                self.hass.config_entries.async_update_entry(
                    self.entry,
                    data={CONF_TOKEN: aquired_token},
                )
                self.hass.async_create_task(
                    self.hass.config_entries.async_reload(self.entry.entry_id)
                )
                return self.async_abort(reason="reauth_successful")

        return self.async_show_form(
            step_id="reauth_confirm",
            data_schema=vol.Schema(
                {vol.Required(CONF_USERNAME): str, vol.Required(CONF_PASSWORD): str}
            ),
            errors=errors,
        )

    async def async_reauthenticate_client(
        self, user_input: dict[str, Any]
    ) -> tuple[str | None, dict[str, str]]:
        """Reauthenticate with MELCloud."""
        errors: dict[str, str] = {}
        acquired_token = None

        try:
            async with asyncio.timeout(10):
                acquired_token = await pymelcloud.login(
                    user_input[CONF_USERNAME],
                    user_input[CONF_PASSWORD],
                    async_get_clientsession(self.hass),
                )
        except (ClientResponseError, AttributeError) as err:
            if (
                isinstance(err, ClientResponseError)
                and err.status
                in (
                    HTTPStatus.UNAUTHORIZED,
                    HTTPStatus.FORBIDDEN,
                )
                or isinstance(err, AttributeError)
                and err.name == "get"
            ):
                errors["base"] = "invalid_auth"
            else:
                errors["base"] = "cannot_connect"
        except (
            TimeoutError,
            ClientError,
        ):
            errors["base"] = "cannot_connect"

        return acquired_token, errors<|MERGE_RESOLUTION|>--- conflicted
+++ resolved
@@ -11,19 +11,8 @@
 import pymelcloud
 import voluptuous as vol
 
-from homeassistant.config_entries import (
-    SOURCE_IMPORT,
-    ConfigEntry,
-    ConfigFlow,
-    ConfigFlowResult,
-)
+from homeassistant.config_entries import ConfigEntry, ConfigFlow, ConfigFlowResult
 from homeassistant.const import CONF_PASSWORD, CONF_TOKEN, CONF_USERNAME
-<<<<<<< HEAD
-from homeassistant.core import DOMAIN as HOMEASSISTANT_DOMAIN, HomeAssistant
-from homeassistant.data_entry_flow import AbortFlow, FlowResultType
-=======
-from homeassistant.data_entry_flow import FlowResult
->>>>>>> 6ccf7dea
 from homeassistant.helpers.aiohttp_client import async_get_clientsession
 
 from .const import DOMAIN
@@ -31,44 +20,7 @@
 _LOGGER = logging.getLogger(__name__)
 
 
-<<<<<<< HEAD
-async def async_create_import_issue(
-    hass: HomeAssistant, source: str, issue: str, success: bool = False
-) -> None:
-    """Create issue from import."""
-    if source != SOURCE_IMPORT:
-        return
-    if not success:
-        async_create_issue(
-            hass,
-            DOMAIN,
-            f"deprecated_yaml_import_issue_{issue}",
-            breaks_in_ha_version="2024.2.0",
-            is_fixable=False,
-            severity=IssueSeverity.ERROR,
-            translation_key=f"deprecated_yaml_import_issue_{issue}",
-        )
-        return
-    async_create_issue(
-        hass,
-        HOMEASSISTANT_DOMAIN,
-        f"deprecated_yaml_{DOMAIN}",
-        breaks_in_ha_version="2024.2.0",
-        is_fixable=False,
-        issue_domain=DOMAIN,
-        severity=IssueSeverity.WARNING,
-        translation_key="deprecated_yaml",
-        translation_placeholders={
-            "domain": DOMAIN,
-            "integration_title": "MELCloud",
-        },
-    )
-
-
 class FlowHandler(ConfigFlow, domain=DOMAIN):
-=======
-class FlowHandler(config_entries.ConfigFlow, domain=DOMAIN):
->>>>>>> 6ccf7dea
     """Handle a config flow."""
 
     VERSION = 1
@@ -126,22 +78,9 @@
         username = user_input[CONF_USERNAME]
         return await self._create_client(username, password=user_input[CONF_PASSWORD])
 
-<<<<<<< HEAD
-    async def async_step_import(self, user_input: dict[str, Any]) -> ConfigFlowResult:
-        """Import a config entry."""
-        result = await self._create_client(
-            user_input[CONF_USERNAME], token=user_input[CONF_TOKEN]
-        )
-        if result["type"] == FlowResultType.CREATE_ENTRY:
-            await async_create_import_issue(self.hass, self.context["source"], "", True)
-        return result
-
     async def async_step_reauth(
         self, entry_data: Mapping[str, Any]
     ) -> ConfigFlowResult:
-=======
-    async def async_step_reauth(self, entry_data: Mapping[str, Any]) -> FlowResult:
->>>>>>> 6ccf7dea
         """Handle initiation of re-authentication with MELCloud."""
         self.entry = self.hass.config_entries.async_get_entry(self.context["entry_id"])
         return await self.async_step_reauth_confirm()
