--- conflicted
+++ resolved
@@ -93,9 +93,5 @@
         self.async_write_ha_state()
 
     async def async_update(self) -> None:
-<<<<<<< HEAD
-        """Refresh shade position."""
-=======
         """Refresh shade battery."""
->>>>>>> 55eca2e2
         await self._shade.refreshBattery()