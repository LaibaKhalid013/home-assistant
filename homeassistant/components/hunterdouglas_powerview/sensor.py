"""Support for hunterdouglass_powerview sensors."""

from aiopvapi.resources.shade import factory as PvShade

from homeassistant.components.sensor import (
    SensorDeviceClass,
    SensorEntity,
    SensorStateClass,
)
from homeassistant.config_entries import ConfigEntry
from homeassistant.const import DEVICE_CLASS_SIGNAL_STRENGTH, PERCENTAGE
from homeassistant.core import HomeAssistant, callback
from homeassistant.helpers.entity import EntityCategory
from homeassistant.helpers.entity_platform import AddEntitiesCallback

from .const import (
    COORDINATOR,
    DEVICE_INFO,
    DOMAIN,
    PV_API,
    PV_ROOM_DATA,
    PV_SHADE_DATA,
    ROOM_ID_IN_SHADE,
    ROOM_NAME_UNICODE,
    SHADE_BATTERY_KIND,
    SHADE_BATTERY_KIND_EXCLUDE,
    SHADE_BATTERY_LEVEL,
    SHADE_BATTERY_LEVEL_MAX,
    SHADE_SIGNAL_STRENGTH,
)
from .entity import ShadeEntity


async def async_setup_entry(
    hass: HomeAssistant, entry: ConfigEntry, async_add_entities: AddEntitiesCallback
) -> None:
    """Set up the hunter douglas shades sensors."""

    pv_data = hass.data[DOMAIN][entry.entry_id]
    room_data = pv_data[PV_ROOM_DATA]
    shade_data = pv_data[PV_SHADE_DATA]
    pv_request = pv_data[PV_API]
    coordinator = pv_data[COORDINATOR]
    device_info = pv_data[DEVICE_INFO]

    battery_entities = []
    signal_entities = []
    for raw_shade in shade_data.values():
        shade = PvShade(raw_shade, pv_request)
        name_before_refresh = shade.name
        room_id = shade.raw_data.get(ROOM_ID_IN_SHADE)
        room_name = room_data.get(room_id, {}).get(ROOM_NAME_UNICODE, "")
        signal_entities.append(
            PowerViewShadeSignalSensor(
                coordinator, device_info, room_name, shade, name_before_refresh
            )
        )
        if SHADE_BATTERY_LEVEL not in shade.raw_data:
            continue
        # skip hardwired blinds
        if shade.raw_data[SHADE_BATTERY_KIND] in SHADE_BATTERY_KIND_EXCLUDE:
            continue
        battery_entities.append(
            PowerViewShadeBatterySensor(
                coordinator, device_info, room_name, shade, name_before_refresh
            )
        )
    async_add_entities(battery_entities)
    async_add_entities(signal_entities)


class PowerViewShadeBatterySensor(ShadeEntity, SensorEntity):
    """Representation of an shade battery charge sensor."""

    _attr_entity_category = EntityCategory.DIAGNOSTIC
    _attr_native_unit_of_measurement = PERCENTAGE
    _attr_device_class = SensorDeviceClass.BATTERY
<<<<<<< HEAD
=======
    _attr_state_class = SensorStateClass.MEASUREMENT
>>>>>>> 23fdf9ee

    @property
    def name(self):
        """Name of the shade battery."""
        return f"{self._shade_name} Battery"

    @property
    def unique_id(self):
        """Shade battery Uniqueid."""
        return f"{self._unique_id}_charge"

    @property
    def native_value(self):
        """Get the current value in percentage."""
        return round(
            self._shade.raw_data[SHADE_BATTERY_LEVEL] / SHADE_BATTERY_LEVEL_MAX * 100
        )

    async def async_added_to_hass(self):
        """When entity is added to hass."""
        self.async_on_remove(
            self.coordinator.async_add_listener(self._async_update_shade_from_group)
        )

    @callback
    def _async_update_shade_from_group(self):
        """Update with new data from the coordinator."""
        if self.coordinator.data is None:
            # empty data as result of 204/423 return
            return
        self._shade.raw_data = self.coordinator.data[self._shade.id]
        self.async_write_ha_state()


class PowerViewShadeSignalSensor(ShadeEntity, SensorEntity):
    """Representation of an shade signal sensor."""

    _attr_entity_registry_enabled_default = False
    _attr_native_unit_of_measurement = PERCENTAGE
    _attr_device_class = DEVICE_CLASS_SIGNAL_STRENGTH

    @property
    def name(self):
        """Name of the shade signal sensor."""
        return f"{self._shade_name} Signal"

    @property
    def unique_id(self):
        """Shade signal sensor Uniqueid."""
        return f"{self._unique_id}_signal"

    @property
    def native_value(self):
        """Get the current value in percentage."""
        return round(self._shade.raw_data[SHADE_SIGNAL_STRENGTH] / 4 * 100)

    async def async_added_to_hass(self):
        """When entity is added to hass."""
        self.async_on_remove(
            self.coordinator.async_add_listener(self._async_update_shade_from_group)
        )

    @callback
    def _async_update_shade_from_group(self):
        """Update with new data from the coordinator."""
        if self.coordinator.data is None:
            # empty data as result of 204/423 return
            return
        self._shade.raw_data = self.coordinator.data[self._shade.id]
        self.async_write_ha_state()<|MERGE_RESOLUTION|>--- conflicted
+++ resolved
@@ -75,10 +75,7 @@
     _attr_entity_category = EntityCategory.DIAGNOSTIC
     _attr_native_unit_of_measurement = PERCENTAGE
     _attr_device_class = SensorDeviceClass.BATTERY
-<<<<<<< HEAD
-=======
     _attr_state_class = SensorStateClass.MEASUREMENT
->>>>>>> 23fdf9ee
 
     @property
     def name(self):
