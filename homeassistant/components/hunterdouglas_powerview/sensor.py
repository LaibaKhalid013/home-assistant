--- conflicted
+++ resolved
@@ -3,17 +3,8 @@
 
 from aiopvapi.resources.shade import factory as PvShade
 
-<<<<<<< HEAD
-from homeassistant.components.sensor import SensorEntity
-from homeassistant.const import (
-    DEVICE_CLASS_BATTERY,
-    DEVICE_CLASS_SIGNAL_STRENGTH,
-    PERCENTAGE,
-)
-=======
 from homeassistant.components.sensor import SensorDeviceClass, SensorEntity
-from homeassistant.const import PERCENTAGE
->>>>>>> ce9abdb5
+from homeassistant.const import DEVICE_CLASS_SIGNAL_STRENGTH, PERCENTAGE
 from homeassistant.core import callback
 from homeassistant.helpers.entity import EntityCategory
 
