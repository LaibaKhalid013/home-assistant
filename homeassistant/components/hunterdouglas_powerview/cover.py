--- conflicted
+++ resolved
@@ -263,7 +263,6 @@
 
         current_hass_position = self.current_cover_position
         steps_to_move = abs(current_hass_position - target_hass_position)
-<<<<<<< HEAD
 
         if not steps_to_move:
             # force a refresh in case hass was out of date and a move is needed
@@ -276,8 +275,6 @@
             if not steps_to_move:
                 return
 
-=======
->>>>>>> ce9abdb5
         self._async_schedule_update_for_transition(steps_to_move)
 
         if self._motor == "Top":
