"""HTTP views to interact with the entity registry."""
from __future__ import annotations

import voluptuous as vol

from homeassistant import config_entries
from homeassistant.components import websocket_api
from homeassistant.components.websocket_api.const import ERR_NOT_FOUND
from homeassistant.components.websocket_api.decorators import require_admin
from homeassistant.components.websocket_api.messages import (
    IDEN_JSON_TEMPLATE,
    IDEN_TEMPLATE,
    message_to_json,
)
from homeassistant.core import Event, HomeAssistant, callback
from homeassistant.helpers import (
    config_validation as cv,
    device_registry as dr,
    entity_registry as er,
)


async def async_setup(hass: HomeAssistant) -> bool:
    """Enable the Entity Registry views."""

    cached_list_entities: str | None = None

    @callback
    def _async_clear_list_entities_cache(event: Event) -> None:
        nonlocal cached_list_entities
        cached_list_entities = None

    @websocket_api.websocket_command(
        {vol.Required("type"): "config/entity_registry/list"}
    )
    @callback
    def websocket_list_entities(hass, connection, msg):
        """Handle list registry entries command."""
        nonlocal cached_list_entities
        if not cached_list_entities:
            registry = er.async_get(hass)
            cached_list_entities = message_to_json(
                websocket_api.result_message(
                    IDEN_TEMPLATE,
                    [_entry_dict(entry) for entry in registry.entities.values()],
                )
            )
        connection.send_message(
            cached_list_entities.replace(IDEN_JSON_TEMPLATE, str(msg["id"]), 1)
        )

    hass.bus.async_listen(
<<<<<<< HEAD
        er.EVENT_ENTITY_REGISTRY_UPDATED, _async_clear_list_entities_cache
=======
        er.EVENT_ENTITY_REGISTRY_UPDATED,
        _async_clear_list_entities_cache,
        run_immediately=True,
>>>>>>> ce35324e
    )
    websocket_api.async_register_command(hass, websocket_list_entities)
    websocket_api.async_register_command(hass, websocket_get_entity)
    websocket_api.async_register_command(hass, websocket_update_entity)
    websocket_api.async_register_command(hass, websocket_remove_entity)
    return True


@websocket_api.websocket_command(
    {
        vol.Required("type"): "config/entity_registry/get",
        vol.Required("entity_id"): cv.entity_id,
    }
)
@callback
def websocket_get_entity(hass, connection, msg):
    """Handle get entity registry entry command.

    Async friendly.
    """
    registry = er.async_get(hass)

    if (entry := registry.entities.get(msg["entity_id"])) is None:
        connection.send_message(
            websocket_api.error_message(msg["id"], ERR_NOT_FOUND, "Entity not found")
        )
        return

    connection.send_message(
        websocket_api.result_message(msg["id"], _entry_ext_dict(entry))
    )


@require_admin
@websocket_api.websocket_command(
    {
        vol.Required("type"): "config/entity_registry/update",
        vol.Required("entity_id"): cv.entity_id,
        # If passed in, we update value. Passing None will remove old value.
        vol.Optional("area_id"): vol.Any(str, None),
        vol.Optional("device_class"): vol.Any(str, None),
        vol.Optional("icon"): vol.Any(str, None),
        vol.Optional("name"): vol.Any(str, None),
        vol.Optional("new_entity_id"): str,
        # We only allow setting disabled_by user via API.
        vol.Optional("disabled_by"): vol.Any(
            None,
            vol.All(
                vol.Coerce(er.RegistryEntryDisabler),
                er.RegistryEntryDisabler.USER.value,
            ),
        ),
        # We only allow setting hidden_by user via API.
        vol.Optional("hidden_by"): vol.Any(
            None,
            vol.All(
                vol.Coerce(er.RegistryEntryHider),
                er.RegistryEntryHider.USER.value,
            ),
        ),
        vol.Inclusive("options_domain", "entity_option"): str,
        vol.Inclusive("options", "entity_option"): vol.Any(None, dict),
    }
)
@callback
def websocket_update_entity(hass, connection, msg):
    """Handle update entity websocket command.

    Async friendly.
    """
    registry = er.async_get(hass)

    entity_id = msg["entity_id"]
    if not (entity_entry := registry.async_get(entity_id)):
        connection.send_message(
            websocket_api.error_message(msg["id"], ERR_NOT_FOUND, "Entity not found")
        )
        return

    changes = {}

    for key in ("area_id", "device_class", "disabled_by", "hidden_by", "icon", "name"):
        if key in msg:
            changes[key] = msg[key]

    if "new_entity_id" in msg and msg["new_entity_id"] != entity_id:
        changes["new_entity_id"] = msg["new_entity_id"]
        if hass.states.get(msg["new_entity_id"]) is not None:
            connection.send_message(
                websocket_api.error_message(
                    msg["id"],
                    "invalid_info",
                    "Entity with this ID is already registered",
                )
            )
            return

    if "disabled_by" in msg and msg["disabled_by"] is None:
        # Don't allow enabling an entity of a disabled device
        if entity_entry.device_id:
            device_registry = dr.async_get(hass)
            device = device_registry.async_get(entity_entry.device_id)
            if device.disabled:
                connection.send_message(
                    websocket_api.error_message(
                        msg["id"], "invalid_info", "Device is disabled"
                    )
                )
                return

    try:
        if changes:
            entity_entry = registry.async_update_entity(entity_id, **changes)
    except ValueError as err:
        connection.send_message(
            websocket_api.error_message(msg["id"], "invalid_info", str(err))
        )
        return

    if "new_entity_id" in msg:
        entity_id = msg["new_entity_id"]

    try:
        if "options_domain" in msg:
            entity_entry = registry.async_update_entity_options(
                entity_id, msg["options_domain"], msg["options"]
            )
    except ValueError as err:
        connection.send_message(
            websocket_api.error_message(msg["id"], "invalid_info", str(err))
        )
        return

    result = {"entity_entry": _entry_ext_dict(entity_entry)}
    if "disabled_by" in changes and changes["disabled_by"] is None:
        # Enabling an entity requires a config entry reload, or HA restart
        config_entry = hass.config_entries.async_get_entry(entity_entry.config_entry_id)
        if config_entry and not config_entry.supports_unload:
            result["require_restart"] = True
        else:
            result["reload_delay"] = config_entries.RELOAD_AFTER_UPDATE_DELAY
    connection.send_result(msg["id"], result)


@require_admin
@websocket_api.websocket_command(
    {
        vol.Required("type"): "config/entity_registry/remove",
        vol.Required("entity_id"): cv.entity_id,
    }
)
@callback
def websocket_remove_entity(hass, connection, msg):
    """Handle remove entity websocket command.

    Async friendly.
    """
    registry = er.async_get(hass)

    if msg["entity_id"] not in registry.entities:
        connection.send_message(
            websocket_api.error_message(msg["id"], ERR_NOT_FOUND, "Entity not found")
        )
        return

    registry.async_remove(msg["entity_id"])
    connection.send_message(websocket_api.result_message(msg["id"]))


@callback
def _entry_dict(entry):
    """Convert entry to API format."""
    return {
        "area_id": entry.area_id,
        "config_entry_id": entry.config_entry_id,
        "device_id": entry.device_id,
        "disabled_by": entry.disabled_by,
        "entity_category": entry.entity_category,
        "entity_id": entry.entity_id,
        "hidden_by": entry.hidden_by,
        "icon": entry.icon,
        "name": entry.name,
        "platform": entry.platform,
    }


@callback
def _entry_ext_dict(entry):
    """Convert entry to API format."""
    data = _entry_dict(entry)
    data["capabilities"] = entry.capabilities
    data["device_class"] = entry.device_class
    data["has_entity_name"] = entry.has_entity_name
    data["options"] = entry.options
    data["original_device_class"] = entry.original_device_class
    data["original_icon"] = entry.original_icon
    data["original_name"] = entry.original_name
    data["unique_id"] = entry.unique_id
    return data<|MERGE_RESOLUTION|>--- conflicted
+++ resolved
@@ -50,13 +50,9 @@
         )
 
     hass.bus.async_listen(
-<<<<<<< HEAD
-        er.EVENT_ENTITY_REGISTRY_UPDATED, _async_clear_list_entities_cache
-=======
         er.EVENT_ENTITY_REGISTRY_UPDATED,
         _async_clear_list_entities_cache,
         run_immediately=True,
->>>>>>> ce35324e
     )
     websocket_api.async_register_command(hass, websocket_list_entities)
     websocket_api.async_register_command(hass, websocket_get_entity)
