"""Component to configure Home Assistant via an API."""
import asyncio
import importlib
import os

import voluptuous as vol

from homeassistant.components.http import HomeAssistantView
<<<<<<< HEAD
from homeassistant.const import CONF_ID, EVENT_COMPONENT_LOADED, HTTP_BAD_REQUEST
=======
from homeassistant.const import CONF_ID, EVENT_COMPONENT_LOADED, HTTP_NOT_FOUND
>>>>>>> f2fbe657
from homeassistant.core import callback
from homeassistant.exceptions import HomeAssistantError
from homeassistant.setup import ATTR_COMPONENT
from homeassistant.util.yaml import dump, load_yaml

DOMAIN = "config"
SECTIONS = (
    "area_registry",
    "auth",
    "auth_provider_homeassistant",
    "automation",
    "config_entries",
    "core",
    "customize",
    "device_registry",
    "entity_registry",
    "group",
    "script",
    "scene",
)
ON_DEMAND = ("zwave",)
ACTION_CREATE_UPDATE = "create_update"
ACTION_DELETE = "delete"


async def async_setup(hass, config):
    """Set up the config component."""
    hass.components.frontend.async_register_built_in_panel(
        "config", "config", "hass:settings", require_admin=True
    )

    async def setup_panel(panel_name):
        """Set up a panel."""
        panel = importlib.import_module(f".{panel_name}", __name__)

        if not panel:
            return

        success = await panel.async_setup(hass)

        if success:
            key = f"{DOMAIN}.{panel_name}"
            hass.bus.async_fire(EVENT_COMPONENT_LOADED, {ATTR_COMPONENT: key})

    @callback
    def component_loaded(event):
        """Respond to components being loaded."""
        panel_name = event.data.get(ATTR_COMPONENT)
        if panel_name in ON_DEMAND:
            hass.async_create_task(setup_panel(panel_name))

    hass.bus.async_listen(EVENT_COMPONENT_LOADED, component_loaded)

    tasks = [setup_panel(panel_name) for panel_name in SECTIONS]

    for panel_name in ON_DEMAND:
        if panel_name in hass.config.components:
            tasks.append(setup_panel(panel_name))

    if tasks:
        await asyncio.wait(tasks)

    return True


class BaseEditConfigView(HomeAssistantView):
    """Configure a Group endpoint."""

    def __init__(
        self,
        component,
        config_type,
        path,
        key_schema,
        data_schema,
        *,
        post_write_hook=None,
        data_validator=None,
    ):
        """Initialize a config view."""
        self.url = f"/api/config/{component}/{config_type}/{{config_key}}"
        self.name = f"api:config:{component}:{config_type}"
        self.path = path
        self.key_schema = key_schema
        self.data_schema = data_schema
        self.post_write_hook = post_write_hook
        self.data_validator = data_validator
        self.mutation_lock = asyncio.Lock()

    def _empty_config(self):
        """Empty config if file not found."""
        raise NotImplementedError

    def _get_value(self, hass, data, config_key):
        """Get value."""
        raise NotImplementedError

    def _write_value(self, hass, data, config_key, new_value):
        """Set value."""
        raise NotImplementedError

    def _delete_value(self, hass, data, config_key):
        """Delete value."""
        raise NotImplementedError

    async def get(self, request, config_key):
        """Fetch device specific config."""
        hass = request.app["hass"]
        async with self.mutation_lock:
            current = await self.read_config(hass)
            value = self._get_value(hass, current, config_key)

        if value is None:
            return self.json_message("Resource not found", HTTP_NOT_FOUND)

        return self.json(value)

    async def post(self, request, config_key):
        """Validate config and return results."""
        try:
            data = await request.json()
        except ValueError:
            return self.json_message("Invalid JSON specified", HTTP_BAD_REQUEST)

        try:
            self.key_schema(config_key)
        except vol.Invalid as err:
            return self.json_message(f"Key malformed: {err}", HTTP_BAD_REQUEST)

        hass = request.app["hass"]

        try:
            # We just validate, we don't store that data because
            # we don't want to store the defaults.
            if self.data_validator:
                await self.data_validator(hass, data)
            else:
                self.data_schema(data)
        except (vol.Invalid, HomeAssistantError) as err:
            return self.json_message(f"Message malformed: {err}", HTTP_BAD_REQUEST)

        path = hass.config.path(self.path)

        async with self.mutation_lock:
            current = await self.read_config(hass)
            self._write_value(hass, current, config_key, data)

            await hass.async_add_executor_job(_write, path, current)

        if self.post_write_hook is not None:
            hass.async_create_task(
                self.post_write_hook(ACTION_CREATE_UPDATE, config_key)
            )

        return self.json({"result": "ok"})

    async def delete(self, request, config_key):
        """Remove an entry."""
        hass = request.app["hass"]
        async with self.mutation_lock:
            current = await self.read_config(hass)
            value = self._get_value(hass, current, config_key)
            path = hass.config.path(self.path)

            if value is None:
                return self.json_message("Resource not found", HTTP_NOT_FOUND)

            self._delete_value(hass, current, config_key)
            await hass.async_add_executor_job(_write, path, current)

        if self.post_write_hook is not None:
            hass.async_create_task(self.post_write_hook(ACTION_DELETE, config_key))

        return self.json({"result": "ok"})

    async def read_config(self, hass):
        """Read the config."""
        current = await hass.async_add_job(_read, hass.config.path(self.path))
        if not current:
            current = self._empty_config()
        return current


class EditKeyBasedConfigView(BaseEditConfigView):
    """Configure a list of entries."""

    def _empty_config(self):
        """Return an empty config."""
        return {}

    def _get_value(self, hass, data, config_key):
        """Get value."""
        return data.get(config_key)

    def _write_value(self, hass, data, config_key, new_value):
        """Set value."""
        data.setdefault(config_key, {}).update(new_value)

    def _delete_value(self, hass, data, config_key):
        """Delete value."""
        return data.pop(config_key)


class EditIdBasedConfigView(BaseEditConfigView):
    """Configure key based config entries."""

    def _empty_config(self):
        """Return an empty config."""
        return []

    def _get_value(self, hass, data, config_key):
        """Get value."""
        return next((val for val in data if val.get(CONF_ID) == config_key), None)

    def _write_value(self, hass, data, config_key, new_value):
        """Set value."""
        value = self._get_value(hass, data, config_key)

        if value is None:
            value = {CONF_ID: config_key}
            data.append(value)

        value.update(new_value)

    def _delete_value(self, hass, data, config_key):
        """Delete value."""
        index = next(
            idx for idx, val in enumerate(data) if val.get(CONF_ID) == config_key
        )
        data.pop(index)


def _read(path):
    """Read YAML helper."""
    if not os.path.isfile(path):
        return None

    return load_yaml(path)


def _write(path, data):
    """Write YAML helper."""
    # Do it before opening file. If dump causes error it will now not
    # truncate the file.
    data = dump(data)
    with open(path, "w", encoding="utf-8") as outfile:
        outfile.write(data)<|MERGE_RESOLUTION|>--- conflicted
+++ resolved
@@ -6,11 +6,12 @@
 import voluptuous as vol
 
 from homeassistant.components.http import HomeAssistantView
-<<<<<<< HEAD
-from homeassistant.const import CONF_ID, EVENT_COMPONENT_LOADED, HTTP_BAD_REQUEST
-=======
-from homeassistant.const import CONF_ID, EVENT_COMPONENT_LOADED, HTTP_NOT_FOUND
->>>>>>> f2fbe657
+from homeassistant.const import (
+    CONF_ID,
+    EVENT_COMPONENT_LOADED,
+    HTTP_BAD_REQUEST,
+    HTTP_NOT_FOUND,
+)
 from homeassistant.core import callback
 from homeassistant.exceptions import HomeAssistantError
 from homeassistant.setup import ATTR_COMPONENT
