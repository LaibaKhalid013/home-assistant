--- conflicted
+++ resolved
@@ -232,34 +232,26 @@
 
     return data
 
-<<<<<<< HEAD
 
 class SeasonData:
     """Calculate the current season."""
 
+    _attr_device_class = "season__season"
+    _attr_has_entity_name = True
+
     def __init__(self, entry: ConfigEntry, hemisphere: str, time_zone: str) -> None:
         """Initialize the data object."""
-=======
-    _attr_device_class = "season__season"
-    _attr_has_entity_name = True
-
-    def __init__(self, entry: ConfigEntry, hemisphere: str) -> None:
-        """Initialize the season."""
         self._attr_unique_id = entry.entry_id
->>>>>>> 420285f7
         self.hemisphere = hemisphere
         self.time_zone = time_zone
         self.type = entry.data[CONF_TYPE]
-<<<<<<< HEAD
-        self.datetime = None
-        self._data: dict = {}
-=======
         self._attr_device_info = DeviceInfo(
             name=entry.title,
             identifiers={(DOMAIN, entry.entry_id)},
             entry_type=DeviceEntryType.SERVICE,
         )
->>>>>>> 420285f7
+        self.datetime = None
+        self._data: dict = {}
 
     @Throttle(MIN_TIME_BETWEEN_UPDATES)
     async def async_update(self):
