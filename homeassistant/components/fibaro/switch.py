--- conflicted
+++ resolved
@@ -10,19 +10,7 @@
 from .const import DOMAIN
 
 
-<<<<<<< HEAD
-# Ais dom
-async def async_setup_entry(hass, config_entry, async_add_entities):
-    """Set up the Fibaro switches."""
-    async_add_entities(
-        [FibaroSwitch(device) for device in hass.data[FIBARO_DEVICES]["switch"]], True
-    )
-
-
-def setup_platform(
-=======
 async def async_setup_entry(
->>>>>>> e6dcaaad
     hass: HomeAssistant,
     entry: ConfigEntry,
     async_add_entities: AddEntitiesCallback,
