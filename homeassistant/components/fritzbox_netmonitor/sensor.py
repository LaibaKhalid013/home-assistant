"""Support for monitoring an AVM Fritz!Box router."""
from datetime import timedelta
import logging

<<<<<<< HEAD
# pylint: disable=import-error
import fritzconnection as fc
from fritzconnection.fritzconnection import FritzConnectionException
from requests.exceptions import RequestException
=======
from fritzconnection import FritzStatus  # pylint: disable=import-error
from fritzconnection.fritzconnection import (  # pylint: disable=import-error
    FritzConnectionException,
)
>>>>>>> 675c91b4
import voluptuous as vol

from homeassistant.components.sensor import PLATFORM_SCHEMA
from homeassistant.const import CONF_HOST, CONF_NAME, STATE_UNAVAILABLE
import homeassistant.helpers.config_validation as cv
from homeassistant.helpers.entity import Entity
from homeassistant.util import Throttle

_LOGGER = logging.getLogger(__name__)

CONF_DEFAULT_NAME = "fritz_netmonitor"
CONF_DEFAULT_IP = "169.254.1.1"  # This IP is valid for all FRITZ!Box routers.

ATTR_BYTES_RECEIVED = "bytes_received"
ATTR_BYTES_SENT = "bytes_sent"
ATTR_TRANSMISSION_RATE_UP = "transmission_rate_up"
ATTR_TRANSMISSION_RATE_DOWN = "transmission_rate_down"
ATTR_EXTERNAL_IP = "external_ip"
ATTR_IS_CONNECTED = "is_connected"
ATTR_IS_LINKED = "is_linked"
ATTR_MAX_BYTE_RATE_DOWN = "max_byte_rate_down"
ATTR_MAX_BYTE_RATE_UP = "max_byte_rate_up"
ATTR_UPTIME = "uptime"
ATTR_WAN_ACCESS_TYPE = "wan_access_type"

MIN_TIME_BETWEEN_UPDATES = timedelta(seconds=5)

STATE_ONLINE = "online"
STATE_OFFLINE = "offline"

ICON = "mdi:web"

PLATFORM_SCHEMA = PLATFORM_SCHEMA.extend(
    {
        vol.Optional(CONF_NAME, default=CONF_DEFAULT_NAME): cv.string,
        vol.Optional(CONF_HOST, default=CONF_DEFAULT_IP): cv.string,
    }
)


def setup_platform(hass, config, add_entities, discovery_info=None):
    """Set up the FRITZ!Box monitor sensors."""
<<<<<<< HEAD

=======
>>>>>>> 675c91b4
    name = config.get(CONF_NAME)
    host = config.get(CONF_HOST)

    try:
        fstatus = FritzStatus(address=host)
    except (ValueError, TypeError, FritzConnectionException):
        fstatus = None

    if fstatus is None:
        _LOGGER.error("Failed to establish connection to FRITZ!Box: %s", host)
        return 1
    _LOGGER.info("Successfully connected to FRITZ!Box")

    add_entities([FritzboxMonitorSensor(name, fstatus)], True)


class FritzboxMonitorSensor(Entity):
    """Implementation of a fritzbox monitor sensor."""

    def __init__(self, name, fstatus):
        """Initialize the sensor."""
        self._name = name
        self._fstatus = fstatus
        self._state = STATE_UNAVAILABLE
        self._is_linked = self._is_connected = self._wan_access_type = None
        self._external_ip = self._uptime = None
        self._bytes_sent = self._bytes_received = None
        self._transmission_rate_up = None
        self._transmission_rate_down = None
        self._max_byte_rate_up = self._max_byte_rate_down = None

    @property
    def name(self):
        """Return the name of the sensor."""
        return self._name.rstrip()

    @property
    def icon(self):
        """Icon to use in the frontend, if any."""
        return ICON

    @property
    def state(self):
        """Return the state of the device."""
        return self._state

    @property
    def state_attributes(self):
        """Return the device state attributes."""
        # Don't return attributes if FritzBox is unreachable
        if self._state == STATE_UNAVAILABLE:
            return {}
        attr = {
            ATTR_IS_LINKED: self._is_linked,
            ATTR_IS_CONNECTED: self._is_connected,
            ATTR_WAN_ACCESS_TYPE: self._wan_access_type,
            ATTR_EXTERNAL_IP: self._external_ip,
            ATTR_UPTIME: self._uptime,
            ATTR_BYTES_SENT: self._bytes_sent,
            ATTR_BYTES_RECEIVED: self._bytes_received,
            ATTR_TRANSMISSION_RATE_UP: self._transmission_rate_up,
            ATTR_TRANSMISSION_RATE_DOWN: self._transmission_rate_down,
            ATTR_MAX_BYTE_RATE_UP: self._max_byte_rate_up,
            ATTR_MAX_BYTE_RATE_DOWN: self._max_byte_rate_down,
        }
        return attr

    @Throttle(MIN_TIME_BETWEEN_UPDATES)
    def update(self):
        """Retrieve information from the FritzBox."""
        try:
            self._is_linked = self._fstatus.is_linked
            self._is_connected = self._fstatus.is_connected
            self._wan_access_type = self._fstatus.wan_access_type
            self._external_ip = self._fstatus.external_ip
            self._uptime = self._fstatus.uptime
            self._bytes_sent = self._fstatus.bytes_sent
            self._bytes_received = self._fstatus.bytes_received
            transmission_rate = self._fstatus.transmission_rate
            self._transmission_rate_up = transmission_rate[0]
            self._transmission_rate_down = transmission_rate[1]
            self._max_byte_rate_up = self._fstatus.max_byte_rate[0]
            self._max_byte_rate_down = self._fstatus.max_byte_rate[1]
            self._state = STATE_ONLINE if self._is_connected else STATE_OFFLINE
        except RequestException as err:
            self._state = STATE_UNAVAILABLE
            _LOGGER.warning("Could not reach FRITZ!Box: %s", err)<|MERGE_RESOLUTION|>--- conflicted
+++ resolved
@@ -2,17 +2,11 @@
 from datetime import timedelta
 import logging
 
-<<<<<<< HEAD
-# pylint: disable=import-error
-import fritzconnection as fc
-from fritzconnection.fritzconnection import FritzConnectionException
-from requests.exceptions import RequestException
-=======
 from fritzconnection import FritzStatus  # pylint: disable=import-error
 from fritzconnection.fritzconnection import (  # pylint: disable=import-error
     FritzConnectionException,
 )
->>>>>>> 675c91b4
+from requests.exceptions import RequestException
 import voluptuous as vol
 
 from homeassistant.components.sensor import PLATFORM_SCHEMA
@@ -55,10 +49,6 @@
 
 def setup_platform(hass, config, add_entities, discovery_info=None):
     """Set up the FRITZ!Box monitor sensors."""
-<<<<<<< HEAD
-
-=======
->>>>>>> 675c91b4
     name = config.get(CONF_NAME)
     host = config.get(CONF_HOST)
 
