{
  "config": {
    "step": {
      "pick_implementation": {
        "title": "[%key:common::config_flow::title::oauth2_pick_implementation%]"
      },
      "hassio_confirm": {
        "title": "Almond via Hass.io add-on",
        "description": "Do you want to configure Home Assistant to connect to Almond provided by the Hass.io add-on: {addon}?"
      }
    },
    "abort": {
      "single_instance_allowed": "[%key:common::config_flow::abort::single_instance_allowed%]",
      "cannot_connect": "[%key:common::config_flow::error::cannot_connect%]",
<<<<<<< HEAD
      "missing_configuration": "[%key:common::config_flow::abort::oauth2_missing_configuration%]",
=======
      "missing_configuration": "Please check the documentation on how to set up Almond.",
>>>>>>> 6e84f917
      "no_url_available": "[%key:common::config_flow::abort::oauth2_no_url_available%]"
    }
  }
}<|MERGE_RESOLUTION|>--- conflicted
+++ resolved
@@ -12,11 +12,7 @@
     "abort": {
       "single_instance_allowed": "[%key:common::config_flow::abort::single_instance_allowed%]",
       "cannot_connect": "[%key:common::config_flow::error::cannot_connect%]",
-<<<<<<< HEAD
       "missing_configuration": "[%key:common::config_flow::abort::oauth2_missing_configuration%]",
-=======
-      "missing_configuration": "Please check the documentation on how to set up Almond.",
->>>>>>> 6e84f917
       "no_url_available": "[%key:common::config_flow::abort::oauth2_no_url_available%]"
     }
   }
