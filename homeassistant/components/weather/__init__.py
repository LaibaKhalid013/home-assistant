"""Weather component that handles meteorological data for your location."""
from datetime import timedelta
import logging

from homeassistant.const import PRECISION_TENTHS, PRECISION_WHOLE, TEMP_CELSIUS
from homeassistant.helpers.config_validation import (  # noqa
    PLATFORM_SCHEMA,
    PLATFORM_SCHEMA_BASE,
)
from homeassistant.helpers.entity import Entity
from homeassistant.helpers.entity_component import EntityComponent
from homeassistant.helpers.temperature import display_temp as show_temp

_LOGGER = logging.getLogger(__name__)

ATTR_CONDITION_CLASS = "condition_class"
ATTR_FORECAST = "forecast"
ATTR_FORECAST_CONDITION = "condition"
ATTR_FORECAST_PRECIPITATION = "precipitation"
ATTR_FORECAST_TEMP = "temperature"
ATTR_FORECAST_TEMP_LOW = "templow"
ATTR_FORECAST_TIME = "datetime"
ATTR_FORECAST_WIND_BEARING = "wind_bearing"
ATTR_FORECAST_WIND_SPEED = "wind_speed"
ATTR_WEATHER_ATTRIBUTION = "attribution"
ATTR_WEATHER_HUMIDITY = "humidity"
ATTR_WEATHER_OZONE = "ozone"
ATTR_WEATHER_PRESSURE = "pressure"
ATTR_WEATHER_TEMPERATURE = "temperature"
ATTR_WEATHER_VISIBILITY = "visibility"
ATTR_WEATHER_WIND_BEARING = "wind_bearing"
ATTR_WEATHER_WIND_SPEED = "wind_speed"

DOMAIN = "weather"

ENTITY_ID_FORMAT = DOMAIN + ".{}"

SCAN_INTERVAL = timedelta(seconds=30)


async def async_setup(hass, config):
    """Set up the weather component."""
    component = hass.data[DOMAIN] = EntityComponent(
        _LOGGER, DOMAIN, hass, SCAN_INTERVAL
    )
    await component.async_setup(config)
    return True


async def async_setup_entry(hass, entry):
    """Set up a config entry."""
    return await hass.data[DOMAIN].async_setup_entry(entry)


async def async_unload_entry(hass, entry):
    """Unload a config entry."""
    return await hass.data[DOMAIN].async_unload_entry(entry)


class WeatherEntity(Entity):
    """ABC for weather data."""

    @property
    def temperature(self):
        """Return the platform temperature."""
        raise NotImplementedError()

    @property
    def temperature_unit(self):
        """Return the unit of measurement."""
        raise NotImplementedError()

    @property
    def pressure(self):
        """Return the pressure."""
        return None

    @property
    def humidity(self):
        """Return the humidity."""
        raise NotImplementedError()

    @property
    def wind_speed(self):
        """Return the wind speed."""
        return None

    @property
    def wind_bearing(self):
        """Return the wind bearing."""
        return None

    @property
    def ozone(self):
        """Return the ozone level."""
        return None

    @property
    def attribution(self):
        """Return the attribution."""
        return None

    @property
    def visibility(self):
        """Return the visibility."""
        return None

    @property
    def forecast(self):
        """Return the forecast."""
        return None

    @property
    def precision(self):
        """Return the forecast."""
        return (
            PRECISION_TENTHS
            if self.temperature_unit == TEMP_CELSIUS
            else PRECISION_WHOLE
        )

    @property
    def state_attributes(self):
        """Return the state attributes."""
<<<<<<< HEAD
        data = {}
        if self.temperature is not None:
            data = {
                ATTR_WEATHER_TEMPERATURE: show_temp(
                    self.hass, self.temperature, self.temperature_unit,
                    self.precision),
            }
=======
        data = {
            ATTR_WEATHER_TEMPERATURE: show_temp(
                self.hass, self.temperature, self.temperature_unit, self.precision
            )
        }
>>>>>>> 93dfd613

        humidity = self.humidity
        if humidity is not None:
            data[ATTR_WEATHER_HUMIDITY] = round(humidity)

        ozone = self.ozone
        if ozone is not None:
            data[ATTR_WEATHER_OZONE] = ozone

        pressure = self.pressure
        if pressure is not None:
            data[ATTR_WEATHER_PRESSURE] = pressure

        wind_bearing = self.wind_bearing
        if wind_bearing is not None:
            data[ATTR_WEATHER_WIND_BEARING] = wind_bearing

        wind_speed = self.wind_speed
        if wind_speed is not None:
            data[ATTR_WEATHER_WIND_SPEED] = wind_speed

        visibility = self.visibility
        if visibility is not None:
            data[ATTR_WEATHER_VISIBILITY] = visibility

        attribution = self.attribution
        if attribution is not None:
            data[ATTR_WEATHER_ATTRIBUTION] = attribution

        if self.forecast is not None:
            forecast = []
            for forecast_entry in self.forecast:
                forecast_entry = dict(forecast_entry)
                forecast_entry[ATTR_FORECAST_TEMP] = show_temp(
                    self.hass,
                    forecast_entry[ATTR_FORECAST_TEMP],
                    self.temperature_unit,
                    self.precision,
                )
                if ATTR_FORECAST_TEMP_LOW in forecast_entry:
                    forecast_entry[ATTR_FORECAST_TEMP_LOW] = show_temp(
                        self.hass,
                        forecast_entry[ATTR_FORECAST_TEMP_LOW],
                        self.temperature_unit,
                        self.precision,
                    )
                forecast.append(forecast_entry)

            data[ATTR_FORECAST] = forecast

        return data

    @property
    def state(self):
        """Return the current state."""
        return self.condition

    @property
    def condition(self):
        """Return the current condition."""
        raise NotImplementedError()<|MERGE_RESOLUTION|>--- conflicted
+++ resolved
@@ -122,21 +122,11 @@
     @property
     def state_attributes(self):
         """Return the state attributes."""
-<<<<<<< HEAD
         data = {}
         if self.temperature is not None:
-            data = {
-                ATTR_WEATHER_TEMPERATURE: show_temp(
-                    self.hass, self.temperature, self.temperature_unit,
-                    self.precision),
-            }
-=======
-        data = {
-            ATTR_WEATHER_TEMPERATURE: show_temp(
+            data[ATTR_WEATHER_TEMPERATURE] = show_temp(
                 self.hass, self.temperature, self.temperature_unit, self.precision
             )
-        }
->>>>>>> 93dfd613
 
         humidity = self.humidity
         if humidity is not None:
