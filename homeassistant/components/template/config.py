"""Template config validator."""
import logging

import voluptuous as vol

from homeassistant.components.binary_sensor import DOMAIN as BINARY_SENSOR_DOMAIN
<<<<<<< HEAD
from homeassistant.components.number import DOMAIN as NUMBER_DOMAIN
=======
from homeassistant.components.select import DOMAIN as SELECT_DOMAIN
>>>>>>> 8407ad01
from homeassistant.components.sensor import DOMAIN as SENSOR_DOMAIN
from homeassistant.config import async_log_exception, config_without_domain
from homeassistant.const import CONF_BINARY_SENSORS, CONF_SENSORS, CONF_UNIQUE_ID
from homeassistant.helpers import config_validation as cv
from homeassistant.helpers.trigger import async_validate_trigger_config

from . import (
    binary_sensor as binary_sensor_platform,
<<<<<<< HEAD
    number as number_platform,
=======
    select as select_platform,
>>>>>>> 8407ad01
    sensor as sensor_platform,
)
from .const import CONF_TRIGGER, DOMAIN

PACKAGE_MERGE_HINT = "list"

CONFIG_SECTION_SCHEMA = vol.Schema(
    {
        vol.Optional(CONF_UNIQUE_ID): cv.string,
        vol.Optional(CONF_TRIGGER): cv.TRIGGER_SCHEMA,
        vol.Optional(NUMBER_DOMAIN): vol.All(
            cv.ensure_list, [number_platform.NUMBER_SCHEMA]
        ),
        vol.Optional(SENSOR_DOMAIN): vol.All(
            cv.ensure_list, [sensor_platform.SENSOR_SCHEMA]
        ),
        vol.Optional(CONF_SENSORS): cv.schema_with_slug_keys(
            sensor_platform.LEGACY_SENSOR_SCHEMA
        ),
        vol.Optional(BINARY_SENSOR_DOMAIN): vol.All(
            cv.ensure_list, [binary_sensor_platform.BINARY_SENSOR_SCHEMA]
        ),
        vol.Optional(CONF_BINARY_SENSORS): cv.schema_with_slug_keys(
            binary_sensor_platform.LEGACY_BINARY_SENSOR_SCHEMA
        ),
        vol.Optional(SELECT_DOMAIN): vol.All(
            cv.ensure_list, [select_platform.SELECT_SCHEMA]
        ),
    }
)


async def async_validate_config(hass, config):
    """Validate config."""
    if DOMAIN not in config:
        return config

    config_sections = []

    for cfg in cv.ensure_list(config[DOMAIN]):
        try:
            cfg = CONFIG_SECTION_SCHEMA(cfg)

            if CONF_TRIGGER in cfg:
                cfg[CONF_TRIGGER] = await async_validate_trigger_config(
                    hass, cfg[CONF_TRIGGER]
                )
        except vol.Invalid as err:
            async_log_exception(err, DOMAIN, cfg, hass)
            continue

        legacy_warn_printed = False

        for old_key, new_key, transform in (
            (
                CONF_SENSORS,
                SENSOR_DOMAIN,
                sensor_platform.rewrite_legacy_to_modern_conf,
            ),
            (
                CONF_BINARY_SENSORS,
                BINARY_SENSOR_DOMAIN,
                binary_sensor_platform.rewrite_legacy_to_modern_conf,
            ),
        ):
            if old_key not in cfg:
                continue

            if not legacy_warn_printed:
                legacy_warn_printed = True
                logging.getLogger(__name__).warning(
                    "The entity definition format under template: differs from the platform "
                    "configuration format. See "
                    "https://www.home-assistant.io/integrations/template#configuration-for-trigger-based-template-sensors"
                )

            definitions = list(cfg[new_key]) if new_key in cfg else []
            definitions.extend(transform(cfg[old_key]))
            cfg = {**cfg, new_key: definitions}

        config_sections.append(cfg)

    # Create a copy of the configuration with all config for current
    # component removed and add validated config back in.
    config = config_without_domain(config, DOMAIN)
    config[DOMAIN] = config_sections

    return config<|MERGE_RESOLUTION|>--- conflicted
+++ resolved
@@ -4,11 +4,8 @@
 import voluptuous as vol
 
 from homeassistant.components.binary_sensor import DOMAIN as BINARY_SENSOR_DOMAIN
-<<<<<<< HEAD
 from homeassistant.components.number import DOMAIN as NUMBER_DOMAIN
-=======
 from homeassistant.components.select import DOMAIN as SELECT_DOMAIN
->>>>>>> 8407ad01
 from homeassistant.components.sensor import DOMAIN as SENSOR_DOMAIN
 from homeassistant.config import async_log_exception, config_without_domain
 from homeassistant.const import CONF_BINARY_SENSORS, CONF_SENSORS, CONF_UNIQUE_ID
@@ -17,11 +14,8 @@
 
 from . import (
     binary_sensor as binary_sensor_platform,
-<<<<<<< HEAD
     number as number_platform,
-=======
     select as select_platform,
->>>>>>> 8407ad01
     sensor as sensor_platform,
 )
 from .const import CONF_TRIGGER, DOMAIN
