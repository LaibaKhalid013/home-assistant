--- conflicted
+++ resolved
@@ -4,11 +4,5 @@
   "documentation": "https://www.home-assistant.io/integrations/template",
   "requirements": [],
   "dependencies": [],
-<<<<<<< HEAD
-  "codeowners": [
-    "@PhracturedBlue", "@tetienne"
-  ]
-=======
-  "codeowners": ["@PhracturedBlue"]
->>>>>>> a4c830b5
+  "codeowners": ["@PhracturedBlue", "@tetienne"]
 }