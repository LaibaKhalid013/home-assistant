"""Support for Template lights."""
import logging

import voluptuous as vol

from homeassistant.components.light import (
    ATTR_BRIGHTNESS,
    ATTR_COLOR_TEMP,
    ATTR_HS_COLOR,
    ATTR_WHITE_VALUE,
    ENTITY_ID_FORMAT,
    SUPPORT_BRIGHTNESS,
    SUPPORT_COLOR,
    SUPPORT_COLOR_TEMP,
    SUPPORT_WHITE_VALUE,
    LightEntity,
)
from homeassistant.const import (
    CONF_ENTITY_ID,
    CONF_ENTITY_PICTURE_TEMPLATE,
    CONF_FRIENDLY_NAME,
    CONF_ICON_TEMPLATE,
    CONF_LIGHTS,
    CONF_UNIQUE_ID,
    CONF_VALUE_TEMPLATE,
    EVENT_HOMEASSISTANT_START,
    MATCH_ALL,
    STATE_OFF,
    STATE_ON,
)
from homeassistant.core import callback
from homeassistant.exceptions import TemplateError
import homeassistant.helpers.config_validation as cv
from homeassistant.helpers.config_validation import PLATFORM_SCHEMA
from homeassistant.helpers.entity import async_generate_entity_id
from homeassistant.helpers.event import async_track_state_change_event
from homeassistant.helpers.script import Script

from . import extract_entities, initialise_templates
from .const import CONF_AVAILABILITY_TEMPLATE

_LOGGER = logging.getLogger(__name__)
_VALID_STATES = [STATE_ON, STATE_OFF, "true", "false"]

CONF_ON_ACTION = "turn_on"
CONF_OFF_ACTION = "turn_off"
CONF_LEVEL_ACTION = "set_level"
CONF_LEVEL_TEMPLATE = "level_template"
CONF_TEMPERATURE_TEMPLATE = "temperature_template"
CONF_TEMPERATURE_ACTION = "set_temperature"
CONF_COLOR_TEMPLATE = "color_template"
CONF_COLOR_ACTION = "set_color"
CONF_WHITE_VALUE_TEMPLATE = "white_value_template"
CONF_WHITE_VALUE_ACTION = "set_white_value"

LIGHT_SCHEMA = vol.Schema(
    {
        vol.Required(CONF_ON_ACTION): cv.SCRIPT_SCHEMA,
        vol.Required(CONF_OFF_ACTION): cv.SCRIPT_SCHEMA,
        vol.Optional(CONF_VALUE_TEMPLATE): cv.template,
        vol.Optional(CONF_ICON_TEMPLATE): cv.template,
        vol.Optional(CONF_ENTITY_PICTURE_TEMPLATE): cv.template,
        vol.Optional(CONF_AVAILABILITY_TEMPLATE): cv.template,
        vol.Optional(CONF_LEVEL_ACTION, default=False): cv.boolean,
        vol.Optional(CONF_LEVEL_TEMPLATE): cv.template,
        vol.Optional(CONF_FRIENDLY_NAME): cv.string,
        vol.Optional(CONF_ENTITY_ID): cv.entity_ids,
        vol.Optional(CONF_TEMPERATURE_TEMPLATE): cv.template,
        vol.Optional(CONF_TEMPERATURE_ACTION, default=False): cv.boolean,
        vol.Optional(CONF_COLOR_TEMPLATE): cv.template,
        vol.Optional(CONF_COLOR_ACTION, default=False): cv.boolean,
        vol.Optional(CONF_WHITE_VALUE_TEMPLATE): cv.template,
<<<<<<< HEAD
        vol.Optional(CONF_WHITE_VALUE_ACTION, default=False): cv.boolean,
=======
        vol.Optional(CONF_WHITE_VALUE_ACTION): cv.SCRIPT_SCHEMA,
        vol.Optional(CONF_UNIQUE_ID): cv.string,
>>>>>>> 0d5e2795
    }
)

PLATFORM_SCHEMA = PLATFORM_SCHEMA.extend(
    {vol.Required(CONF_LIGHTS): cv.schema_with_slug_keys(LIGHT_SCHEMA)}
)


async def async_setup_platform(hass, config, async_add_entities, discovery_info=None):
    """Set up the Template Lights."""
    lights = []

    for device, device_config in config[CONF_LIGHTS].items():
        friendly_name = device_config.get(CONF_FRIENDLY_NAME, device)

        state_template = device_config.get(CONF_VALUE_TEMPLATE)
        icon_template = device_config.get(CONF_ICON_TEMPLATE)
        entity_picture_template = device_config.get(CONF_ENTITY_PICTURE_TEMPLATE)
        availability_template = device_config.get(CONF_AVAILABILITY_TEMPLATE)
        unique_id = device_config.get(CONF_UNIQUE_ID)

        on_action = device_config[CONF_ON_ACTION]
        off_action = device_config[CONF_OFF_ACTION]

        level_action = device_config.get(CONF_LEVEL_ACTION)
        level_template = device_config.get(CONF_LEVEL_TEMPLATE)

        temperature_action = device_config.get(CONF_TEMPERATURE_ACTION)
        temperature_template = device_config.get(CONF_TEMPERATURE_TEMPLATE)

        color_action = device_config.get(CONF_COLOR_ACTION)
        color_template = device_config.get(CONF_COLOR_TEMPLATE)

        white_value_action = device_config.get(CONF_WHITE_VALUE_ACTION)
        white_value_template = device_config.get(CONF_WHITE_VALUE_TEMPLATE)

        templates = {
            CONF_VALUE_TEMPLATE: state_template,
            CONF_ICON_TEMPLATE: icon_template,
            CONF_ENTITY_PICTURE_TEMPLATE: entity_picture_template,
            CONF_AVAILABILITY_TEMPLATE: availability_template,
            CONF_LEVEL_TEMPLATE: level_template,
            CONF_TEMPERATURE_TEMPLATE: temperature_template,
            CONF_COLOR_TEMPLATE: color_template,
            CONF_WHITE_VALUE_TEMPLATE: white_value_template,
        }

        initialise_templates(hass, templates)
        entity_ids = extract_entities(
            device, "light", device_config.get(CONF_ENTITY_ID), templates
        )

        lights.append(
            LightTemplate(
                hass,
                device,
                friendly_name,
                state_template,
                icon_template,
                entity_picture_template,
                availability_template,
                on_action,
                off_action,
                level_action,
                level_template,
                entity_ids,
                temperature_action,
                temperature_template,
                color_action,
                color_template,
                white_value_action,
                white_value_template,
                unique_id,
            )
        )

    async_add_entities(lights)


class LightTemplate(LightEntity):
    """Representation of a templated Light, including dimmable."""

    def __init__(
        self,
        hass,
        device_id,
        friendly_name,
        state_template,
        icon_template,
        entity_picture_template,
        availability_template,
        on_action,
        off_action,
        level_action,
        level_template,
        entity_ids,
        temperature_action,
        temperature_template,
        color_action,
        color_template,
        white_value_action,
        white_value_template,
        unique_id,
    ):
        """Initialize the light."""
        self.hass = hass
        self.entity_id = async_generate_entity_id(
            ENTITY_ID_FORMAT, device_id, hass=hass
        )
        self._name = friendly_name
        self._template = state_template
        self._icon_template = icon_template
        self._entity_picture_template = entity_picture_template
        self._availability_template = availability_template
        self._on_script = Script(hass, on_action)
        self._off_script = Script(hass, off_action)
        self._level_action = level_action
        self._level_template = level_template
        self._temperature_action = temperature_action
        self._temperature_template = temperature_template
        self._color_action = color_action
        self._color_template = color_template
        self._white_value_action = white_value_action
        self._white_value_template = white_value_template

        self._state = False
        self._icon = None
        self._entity_picture = None
        self._brightness = None
        self._temperature = None
        self._color = [None, None]
        self._white_value = None
        self._entities = entity_ids
        self._available = True
        self._unique_id = unique_id

    @property
    def brightness(self):
        """Return the brightness of the light."""
        return self._brightness

    @property
    def color_temp(self):
        """Return the CT color value in mireds."""
        return self._temperature

    @property
    def white_value(self):
        """Return the white value."""
        return self._white_value

    @property
    def hs_color(self):
        """Return the hue and saturation color value [float, float]."""
        return self._color

    @property
    def name(self):
        """Return the display name of this light."""
        return self._name

    @property
    def unique_id(self):
        """Return the unique id of this light."""
        return self._unique_id

    @property
    def supported_features(self):
        """Flag supported features."""
        supported_features = 0
        if self._level_action:
            supported_features |= SUPPORT_BRIGHTNESS
        if self._temperature_action:
            supported_features |= SUPPORT_COLOR_TEMP
        if self._color_action:
            supported_features |= SUPPORT_COLOR
        if self._white_value_action:
            supported_features |= SUPPORT_WHITE_VALUE
        return supported_features

    @property
    def is_on(self):
        """Return true if device is on."""
        return self._state

    @property
    def should_poll(self):
        """Return the polling state."""
        return False

    @property
    def icon(self):
        """Return the icon to use in the frontend, if any."""
        return self._icon

    @property
    def entity_picture(self):
        """Return the entity picture to use in the frontend, if any."""
        return self._entity_picture

    @property
    def available(self) -> bool:
        """Return if the device is available."""
        return self._available

    async def async_added_to_hass(self):
        """Register callbacks."""

        @callback
        def template_light_state_listener(event):
            """Handle target device state changes."""
            self.async_schedule_update_ha_state(True)

        @callback
        def template_light_startup(event):
            """Update template on startup."""
            if (
                self._template is not None
                or self._level_template is not None
                or self._temperature_template is not None
                or self._color_template is not None
                or self._white_value_template is not None
                or self._availability_template is not None
            ):
                if self._entities != MATCH_ALL:
                    # Track state change only for valid templates
                    async_track_state_change_event(
                        self.hass, self._entities, template_light_state_listener
                    )

            self.async_schedule_update_ha_state(True)

        self.hass.bus.async_listen_once(
            EVENT_HOMEASSISTANT_START, template_light_startup
        )

    async def async_turn_on(self, **kwargs):
        """Turn the light on."""
        optimistic_set = False
        # set optimistic states
        if self._template is None:
            self._state = True
            optimistic_set = True

        if self._level_template is None and ATTR_BRIGHTNESS in kwargs:
            _LOGGER.info(
                "Optimistically setting brightness to %s", kwargs[ATTR_BRIGHTNESS]
            )
            self._brightness = kwargs[ATTR_BRIGHTNESS]
            optimistic_set = True

        if self._white_value_template is None and ATTR_WHITE_VALUE in kwargs:
            _LOGGER.info(
                "Optimistically setting white value to %s", kwargs[ATTR_WHITE_VALUE]
            )
            self._white_value = kwargs[ATTR_WHITE_VALUE]
            optimistic_set = True

        if self._temperature_template is None and ATTR_COLOR_TEMP in kwargs:
            _LOGGER.info(
                "Optimistically setting color temperature to %s",
                kwargs[ATTR_COLOR_TEMP],
            )
            self._temperature = kwargs[ATTR_COLOR_TEMP]
            optimistic_set = True

        on_attrs = {}
        if self._level_action:
            on_attrs["brightness"] = self._brightness
        if self._temperature_action:
            on_attrs["color_temp"] = self._temperature
        if self._white_value_action:
            on_attrs["white_value"] = self._white_value
        if self._color_action:
            on_attrs["hs"] = self._color
            # Default values are None, so don't try to convert if None
            on_attrs["h"] = int(self._color[0]) if self._color[0] is not None else None
            on_attrs["s"] = int(self._color[1]) if self._color[1] is not None else None

        if ATTR_BRIGHTNESS in kwargs and self._level_action:
            on_attrs["brightness"] = kwargs[ATTR_BRIGHTNESS]
        if ATTR_COLOR_TEMP in kwargs and self._temperature_action:
            on_attrs["color_temp"] = kwargs[ATTR_COLOR_TEMP]
        if ATTR_WHITE_VALUE in kwargs and self._white_value_action:
            on_attrs["white_value"] = kwargs[ATTR_WHITE_VALUE]
        if ATTR_HS_COLOR in kwargs and self._color_action:
            hs_value = kwargs[ATTR_HS_COLOR]
            on_attrs["hs"] = hs_value
            # Default values are none, so don't try to convert if None
            on_attrs["h"] = int(hs_value[0]) if hs_value[0] is not None else None
            on_attrs["s"] = int(hs_value[1]) if hs_value[1] is not None else None

        await self._on_script.async_run(on_attrs, context=self._context)

        if optimistic_set:
            self.async_write_ha_state()

    async def async_turn_off(self, **kwargs):
        """Turn the light off."""
        await self._off_script.async_run(context=self._context)
        if self._template is None:
            self._state = False
            self.async_write_ha_state()

    async def async_update(self):
        """Update from templates."""
        self.update_state()

        self.update_brightness()

        self.update_temperature()

        self.update_color()

        self.update_white_value()

        for property_name, template in (
            ("_icon", self._icon_template),
            ("_entity_picture", self._entity_picture_template),
            ("_available", self._availability_template),
        ):
            if template is None:
                continue

            try:
                value = template.async_render()
                if property_name == "_available":
                    value = value.lower() == "true"
                setattr(self, property_name, value)
            except TemplateError as ex:
                friendly_property_name = property_name[1:].replace("_", " ")
                if ex.args and ex.args[0].startswith(
                    "UndefinedError: 'None' has no attribute"
                ):
                    # Common during HA startup - so just a warning
                    _LOGGER.warning(
                        "Could not render %s template %s, the state is unknown",
                        friendly_property_name,
                        self._name,
                    )
                    return

                try:
                    setattr(self, property_name, getattr(super(), property_name))
                except AttributeError:
                    _LOGGER.error(
                        "Could not render %s template %s: %s",
                        friendly_property_name,
                        self._name,
                        ex,
                    )

    @callback
    def update_brightness(self):
        """Update the brightness from the template."""
        if self._level_template is None:
            return
        try:
            brightness = self._level_template.async_render()
            if brightness in ("None", ""):
                self._brightness = None
                return
            if 0 <= int(brightness) <= 255:
                self._brightness = int(brightness)
            else:
                _LOGGER.error(
                    "Received invalid brightness : %s. Expected: 0-255", brightness
                )
                self._brightness = None
        except ValueError:
            _LOGGER.error(
                "Template must supply an integer brightness from 0-255, or 'None'",
                exc_info=True,
            )
            self._brightness = None
        except TemplateError:
            _LOGGER.error("Invalid template", exc_info=True)
            self._brightness = None

    @callback
    def update_white_value(self):
        """Update the white value from the template."""
        if self._white_value_template is None:
            return
        try:
            white_value = self._white_value_template.async_render()
            if white_value in ("None", ""):
                self._white_value = None
                return
            if 0 <= int(white_value) <= 255:
                self._white_value = int(white_value)
            else:
                _LOGGER.error(
                    "Received invalid white value: %s. Expected: 0-255", white_value
                )
                self._white_value = None
        except ValueError:
            _LOGGER.error(
                "Template must supply an integer white_value from 0-255, or 'None'",
                exc_info=True,
            )
            self._white_value = None
        except TemplateError as ex:
            _LOGGER.error(ex)
            self._state = None

    @callback
    def update_state(self):
        """Update the state from the template."""
        if self._template is None:
            return
        try:
            state = self._template.async_render().lower()
            if state in _VALID_STATES:
                self._state = state in ("true", STATE_ON)
            else:
                _LOGGER.error(
                    "Received invalid light is_on state: %s. Expected: %s",
                    state,
                    ", ".join(_VALID_STATES),
                )
                self._state = None
        except TemplateError as ex:
            _LOGGER.error(ex)
            self._state = None

    @callback
    def update_temperature(self):
        """Update the temperature from the template."""
        if self._temperature_template is None:
            return
        try:
            render = self._temperature_template.async_render()
            if render in ("None", ""):
                self._temperature = None
                return
            temperature = int(render)
            if self.min_mireds <= temperature <= self.max_mireds:
                self._temperature = temperature
            else:
                _LOGGER.error(
                    "Received invalid color temperature : %s. Expected: 0-%s",
                    temperature,
                    self.max_mireds,
                )
                self._temperature = None
        except ValueError:
            _LOGGER.error(
                "Template must supply an integer temperature within the range for this light, or 'None'",
                exc_info=True,
            )
            self._temperature = None
        except TemplateError:
            _LOGGER.error("Cannot evaluate temperature template", exc_info=True)
            self._temperature = None

    @callback
    def update_color(self):
        """Update the hs_color from the template."""
        if self._color_template is None:
            return

        try:
            render = self._color_template.async_render()
            if render in ("None", ""):
                self._color = None
                return
            h_str, s_str = map(
                float, render.replace("(", "").replace(")", "").split(",", 1)
            )
            if (
                h_str is not None
                and s_str is not None
                and 0 <= h_str <= 360
                and 0 <= s_str <= 100
            ):
                self._color = (h_str, s_str)
            elif h_str is not None and s_str is not None:
                _LOGGER.error(
                    "Received invalid hs_color : (%s, %s). Expected: (0-360, 0-100)",
                    h_str,
                    s_str,
                )
                self._color = None
            else:
                _LOGGER.error("Received invalid hs_color : (%s)", render)
                self._color = None
        except TemplateError:
            _LOGGER.error("Cannot evaluate hs_color template", exc_info=True)
            self._color = None<|MERGE_RESOLUTION|>--- conflicted
+++ resolved
@@ -70,12 +70,8 @@
         vol.Optional(CONF_COLOR_TEMPLATE): cv.template,
         vol.Optional(CONF_COLOR_ACTION, default=False): cv.boolean,
         vol.Optional(CONF_WHITE_VALUE_TEMPLATE): cv.template,
-<<<<<<< HEAD
         vol.Optional(CONF_WHITE_VALUE_ACTION, default=False): cv.boolean,
-=======
-        vol.Optional(CONF_WHITE_VALUE_ACTION): cv.SCRIPT_SCHEMA,
         vol.Optional(CONF_UNIQUE_ID): cv.string,
->>>>>>> 0d5e2795
     }
 )
 
