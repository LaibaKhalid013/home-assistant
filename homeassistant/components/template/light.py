--- conflicted
+++ resolved
@@ -164,12 +164,9 @@
         )
         self._name = friendly_name
         self._template = state_template
-<<<<<<< HEAD
-        self._icon_template = icon_template
-        self._entity_picture_template = entity_picture_template
-        self._availability_template = availability_template
-        self._on_script = Script(hass, on_action)
-        self._off_script = Script(hass, off_action)
+        domain = __name__.split(".")[-2]
+        self._on_script = Script(hass, on_action, friendly_name, domain)
+        self._off_script = Script(hass, off_action, friendly_name, domain)
         self._level_action = level_action
         self._level_template = level_template
         self._temperature_action = temperature_action
@@ -177,30 +174,6 @@
         self._color_action = color_action
         self._color_template = color_template
         self._white_value_action = white_value_action
-=======
-        domain = __name__.split(".")[-2]
-        self._on_script = Script(hass, on_action, friendly_name, domain)
-        self._off_script = Script(hass, off_action, friendly_name, domain)
-        self._level_script = None
-        if level_action is not None:
-            self._level_script = Script(hass, level_action, friendly_name, domain)
-        self._level_template = level_template
-        self._temperature_script = None
-        if temperature_action is not None:
-            self._temperature_script = Script(
-                hass, temperature_action, friendly_name, domain
-            )
-        self._temperature_template = temperature_template
-        self._color_script = None
-        if color_action is not None:
-            self._color_script = Script(hass, color_action, friendly_name, domain)
-        self._color_template = color_template
-        self._white_value_script = None
-        if white_value_action is not None:
-            self._white_value_script = Script(
-                hass, white_value_action, friendly_name, domain
-            )
->>>>>>> af6ca7a4
         self._white_value_template = white_value_template
 
         self._state = False
