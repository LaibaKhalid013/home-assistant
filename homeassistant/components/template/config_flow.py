--- conflicted
+++ resolved
@@ -24,12 +24,9 @@
     CONF_NAME,
     CONF_STATE,
     CONF_UNIT_OF_MEASUREMENT,
-<<<<<<< HEAD
+    CONF_URL,
     CONF_VALUE_TEMPLATE,
-=======
-    CONF_URL,
     CONF_VERIFY_SSL,
->>>>>>> 2fce71ea
     Platform,
 )
 from homeassistant.core import HomeAssistant, callback
