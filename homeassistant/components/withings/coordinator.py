--- conflicted
+++ resolved
@@ -1,6 +1,5 @@
 """Withings coordinator."""
 from abc import abstractmethod
-<<<<<<< HEAD
 from datetime import timedelta
 from typing import TypeVar
 
@@ -13,21 +12,6 @@
     WithingsClient,
     WithingsUnauthorizedError,
     aggregate_measurements,
-=======
-from collections.abc import Callable
-from datetime import timedelta
-from typing import Any, TypeVar
-
-from withings_api.common import (
-    AuthFailedException,
-    GetSleepSummaryField,
-    MeasureGroupAttribs,
-    MeasureType,
-    MeasureTypes,
-    NotifyAppli,
-    UnauthorizedException,
-    query_measure_groups,
->>>>>>> fecaf9aa
 )
 from aiowithings.helpers import aggregate_sleep_summary
 
@@ -41,8 +25,6 @@
 
 _T = TypeVar("_T")
 
-_T = TypeVar("_T")
-
 UPDATE_INTERVAL = timedelta(minutes=10)
 
 
@@ -51,10 +33,6 @@
 
     config_entry: ConfigEntry
     _default_update_interval: timedelta | None = UPDATE_INTERVAL
-<<<<<<< HEAD
-    notification_categories: list[NotificationCategory] = []
-=======
->>>>>>> fecaf9aa
 
     def __init__(self, hass: HomeAssistant, client: WithingsClient) -> None:
         """Initialize the Withings data coordinator."""
@@ -62,7 +40,7 @@
             hass, LOGGER, name="Withings", update_interval=self._default_update_interval
         )
         self._client = client
-        self.notification_categories: set[NotifyAppli] = set()
+        self.notification_categories: set[NotificationCategory] = set()
 
     def webhook_subscription_listener(self, connected: bool) -> None:
         """Call when webhook status changed."""
@@ -72,11 +50,7 @@
             self.update_interval = self._default_update_interval
 
     async def async_webhook_data_updated(
-<<<<<<< HEAD
         self, notification_category: NotificationCategory
-=======
-        self, notification_category: NotifyAppli
->>>>>>> fecaf9aa
     ) -> None:
         """Update data when webhook is called."""
         LOGGER.debug("Withings webhook triggered for %s", notification_category)
@@ -85,29 +59,7 @@
     async def _async_update_data(self) -> _T:
         try:
             return await self._internal_update_data()
-<<<<<<< HEAD
         except (WithingsUnauthorizedError, WithingsAuthenticationFailedError) as exc:
-            raise ConfigEntryAuthFailed from exc
-
-    @abstractmethod
-    async def _internal_update_data(self) -> _T:
-        pass
-
-
-class WithingsMeasurementDataUpdateCoordinator(
-    WithingsDataUpdateCoordinator[dict[MeasurementType, float]]
-):
-    """Withings measurement coordinator."""
-
-    notification_categories = [
-        NotificationCategory.WEIGHT,
-        NotificationCategory.ACTIVITY,
-        NotificationCategory.PRESSURE,
-    ]
-
-    async def _internal_update_data(self) -> dict[MeasurementType, float]:
-=======
-        except (UnauthorizedException, AuthFailedException) as exc:
             raise ConfigEntryAuthFailed from exc
 
     @abstractmethod
@@ -116,22 +68,21 @@
 
 
 class WithingsMeasurementDataUpdateCoordinator(
-    WithingsDataUpdateCoordinator[dict[Measurement, Any]]
+    WithingsDataUpdateCoordinator[dict[MeasurementType, float]]
 ):
     """Withings measurement coordinator."""
 
-    def __init__(self, hass: HomeAssistant, client: ConfigEntryWithingsApi) -> None:
+    def __init__(self, hass: HomeAssistant, client: WithingsClient) -> None:
         """Initialize the Withings data coordinator."""
         super().__init__(hass, client)
         self.notification_categories = {
-            NotifyAppli.WEIGHT,
-            NotifyAppli.ACTIVITY,
-            NotifyAppli.CIRCULATORY,
+            NotificationCategory.WEIGHT,
+            NotificationCategory.ACTIVITY,
+            NotificationCategory.PRESSURE,
         }
 
-    async def _internal_update_data(self) -> dict[Measurement, Any]:
+    async def _internal_update_data(self) -> dict[MeasurementType, float]:
         """Retrieve measurement data."""
->>>>>>> fecaf9aa
         now = dt_util.utcnow()
         startdate = now - timedelta(days=7)
 
@@ -145,29 +96,14 @@
 ):
     """Withings sleep coordinator."""
 
-<<<<<<< HEAD
-    notification_categories = [
-        NotificationCategory.SLEEP,
-    ]
-
-    async def _internal_update_data(self) -> SleepSummary | None:
-=======
-
-class WithingsSleepDataUpdateCoordinator(
-    WithingsDataUpdateCoordinator[dict[Measurement, Any]]
-):
-    """Withings sleep coordinator."""
-
-    def __init__(self, hass: HomeAssistant, client: ConfigEntryWithingsApi) -> None:
+    def __init__(self, hass: HomeAssistant, client: WithingsClient) -> None:
         """Initialize the Withings data coordinator."""
         super().__init__(hass, client)
         self.notification_categories = {
-            NotifyAppli.SLEEP,
+            NotificationCategory.SLEEP,
         }
 
-    async def _internal_update_data(self) -> dict[Measurement, Any]:
-        """Retrieve sleep data."""
->>>>>>> fecaf9aa
+    async def _internal_update_data(self) -> SleepSummary | None:
         now = dt_util.now()
         yesterday = now - timedelta(days=1)
         yesterday_noon = dt_util.start_of_local_day(yesterday) + timedelta(hours=12)
@@ -201,43 +137,23 @@
 class WithingsBedPresenceDataUpdateCoordinator(WithingsDataUpdateCoordinator[None]):
     """Withings bed presence coordinator."""
 
-    notification_categories = [
-        NotificationCategory.IN_BED,
-        NotificationCategory.OUT_BED,
-    ]
-
     in_bed: bool | None = None
     _default_update_interval = None
 
-
-class WithingsBedPresenceDataUpdateCoordinator(WithingsDataUpdateCoordinator[None]):
-    """Withings bed presence coordinator."""
-
-    in_bed: bool | None = None
-    _default_update_interval = None
-
-    def __init__(self, hass: HomeAssistant, client: ConfigEntryWithingsApi) -> None:
+    def __init__(self, hass: HomeAssistant, client: WithingsClient) -> None:
         """Initialize the Withings data coordinator."""
         super().__init__(hass, client)
         self.notification_categories = {
-            NotifyAppli.BED_IN,
-            NotifyAppli.BED_OUT,
+            NotificationCategory.IN_BED,
+            NotificationCategory.OUT_BED,
         }
 
     async def async_webhook_data_updated(
         self, notification_category: NotificationCategory
     ) -> None:
         """Only set new in bed value instead of refresh."""
-<<<<<<< HEAD
         self.in_bed = notification_category == NotificationCategory.IN_BED
         self.async_update_listeners()
 
     async def _internal_update_data(self) -> None:
-        pass
-=======
-        self.in_bed = notification_category == NotifyAppli.BED_IN
-        self.async_update_listeners()
-
-    async def _internal_update_data(self) -> None:
-        """Update coordinator data."""
->>>>>>> fecaf9aa
+        """Update coordinator data."""