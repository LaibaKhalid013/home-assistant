--- conflicted
+++ resolved
@@ -48,10 +48,6 @@
 from homeassistant.helpers.issue_registry import IssueSeverity, async_create_issue
 from homeassistant.helpers.typing import ConfigType
 
-<<<<<<< HEAD
-=======
-from .api import ConfigEntryWithingsApi
->>>>>>> fecaf9aa
 from .const import (
     BED_PRESENCE_COORDINATOR,
     CONF_PROFILES,
@@ -59,13 +55,8 @@
     DEFAULT_TITLE,
     DOMAIN,
     LOGGER,
-<<<<<<< HEAD
-    SLEEP_COORDINATOR,
-    WEIGHT_COORDINATOR,
-=======
     MEASUREMENT_COORDINATOR,
     SLEEP_COORDINATOR,
->>>>>>> fecaf9aa
 )
 from .coordinator import (
     WithingsBedPresenceDataUpdateCoordinator,
@@ -159,21 +150,11 @@
 
     client.refresh_token_function = _refresh_token
     coordinators: dict[str, WithingsDataUpdateCoordinator] = {
-        WEIGHT_COORDINATOR: WithingsMeasurementDataUpdateCoordinator(hass, client),
-        SLEEP_COORDINATOR: WithingsSleepDataUpdateCoordinator(hass, client),
-        BED_PRESENCE_COORDINATOR: WithingsBedPresenceDataUpdateCoordinator(
-            hass, client
-        ),
-<<<<<<< HEAD
-=======
-    )
-    coordinators: dict[str, WithingsDataUpdateCoordinator] = {
         MEASUREMENT_COORDINATOR: WithingsMeasurementDataUpdateCoordinator(hass, client),
         SLEEP_COORDINATOR: WithingsSleepDataUpdateCoordinator(hass, client),
         BED_PRESENCE_COORDINATOR: WithingsBedPresenceDataUpdateCoordinator(
             hass, client
         ),
->>>>>>> fecaf9aa
     }
 
     for coordinator in coordinators.values():
@@ -187,11 +168,7 @@
         LOGGER.debug("Unregister Withings webhook (%s)", entry.data[CONF_WEBHOOK_ID])
         webhook_unregister(hass, entry.data[CONF_WEBHOOK_ID])
         await async_unsubscribe_webhooks(client)
-<<<<<<< HEAD
-        for coordinator in hass.data[DOMAIN][entry.entry_id].values():
-=======
         for coordinator in coordinators.values():
->>>>>>> fecaf9aa
             coordinator.webhook_subscription_listener(False)
 
     async def register_webhook(
@@ -222,11 +199,7 @@
         )
 
         await async_subscribe_webhooks(client, webhook_url)
-<<<<<<< HEAD
-        for coordinator in hass.data[DOMAIN][entry.entry_id].values():
-=======
         for coordinator in coordinators.values():
->>>>>>> fecaf9aa
             coordinator.webhook_subscription_listener(True)
         LOGGER.debug("Register Withings webhook: %s", webhook_url)
         entry.async_on_unload(
@@ -373,7 +346,6 @@
             }
         )
 
-<<<<<<< HEAD
         # if "appli" not in params:
         #     return json_message_response(
         #         "Parameter appli not provided", message_code=20
@@ -387,11 +359,6 @@
         for coordinator in coordinators.values():
             if call.notification_category in coordinator.notification_categories:
                 await coordinator.async_webhook_data_updated(call.notification_category)
-=======
-        for coordinator in coordinators.values():
-            if appli in coordinator.notification_categories:
-                await coordinator.async_webhook_data_updated(appli)
->>>>>>> fecaf9aa
 
         return json_message_response("Success", message_code=0)
 
