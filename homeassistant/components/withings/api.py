"""Api for Withings."""
from __future__ import annotations

import asyncio
<<<<<<< HEAD
from collections.abc import Callable, Iterable
import logging
=======
from collections.abc import Awaitable, Callable, Iterable
>>>>>>> 7b71d276
from typing import Any

import arrow
import requests
from withings_api import AbstractWithingsApi, DateType
from withings_api.common import (
    GetSleepSummaryField,
    MeasureGetMeasGroupCategory,
    MeasureGetMeasResponse,
    MeasureType,
    NotifyAppli,
    NotifyListResponse,
    SleepGetSummaryResponse,
)

from homeassistant.config_entries import ConfigEntry
from homeassistant.core import HomeAssistant
from homeassistant.helpers.config_entry_oauth2_flow import (
    AbstractOAuth2Implementation,
    OAuth2Session,
)

from .const import LOGGER

_RETRY_COEFFICIENT = 0.5


class ConfigEntryWithingsApi(AbstractWithingsApi):
    """Withing API that uses HA resources."""

    def __init__(
        self,
        hass: HomeAssistant,
        config_entry: ConfigEntry,
        implementation: AbstractOAuth2Implementation,
    ) -> None:
        """Initialize object."""
        self._hass = hass
        self.config_entry = config_entry
        self._implementation = implementation
        self.session = OAuth2Session(hass, config_entry, implementation)

    def _request(
        self, path: str, params: dict[str, Any], method: str = "GET"
    ) -> dict[str, Any]:
        """Perform an async request."""
        asyncio.run_coroutine_threadsafe(
            self.session.async_ensure_token_valid(), self._hass.loop
        ).result()

        access_token = self.config_entry.data["token"]["access_token"]
        response = requests.request(
            method,
            f"{self.URL}/{path}",
            params=params,
            headers={"Authorization": f"Bearer {access_token}"},
            timeout=10,
        )
        return response.json()

<<<<<<< HEAD
    async def _do_retry(self, func: Callable, attempts=3) -> Any:
=======
    async def _do_retry(self, func: Callable[[], Awaitable[Any]], attempts=3) -> Any:
>>>>>>> 7b71d276
        """Retry a function call.

        Withings' API occasionally and incorrectly throws errors.
        Retrying the call tends to work.
        """
        exception = None
        for attempt in range(1, attempts + 1):
            LOGGER.debug("Attempt %s of %s", attempt, attempts)
            try:
                return await func()
            except Exception as exception1:  # pylint: disable=broad-except
                LOGGER.debug(
                    "Failed attempt %s of %s (%s)", attempt, attempts, exception1
                )
                # Make each backoff pause a little bit longer
                await asyncio.sleep(_RETRY_COEFFICIENT * attempt)
                exception = exception1
                continue

        if exception:
            raise exception

    async def async_measure_get_meas(
        self,
        meastype: MeasureType | None = None,
        category: MeasureGetMeasGroupCategory | None = None,
        startdate: DateType | None = arrow.utcnow(),
        enddate: DateType | None = arrow.utcnow(),
        offset: int | None = None,
        lastupdate: DateType | None = arrow.utcnow(),
    ) -> MeasureGetMeasResponse:
        """Get measurements."""

        async def call_super() -> MeasureGetMeasResponse:
            return await self._hass.async_add_executor_job(
                self.measure_get_meas,
                meastype,
                category,
                startdate,
                enddate,
                offset,
                lastupdate,
            )

        return await self._do_retry(call_super)

    async def async_sleep_get_summary(
        self,
        data_fields: Iterable[GetSleepSummaryField],
        startdateymd: DateType | None = arrow.utcnow(),
        enddateymd: DateType | None = arrow.utcnow(),
        offset: int | None = None,
        lastupdate: DateType | None = arrow.utcnow(),
    ) -> SleepGetSummaryResponse:
        """Get sleep data."""

        async def call_super() -> SleepGetSummaryResponse:
            return await self._hass.async_add_executor_job(
                self.sleep_get_summary,
                data_fields,
                startdateymd,
                enddateymd,
                offset,
                lastupdate,
            )

        return await self._do_retry(call_super)

    async def async_notify_list(
        self, appli: NotifyAppli | None = None
    ) -> NotifyListResponse:
        """List webhooks."""

        async def call_super() -> NotifyListResponse:
            return await self._hass.async_add_executor_job(self.notify_list, appli)

        return await self._do_retry(call_super)

    async def async_notify_subscribe(
        self,
        callbackurl: str,
        appli: NotifyAppli | None = None,
        comment: str | None = None,
    ) -> None:
        """Subscribe to webhook."""

        async def call_super() -> None:
            await self._hass.async_add_executor_job(
                self.notify_subscribe, callbackurl, appli, comment
            )

        await self._do_retry(call_super)

    async def async_notify_revoke(
        self, callbackurl: str | None = None, appli: NotifyAppli | None = None
    ) -> None:
        """Revoke webhook."""

        async def call_super() -> None:
            await self._hass.async_add_executor_job(
                self.notify_revoke, callbackurl, appli
            )

        await self._do_retry(call_super)<|MERGE_RESOLUTION|>--- conflicted
+++ resolved
@@ -2,12 +2,7 @@
 from __future__ import annotations
 
 import asyncio
-<<<<<<< HEAD
-from collections.abc import Callable, Iterable
-import logging
-=======
 from collections.abc import Awaitable, Callable, Iterable
->>>>>>> 7b71d276
 from typing import Any
 
 import arrow
@@ -68,11 +63,7 @@
         )
         return response.json()
 
-<<<<<<< HEAD
-    async def _do_retry(self, func: Callable, attempts=3) -> Any:
-=======
     async def _do_retry(self, func: Callable[[], Awaitable[Any]], attempts=3) -> Any:
->>>>>>> 7b71d276
         """Retry a function call.
 
         Withings' API occasionally and incorrectly throws errors.
