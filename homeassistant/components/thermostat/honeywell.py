--- conflicted
+++ resolved
@@ -259,11 +259,6 @@
         """Turn away off."""
         pass
 
-<<<<<<< HEAD
-    def set_hvac_mode(self, hvac_mode):
-        self._device.system_mode = hvac_mode;
-=======
     def set_hvac_mode(self: ThermostatDevice, hvac_mode: str) -> None:
         """Set the system mode (Cool, Heat, etc)."""
-        self._device.system_mode = hvac_mode
->>>>>>> 492ade7b
+        self._device.system_mode = hvac_mode