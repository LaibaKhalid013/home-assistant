--- conflicted
+++ resolved
@@ -14,10 +14,7 @@
     ENERGY_MEGA_WATT_HOUR
 )
 from homeassistant.components.sensor import SensorDeviceClass, SensorStateClass
-<<<<<<< HEAD
-=======
 from homeassistant.const import PERCENTAGE, UnitOfEnergy, UnitOfPower
->>>>>>> d084e70a
 
 from .models import SolarEdgeSensorEntityDescription
 
@@ -50,11 +47,7 @@
         name="Lifetime energy",
         icon="mdi:solar-power",
         state_class=SensorStateClass.TOTAL,
-<<<<<<< HEAD
-        native_unit_of_measurement=ENERGY_MEGA_WATT_HOUR,
-=======
-        native_unit_of_measurement=UnitOfEnergy.WATT_HOUR,
->>>>>>> d084e70a
+        native_unit_of_measurement=UnitOfEnergy.WATT_HOUR,
         device_class=SensorDeviceClass.ENERGY,
     ),
     SolarEdgeSensorEntityDescription(
@@ -63,11 +56,7 @@
         name="Energy this year",
         entity_registry_enabled_default=False,
         icon="mdi:solar-power",
-<<<<<<< HEAD
-        native_unit_of_measurement=ENERGY_MEGA_WATT_HOUR,
-=======
-        native_unit_of_measurement=UnitOfEnergy.WATT_HOUR,
->>>>>>> d084e70a
+        native_unit_of_measurement=UnitOfEnergy.WATT_HOUR,
         device_class=SensorDeviceClass.ENERGY,
     ),
     SolarEdgeSensorEntityDescription(
@@ -76,11 +65,7 @@
         name="Energy this month",
         entity_registry_enabled_default=False,
         icon="mdi:solar-power",
-<<<<<<< HEAD
-        native_unit_of_measurement=ENERGY_KILO_WATT_HOUR,
-=======
-        native_unit_of_measurement=UnitOfEnergy.WATT_HOUR,
->>>>>>> d084e70a
+        native_unit_of_measurement=UnitOfEnergy.WATT_HOUR,
         device_class=SensorDeviceClass.ENERGY,
     ),
     SolarEdgeSensorEntityDescription(
@@ -89,11 +74,7 @@
         name="Energy today",
         entity_registry_enabled_default=False,
         icon="mdi:solar-power",
-<<<<<<< HEAD
-        native_unit_of_measurement=ENERGY_KILO_WATT_HOUR,
-=======
-        native_unit_of_measurement=UnitOfEnergy.WATT_HOUR,
->>>>>>> d084e70a
+        native_unit_of_measurement=UnitOfEnergy.WATT_HOUR,
         device_class=SensorDeviceClass.ENERGY,
     ),
     SolarEdgeSensorEntityDescription(
