--- conflicted
+++ resolved
@@ -20,11 +20,8 @@
     CONF_MONITORED_CONDITIONS,
     CONF_NAME,
     LENGTH_KILOMETERS,
-<<<<<<< HEAD
+    LENGTH_METERS,
     LENGTH_MILLIMETERS,
-=======
-    LENGTH_METERS,
->>>>>>> 00b6409b
     SPEED_KILOMETERS_PER_HOUR,
     TEMP_CELSIUS,
     UNIT_PERCENTAGE,
