--- conflicted
+++ resolved
@@ -10,14 +10,10 @@
       },
       "discovery_confirm": {
         "title": "Confirm",
-<<<<<<< HEAD
-        "description": "Do you want to setup {product_type} ({serial}) at {ip_address}?"
+        "description": "Do you want to set up {product_type} ({serial}) at {ip_address}?"
       },
       "reauth_confirm": {
         "description": "The local API is disabled. Go to the HomeWizard Energy app and enable the API in the device settings."
-=======
-        "description": "Do you want to set up {product_type} ({serial}) at {ip_address}?"
->>>>>>> f5a8ce4a
       }
     },
     "error": {
