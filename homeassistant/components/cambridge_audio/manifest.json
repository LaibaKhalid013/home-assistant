--- conflicted
+++ resolved
@@ -7,11 +7,7 @@
   "integration_type": "device",
   "iot_class": "local_push",
   "loggers": ["aiostreammagic"],
-<<<<<<< HEAD
   "quality_scale": "platinum",
-  "requirements": ["aiostreammagic==2.3.0"],
-=======
   "requirements": ["aiostreammagic==2.3.1"],
->>>>>>> 7ada2f86
   "zeroconf": ["_stream-magic._tcp.local.", "_smoip._tcp.local."]
 }