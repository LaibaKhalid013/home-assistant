{
  "mfa_setup": {
    "totp": {
      "title": "TOTP",
      "step": {
        "init": {
          "title": "Set up two-factor authentication using TOTP",
          "description": "To activate two factor authentication using time-based one-time passwords, scan the QR code with your authentication app. If you don't have one, we recommend either [Google Authenticator](https://support.google.com/accounts/answer/1066447) or [Authy](https://authy.com/).\n\n{qr_code}\n\nAfter scanning the code, enter the six digit code from your app to verify the setup. If you have problems scanning the QR code, do a manual setup with code **`{code}`**."
        }
      },
      "error": {
        "invalid_code": "Invalid code, please try again. If you get this error consistently, please make sure the clock of your Home Assistant system is accurate."
      }
    },
    "notify": {
      "title": "Notify One-Time Password",
      "step": {
        "init": {
          "title": "Set up one-time password delivered by notify component",
          "description": "Please select one of the notification services:"
        },
        "setup": {
          "title": "Verify setup",
          "description": "A one-time password has been sent via **notify.{notify_service}**. Please enter it below:"
        }
      },
      "abort": {
        "no_available_service": "No notification services available."
      },
      "error": {
        "invalid_code": "Invalid code, please try again."
      }
    }
  },
<<<<<<< HEAD
  "issues": {
    "deprecated_legacy_api_password": {
      "title": "The legacy API password is deprecated",
      "description": "The legacy API password authentication provider is deprecated and will be removed. Please remove it from your YAML configuration and use the default Home Assistant authentication provider instead."
    },
    "homeassistant_provider_not_normalized_usernames": {
      "title": "Not normalized usernames detected",
      "description": "The Home Assistant auth provider is running in legacy mode because we detected not normalized usernames. The legacy mode is deprecated and will be removed. Please change the following usernames:\n\n{usernames}"
=======
  "exceptions": {
    "username_already_exists": {
      "message": "Username \"{username}\" already exists"
    },
    "username_not_normalized": {
      "message": "Username \"{new_username}\" is not normalized"
>>>>>>> 1e5f4c2d
    }
  }
}<|MERGE_RESOLUTION|>--- conflicted
+++ resolved
@@ -32,23 +32,18 @@
       }
     }
   },
-<<<<<<< HEAD
-  "issues": {
-    "deprecated_legacy_api_password": {
-      "title": "The legacy API password is deprecated",
-      "description": "The legacy API password authentication provider is deprecated and will be removed. Please remove it from your YAML configuration and use the default Home Assistant authentication provider instead."
-    },
-    "homeassistant_provider_not_normalized_usernames": {
-      "title": "Not normalized usernames detected",
-      "description": "The Home Assistant auth provider is running in legacy mode because we detected not normalized usernames. The legacy mode is deprecated and will be removed. Please change the following usernames:\n\n{usernames}"
-=======
   "exceptions": {
     "username_already_exists": {
       "message": "Username \"{username}\" already exists"
     },
     "username_not_normalized": {
       "message": "Username \"{new_username}\" is not normalized"
->>>>>>> 1e5f4c2d
+    }
+  },
+  "issues": {
+    "homeassistant_provider_not_normalized_usernames": {
+      "title": "Not normalized usernames detected",
+      "description": "The Home Assistant auth provider is running in legacy mode because we detected not normalized usernames. The legacy mode is deprecated and will be removed. Please change the following usernames:\n\n{usernames}"
     }
   }
 }