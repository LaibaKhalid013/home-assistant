"""Diagnostics support for EnergyZero."""
from __future__ import annotations

from datetime import datetime, timedelta
from typing import Any

from homeassistant.config_entries import ConfigEntry
from homeassistant.core import HomeAssistant

from . import EnergyZeroDataUpdateCoordinator
from .const import DOMAIN
from .coordinator import EnergyZeroData


def get_gas_price(data: EnergyZeroData, hours: int) -> float | None:
    """Get the gas price for a given hour.

    Args:
        data: The data object.
        hours: The number of hours to add to the current time.

    Returns:
        The gas market price value.
    """
    if not data.gas:
        return None
    return data.gas.price_at_time(data.gas.utcnow() + timedelta(hours=hours))


def serialize_prices(prices: dict[datetime, float]) -> dict[str, float]:
    """Create a serializable dictionary from the prices."""
    return {str(key): value for key, value in prices.items()}


async def async_get_config_entry_diagnostics(
    hass: HomeAssistant, entry: ConfigEntry
) -> dict[str, Any]:
    """Return diagnostics for a config entry."""
    coordinator: EnergyZeroDataUpdateCoordinator = hass.data[DOMAIN][entry.entry_id]

    return {
        "entry": {
            "title": entry.title,
        },
        "energy": {
            "current_hour_price": coordinator.data.energy_today.current_price,
            "next_hour_price": coordinator.data.energy_today.price_at_time(
                coordinator.data.energy_today.utcnow() + timedelta(hours=1)
            ),
            "average_price": coordinator.data.energy_today.average_price,
            "max_price": coordinator.data.energy_today.extreme_prices[1],
            "min_price": coordinator.data.energy_today.extreme_prices[0],
            "highest_price_time": coordinator.data.energy_today.highest_price_time,
            "lowest_price_time": coordinator.data.energy_today.lowest_price_time,
            "percentage_of_max": coordinator.data.energy_today.pct_of_max_price,
<<<<<<< HEAD
            "all_prices": serialize_prices(coordinator.data.energy.prices),
            "template": coordinator.energy_modifyer.template,
=======
            "hours_priced_equal_or_lower": coordinator.data.energy_today.hours_priced_equal_or_lower,
>>>>>>> b84076d3
        },
        "gas": {
            "current_hour_price": get_gas_price(coordinator.data, 0),
            "next_hour_price": get_gas_price(coordinator.data, 1),
            "all_prices": serialize_prices(coordinator.data.gas.prices)
            if coordinator.data.gas
            else None,
            "template": coordinator.gas_modifyer.template,
        },
    }<|MERGE_RESOLUTION|>--- conflicted
+++ resolved
@@ -53,12 +53,9 @@
             "highest_price_time": coordinator.data.energy_today.highest_price_time,
             "lowest_price_time": coordinator.data.energy_today.lowest_price_time,
             "percentage_of_max": coordinator.data.energy_today.pct_of_max_price,
-<<<<<<< HEAD
+            "hours_priced_equal_or_lower": coordinator.data.energy_today.hours_priced_equal_or_lower,
             "all_prices": serialize_prices(coordinator.data.energy.prices),
             "template": coordinator.energy_modifyer.template,
-=======
-            "hours_priced_equal_or_lower": coordinator.data.energy_today.hours_priced_equal_or_lower,
->>>>>>> b84076d3
         },
         "gas": {
             "current_hour_price": get_gas_price(coordinator.data, 0),
