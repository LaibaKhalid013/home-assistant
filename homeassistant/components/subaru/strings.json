{
  "config": {
    "step": {
      "user": {
        "title": "Subaru Starlink Configuration",
        "description": "Please enter your MySubaru credentials\nNOTE: Initial setup may take up to 30 seconds",
        "data": {
          "username": "[%key:common::config_flow::data::username%]",
          "password": "[%key:common::config_flow::data::password%]",
          "country": "Select country"
        }
      },
      "two_factor": {
        "title": "[%key:component::subaru::config::step::user::title%]",
        "description": "Two factor authentication required",
        "data": {
          "contact_method": "Please select a contact method:"
        }
      },
      "two_factor_validate": {
        "title": "[%key:component::subaru::config::step::user::title%]",
        "description": "Please enter validation code received",
        "data": {
          "validation_code": "Validation code"
        }
      },
      "pin": {
        "title": "[%key:component::subaru::config::step::user::title%]",
        "description": "Please enter your MySubaru PIN\nNOTE: All vehicles in account must have the same PIN",
        "data": {
          "pin": "PIN"
        }
      }
    },
    "error": {
      "cannot_connect": "[%key:common::config_flow::error::cannot_connect%]",
      "invalid_auth": "[%key:common::config_flow::error::invalid_auth%]",
      "incorrect_pin": "Incorrect PIN",
      "bad_pin_format": "PIN should be 4 digits",
      "two_factor_request_failed": "Request for 2FA code failed, please try again",
      "bad_validation_code_format": "Validation code should be 6 digits",
      "incorrect_validation_code": "Incorrect validation code"
    },
    "abort": {
      "already_configured": "[%key:common::config_flow::abort::already_configured_account%]",
      "cannot_connect": "[%key:common::config_flow::error::cannot_connect%]"
    }
  },
  "options": {
    "step": {
      "init": {
        "title": "Subaru Starlink Options",
        "description": "When enabled, vehicle polling will send a remote command to your vehicle every 2 hours to obtain new sensor data. Without vehicle polling, new sensor data is only received when the vehicle automatically pushes data (normally after engine shutdown).",
        "data": {
          "update_enabled": "Enable vehicle polling"
        }
      }
    }
  },
<<<<<<< HEAD
  "entity": {
    "lock": {
      "door_locks": {
        "name": "Door locks"
      }
    },
    "sensor": {
      "odometer": {
        "name": "Odometer"
      },
      "average_fuel_consumption": {
        "name": "Average fuel consumption"
      },
      "range": {
        "name": "Range"
      },
      "tire_pressure_front_left": {
        "name": "Tire pressure front left"
      },
      "tire_pressure_front_right": {
        "name": "Tire pressure front right"
      },
      "tire_pressure_rear_left": {
        "name": "Tire pressure rear left"
      },
      "tire_pressure_rear_right": {
        "name": "Tire pressure rear right"
      },
      "fuel_level": {
        "name": "Fuel level"
      },
      "ev_range": {
        "name": "EV range"
      },
      "ev_battery_level": {
        "name": "EV battery level"
      },
      "ev_time_to_full_charge": {
        "name": "EV time to full charge"
=======
  "services": {
    "unlock_specific_door": {
      "name": "Unlock specific door",
      "description": "Unlocks specific door(s).",
      "fields": {
        "door": {
          "name": "Door",
          "description": "One of the following: 'all', 'driver', 'tailgate'."
        }
>>>>>>> fff254e0
      }
    }
  }
}<|MERGE_RESOLUTION|>--- conflicted
+++ resolved
@@ -57,7 +57,6 @@
       }
     }
   },
-<<<<<<< HEAD
   "entity": {
     "lock": {
       "door_locks": {
@@ -97,7 +96,9 @@
       },
       "ev_time_to_full_charge": {
         "name": "EV time to full charge"
-=======
+      }
+    }
+  },
   "services": {
     "unlock_specific_door": {
       "name": "Unlock specific door",
@@ -107,7 +108,6 @@
           "name": "Door",
           "description": "One of the following: 'all', 'driver', 'tailgate'."
         }
->>>>>>> fff254e0
       }
     }
   }
