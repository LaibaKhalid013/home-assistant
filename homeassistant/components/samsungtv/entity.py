--- conflicted
+++ resolved
@@ -20,13 +20,8 @@
         """Initialize the SamsungTV entity."""
         self._bridge = bridge
         self._mac = config_entry.data.get(CONF_MAC)
-<<<<<<< HEAD
-        self._attr_unique_id = config_entry.unique_id
-=======
-        self._attr_name = config_entry.data.get(CONF_NAME)
         # Fallback for legacy models that doesn't have a API to retrieve MAC or SerialNumber
         self._attr_unique_id = config_entry.unique_id or config_entry.entry_id
->>>>>>> d638efdc
         self._attr_device_info = DeviceInfo(
             name=config_entry.data.get(CONF_NAME),
             manufacturer=config_entry.data.get(CONF_MANUFACTURER),
