{
  "domain": "samsungtv",
  "name": "Samsung Smart TV",
  "documentation": "https://www.home-assistant.io/integrations/samsungtv",
  "requirements": [
    "getmac==0.8.2",
    "samsungctl[websocket]==0.7.1",
<<<<<<< HEAD
    "samsungtvws==1.7.0",
=======
    "samsungtvws[async]==2.0.0",
>>>>>>> 4a8372da
    "wakeonlan==2.0.1"
  ],
  "ssdp": [
    {
      "st": "urn:samsung.com:device:RemoteControlReceiver:1"
    }
  ],
  "zeroconf": [
    {"type":"_airplay._tcp.local.","properties":{"manufacturer":"samsung*"}}
  ],
  "dhcp": [
    {"registered_devices": true},
    {
      "hostname": "tizen*"
    },
    {"macaddress": "8CC8CD*"},
    {"macaddress": "606BBD*"},
    {"macaddress": "F47B5E*"},
    {"macaddress": "4844F7*"},
    {"macaddress": "8CEA48*"}
  ],
  "codeowners": [
    "@escoand",
    "@chemelli74",
    "@epenet"
  ],
  "config_flow": true,
  "iot_class": "local_polling",
  "loggers": ["samsungctl", "samsungtvws"]
}<|MERGE_RESOLUTION|>--- conflicted
+++ resolved
@@ -5,11 +5,7 @@
   "requirements": [
     "getmac==0.8.2",
     "samsungctl[websocket]==0.7.1",
-<<<<<<< HEAD
-    "samsungtvws==1.7.0",
-=======
     "samsungtvws[async]==2.0.0",
->>>>>>> 4a8372da
     "wakeonlan==2.0.1"
   ],
   "ssdp": [
