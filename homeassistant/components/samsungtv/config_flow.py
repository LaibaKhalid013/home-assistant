"""Config flow for Samsung TV."""
import socket
from urllib.parse import urlparse

import voluptuous as vol

from homeassistant import config_entries, data_entry_flow
from homeassistant.components.dhcp import IP_ADDRESS, MAC_ADDRESS
from homeassistant.components.ssdp import (
    ATTR_SSDP_LOCATION,
    ATTR_UPNP_MANUFACTURER,
    ATTR_UPNP_MODEL_NAME,
    ATTR_UPNP_UDN,
)
from homeassistant.const import (
    CONF_HOST,
    CONF_MAC,
    CONF_METHOD,
    CONF_NAME,
    CONF_PORT,
    CONF_TOKEN,
)
from homeassistant.helpers.device_registry import format_mac
from homeassistant.helpers.typing import DiscoveryInfoType

from .bridge import SamsungTVBridge, async_get_device_info, mac_from_device_info
from .const import (
    ATTR_PROPERTIES,
    CONF_MANUFACTURER,
    CONF_MODEL,
    DEFAULT_MANUFACTURER,
    DOMAIN,
    LEGACY_PORT,
    LOGGER,
    METHOD_LEGACY,
    METHOD_WEBSOCKET,
    RESULT_AUTH_MISSING,
    RESULT_CANNOT_CONNECT,
    RESULT_NOT_SUPPORTED,
    RESULT_SUCCESS,
    RESULT_UNKNOWN_HOST,
    WEBSOCKET_PORTS,
)

DATA_SCHEMA = vol.Schema({vol.Required(CONF_HOST): str, vol.Required(CONF_NAME): str})
SUPPORTED_METHODS = [METHOD_LEGACY, METHOD_WEBSOCKET]


def _strip_uuid(udn):
    return udn[5:] if udn.startswith("uuid:") else udn


def _entry_is_complete(entry):
    return bool(entry.unique_id and entry.data.get(CONF_MAC))


class SamsungTVConfigFlow(config_entries.ConfigFlow, domain=DOMAIN):
    """Handle a Samsung TV config flow."""

    VERSION = 2

    def __init__(self):
        """Initialize flow."""
        self._reauth_entry = None
        self._host = None
        self._mac = None
        self._udn = None
        self._manufacturer = None
        self._model = None
        self._name = None
        self._title = None
        self._id = None
        self._bridge = None
        self._device_info = None

    def _get_entry_from_bridge(self):
        """Get device entry."""
        data = {
            CONF_HOST: self._host,
            CONF_MAC: self._mac,
            CONF_MANUFACTURER: self._manufacturer or DEFAULT_MANUFACTURER,
            CONF_METHOD: self._bridge.method,
            CONF_MODEL: self._model,
            CONF_NAME: self._name,
            CONF_PORT: self._bridge.port,
        }
        if self._bridge.token:
            data[CONF_TOKEN] = self._bridge.token
        return self.async_create_entry(
            title=self._title,
            data=data,
        )

    async def _async_set_device_unique_id(self, raise_on_progress=True):
        """Set device unique_id."""
        if not await self._async_get_and_check_device_info():
            raise data_entry_flow.AbortFlow(RESULT_NOT_SUPPORTED)
        await self._async_set_unique_id_from_udn(raise_on_progress)
        self._async_update_and_abort_for_matching_unique_id()

    async def _async_set_unique_id_from_udn(self, raise_on_progress=True):
        """Set the unique id from the udn."""
        assert self._host is not None
        await self.async_set_unique_id(self._udn, raise_on_progress=raise_on_progress)
<<<<<<< HEAD
        existing_entry = await self._async_update_existing_host_entry(self._host)
=======
        if (entry := self._async_update_existing_host_entry()) and _entry_is_complete(
            entry
        ):
            raise data_entry_flow.AbortFlow("already_configured")

    def _async_update_and_abort_for_matching_unique_id(self):
        """Abort and update host and mac if we have it."""
>>>>>>> 5d98e656
        updates = {CONF_HOST: self._host}
        if self._mac:
            updates[CONF_MAC] = self._mac
        self._abort_if_unique_id_configured(updates=updates)
        if existing_entry:
            raise data_entry_flow.AbortFlow("already_configured")

    def _try_connect(self):
        """Try to connect and check auth."""
        for method in SUPPORTED_METHODS:
            self._bridge = SamsungTVBridge.get_bridge(method, self._host)
            result = self._bridge.try_connect()
            if result == RESULT_SUCCESS:
                return
            if result != RESULT_CANNOT_CONNECT:
                raise data_entry_flow.AbortFlow(result)
        LOGGER.debug("No working config found")
        raise data_entry_flow.AbortFlow(RESULT_CANNOT_CONNECT)

    async def _async_get_and_check_device_info(self):
        """Try to get the device info."""
        _port, _method, info = await async_get_device_info(
            self.hass, self._bridge, self._host
        )
        if not info:
            return False
        dev_info = info.get("device", {})
        device_type = dev_info.get("type")
        if device_type != "Samsung SmartTV":
            raise data_entry_flow.AbortFlow(RESULT_NOT_SUPPORTED)
        self._model = dev_info.get("modelName")
        name = dev_info.get("name")
        self._name = name.replace("[TV] ", "") if name else device_type
        self._title = f"{self._name} ({self._model})"
        self._udn = _strip_uuid(dev_info.get("udn", info["id"]))
        if mac := mac_from_device_info(info):
            self._mac = mac
        self._device_info = info
        return True

    async def async_step_import(self, user_input=None):
        """Handle configuration by yaml file."""
        # We need to import even if we cannot validate
        # since the TV may be off at startup
        await self._async_set_name_host_from_input(user_input)
        self._async_abort_entries_match({CONF_HOST: self._host})
        port = user_input.get(CONF_PORT)
        if port in WEBSOCKET_PORTS:
            user_input[CONF_METHOD] = METHOD_WEBSOCKET
        elif port == LEGACY_PORT:
            user_input[CONF_METHOD] = METHOD_LEGACY
        user_input[CONF_MANUFACTURER] = DEFAULT_MANUFACTURER
        return self.async_create_entry(
            title=self._title,
            data=user_input,
        )

    async def _async_set_name_host_from_input(self, user_input):
        try:
            self._host = await self.hass.async_add_executor_job(
                socket.gethostbyname, user_input[CONF_HOST]
            )
        except socket.gaierror as err:
            raise data_entry_flow.AbortFlow(RESULT_UNKNOWN_HOST) from err
        self._name = user_input.get(CONF_NAME, self._host)
        self._title = self._name

    async def async_step_user(self, user_input=None):
        """Handle a flow initialized by the user."""
        if user_input is not None:
            await self._async_set_name_host_from_input(user_input)
            await self.hass.async_add_executor_job(self._try_connect)
            self._async_abort_entries_match({CONF_HOST: self._host})
            if self._bridge.method != METHOD_LEGACY:
                # Legacy bridge does not provide device info
                await self._async_set_device_unique_id(raise_on_progress=False)
            return self._get_entry_from_bridge()

        return self.async_show_form(step_id="user", data_schema=DATA_SCHEMA)

<<<<<<< HEAD
    async def _async_update_existing_host_entry(self, host):
=======
    @callback
    def _async_update_existing_host_entry(self):
        """Check existing entries and update them.

        Returns the existing entry if it was updated.
        """
>>>>>>> 5d98e656
        for entry in self._async_current_entries(include_ignore=False):
            if entry.data[CONF_HOST] != self._host:
                continue
            entry_kw_args = {}
            if self.unique_id and entry.unique_id is None:
                entry_kw_args["unique_id"] = self.unique_id
            if self._mac and not entry.data.get(CONF_MAC):
                entry_kw_args["data"] = {**entry.data, CONF_MAC: self._mac}
            if entry_kw_args:
                self.hass.config_entries.async_update_entry(entry, **entry_kw_args)
<<<<<<< HEAD
                await self.hass.config_entries.async_reload(entry.entry_id)
            return entry
=======
                self.hass.async_create_task(
                    self.hass.config_entries.async_reload(entry.entry_id)
                )
                return entry
>>>>>>> 5d98e656
        return None

    async def _async_start_discovery_with_mac_address(self):
        """Start discovery."""
        assert self._host is not None
<<<<<<< HEAD
        if entry := await self._async_update_existing_host_entry(self._host):
            if entry.unique_id:
                # Let the flow continue to fill the missing
                # unique id as we may be able to obtain it
                # in the next step
                raise data_entry_flow.AbortFlow("already_configured")
=======
        if (entry := self._async_update_existing_host_entry()) and entry.unique_id:
            # If we have the unique id and the mac we abort
            # as we do not need anything else
            raise data_entry_flow.AbortFlow("already_configured")
        self._async_abort_if_host_already_in_progress()
>>>>>>> 5d98e656

    @callback
    def _async_abort_if_host_already_in_progress(self):
        self.context[CONF_HOST] = self._host
        for progress in self._async_in_progress():
            if progress.get("context", {}).get(CONF_HOST) == self._host:
                raise data_entry_flow.AbortFlow("already_in_progress")

    @callback
    def _abort_if_manufacturer_is_not_samsung(self):
        if not self._manufacturer or not self._manufacturer.lower().startswith(
            "samsung"
        ):
            raise data_entry_flow.AbortFlow(RESULT_NOT_SUPPORTED)

    async def async_step_ssdp(self, discovery_info: DiscoveryInfoType):
        """Handle a flow initialized by ssdp discovery."""
        LOGGER.debug("Samsung device found via SSDP: %s", discovery_info)
        model_name = discovery_info.get(ATTR_UPNP_MODEL_NAME)
        self._udn = _strip_uuid(discovery_info[ATTR_UPNP_UDN])
        self._host = urlparse(discovery_info[ATTR_SSDP_LOCATION]).hostname
        await self._async_set_unique_id_from_udn()
        self._manufacturer = discovery_info[ATTR_UPNP_MANUFACTURER]
<<<<<<< HEAD
        if not self._manufacturer or not self._manufacturer.lower().startswith(
            "samsung"
        ):
            raise data_entry_flow.AbortFlow(RESULT_NOT_SUPPORTED)
=======
        self._abort_if_manufacturer_is_not_samsung()
>>>>>>> 5d98e656
        if not await self._async_get_and_check_device_info():
            # If we cannot get device info for an SSDP discovery
            # its likely a legacy tv.
            self._name = self._title = self._model = model_name
<<<<<<< HEAD
=======
        self._async_update_and_abort_for_matching_unique_id()
        self._async_abort_if_host_already_in_progress()
>>>>>>> 5d98e656
        self.context["title_placeholders"] = {"device": self._title}
        return await self.async_step_confirm()

    async def async_step_dhcp(self, discovery_info: DiscoveryInfoType):
        """Handle a flow initialized by dhcp discovery."""
        LOGGER.debug("Samsung device found via DHCP: %s", discovery_info)
        self._mac = discovery_info[MAC_ADDRESS]
        self._host = discovery_info[IP_ADDRESS]
        await self._async_start_discovery_with_mac_address()
        await self._async_set_device_unique_id()
        self.context["title_placeholders"] = {"device": self._title}
        return await self.async_step_confirm()

    async def async_step_zeroconf(self, discovery_info: DiscoveryInfoType):
        """Handle a flow initialized by zeroconf discovery."""
        LOGGER.debug("Samsung device found via ZEROCONF: %s", discovery_info)
        self._mac = format_mac(discovery_info[ATTR_PROPERTIES]["deviceid"])
        self._host = discovery_info[CONF_HOST]
        await self._async_start_discovery_with_mac_address()
        await self._async_set_device_unique_id()
        self.context["title_placeholders"] = {"device": self._title}
        return await self.async_step_confirm()

    async def async_step_confirm(self, user_input=None):
        """Handle user-confirmation of discovered node."""
        if user_input is not None:

            await self.hass.async_add_executor_job(self._try_connect)
            return self._get_entry_from_bridge()

        self._set_confirm_only()
        return self.async_show_form(
            step_id="confirm", description_placeholders={"device": self._title}
        )

    async def async_step_reauth(self, data):
        """Handle configuration by re-auth."""
        self._reauth_entry = self.hass.config_entries.async_get_entry(
            self.context["entry_id"]
        )
        data = self._reauth_entry.data
        if data.get(CONF_MODEL) and data.get(CONF_NAME):
            self._title = f"{data[CONF_NAME]} ({data[CONF_MODEL]})"
        else:
            self._title = data.get(CONF_NAME) or data[CONF_HOST]
        return await self.async_step_reauth_confirm()

    async def async_step_reauth_confirm(self, user_input=None):
        """Confirm reauth."""
        errors = {}
        if user_input is not None:
            bridge = SamsungTVBridge.get_bridge(
                self._reauth_entry.data[CONF_METHOD], self._reauth_entry.data[CONF_HOST]
            )
            result = await self.hass.async_add_executor_job(bridge.try_connect)
            if result == RESULT_SUCCESS:
                new_data = dict(self._reauth_entry.data)
                new_data[CONF_TOKEN] = bridge.token
                self.hass.config_entries.async_update_entry(
                    self._reauth_entry, data=new_data
                )
                await self.hass.config_entries.async_reload(self._reauth_entry.entry_id)
                return self.async_abort(reason="reauth_successful")
            if result not in (RESULT_AUTH_MISSING, RESULT_CANNOT_CONNECT):
                return self.async_abort(reason=result)

            # On websocket we will get RESULT_CANNOT_CONNECT when auth is missing
            errors = {"base": RESULT_AUTH_MISSING}

        self.context["title_placeholders"] = {"device": self._title}
        return self.async_show_form(
            step_id="reauth_confirm",
            errors=errors,
            description_placeholders={"device": self._title},
        )<|MERGE_RESOLUTION|>--- conflicted
+++ resolved
@@ -20,6 +20,7 @@
     CONF_PORT,
     CONF_TOKEN,
 )
+from homeassistant.core import callback
 from homeassistant.helpers.device_registry import format_mac
 from homeassistant.helpers.typing import DiscoveryInfoType
 
@@ -102,9 +103,6 @@
         """Set the unique id from the udn."""
         assert self._host is not None
         await self.async_set_unique_id(self._udn, raise_on_progress=raise_on_progress)
-<<<<<<< HEAD
-        existing_entry = await self._async_update_existing_host_entry(self._host)
-=======
         if (entry := self._async_update_existing_host_entry()) and _entry_is_complete(
             entry
         ):
@@ -112,13 +110,10 @@
 
     def _async_update_and_abort_for_matching_unique_id(self):
         """Abort and update host and mac if we have it."""
->>>>>>> 5d98e656
         updates = {CONF_HOST: self._host}
         if self._mac:
             updates[CONF_MAC] = self._mac
         self._abort_if_unique_id_configured(updates=updates)
-        if existing_entry:
-            raise data_entry_flow.AbortFlow("already_configured")
 
     def _try_connect(self):
         """Try to connect and check auth."""
@@ -193,16 +188,12 @@
 
         return self.async_show_form(step_id="user", data_schema=DATA_SCHEMA)
 
-<<<<<<< HEAD
-    async def _async_update_existing_host_entry(self, host):
-=======
     @callback
     def _async_update_existing_host_entry(self):
         """Check existing entries and update them.
 
         Returns the existing entry if it was updated.
         """
->>>>>>> 5d98e656
         for entry in self._async_current_entries(include_ignore=False):
             if entry.data[CONF_HOST] != self._host:
                 continue
@@ -213,34 +204,20 @@
                 entry_kw_args["data"] = {**entry.data, CONF_MAC: self._mac}
             if entry_kw_args:
                 self.hass.config_entries.async_update_entry(entry, **entry_kw_args)
-<<<<<<< HEAD
-                await self.hass.config_entries.async_reload(entry.entry_id)
-            return entry
-=======
                 self.hass.async_create_task(
                     self.hass.config_entries.async_reload(entry.entry_id)
                 )
                 return entry
->>>>>>> 5d98e656
         return None
 
     async def _async_start_discovery_with_mac_address(self):
         """Start discovery."""
         assert self._host is not None
-<<<<<<< HEAD
-        if entry := await self._async_update_existing_host_entry(self._host):
-            if entry.unique_id:
-                # Let the flow continue to fill the missing
-                # unique id as we may be able to obtain it
-                # in the next step
-                raise data_entry_flow.AbortFlow("already_configured")
-=======
         if (entry := self._async_update_existing_host_entry()) and entry.unique_id:
             # If we have the unique id and the mac we abort
             # as we do not need anything else
             raise data_entry_flow.AbortFlow("already_configured")
         self._async_abort_if_host_already_in_progress()
->>>>>>> 5d98e656
 
     @callback
     def _async_abort_if_host_already_in_progress(self):
@@ -264,23 +241,13 @@
         self._host = urlparse(discovery_info[ATTR_SSDP_LOCATION]).hostname
         await self._async_set_unique_id_from_udn()
         self._manufacturer = discovery_info[ATTR_UPNP_MANUFACTURER]
-<<<<<<< HEAD
-        if not self._manufacturer or not self._manufacturer.lower().startswith(
-            "samsung"
-        ):
-            raise data_entry_flow.AbortFlow(RESULT_NOT_SUPPORTED)
-=======
         self._abort_if_manufacturer_is_not_samsung()
->>>>>>> 5d98e656
         if not await self._async_get_and_check_device_info():
             # If we cannot get device info for an SSDP discovery
             # its likely a legacy tv.
             self._name = self._title = self._model = model_name
-<<<<<<< HEAD
-=======
         self._async_update_and_abort_for_matching_unique_id()
         self._async_abort_if_host_already_in_progress()
->>>>>>> 5d98e656
         self.context["title_placeholders"] = {"device": self._title}
         return await self.async_step_confirm()
 
