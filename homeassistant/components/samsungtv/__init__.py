--- conflicted
+++ resolved
@@ -105,12 +105,7 @@
         data[CONF_METHOD],
         data[CONF_HOST],
         data[CONF_PORT],
-<<<<<<< HEAD
-        data.get(CONF_TOKEN),
-        data.get(CONF_SESSION_ID),
-=======
         data,
->>>>>>> f72bc371
     )
 
 
