--- conflicted
+++ resolved
@@ -258,13 +258,7 @@
         if not remote:
             return None
         with contextlib.suppress(HttpApiError):
-<<<<<<< HEAD
-            ret = remote.rest_device_info()
-            LOGGER.critical("device_info: %s", ret)
-            return ret
-=======
             return remote.rest_device_info()
->>>>>>> b9a0fb93
 
     def _send_key(self, key):
         """Send the key using websocket protocol."""
