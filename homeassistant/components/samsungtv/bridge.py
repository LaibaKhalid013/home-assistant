--- conflicted
+++ resolved
@@ -6,22 +6,14 @@
 from asyncio.exceptions import TimeoutError as AsyncioTimeoutError
 from collections.abc import Callable, Iterable, Mapping
 import contextlib
-from typing import Any, Generic, TypeVar, cast
+from typing import Any, cast
 
 from samsungctl import Remote
 from samsungctl.exceptions import AccessDenied, ConnectionClosed, UnhandledResponse
 from samsungtvws.async_remote import SamsungTVWSAsyncRemote
 from samsungtvws.async_rest import SamsungTVAsyncRest
 from samsungtvws.command import SamsungTVCommand
-<<<<<<< HEAD
-from samsungtvws.encrypted.command import SamsungTVEncryptedCommand
-from samsungtvws.encrypted.remote import (
-    SamsungTVEncryptedWSAsyncRemote,
-    SendRemoteKey as SendEncryptedRemoteKey,
-)
-=======
 from samsungtvws.encrypted.remote import SamsungTVEncryptedWSAsyncRemote
->>>>>>> c8958063
 from samsungtvws.event import MS_ERROR_EVENT
 from samsungtvws.exceptions import ConnectionFailure, HttpApiError
 from samsungtvws.remote import ChannelEmitCommand, SendRemoteKey
@@ -63,9 +55,6 @@
 
 KEY_PRESS_TIMEOUT = 1.2
 
-_TCommand = TypeVar("_TCommand", SamsungTVCommand, SamsungTVEncryptedCommand)
-_TRemote = TypeVar("_TRemote", SamsungTVWSAsyncRemote, SamsungTVEncryptedWSAsyncRemote)
-
 
 def mac_from_device_info(info: dict[str, Any]) -> str | None:
     """Extract the mac address from the device info."""
@@ -158,15 +147,13 @@
     async def async_try_connect(self) -> str:
         """Try to connect to the TV."""
 
-    # pylint:disable=[no-self-use]
+    @abstractmethod
     async def async_device_info(self) -> dict[str, Any] | None:
         """Try to gather infos of this TV."""
-        return None
-
-    # pylint:disable=[no-self-use]
+
+    @abstractmethod
     async def async_get_app_list(self) -> dict[str, str] | None:
         """Get installed app list."""
-        return {}
 
     @abstractmethod
     async def async_is_on(self) -> bool:
@@ -176,18 +163,9 @@
     async def async_send_keys(self, keys: list[str]) -> None:
         """Send a list of keys to the tv."""
 
+    @abstractmethod
     async def async_power_off(self) -> None:
         """Send power off command to remote and close."""
-<<<<<<< HEAD
-        await self._send_power_off()
-        # Force closing of remote session to provide instant UI feedback
-        await self.async_close_remote()
-
-    @abstractmethod
-    async def _send_power_off(self) -> None:
-        """Send power off command to remote."""
-=======
->>>>>>> c8958063
 
     @abstractmethod
     async def async_close_remote(self) -> None:
@@ -227,6 +205,10 @@
             CONF_TIMEOUT: 1,
         }
         self._remote: Remote | None = None
+
+    async def async_get_app_list(self) -> dict[str, str]:
+        """Get installed app list."""
+        return {}
 
     async def async_is_on(self) -> bool:
         """Tells if the TV is on."""
@@ -274,6 +256,10 @@
             LOGGER.debug("Failing config: %s, error: %s", config, err)
             return RESULT_CANNOT_CONNECT
 
+    async def async_device_info(self) -> None:
+        """Try to gather infos of this device."""
+        return None
+
     def _get_remote(self) -> Remote:
         """Create or return a remote control instance."""
         if self._remote is None:
@@ -322,9 +308,11 @@
             # Different reasons, e.g. hostname not resolveable
             pass
 
-    async def _send_power_off(self) -> None:
+    async def async_power_off(self) -> None:
         """Send power off command to remote."""
         await self.async_send_keys(["KEY_POWEROFF"])
+        # Force closing of remote session to provide instant UI feedback
+        await self.async_close_remote()
 
     async def async_close_remote(self) -> None:
         """Close remote object."""
@@ -341,126 +329,7 @@
             LOGGER.debug("Could not establish connection")
 
 
-class SamsungTVWSBaseBridge(SamsungTVBridge, Generic[_TRemote, _TCommand]):
-    """The Bridge for WebSocket TVs (v1 or v2)."""
-
-    def __init__(
-        self,
-        hass: HomeAssistant,
-        method: str,
-        host: str,
-        port: int | None = None,
-    ) -> None:
-        """Initialize Bridge."""
-        super().__init__(hass, method, host, port)
-        self._rest_api_port: int | None = None
-        self._device_info: dict[str, Any] | None = None
-        self._remote: _TRemote | None = None
-        self._remote_lock = asyncio.Lock()
-
-    def _get_device_spec(self, key: str) -> Any | None:
-        """Check if a flag exists in latest device info."""
-        if not ((info := self._device_info) and (device := info.get("device"))):
-            return None
-        return device.get(key)
-
-    def _get_rest_api_ports(self) -> Iterable[int]:
-        """Try to gather infos of this TV."""
-        # We have already made a successful call to the REST api
-        if self._rest_api_port is not None:
-            return (self._rest_api_port,)
-
-        # We have a V2 api, so we know that the REST port matches the WS port
-        if self.port in WEBSOCKET_PORTS:
-            return (self.port,)
-
-        # Let's try all v2 apis (encrypted TVs have some v2 functionality)
-        return WEBSOCKET_PORTS
-
-    async def async_device_info(self) -> dict[str, Any] | None:
-        """Try to gather infos of this TV."""
-        for rest_api_port in self._get_rest_api_ports():
-            rest_api = SamsungTVAsyncRest(
-                host=self.host,
-                session=async_get_clientsession(self.hass),
-                port=rest_api_port,
-                timeout=TIMEOUT_WEBSOCKET,
-            )
-
-            with contextlib.suppress(HttpApiError, AsyncioTimeoutError):
-                device_info: dict[str, Any] = await rest_api.rest_device_info()
-                LOGGER.debug("Device info on %s is: %s", self.host, device_info)
-                self._device_info = device_info
-                self._rest_api_port = rest_api_port
-                return device_info
-
-        return None
-
-    async def _async_send_commands(self, commands: list[_TCommand]) -> None:
-        """Send the commands using websocket protocol."""
-        try:
-            # recreate connection if connection was dead
-            retry_count = 1
-            for _ in range(retry_count + 1):
-                try:
-                    if remote := await self._async_get_remote():
-                        await self._async_send_commands_do(remote, commands)
-                    break
-                except (
-                    BrokenPipeError,
-                    WebSocketException,
-                ):
-                    # BrokenPipe can occur when the commands is sent to fast
-                    # WebSocketException can occur when timed out
-                    self._remote = None
-        except OSError:
-            # Different reasons, e.g. hostname not resolveable
-            pass
-
-    @abstractmethod
-    async def _async_send_commands_do(
-        self, remote: _TRemote, commands: list[_TCommand]
-    ) -> None:
-        """Send the commands using websocket protocol."""
-
-    async def _async_get_remote(self) -> _TRemote | None:
-        """Create or return a remote control instance."""
-        if (remote := self._remote) and remote.is_alive():
-            # If we have one then try to use it
-            return remote  # type: ignore[no-any-return]
-
-        async with self._remote_lock:
-            # If we don't have one make sure we do it under the lock
-            # so we don't make two do due a race to get the remote
-            return await self._async_get_remote_under_lock()
-
-    @abstractmethod
-    async def _async_get_remote_under_lock(self) -> _TRemote | None:
-        """Create or return a remote control instance."""
-
-    async def async_is_on(self) -> bool:
-        """Tells if the TV is on."""
-        LOGGER.debug("Checking if TV %s is on using websocket", self.host)
-        if remote := await self._async_get_remote():
-            return remote.is_alive()  # type: ignore[no-any-return]
-        return False
-
-    async def async_close_remote(self) -> None:
-        """Close remote object."""
-        try:
-            if self._remote is not None:
-                # Close the current remote connection
-                await self._remote.close()
-            self._remote = None
-        except OSError as err:
-            LOGGER.debug(
-                "Error closing connection to %s: %s", self.host, err.__repr__()
-            )
-
-
-class SamsungTVWSBridge(
-    SamsungTVWSBaseBridge[SamsungTVWSAsyncRemote, SamsungTVCommand]
-):
+class SamsungTVWSBridge(SamsungTVBridge):
     """The Bridge for WebSocket TVs."""
 
     def __init__(
@@ -475,8 +344,11 @@
         super().__init__(hass, method, host, port)
         if entry_data:
             self.token = entry_data.get(CONF_TOKEN)
-            self.session_id = entry_data.get(CONF_SESSION_ID)
+        self._rest_api: SamsungTVAsyncRest | None = None
         self._app_list: dict[str, str] | None = None
+        self._device_info: dict[str, Any] | None = None
+        self._remote: SamsungTVWSAsyncRemote | None = None
+        self._remote_lock = asyncio.Lock()
 
     async def async_get_app_list(self) -> dict[str, str] | None:
         """Get installed app list."""
@@ -493,6 +365,12 @@
                 LOGGER.debug("Generated app list: %s", self._app_list)
         return self._app_list
 
+    def _get_device_spec(self, key: str) -> Any | None:
+        """Check if a flag exists in latest device info."""
+        if not ((info := self._device_info) and (device := info.get("device"))):
+            return None
+        return device.get(key)
+
     async def async_is_on(self) -> bool:
         """Tells if the TV is on."""
         if self._get_device_spec("PowerState") is not None:
@@ -500,15 +378,11 @@
             # Ensure we get an updated value
             info = await self.async_device_info()
             return info is not None and info["device"]["PowerState"] == "on"
-<<<<<<< HEAD
-        return await super().async_is_on()
-=======
 
         LOGGER.debug("Checking if TV %s is on using websocket", self.host)
         if remote := await self._async_get_remote():
             return remote.is_alive()
         return False
->>>>>>> c8958063
 
     async def async_try_connect(self) -> str:
         """Try to connect to the Websocket TV."""
@@ -559,8 +433,6 @@
 
         return RESULT_CANNOT_CONNECT
 
-<<<<<<< HEAD
-=======
     async def async_device_info(self) -> dict[str, Any] | None:
         """Try to gather infos of this TV."""
         if self._rest_api is None:
@@ -580,7 +452,6 @@
 
         return None
 
->>>>>>> c8958063
     async def async_launch_app(self, app_id: str) -> None:
         """Send the launch_app command using websocket protocol."""
         await self._async_send_commands([ChannelEmitCommand.launch_app(app_id)])
@@ -589,12 +460,37 @@
         """Send a list of keys using websocket protocol."""
         await self._async_send_commands([SendRemoteKey.click(key) for key in keys])
 
-    # pylint:disable=[no-self-use]
-    async def _async_send_commands_do(
-        self, remote: SamsungTVWSAsyncRemote, commands: list[SamsungTVCommand]
-    ) -> None:
+    async def _async_send_commands(self, commands: list[SamsungTVCommand]) -> None:
         """Send the commands using websocket protocol."""
-        await remote.send_command(commands)
+        try:
+            # recreate connection if connection was dead
+            retry_count = 1
+            for _ in range(retry_count + 1):
+                try:
+                    if remote := await self._async_get_remote():
+                        await remote.send_command(commands)
+                    break
+                except (
+                    BrokenPipeError,
+                    WebSocketException,
+                ):
+                    # BrokenPipe can occur when the commands is sent to fast
+                    # WebSocketException can occur when timed out
+                    self._remote = None
+        except OSError:
+            # Different reasons, e.g. hostname not resolveable
+            pass
+
+    async def _async_get_remote(self) -> SamsungTVWSAsyncRemote | None:
+        """Create or return a remote control instance."""
+        if (remote := self._remote) and remote.is_alive():
+            # If we have one then try to use it
+            return remote
+
+        async with self._remote_lock:
+            # If we don't have one make sure we do it under the lock
+            # so we don't make two do due a race to get the remote
+            return await self._async_get_remote_under_lock()
 
     async def _async_get_remote_under_lock(self) -> SamsungTVWSAsyncRemote | None:
         """Create or return a remote control instance."""
@@ -669,48 +565,18 @@
                 )
                 self._notify_reload_callback()
 
-    async def _send_power_off(self) -> None:
+    async def async_power_off(self) -> None:
         """Send power off command to remote."""
         if self._get_device_spec("FrameTVSupport") == "true":
             await self._async_send_commands(SendRemoteKey.hold("KEY_POWER", 3))
         else:
             await self._async_send_commands([SendRemoteKey.click("KEY_POWER")])
-
-
-class SamsungTVEncryptedBridge(
-    SamsungTVWSBaseBridge[SamsungTVEncryptedWSAsyncRemote, SamsungTVEncryptedCommand]
-):
-    """The Bridge for Encrypted WebSocket TVs (J/H models)."""
-
-    def __init__(
-        self,
-        hass: HomeAssistant,
-        method: str,
-        host: str,
-        port: int | None = None,
-        entry_data: Mapping[str, Any] | None = None,
-    ) -> None:
-        """Initialize Bridge."""
-        super().__init__(hass, method, host, port)
-        if entry_data:
-            self.token = entry_data.get(CONF_TOKEN)
-            self.session_id = entry_data.get(CONF_SESSION_ID)
-
-    async def async_try_connect(self) -> str:
-        """Try to connect to the Websocket TV."""
-        self.port = ENCRYPTED_WEBSOCKET_PORT
-        config = {
-            CONF_NAME: VALUE_CONF_NAME,
-            CONF_HOST: self.host,
-            CONF_METHOD: self.method,
-            CONF_PORT: self.port,
-            # We need this high timeout because waiting for auth popup is just an open socket
-            CONF_TIMEOUT: TIMEOUT_REQUEST,
-        }
-
+        # Force closing of remote session to provide instant UI feedback
+        await self.async_close_remote()
+
+    async def async_close_remote(self) -> None:
+        """Close remote object."""
         try:
-<<<<<<< HEAD
-=======
             if self._remote is not None:
                 # Close the current remote connection
                 await self._remote.close()
@@ -766,7 +632,6 @@
         }
 
         try:
->>>>>>> c8958063
             LOGGER.debug("Try config: %s", config)
             async with SamsungTVEncryptedWSAsyncRemote(
                 host=self.host,
@@ -787,29 +652,6 @@
 
         return RESULT_CANNOT_CONNECT
 
-<<<<<<< HEAD
-    async def async_send_keys(self, keys: list[str]) -> None:
-        """Send a list of keys using websocket protocol."""
-        await self._async_send_commands(
-            [SendEncryptedRemoteKey.click(key) for key in keys]
-        )
-
-    # pylint:disable=[no-self-use]
-    async def _async_send_commands_do(
-        self,
-        remote: SamsungTVEncryptedWSAsyncRemote,
-        commands: list[SamsungTVEncryptedCommand],
-    ) -> None:
-        """Send the commands using websocket protocol."""
-        # pylint:disable=[fixme,protected-access]
-        # TODO: this should be moved to external library if it works
-        for command in commands:
-            assert remote._connection
-            await remote._connection.send("1::/com.samsung.companion")
-            await asyncio.sleep(KEY_PRESS_TIMEOUT)
-            await remote.send_command(command)
-            await asyncio.sleep(KEY_PRESS_TIMEOUT)
-=======
     async def async_device_info(self) -> dict[str, Any] | None:
         """Try to gather infos of this TV."""
         # Default to try all ports
@@ -852,7 +694,6 @@
             # If we don't have one make sure we do it under the lock
             # so we don't make two do due a race to get the remote
             return await self._async_get_remote_under_lock()
->>>>>>> c8958063
 
     async def _async_get_remote_under_lock(
         self,
@@ -886,17 +727,6 @@
                 LOGGER.debug("Created SamsungTVEncryptedBridge for %s", self.host)
         return self._remote
 
-<<<<<<< HEAD
-    async def _send_power_off(self) -> None:
-        """Send power off command to remote."""
-        # It seems that some TVs need KEY_POWER and some TVs need KEY_POWEROFF
-        await self._async_send_commands(
-            [
-                SendEncryptedRemoteKey.click("KEY_POWEROFF"),
-                SendEncryptedRemoteKey.click("KEY_POWER"),
-            ]
-        )
-=======
     async def async_power_off(self) -> None:
         """Send power off command to remote."""
         raise HomeAssistantError(
@@ -913,5 +743,4 @@
         except OSError as err:
             LOGGER.debug(
                 "Error closing connection to %s: %s", self.host, err.__repr__()
-            )
->>>>>>> c8958063
+            )