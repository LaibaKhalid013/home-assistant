--- conflicted
+++ resolved
@@ -528,11 +528,7 @@
                 LOGGER.info(
                     "Failed to get remote for %s, re-authentication required: %s",
                     self.host,
-<<<<<<< HEAD
-                    err,
-=======
                     repr(err),
->>>>>>> 1d88ce0d
                 )
                 self._notify_reauth_callback()
                 self._remote = None
@@ -540,11 +536,7 @@
                 LOGGER.info(
                     "Failed to get remote for %s: %s",
                     self.host,
-<<<<<<< HEAD
-                    err,
-=======
                     repr(err),
->>>>>>> 1d88ce0d
                 )
                 self._remote = None
             except ConnectionFailure as err:
@@ -552,19 +544,11 @@
                     "Unexpected ConnectionFailure trying to get remote for %s, "
                     "please report this issue: %s",
                     self.host,
-<<<<<<< HEAD
-                    err,
-                )
-                self._remote = None
-            except (WebSocketException, AsyncioTimeoutError, OSError) as err:
-                LOGGER.debug("Failed to get remote for %s: %s", self.host, err)
-=======
                     repr(err),
                 )
                 self._remote = None
             except (WebSocketException, AsyncioTimeoutError, OSError) as err:
                 LOGGER.debug("Failed to get remote for %s: %s", self.host, repr(err))
->>>>>>> 1d88ce0d
                 self._remote = None
             else:
                 LOGGER.debug("Created SamsungTVWSBridge for %s", self.host)
@@ -784,11 +768,7 @@
             try:
                 await self._remote.start_listening()
             except (WebSocketException, AsyncioTimeoutError, OSError) as err:
-<<<<<<< HEAD
-                LOGGER.debug("Failed to get remote for %s: %s", self.host, err)
-=======
                 LOGGER.debug("Failed to get remote for %s: %s", self.host, repr(err))
->>>>>>> 1d88ce0d
                 self._remote = None
             else:
                 LOGGER.debug("Created SamsungTVEncryptedBridge for %s", self.host)
