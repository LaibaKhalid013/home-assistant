--- conflicted
+++ resolved
@@ -247,16 +247,14 @@
         return self._name
 
     @property
-<<<<<<< HEAD
-    def extra_state_attributes(self) -> Optional[Dict[str, Any]]:
-=======
+
     def should_poll(self) -> bool:
         """Get polling requirement from vera device."""
         return self.vera_device.should_poll
 
     @property
     def extra_state_attributes(self) -> dict[str, Any] | None:
->>>>>>> 24e06778
+
         """Return the state attributes of the device."""
         attr = {}
 
