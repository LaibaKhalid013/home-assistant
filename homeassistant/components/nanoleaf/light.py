"""Support for Nanoleaf Lights."""
from __future__ import annotations

from datetime import timedelta
import logging
import math
from typing import Any

from aionanoleaf import Nanoleaf, Unavailable
import voluptuous as vol

from homeassistant.components.light import (
    ATTR_BRIGHTNESS,
    ATTR_COLOR_TEMP,
    ATTR_EFFECT,
    ATTR_HS_COLOR,
    ATTR_TRANSITION,
    PLATFORM_SCHEMA,
    SUPPORT_BRIGHTNESS,
    SUPPORT_COLOR,
    SUPPORT_COLOR_TEMP,
    SUPPORT_EFFECT,
    SUPPORT_TRANSITION,
    LightEntity,
)
from homeassistant.config_entries import SOURCE_IMPORT, ConfigEntry
from homeassistant.const import CONF_HOST, CONF_NAME, CONF_TOKEN
from homeassistant.core import HomeAssistant, callback
import homeassistant.helpers.config_validation as cv
from homeassistant.helpers.dispatcher import async_dispatcher_connect
from homeassistant.helpers.entity_platform import AddEntitiesCallback
from homeassistant.helpers.typing import ConfigType, DiscoveryInfoType
from homeassistant.util.color import (
    color_temperature_kelvin_to_mired as kelvin_to_mired,
    color_temperature_mired_to_kelvin as mired_to_kelvin,
)

from . import NanoleafEntryData
from .const import DOMAIN
from .entity import NanoleafEntity

RESERVED_EFFECTS = ("*Solid*", "*Static*", "*Dynamic*")
DEFAULT_NAME = "Nanoleaf"

PLATFORM_SCHEMA = PLATFORM_SCHEMA.extend(
    {
        vol.Required(CONF_HOST): cv.string,
        vol.Required(CONF_TOKEN): cv.string,
        vol.Optional(CONF_NAME, default=DEFAULT_NAME): cv.string,
    }
)

_LOGGER = logging.getLogger(__name__)

SCAN_INTERVAL = timedelta(minutes=5)


async def async_setup_platform(
    hass: HomeAssistant,
    config: ConfigType,
    async_add_entities: AddEntitiesCallback,
    discovery_info: DiscoveryInfoType | None = None,
) -> None:
    """Import Nanoleaf light platform."""
    hass.async_create_task(
        hass.config_entries.flow.async_init(
            DOMAIN,
            context={"source": SOURCE_IMPORT},
            data={CONF_HOST: config[CONF_HOST], CONF_TOKEN: config[CONF_TOKEN]},
        )
    )


async def async_setup_entry(
    hass: HomeAssistant, entry: ConfigEntry, async_add_entities: AddEntitiesCallback
) -> None:
    """Set up the Nanoleaf light."""
    entry_data: NanoleafEntryData = hass.data[DOMAIN][entry.entry_id]
    async_add_entities([NanoleafLight(entry_data.device)])


class NanoleafLight(NanoleafEntity, LightEntity):
    """Representation of a Nanoleaf Light."""

    def __init__(self, nanoleaf: Nanoleaf) -> None:
        """Initialize the Nanoleaf light."""
        super().__init__(nanoleaf)
        self._attr_unique_id = nanoleaf.serial_no
        self._attr_name = nanoleaf.name
        self._attr_min_mireds = math.ceil(1000000 / nanoleaf.color_temperature_max)
        self._attr_max_mireds = kelvin_to_mired(nanoleaf.color_temperature_min)

    @property
    def brightness(self) -> int:
        """Return the brightness of the light."""
        return int(self._nanoleaf.brightness * 2.55)

    @property
    def color_temp(self) -> int:
        """Return the current color temperature."""
        return kelvin_to_mired(self._nanoleaf.color_temperature)

    @property
    def effect(self) -> str | None:
        """Return the current effect."""
        # The API returns the *Solid* effect if the Nanoleaf is in HS or CT mode.
        # The effects *Static* and *Dynamic* are not supported by Home Assistant.
        # These reserved effects are implicitly set and are not in the effect_list.
        # https://forum.nanoleaf.me/docs/openapi#_byoot0bams8f
        return (
            None if self._nanoleaf.effect in RESERVED_EFFECTS else self._nanoleaf.effect
        )

    @property
    def effect_list(self) -> list[str]:
        """Return the list of supported effects."""
        return self._nanoleaf.effects_list

    @property
    def icon(self) -> str:
        """Return the icon to use in the frontend, if any."""
        return "mdi:triangle-outline"

    @property
    def is_on(self) -> bool:
        """Return true if light is on."""
        return self._nanoleaf.is_on

    @property
    def hs_color(self) -> tuple[int, int]:
        """Return the color in HS."""
        return self._nanoleaf.hue, self._nanoleaf.saturation

    @property
    def supported_features(self) -> int:
        """Flag supported features."""
        return (
            SUPPORT_BRIGHTNESS
            | SUPPORT_COLOR_TEMP
            | SUPPORT_EFFECT
            | SUPPORT_COLOR
            | SUPPORT_TRANSITION
        )

    async def async_turn_on(self, **kwargs: Any) -> None:
        """Instruct the light to turn on."""
        brightness = kwargs.get(ATTR_BRIGHTNESS)
        hs_color = kwargs.get(ATTR_HS_COLOR)
        color_temp_mired = kwargs.get(ATTR_COLOR_TEMP)
        effect = kwargs.get(ATTR_EFFECT)
        transition = kwargs.get(ATTR_TRANSITION)

        if hs_color:
            hue, saturation = hs_color
            await self._nanoleaf.set_hue(int(hue))
            await self._nanoleaf.set_saturation(int(saturation))
        if color_temp_mired:
            await self._nanoleaf.set_color_temperature(
                mired_to_kelvin(color_temp_mired)
            )
        if transition:
            if brightness:  # tune to the required brightness in n seconds
                await self._nanoleaf.set_brightness(
                    int(brightness / 2.55), transition=int(kwargs[ATTR_TRANSITION])
                )
            else:  # If brightness is not specified, assume full brightness
                await self._nanoleaf.set_brightness(100, transition=int(transition))
        else:  # If no transition is occurring, turn on the light
            await self._nanoleaf.turn_on()
            if brightness:
                await self._nanoleaf.set_brightness(int(brightness / 2.55))
        if effect:
            if effect not in self.effect_list:
                raise ValueError(
                    f"Attempting to apply effect not in the effect list: '{effect}'"
                )
            await self._nanoleaf.set_effect(effect)

    async def async_turn_off(self, **kwargs: Any) -> None:
        """Instruct the light to turn off."""
        transition: float | None = kwargs.get(ATTR_TRANSITION)
        await self._nanoleaf.turn_off(None if transition is None else int(transition))

    async def async_update(self) -> None:
        """Fetch new state data for this light."""
        try:
            await self._nanoleaf.get_info()
        except Unavailable:
            if self.available:
                _LOGGER.warning("Could not connect to %s", self.name)
            self._attr_available = False
            return
        if not self.available:
            _LOGGER.info("Fetching %s data recovered", self.name)
        self._attr_available = True

<<<<<<< HEAD
    async def async_handle_update(self) -> None:
=======
    @callback
    def async_handle_update(self) -> None:
>>>>>>> 2be939b4
        """Handle state update."""
        self.async_write_ha_state()
        if not self.available:
            _LOGGER.info("Connection to %s recovered", self.name)
        self._attr_available = True

    async def async_added_to_hass(self) -> None:
        """Handle entity being added to Home Assistant."""
        await super().async_added_to_hass()
        self.async_on_remove(
            async_dispatcher_connect(
                self.hass,
                f"{DOMAIN}_update_light_{self._nanoleaf.serial_no}",
                self.async_handle_update,
            )
        )<|MERGE_RESOLUTION|>--- conflicted
+++ resolved
@@ -194,12 +194,8 @@
             _LOGGER.info("Fetching %s data recovered", self.name)
         self._attr_available = True
 
-<<<<<<< HEAD
-    async def async_handle_update(self) -> None:
-=======
     @callback
     def async_handle_update(self) -> None:
->>>>>>> 2be939b4
         """Handle state update."""
         self.async_write_ha_state()
         if not self.available:
