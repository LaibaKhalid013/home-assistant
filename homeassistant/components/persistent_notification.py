--- conflicted
+++ resolved
@@ -114,8 +114,6 @@
 
         hass.states.async_set(entity_id, message, attr)
 
-<<<<<<< HEAD
-<<<<<<< HEAD
     @callback
     def dismiss_service(call):
         """Handle the dismiss notification service call."""
@@ -124,10 +122,6 @@
 
         hass.states.async_remove(entity_id)
 
-=======
->>>>>>> home-assistant/dev
-=======
->>>>>>> b9ee5fb8
     descriptions = yield from hass.async_add_job(
         load_yaml_config_file, os.path.join(
             os.path.dirname(__file__), 'services.yaml')
