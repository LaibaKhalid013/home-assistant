{
  "domain": "smarttub",
  "name": "SmartTub",
  "config_flow": true,
  "documentation": "https://www.home-assistant.io/integrations/smarttub",
  "dependencies": [],
  "codeowners": ["@mdz"],
  "requirements": [
<<<<<<< HEAD
      "python-smarttub==0.0.16"
=======
      "python-smarttub==0.0.17"
>>>>>>> f23d4c84
  ],
  "quality_scale": "platinum"
}<|MERGE_RESOLUTION|>--- conflicted
+++ resolved
@@ -6,11 +6,7 @@
   "dependencies": [],
   "codeowners": ["@mdz"],
   "requirements": [
-<<<<<<< HEAD
-      "python-smarttub==0.0.16"
-=======
       "python-smarttub==0.0.17"
->>>>>>> f23d4c84
   ],
   "quality_scale": "platinum"
 }