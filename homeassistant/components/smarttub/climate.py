"""Platform for climate integration."""
import logging

from homeassistant.components.climate import ClimateEntity
from homeassistant.components.climate.const import (
    CURRENT_HVAC_HEAT,
    CURRENT_HVAC_IDLE,
    HVAC_MODE_HEAT,
    PRESET_ECO,
    PRESET_NONE,
    SUPPORT_PRESET_MODE,
    SUPPORT_TARGET_TEMPERATURE,
)
from homeassistant.const import ATTR_TEMPERATURE, TEMP_CELSIUS
from homeassistant.util.temperature import convert as convert_temperature

from .const import DEFAULT_MAX_TEMP, DEFAULT_MIN_TEMP, DOMAIN, SMARTTUB_CONTROLLER
from .entity import SmartTubEntity

_LOGGER = logging.getLogger(__name__)

PRESET_DAY = "day"


async def async_setup_entry(hass, entry, async_add_entities):
    """Set up climate entity for the thermostat in the tub."""

    controller = hass.data[DOMAIN][entry.entry_id][SMARTTUB_CONTROLLER]

    entities = [
        SmartTubThermostat(controller.coordinator, spa) for spa in controller.spas
    ]

    async_add_entities(entities)


class SmartTubThermostat(SmartTubEntity, ClimateEntity):
    """The target water temperature for the spa."""

    PRESET_MODES = {
        "AUTO": PRESET_NONE,
        "ECO": PRESET_ECO,
        "DAY": PRESET_DAY,
    }

    HEAT_MODES = {v: k for k, v in PRESET_MODES.items()}

    HVAC_ACTIONS = {
        "OFF": CURRENT_HVAC_IDLE,
        "ON": CURRENT_HVAC_HEAT,
    }

    def __init__(self, coordinator, spa):
        """Initialize the entity."""
        super().__init__(coordinator, spa, "thermostat")

    @property
    def temperature_unit(self):
        """Return the unit of measurement used by the platform."""
        return TEMP_CELSIUS

    @property
    def hvac_action(self):
        """Return the current running hvac operation."""
<<<<<<< HEAD
        heater_status = self.spa_status.heater
        if heater_status == "ON":
            return CURRENT_HVAC_HEAT
        if heater_status == "OFF":
            return CURRENT_HVAC_IDLE
        return None
=======
        return self.HVAC_ACTIONS.get(self.get_spa_status("heater"))
>>>>>>> 97a1b233

    @property
    def hvac_modes(self):
        """Return the list of available hvac operation modes."""
        return [HVAC_MODE_HEAT]

    @property
    def hvac_mode(self):
        """Return the current hvac mode.

        SmartTub devices don't seem to have the option of disabling the heater,
        so this is always HVAC_MODE_HEAT.
        """
        return HVAC_MODE_HEAT

    async def async_set_hvac_mode(self, hvac_mode: str):
        """Set new target hvac mode.

        As with hvac_mode, we don't really have an option here.
        """
        if hvac_mode == HVAC_MODE_HEAT:
            return
        raise NotImplementedError(hvac_mode)

    @property
    def min_temp(self):
        """Return the minimum temperature."""
        min_temp = DEFAULT_MIN_TEMP
        return convert_temperature(min_temp, TEMP_CELSIUS, self.temperature_unit)

    @property
    def max_temp(self):
        """Return the maximum temperature."""
        max_temp = DEFAULT_MAX_TEMP
        return convert_temperature(max_temp, TEMP_CELSIUS, self.temperature_unit)

    @property
    def supported_features(self):
        """Return the set of supported features.

        Only target temperature is supported.
        """
        return SUPPORT_PRESET_MODE | SUPPORT_TARGET_TEMPERATURE

    @property
    def preset_mode(self):
        """Return the current preset mode."""
        return self.PRESET_MODES[self.get_spa_status("heatMode")]

    @property
    def preset_modes(self):
        """Return the available preset modes."""
        return list(self.PRESET_MODES.values())

    @property
    def current_temperature(self):
        """Return the current water temperature."""
        return self.spa_status.water.temperature

    @property
    def target_temperature(self):
        """Return the target water temperature."""
        return self.spa_status.set_temperature

    async def async_set_temperature(self, **kwargs):
        """Set new target temperature."""
        temperature = kwargs[ATTR_TEMPERATURE]
        await self.spa.set_temperature(temperature)
        await self.coordinator.async_refresh()

    async def async_set_preset_mode(self, preset_mode: str):
        """Activate the specified preset mode."""
        heat_mode = self.HEAT_MODES[preset_mode]
        await self.spa.set_heat_mode(heat_mode)
        await self.coordinator.async_refresh()<|MERGE_RESOLUTION|>--- conflicted
+++ resolved
@@ -62,16 +62,7 @@
     @property
     def hvac_action(self):
         """Return the current running hvac operation."""
-<<<<<<< HEAD
-        heater_status = self.spa_status.heater
-        if heater_status == "ON":
-            return CURRENT_HVAC_HEAT
-        if heater_status == "OFF":
-            return CURRENT_HVAC_IDLE
-        return None
-=======
-        return self.HVAC_ACTIONS.get(self.get_spa_status("heater"))
->>>>>>> 97a1b233
+        return self.HVAC_ACTIONS.get(self.spa_status.heater)
 
     @property
     def hvac_modes(self):
