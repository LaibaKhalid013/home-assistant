"""SmartTub integration."""
import asyncio
import logging

from .const import DOMAIN, SMARTTUB_CONTROLLER
from .controller import SmartTubController

_LOGGER = logging.getLogger(__name__)

<<<<<<< HEAD
PLATFORMS = ["climate", "light", "sensor", "switch"]
=======
PLATFORMS = ["binary_sensor", "climate", "light", "sensor", "switch"]
>>>>>>> 98f2776d


async def async_setup(hass, config):
    """Set up smarttub component."""

    hass.data.setdefault(DOMAIN, {})

    return True


async def async_setup_entry(hass, entry):
    """Set up a smarttub config entry."""

    controller = SmartTubController(hass)
    hass.data[DOMAIN][entry.entry_id] = {
        SMARTTUB_CONTROLLER: controller,
    }

    if not await controller.async_setup_entry(entry):
        return False

    for platform in PLATFORMS:
        hass.async_create_task(
            hass.config_entries.async_forward_entry_setup(entry, platform)
        )

    return True


async def async_unload_entry(hass, entry):
    """Remove a smarttub config entry."""
    if not all(
        await asyncio.gather(
            *[
                hass.config_entries.async_forward_entry_unload(entry, platform)
                for platform in PLATFORMS
            ]
        )
    ):
        return False

    hass.data[DOMAIN].pop(entry.entry_id)

    return True<|MERGE_RESOLUTION|>--- conflicted
+++ resolved
@@ -7,11 +7,7 @@
 
 _LOGGER = logging.getLogger(__name__)
 
-<<<<<<< HEAD
-PLATFORMS = ["climate", "light", "sensor", "switch"]
-=======
 PLATFORMS = ["binary_sensor", "climate", "light", "sensor", "switch"]
->>>>>>> 98f2776d
 
 
 async def async_setup(hass, config):
