"""Platform for sensor integration."""
from enum import Enum
import logging

<<<<<<< HEAD
import smarttub
import voluptuous as vol

from homeassistant.helpers import config_validation as cv, entity_platform
=======
from homeassistant.components.sensor import SensorEntity
>>>>>>> 4149cc96

from .const import DOMAIN, SMARTTUB_CONTROLLER
from .entity import SmartTubSensorBase

_LOGGER = logging.getLogger(__name__)

# the desired duration, in hours, of the cycle
ATTR_DURATION = "duration"
ATTR_CYCLE_LAST_UPDATED = "cycle_last_updated"
ATTR_MODE = "mode"
# the hour of the day at which to start the cycle (0-23)
ATTR_START_HOUR = "start_hour"

SET_PRIMARY_FILTRATION_SCHEMA = vol.All(
    cv.has_at_least_one_key(ATTR_DURATION, ATTR_START_HOUR),
    cv.make_entity_service_schema(
        {
            vol.Optional(ATTR_DURATION): vol.All(int, vol.Range(min=1, max=24)),
            vol.Optional(ATTR_START_HOUR): vol.All(int, vol.Range(min=0, max=23)),
        },
    ),
)

SET_SECONDARY_FILTRATION_SCHEMA = {
    vol.Required(ATTR_MODE): vol.In(
        {
            mode.name.lower()
            for mode in smarttub.SpaSecondaryFiltrationCycle.SecondaryFiltrationMode
        }
    ),
}


async def async_setup_entry(hass, entry, async_add_entities):
    """Set up sensor entities for the sensors in the tub."""

    controller = hass.data[DOMAIN][entry.entry_id][SMARTTUB_CONTROLLER]

    entities = []
    for spa in controller.spas:
        entities.extend(
            [
                SmartTubSensor(controller.coordinator, spa, "State", "state"),
                SmartTubSensor(
                    controller.coordinator, spa, "Flow Switch", "flow_switch"
                ),
                SmartTubSensor(controller.coordinator, spa, "Ozone", "ozone"),
                SmartTubSensor(controller.coordinator, spa, "UV", "uv"),
                SmartTubSensor(
                    controller.coordinator, spa, "Blowout Cycle", "blowout_cycle"
                ),
                SmartTubSensor(
                    controller.coordinator, spa, "Cleanup Cycle", "cleanup_cycle"
                ),
                SmartTubPrimaryFiltrationCycle(controller.coordinator, spa),
                SmartTubSecondaryFiltrationCycle(controller.coordinator, spa),
            ]
        )

    async_add_entities(entities)

    platform = entity_platform.current_platform.get()

    platform.async_register_entity_service(
        "set_primary_filtration",
        SET_PRIMARY_FILTRATION_SCHEMA,
        "async_set_primary_filtration",
    )

    platform.async_register_entity_service(
        "set_secondary_filtration",
        SET_SECONDARY_FILTRATION_SCHEMA,
        "async_set_secondary_filtration",
    )


class SmartTubSensor(SmartTubSensorBase, SensorEntity):
    """Generic class for SmartTub status sensors."""

    @property
    def state(self) -> str:
        """Return the current state of the sensor."""
        if isinstance(self._state, Enum):
            return self._state.name.lower()
        return self._state.lower()


class SmartTubPrimaryFiltrationCycle(SmartTubSensor):
    """The primary filtration cycle."""

    def __init__(self, coordinator, spa):
        """Initialize the entity."""
        super().__init__(
            coordinator, spa, "Primary Filtration Cycle", "primary_filtration"
        )

    @property
    def state(self) -> str:
        """Return the current state of the sensor."""
        return self._state.status.name.lower()

    @property
    def extra_state_attributes(self):
        """Return the state attributes."""
        state = self._state
        return {
            ATTR_DURATION: state.duration,
            ATTR_CYCLE_LAST_UPDATED: state.last_updated.isoformat(),
            ATTR_MODE: state.mode.name.lower(),
            ATTR_START_HOUR: state.start_hour,
        }

    async def async_set_primary_filtration(self, **kwargs):
        """Update primary filtration settings."""
        await self._state.set(
            duration=kwargs.get(ATTR_DURATION),
            start_hour=kwargs.get(ATTR_START_HOUR),
        )


class SmartTubSecondaryFiltrationCycle(SmartTubSensor):
    """The secondary filtration cycle."""

    def __init__(self, coordinator, spa):
        """Initialize the entity."""
        super().__init__(
            coordinator, spa, "Secondary Filtration Cycle", "secondary_filtration"
        )

    @property
    def state(self) -> str:
        """Return the current state of the sensor."""
        return self._state.status.name.lower()

    @property
    def extra_state_attributes(self):
        """Return the state attributes."""
        state = self._state
        return {
            ATTR_CYCLE_LAST_UPDATED: state.last_updated.isoformat(),
            ATTR_MODE: state.mode.name.lower(),
        }

    async def async_set_secondary_filtration(self, **kwargs):
        """Update primary filtration settings."""
        mode = smarttub.SpaSecondaryFiltrationCycle.SecondaryFiltrationMode[
            kwargs[ATTR_MODE].upper()
        ]
        await self._state.set_mode(mode)<|MERGE_RESOLUTION|>--- conflicted
+++ resolved
@@ -2,14 +2,11 @@
 from enum import Enum
 import logging
 
-<<<<<<< HEAD
 import smarttub
 import voluptuous as vol
 
+from homeassistant.components.sensor import SensorEntity
 from homeassistant.helpers import config_validation as cv, entity_platform
-=======
-from homeassistant.components.sensor import SensorEntity
->>>>>>> 4149cc96
 
 from .const import DOMAIN, SMARTTUB_CONTROLLER
 from .entity import SmartTubSensorBase
