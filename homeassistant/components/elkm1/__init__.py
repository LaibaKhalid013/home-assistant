"""Support the ElkM1 Gold and ElkM1 EZ8 alarm/integration panels."""
import asyncio
import logging
import re

import async_timeout
import elkm1_lib as elkm1
import voluptuous as vol

from homeassistant.config_entries import SOURCE_IMPORT, ConfigEntry
from homeassistant.const import (
    CONF_EXCLUDE,
    CONF_HOST,
    CONF_INCLUDE,
    CONF_PASSWORD,
    CONF_TEMPERATURE_UNIT,
    CONF_USERNAME,
    TEMP_CELSIUS,
    TEMP_FAHRENHEIT,
)
from homeassistant.core import HomeAssistant, callback
from homeassistant.exceptions import ConfigEntryNotReady, HomeAssistantError
from homeassistant.helpers import config_validation as cv
from homeassistant.helpers.entity import Entity
from homeassistant.helpers.typing import ConfigType
import homeassistant.util.dt as dt_util

from .const import (
    ATTR_KEY,
    ATTR_KEY_NAME,
    ATTR_KEYPAD_ID,
    BARE_TEMP_CELSIUS,
    BARE_TEMP_FAHRENHEIT,
    CONF_AREA,
    CONF_AUTO_CONFIGURE,
    CONF_COUNTER,
    CONF_ENABLED,
    CONF_KEYPAD,
    CONF_OUTPUT,
    CONF_PLC,
    CONF_PREFIX,
    CONF_SETTING,
    CONF_TASK,
    CONF_THERMOSTAT,
    CONF_ZONE,
    DOMAIN,
    ELK_ELEMENTS,
    EVENT_ELKM1_KEYPAD_KEY_PRESSED,
)

SYNC_TIMEOUT = 120

_LOGGER = logging.getLogger(__name__)

SUPPORTED_DOMAINS = [
    "alarm_control_panel",
    "climate",
    "light",
    "scene",
    "sensor",
    "switch",
]

SPEAK_SERVICE_SCHEMA = vol.Schema(
    {
        vol.Required("number"): vol.All(vol.Coerce(int), vol.Range(min=0, max=999)),
        vol.Optional("prefix", default=""): cv.string,
    }
)

SET_TIME_SERVICE_SCHEMA = vol.Schema(
    {
        vol.Optional("prefix", default=""): cv.string,
    }
)


def _host_validator(config):
    """Validate that a host is properly configured."""
    if config[CONF_HOST].startswith("elks://"):
        if CONF_USERNAME not in config or CONF_PASSWORD not in config:
            raise vol.Invalid("Specify username and password for elks://")
    elif not config[CONF_HOST].startswith("elk://") and not config[
        CONF_HOST
    ].startswith("serial://"):
        raise vol.Invalid("Invalid host URL")
    return config


def _elk_range_validator(rng):
    def _housecode_to_int(val):
        match = re.search(r"^([a-p])(0[1-9]|1[0-6]|[1-9])$", val.lower())
        if match:
            return (ord(match.group(1)) - ord("a")) * 16 + int(match.group(2))
        raise vol.Invalid("Invalid range")

    def _elk_value(val):
        return int(val) if val.isdigit() else _housecode_to_int(val)

    vals = [s.strip() for s in str(rng).split("-")]
    start = _elk_value(vals[0])
    end = start if len(vals) == 1 else _elk_value(vals[1])
    return (start, end)


def _has_all_unique_prefixes(value):
    """Validate that each m1 configured has a unique prefix.

    Uniqueness is determined case-independently.
    """
    prefixes = [device[CONF_PREFIX] for device in value]
    schema = vol.Schema(vol.Unique())
    schema(prefixes)
    return value


DEVICE_SCHEMA_SUBDOMAIN = vol.Schema(
    {
        vol.Optional(CONF_ENABLED, default=True): cv.boolean,
        vol.Optional(CONF_INCLUDE, default=[]): [_elk_range_validator],
        vol.Optional(CONF_EXCLUDE, default=[]): [_elk_range_validator],
    }
)

DEVICE_SCHEMA = vol.Schema(
    {
        vol.Required(CONF_HOST): cv.string,
        vol.Optional(CONF_PREFIX, default=""): vol.All(cv.string, vol.Lower),
        vol.Optional(CONF_USERNAME, default=""): cv.string,
        vol.Optional(CONF_PASSWORD, default=""): cv.string,
        vol.Optional(CONF_AUTO_CONFIGURE, default=False): cv.boolean,
        # cv.temperature_unit will mutate 'C' -> '°C' and 'F' -> '°F'
        vol.Optional(
            CONF_TEMPERATURE_UNIT, default=BARE_TEMP_FAHRENHEIT
        ): cv.temperature_unit,
        vol.Optional(CONF_AREA, default={}): DEVICE_SCHEMA_SUBDOMAIN,
        vol.Optional(CONF_COUNTER, default={}): DEVICE_SCHEMA_SUBDOMAIN,
        vol.Optional(CONF_KEYPAD, default={}): DEVICE_SCHEMA_SUBDOMAIN,
        vol.Optional(CONF_OUTPUT, default={}): DEVICE_SCHEMA_SUBDOMAIN,
        vol.Optional(CONF_PLC, default={}): DEVICE_SCHEMA_SUBDOMAIN,
        vol.Optional(CONF_SETTING, default={}): DEVICE_SCHEMA_SUBDOMAIN,
        vol.Optional(CONF_TASK, default={}): DEVICE_SCHEMA_SUBDOMAIN,
        vol.Optional(CONF_THERMOSTAT, default={}): DEVICE_SCHEMA_SUBDOMAIN,
        vol.Optional(CONF_ZONE, default={}): DEVICE_SCHEMA_SUBDOMAIN,
    },
    _host_validator,
)

CONFIG_SCHEMA = vol.Schema(
    {DOMAIN: vol.All(cv.ensure_list, [DEVICE_SCHEMA], _has_all_unique_prefixes)},
    extra=vol.ALLOW_EXTRA,
)


async def async_setup(hass: HomeAssistant, hass_config: ConfigType) -> bool:
    """Set up the Elk M1 platform."""
    hass.data.setdefault(DOMAIN, {})
    _create_elk_services(hass)

    if DOMAIN not in hass_config:
        return True

    for index, conf in enumerate(hass_config[DOMAIN]):
        _LOGGER.debug("Importing elkm1 #%d - %s", index, conf[CONF_HOST])

        # The update of the config entry is done in async_setup
        # to ensure the entry if updated before async_setup_entry
        # is called to avoid a situation where the user has to restart
        # twice for the changes to take effect
        current_config_entry = _async_find_matching_config_entry(
            hass, conf[CONF_PREFIX]
        )
        if current_config_entry:
            # If they alter the yaml config we import the changes
            # since there currently is no practical way to do an options flow
            # with the large amount of include/exclude/enabled options that elkm1 has.
            hass.config_entries.async_update_entry(current_config_entry, data=conf)
            continue

        hass.async_create_task(
            hass.config_entries.flow.async_init(
                DOMAIN,
                context={"source": SOURCE_IMPORT},
                data=conf,
            )
        )

    return True


@callback
def _async_find_matching_config_entry(hass, prefix):
    for entry in hass.config_entries.async_entries(DOMAIN):
        if entry.unique_id == prefix:
            return entry


async def async_setup_entry(hass: HomeAssistant, entry: ConfigEntry):
    """Set up Elk-M1 Control from a config entry."""

    conf = entry.data

    _LOGGER.debug("Setting up elkm1 %s", conf["host"])

    temperature_unit = TEMP_FAHRENHEIT
    if conf[CONF_TEMPERATURE_UNIT] in (BARE_TEMP_CELSIUS, TEMP_CELSIUS):
        temperature_unit = TEMP_CELSIUS

    config = {"temperature_unit": temperature_unit}

    if not conf[CONF_AUTO_CONFIGURE]:
        # With elkm1-lib==0.7.16 and later auto configure is available
        config["panel"] = {"enabled": True, "included": [True]}
        for item, max_ in ELK_ELEMENTS.items():
            config[item] = {
                "enabled": conf[item][CONF_ENABLED],
                "included": [not conf[item]["include"]] * max_,
            }
            try:
                _included(conf[item]["include"], True, config[item]["included"])
                _included(conf[item]["exclude"], False, config[item]["included"])
            except (ValueError, vol.Invalid) as err:
                _LOGGER.error("Config item: %s; %s", item, err)
                return False

    elk = elkm1.Elk(
        {
            "url": conf[CONF_HOST],
            "userid": conf[CONF_USERNAME],
            "password": conf[CONF_PASSWORD],
        }
    )
    elk.connect()

    def _element_changed(element, changeset):
        keypress = changeset.get("last_keypress")
        if keypress is None:
            return

        hass.bus.async_fire(
            EVENT_ELKM1_KEYPAD_KEY_PRESSED,
            {
                ATTR_KEYPAD_ID: element.index + 1,
                ATTR_KEY_NAME: keypress[0],
                ATTR_KEY: keypress[1],
            },
        )

    for keypad in elk.keypads:  # pylint: disable=no-member
        keypad.add_callback(_element_changed)

    if not await async_wait_for_elk_to_sync(elk, SYNC_TIMEOUT):
        _LOGGER.error(
            "Timed out after %d seconds while trying to sync with ElkM1 at %s",
            SYNC_TIMEOUT,
            conf[CONF_HOST],
        )
        elk.disconnect()
        raise ConfigEntryNotReady

    if elk.invalid_auth:
        _LOGGER.error("Authentication failed for ElkM1")
        return False

    hass.data[DOMAIN][entry.entry_id] = {
        "elk": elk,
        "prefix": conf[CONF_PREFIX],
        "auto_configure": conf[CONF_AUTO_CONFIGURE],
        "config": config,
        "keypads": {},
    }

    for component in SUPPORTED_DOMAINS:
        hass.async_create_task(
            hass.config_entries.async_forward_entry_setup(entry, component)
        )

    return True


def _included(ranges, set_to, values):
    for rng in ranges:
        if not rng[0] <= rng[1] <= len(values):
            raise vol.Invalid(f"Invalid range {rng}")
        values[rng[0] - 1 : rng[1]] = [set_to] * (rng[1] - rng[0] + 1)


def _find_elk_by_prefix(hass, prefix):
    """Search all config entries for a given prefix."""
    for entry_id in hass.data[DOMAIN]:
        if hass.data[DOMAIN][entry_id]["prefix"] == prefix:
            return hass.data[DOMAIN][entry_id]["elk"]


async def async_unload_entry(hass: HomeAssistant, entry: ConfigEntry):
    """Unload a config entry."""
    unload_ok = all(
        await asyncio.gather(
            *[
                hass.config_entries.async_forward_entry_unload(entry, component)
                for component in SUPPORTED_DOMAINS
            ]
        )
    )

    # disconnect cleanly
    hass.data[DOMAIN][entry.entry_id]["elk"].disconnect()

    if unload_ok:
        hass.data[DOMAIN].pop(entry.entry_id)

    return unload_ok


async def async_wait_for_elk_to_sync(elk, timeout):
    """Wait until the elk system has finished sync."""
    try:
        with async_timeout.timeout(timeout):
            await elk.sync_complete()
            return True
    except asyncio.TimeoutError:
        elk.disconnect()

    return False


def _create_elk_services(hass):
    def _getelk(service):
        prefix = service.data["prefix"]
        elk = _find_elk_by_prefix(hass, prefix)
        if elk is None:
            raise HomeAssistantError(f"No ElkM1 with prefix '{prefix}' found")
        return elk

    def _speak_word_service(service):
        _getelk(service).panel.speak_word(service.data["number"])

    def _speak_phrase_service(service):
        _getelk(service).panel.speak_phrase(service.data["number"])

    def _set_time_service(service):
<<<<<<< HEAD
        prefix = service.data["prefix"]
        elk = _find_elk_by_prefix(hass, prefix)
        if elk is None:
            _LOGGER.error("No ElkM1 with prefix for set_time: '%s'", prefix)
            return
        elk.panel.set_time(dt_util.now())
=======
        _getelk(service).panel.set_time(dt_util.now())
>>>>>>> 734bb7f5

    hass.services.async_register(
        DOMAIN, "speak_word", _speak_word_service, SPEAK_SERVICE_SCHEMA
    )
    hass.services.async_register(
        DOMAIN, "speak_phrase", _speak_phrase_service, SPEAK_SERVICE_SCHEMA
    )
    hass.services.async_register(
        DOMAIN, "set_time", _set_time_service, SET_TIME_SERVICE_SCHEMA
    )


def create_elk_entities(elk_data, elk_elements, element_type, class_, entities):
    """Create the ElkM1 devices of a particular class."""
    auto_configure = elk_data["auto_configure"]

    if not auto_configure and not elk_data["config"][element_type]["enabled"]:
        return

    elk = elk_data["elk"]
    _LOGGER.debug("Creating elk entities for %s", elk)

    for element in elk_elements:
        if auto_configure:
            if not element.configured:
                continue
        # Only check the included list if auto configure is not
        elif not elk_data["config"][element_type]["included"][element.index]:
            continue

        entities.append(class_(element, elk, elk_data))
    return entities


class ElkEntity(Entity):
    """Base class for all Elk entities."""

    def __init__(self, element, elk, elk_data):
        """Initialize the base of all Elk devices."""
        self._elk = elk
        self._element = element
        self._prefix = elk_data["prefix"]
        self._temperature_unit = elk_data["config"]["temperature_unit"]
        # unique_id starts with elkm1_ iff there is no prefix
        # it starts with elkm1m_{prefix} iff there is a prefix
        # this is to avoid a conflict between
        # prefix=foo, name=bar  (which would be elkm1_foo_bar)
        #   - and -
        # prefix="", name="foo bar" (which would be elkm1_foo_bar also)
        # we could have used elkm1__foo_bar for the latter, but that
        # would have been a breaking change
        if self._prefix != "":
            uid_start = f"elkm1m_{self._prefix}"
        else:
            uid_start = "elkm1"
        self._unique_id = f"{uid_start}_{self._element.default_name('_')}".lower()

    @property
    def name(self):
        """Name of the element."""
        return f"{self._prefix}{self._element.name}"

    @property
    def unique_id(self):
        """Return unique id of the element."""
        return self._unique_id

    @property
    def should_poll(self) -> bool:
        """Don't poll this device."""
        return False

    @property
    def device_state_attributes(self):
        """Return the default attributes of the element."""
        return {**self._element.as_dict(), **self.initial_attrs()}

    @property
    def available(self):
        """Is the entity available to be updated."""
        return self._elk.is_connected()

    def initial_attrs(self):
        """Return the underlying element's attributes as a dict."""
        attrs = {}
        attrs["index"] = self._element.index + 1
        return attrs

    def _element_changed(self, element, changeset):
        pass

    @callback
    def _element_callback(self, element, changeset):
        """Handle callback from an Elk element that has changed."""
        self._element_changed(element, changeset)
        self.async_write_ha_state()

    async def async_added_to_hass(self):
        """Register callback for ElkM1 changes and update entity state."""
        self._element.add_callback(self._element_callback)
        self._element_callback(self._element, {})

    @property
    def device_info(self):
        """Device info connecting via the ElkM1 system."""
        return {
            "via_device": (DOMAIN, f"{self._prefix}_system"),
        }


class ElkAttachedEntity(ElkEntity):
    """An elk entity that is attached to the elk system."""

    @property
    def device_info(self):
        """Device info for the underlying ElkM1 system."""
        device_name = "ElkM1"
        if self._prefix:
            device_name += f" {self._prefix}"
        return {
            "name": device_name,
            "identifiers": {(DOMAIN, f"{self._prefix}_system")},
            "sw_version": self._elk.panel.elkm1_version,
            "manufacturer": "ELK Products, Inc.",
            "model": "M1",
        }<|MERGE_RESOLUTION|>--- conflicted
+++ resolved
@@ -339,16 +339,7 @@
         _getelk(service).panel.speak_phrase(service.data["number"])
 
     def _set_time_service(service):
-<<<<<<< HEAD
-        prefix = service.data["prefix"]
-        elk = _find_elk_by_prefix(hass, prefix)
-        if elk is None:
-            _LOGGER.error("No ElkM1 with prefix for set_time: '%s'", prefix)
-            return
-        elk.panel.set_time(dt_util.now())
-=======
         _getelk(service).panel.set_time(dt_util.now())
->>>>>>> 734bb7f5
 
     hass.services.async_register(
         DOMAIN, "speak_word", _speak_word_service, SPEAK_SERVICE_SCHEMA
