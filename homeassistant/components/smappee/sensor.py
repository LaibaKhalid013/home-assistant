"""Support for monitoring a Smappee energy sensor."""
from homeassistant.components.sensor import STATE_CLASS_MEASUREMENT, SensorEntity
from homeassistant.const import (
    DEVICE_CLASS_ENERGY,
    DEVICE_CLASS_POWER,
    DEVICE_CLASS_VOLTAGE,
    ELECTRIC_POTENTIAL_VOLT,
    ENERGY_KILO_WATT_HOUR,
    ENERGY_WATT_HOUR,
    POWER_WATT,
)
from homeassistant.util.dt import as_utc, now, start_of_local_day

from .const import DOMAIN

TREND_SENSORS = {
    "total_power": [
        "Total consumption - Active power",
        None,
        POWER_WATT,
        "total_power",
        DEVICE_CLASS_POWER,
        True,  # both cloud and local
    ],
    "alwayson": [
        "Always on - Active power",
        None,
        POWER_WATT,
        "alwayson",
        DEVICE_CLASS_POWER,
        False,  # cloud only
    ],
    "power_today": [
        "Total consumption - Today",
        None,
        ENERGY_WATT_HOUR,
        "power_today",
        DEVICE_CLASS_ENERGY,
        False,  # cloud only
    ],
    "power_current_hour": [
        "Total consumption - Current hour",
        None,
        ENERGY_WATT_HOUR,
        "power_current_hour",
        DEVICE_CLASS_ENERGY,
        False,  # cloud only
    ],
    "power_last_5_minutes": [
        "Total consumption - Last 5 minutes",
        None,
        ENERGY_WATT_HOUR,
        "power_last_5_minutes",
        DEVICE_CLASS_ENERGY,
        False,  # cloud only
    ],
    "alwayson_today": [
        "Always on - Today",
        None,
        ENERGY_WATT_HOUR,
        "alwayson_today",
        DEVICE_CLASS_ENERGY,
        False,  # cloud only
    ],
}
REACTIVE_SENSORS = {
    "total_reactive_power": [
        "Total consumption - Reactive power",
        None,
        POWER_WATT,
        "total_reactive_power",
        DEVICE_CLASS_POWER,
    ]
}
SOLAR_SENSORS = {
    "solar_power": [
        "Total production - Active power",
        None,
        POWER_WATT,
        "solar_power",
        DEVICE_CLASS_POWER,
        True,  # both cloud and local
    ],
    "solar_today": [
        "Total production - Today",
        None,
        ENERGY_WATT_HOUR,
        "solar_today",
        DEVICE_CLASS_POWER,
        False,  # cloud only
    ],
    "solar_current_hour": [
        "Total production - Current hour",
        None,
        ENERGY_WATT_HOUR,
        "solar_current_hour",
        DEVICE_CLASS_POWER,
        False,  # cloud only
    ],
}
VOLTAGE_SENSORS = {
    "phase_voltages_a": [
        "Phase voltages - A",
        None,
        ELECTRIC_POTENTIAL_VOLT,
        "phase_voltage_a",
        DEVICE_CLASS_VOLTAGE,
        ["ONE", "TWO", "THREE_STAR", "THREE_DELTA"],
    ],
    "phase_voltages_b": [
        "Phase voltages - B",
        None,
        ELECTRIC_POTENTIAL_VOLT,
        "phase_voltage_b",
        DEVICE_CLASS_VOLTAGE,
        ["TWO", "THREE_STAR", "THREE_DELTA"],
    ],
    "phase_voltages_c": [
        "Phase voltages - C",
        None,
        ELECTRIC_POTENTIAL_VOLT,
        "phase_voltage_c",
        DEVICE_CLASS_VOLTAGE,
        ["THREE_STAR"],
    ],
    "line_voltages_a": [
        "Line voltages - A",
        None,
        ELECTRIC_POTENTIAL_VOLT,
        "line_voltage_a",
        DEVICE_CLASS_VOLTAGE,
        ["ONE", "TWO", "THREE_STAR", "THREE_DELTA"],
    ],
    "line_voltages_b": [
        "Line voltages - B",
        None,
        ELECTRIC_POTENTIAL_VOLT,
        "line_voltage_b",
        DEVICE_CLASS_VOLTAGE,
        ["TWO", "THREE_STAR", "THREE_DELTA"],
    ],
    "line_voltages_c": [
        "Line voltages - C",
        None,
        ELECTRIC_POTENTIAL_VOLT,
        "line_voltage_c",
        DEVICE_CLASS_VOLTAGE,
        ["THREE_STAR", "THREE_DELTA"],
    ],
}


async def async_setup_entry(hass, config_entry, async_add_entities):
    """Set up the Smappee sensor."""
    smappee_base = hass.data[DOMAIN][config_entry.entry_id]

    entities = []
    for service_location in smappee_base.smappee.service_locations.values():
        # Add all basic sensors (realtime values and aggregators)
        # Some are available in local only env
        for sensor, attributes in TREND_SENSORS.items():
            if not service_location.local_polling or attributes[5]:
                entities.append(
                    SmappeeSensor(
                        smappee_base=smappee_base,
                        service_location=service_location,
                        sensor=sensor,
                        attributes=attributes,
                    )
                )

        if service_location.has_reactive_value:
            for reactive_sensor, attributes in REACTIVE_SENSORS.items():
                entities.append(
                    SmappeeSensor(
                        smappee_base=smappee_base,
                        service_location=service_location,
                        sensor=reactive_sensor,
                        attributes=attributes,
                    )
                )

        # Add solar sensors (some are available in local only env)
        if service_location.has_solar_production:
            for sensor, attributes in SOLAR_SENSORS.items():
                if not service_location.local_polling or attributes[5]:
                    entities.append(
                        SmappeeSensor(
                            smappee_base=smappee_base,
                            service_location=service_location,
                            sensor=sensor,
                            attributes=attributes,
                        )
                    )

        # Add all CT measurements
        for measurement_id, measurement in service_location.measurements.items():
            entities.append(
                SmappeeSensor(
                    smappee_base=smappee_base,
                    service_location=service_location,
                    sensor="load",
                    attributes=[
                        measurement.name,
                        None,
                        POWER_WATT,
                        measurement_id,
                        DEVICE_CLASS_POWER,
                    ],
                )
            )

        # Add phase- and line voltages if available
        if service_location.has_voltage_values:
            for sensor_name, sensor in VOLTAGE_SENSORS.items():
                if service_location.phase_type in sensor[5]:
                    if (
                        sensor_name.startswith("line_")
                        and service_location.local_polling
                    ):
                        continue
                    entities.append(
                        SmappeeSensor(
                            smappee_base=smappee_base,
                            service_location=service_location,
                            sensor=sensor_name,
                            attributes=sensor,
                        )
                    )

        # Add Gas and Water sensors
        for sensor_id, sensor in service_location.sensors.items():
            for channel in sensor.channels:
                gw_icon = "mdi:gas-cylinder"
                if channel.get("type") == "water":
                    gw_icon = "mdi:water"

                entities.append(
                    SmappeeSensor(
                        smappee_base=smappee_base,
                        service_location=service_location,
                        sensor="sensor",
                        attributes=[
                            channel.get("name"),
                            gw_icon,
                            channel.get("uom"),
                            f"{sensor_id}-{channel.get('channel')}",
                            None,
                        ],
                    )
                )

        # Add today_energy_kwh sensors for switches
        for actuator_id, actuator in service_location.actuators.items():
            if actuator.type == "SWITCH":
                entities.append(
                    SmappeeSensor(
                        smappee_base=smappee_base,
                        service_location=service_location,
                        sensor="switch",
                        attributes=[
                            f"{actuator.name} - energy today",
                            None,
                            ENERGY_KILO_WATT_HOUR,
                            actuator_id,
                            DEVICE_CLASS_ENERGY,
                            False,  # cloud only
                        ],
                    )
                )

    async_add_entities(entities, True)


class SmappeeSensor(SensorEntity):
    """Implementation of a Smappee sensor."""

    def __init__(self, smappee_base, service_location, sensor, attributes):
        """Initialize the Smappee sensor."""
        self._smappee_base = smappee_base
        self._service_location = service_location
        self._sensor = sensor
        self.data = None
        self._state = None
        self._name = attributes[0]
        self._icon = attributes[1]
        self._unit_of_measurement = attributes[2]
        self._sensor_id = attributes[3]
        self._device_class = attributes[4]

    @property
    def name(self):
        """Return the name for this sensor."""
        if self._sensor in ("sensor", "load", "switch"):
            return (
                f"{self._service_location.service_location_name} - "
                f"{self._sensor.title()} - {self._name}"
            )

        return f"{self._service_location.service_location_name} - {self._name}"

    @property
    def icon(self):
        """Icon to use in the frontend."""
        return self._icon

    @property
    def native_value(self):
        """Return the state of the sensor."""
        return self._state

    @property
    def device_class(self):
        """Return the class of this device, from component DEVICE_CLASSES."""
        return self._device_class

    @property
<<<<<<< HEAD
    def state_class(self):
        """Return the state class of this device."""
        return STATE_CLASS_MEASUREMENT

    @property
=======
>>>>>>> 4c5d5a8f
    def native_unit_of_measurement(self):
        """Return the unit of measurement of this entity, if any."""
        return self._unit_of_measurement

    @property
    def last_reset(self):
        """Return the time when the sensor was last reset, if any."""
        if self._sensor in ("power_today", "solar_today", "alwayson_today", "switch"):
            return start_of_local_day()

        if self._sensor in ("power_current_hour", "solar_current_hour"):
            datetime_now = now()
            datetime_now = datetime_now.replace(minute=0)
            return as_utc(datetime_now)

        if self._sensor in ("power_last_5_minutes"):
            datetime_now = now()
            datetime_now = datetime_now.replace(minute=int(datetime_now.minute / 5) * 5)
            return as_utc(datetime_now)

    @property
    def unique_id(
        self,
    ):
        """Return the unique ID for this sensor."""
        if self._sensor in ("load", "sensor", "switch"):
            return (
                f"{self._service_location.device_serial_number}-"
                f"{self._service_location.service_location_id}-"
                f"{self._sensor}-{self._sensor_id}"
            )

        return (
            f"{self._service_location.device_serial_number}-"
            f"{self._service_location.service_location_id}-"
            f"{self._sensor}"
        )

    @property
    def device_info(self):
        """Return the device info for this sensor."""
        return {
            "identifiers": {(DOMAIN, self._service_location.device_serial_number)},
            "name": self._service_location.service_location_name,
            "manufacturer": "Smappee",
            "model": self._service_location.device_model,
            "sw_version": self._service_location.firmware_version,
        }

    async def async_update(self):
        """Get the latest data from Smappee and update the state."""
        await self._smappee_base.async_update()

        if self._sensor == "total_power":
            self._state = self._service_location.total_power
        elif self._sensor == "total_reactive_power":
            self._state = self._service_location.total_reactive_power
        elif self._sensor == "solar_power":
            self._state = self._service_location.solar_power
        elif self._sensor == "alwayson":
            self._state = self._service_location.alwayson
        elif self._sensor in (
            "phase_voltages_a",
            "phase_voltages_b",
            "phase_voltages_c",
        ):
            phase_voltages = self._service_location.phase_voltages
            if phase_voltages is not None:
                if self._sensor == "phase_voltages_a":
                    self._state = phase_voltages[0]
                elif self._sensor == "phase_voltages_b":
                    self._state = phase_voltages[1]
                elif self._sensor == "phase_voltages_c":
                    self._state = phase_voltages[2]
        elif self._sensor in ("line_voltages_a", "line_voltages_b", "line_voltages_c"):
            line_voltages = self._service_location.line_voltages
            if line_voltages is not None:
                if self._sensor == "line_voltages_a":
                    self._state = line_voltages[0]
                elif self._sensor == "line_voltages_b":
                    self._state = line_voltages[1]
                elif self._sensor == "line_voltages_c":
                    self._state = line_voltages[2]
        elif self._sensor in (
            "power_today",
            "power_current_hour",
            "power_last_5_minutes",
            "solar_today",
            "solar_current_hour",
            "alwayson_today",
        ):
            trend_value = self._service_location.aggregated_values.get(self._sensor)
            self._state = round(trend_value) if trend_value is not None else None
        elif self._sensor == "load":
            self._state = self._service_location.measurements.get(
                self._sensor_id
            ).active_total
        elif self._sensor == "sensor":
            sensor_id, channel_id = self._sensor_id.split("-")
            sensor = self._service_location.sensors.get(int(sensor_id))
            for channel in sensor.channels:
                if channel.get("channel") == int(channel_id):
                    self._state = channel.get("value_today")
        elif self._sensor == "switch":
            cons = self._service_location.actuators.get(
                self._sensor_id
            ).consumption_today
            if cons is not None:
                self._state = round(cons / 1000.0, 2)<|MERGE_RESOLUTION|>--- conflicted
+++ resolved
@@ -315,14 +315,11 @@
         return self._device_class
 
     @property
-<<<<<<< HEAD
     def state_class(self):
         """Return the state class of this device."""
         return STATE_CLASS_MEASUREMENT
 
     @property
-=======
->>>>>>> 4c5d5a8f
     def native_unit_of_measurement(self):
         """Return the unit of measurement of this entity, if any."""
         return self._unit_of_measurement
