{
  "domain": "seven_segments",
  "name": "Seven Segments OCR",
  "documentation": "https://www.home-assistant.io/integrations/seven_segments",
<<<<<<< HEAD
  "requirements": ["pillow==7.1.1"],
  "codeowners": []
=======
  "requirements": ["pillow==7.0.0"],
  "codeowners": ["@fabaff"]
>>>>>>> 9aa0e76d
}<|MERGE_RESOLUTION|>--- conflicted
+++ resolved
@@ -2,11 +2,6 @@
   "domain": "seven_segments",
   "name": "Seven Segments OCR",
   "documentation": "https://www.home-assistant.io/integrations/seven_segments",
-<<<<<<< HEAD
   "requirements": ["pillow==7.1.1"],
-  "codeowners": []
-=======
-  "requirements": ["pillow==7.0.0"],
   "codeowners": ["@fabaff"]
->>>>>>> 9aa0e76d
 }