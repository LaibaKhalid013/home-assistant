--- conflicted
+++ resolved
@@ -84,18 +84,11 @@
 class OpenGarageCover(CoverEntity):
     """Representation of a OpenGarage cover."""
 
-<<<<<<< HEAD
-    def __init__(self, open_garage, device_id):
-        """Initialize the cover."""
-        self._name = None
-=======
     _attr_device_class = DEVICE_CLASS_GARAGE
     _attr_supported_features = SUPPORT_OPEN | SUPPORT_CLOSE
 
-    def __init__(self, name, open_garage, device_id):
+    def __init__(self, open_garage, device_id):
         """Initialize the cover."""
-        self._attr_name = name
->>>>>>> c68e87c4
         self._open_garage = open_garage
         self._state = None
         self._state_before_move = None
@@ -186,33 +179,14 @@
             _LOGGER.error("Unable to control %s: Error code %s", self.name, result)
 
         self._state = self._state_before_move
-<<<<<<< HEAD
         self._state_before_move = None
-
-    @property
-    def device_class(self):
-        """Return the class of this device, from component DEVICE_CLASSES."""
-        return DEVICE_CLASS_GARAGE
-
-    @property
-    def supported_features(self):
-        """Flag supported features."""
-        return SUPPORT_OPEN | SUPPORT_CLOSE
-
-    @property
-    def unique_id(self):
-        """Return a unique ID."""
-        return self._device_id
 
     @property
     def device_info(self):
         """Return the device_info of the device."""
         device_info = {
-            "identifiers": {(DOMAIN, self._device_id)},
+            "identifiers": {(DOMAIN, self.unique_id)},
             "name": self.name,
             "manufacturer": "Open Garage",
         }
-        return device_info
-=======
-        self._state_before_move = None
->>>>>>> c68e87c4
+        return device_info