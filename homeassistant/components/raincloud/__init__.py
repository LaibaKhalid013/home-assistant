--- conflicted
+++ resolved
@@ -11,12 +11,9 @@
     CONF_PASSWORD,
     CONF_SCAN_INTERVAL,
     CONF_USERNAME,
-<<<<<<< HEAD
-    UNIT_PERCENTAGE,
-=======
     TIME_DAYS,
     TIME_MINUTES,
->>>>>>> 693441e5
+    UNIT_PERCENTAGE,
 )
 import homeassistant.helpers.config_validation as cv
 from homeassistant.helpers.dispatcher import async_dispatcher_connect, dispatcher_send
