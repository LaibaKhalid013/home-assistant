"""The generic_thermostat component."""

from homeassistant.config_entries import ConfigEntry
from homeassistant.core import HomeAssistant
from homeassistant.helpers.device import (
    async_remove_stale_devices_links_keep_entity_device,
)

<<<<<<< HEAD
from .const import PLATFORMS
=======
CONF_HEATER = "heater"
DOMAIN = "generic_thermostat"
PLATFORMS = [Platform.CLIMATE]
>>>>>>> cef7def0


async def async_setup_entry(hass: HomeAssistant, entry: ConfigEntry) -> bool:
    """Set up from a config entry."""

    async_remove_stale_devices_links_keep_entity_device(
        hass,
        entry.entry_id,
        entry.options[CONF_HEATER],
    )
    await hass.config_entries.async_forward_entry_setups(entry, PLATFORMS)
    entry.async_on_unload(entry.add_update_listener(config_entry_update_listener))
    return True


async def config_entry_update_listener(hass: HomeAssistant, entry: ConfigEntry) -> None:
    """Update listener, called when the config entry options are changed."""
    await hass.config_entries.async_reload(entry.entry_id)


async def async_unload_entry(hass: HomeAssistant, entry: ConfigEntry) -> bool:
    """Unload a config entry."""
    return await hass.config_entries.async_unload_platforms(entry, PLATFORMS)<|MERGE_RESOLUTION|>--- conflicted
+++ resolved
@@ -6,13 +6,7 @@
     async_remove_stale_devices_links_keep_entity_device,
 )
 
-<<<<<<< HEAD
-from .const import PLATFORMS
-=======
-CONF_HEATER = "heater"
-DOMAIN = "generic_thermostat"
-PLATFORMS = [Platform.CLIMATE]
->>>>>>> cef7def0
+from .const import CONF_HEATER, PLATFORM
 
 
 async def async_setup_entry(hass: HomeAssistant, entry: ConfigEntry) -> bool:
