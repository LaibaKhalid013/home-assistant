"""Sensors for National Weather Service (NWS)."""
from homeassistant.components.sensor import SensorEntity
from homeassistant.const import (
    ATTR_ATTRIBUTION,
    CONF_LATITUDE,
    CONF_LONGITUDE,
    LENGTH_METERS,
    LENGTH_MILES,
    PERCENTAGE,
    PRESSURE_INHG,
    PRESSURE_PA,
    SPEED_KILOMETERS_PER_HOUR,
    SPEED_MILES_PER_HOUR,
    TEMP_CELSIUS,
)
from homeassistant.core import HomeAssistant
from homeassistant.helpers.update_coordinator import CoordinatorEntity
from homeassistant.util.distance import convert as convert_distance
from homeassistant.util.dt import utcnow
from homeassistant.util.pressure import convert as convert_pressure
from homeassistant.util.speed import convert as convert_speed

from . import base_unique_id
from .const import (
    ATTRIBUTION,
    CONF_STATION,
    COORDINATOR_OBSERVATION,
    DOMAIN,
    NWS_DATA,
    OBSERVATION_VALID_TIME,
    SENSOR_TYPES,
    NWSSensorEntityDescription,
)

PARALLEL_UPDATES = 0


async def async_setup_entry(hass, entry, async_add_entities):
    """Set up the NWS weather platform."""
    hass_data = hass.data[DOMAIN][entry.entry_id]
    station = entry.data[CONF_STATION]

    async_add_entities(
        NWSSensor(
            hass=hass,
            entry_data=entry.data,
            hass_data=hass_data,
            description=description,
            station=station,
        )
        for description in SENSOR_TYPES
    )


class NWSSensor(CoordinatorEntity, SensorEntity):
    """An NWS Sensor Entity."""

    entity_description: NWSSensorEntityDescription

    def __init__(
        self,
        hass: HomeAssistant,
        entry_data,
        hass_data,
        description: NWSSensorEntityDescription,
        station,
    ):
        """Initialise the platform with a data instance."""
        super().__init__(hass_data[COORDINATOR_OBSERVATION])
        self._nws = hass_data[NWS_DATA]
        self._latitude = entry_data[CONF_LATITUDE]
        self._longitude = entry_data[CONF_LONGITUDE]
        self.entity_description = description

        self._attr_name = f"{station} {description.name}"
        if not hass.config.units.is_metric:
            self._attr_unit_of_measurement = description.unit_convert

    @property
    def state(self):
        """Return the state."""
        value = self._nws.observation.get(self.entity_description.key)
        if value is None:
            return None
<<<<<<< HEAD
        if self._attr_unit_of_measurement == SPEED_MILES_PER_HOUR:
            return round(
                convert_speed(value, SPEED_KILOMETERS_PER_HOUR, SPEED_MILES_PER_HOUR)
            )
        if self._attr_unit_of_measurement == LENGTH_MILES:
=======
        # Set alias to unit property -> prevent unnecessary hasattr calls
        unit_of_measurement = self.unit_of_measurement
        if unit_of_measurement == SPEED_MILES_PER_HOUR:
            return round(convert_distance(value, LENGTH_KILOMETERS, LENGTH_MILES))
        if unit_of_measurement == LENGTH_MILES:
>>>>>>> 32c2d428
            return round(convert_distance(value, LENGTH_METERS, LENGTH_MILES))
        if unit_of_measurement == PRESSURE_INHG:
            return round(convert_pressure(value, PRESSURE_PA, PRESSURE_INHG), 2)
        if unit_of_measurement == TEMP_CELSIUS:
            return round(value, 1)
        if unit_of_measurement == PERCENTAGE:
            return round(value)
        return value

    @property
    def device_state_attributes(self):
        """Return the attribution."""
        return {ATTR_ATTRIBUTION: ATTRIBUTION}

    @property
    def unique_id(self):
        """Return a unique_id for this entity."""
        return f"{base_unique_id(self._latitude, self._longitude)}_{self.entity_description.key}"

    @property
    def available(self):
        """Return if state is available."""
        if self.coordinator.last_update_success_time:
            last_success_time = (
                utcnow() - self.coordinator.last_update_success_time
                < OBSERVATION_VALID_TIME
            )
        else:
            last_success_time = False
        return self.coordinator.last_update_success or last_success_time

    @property
    def entity_registry_enabled_default(self) -> bool:
        """Return if the entity should be enabled when first added to the entity registry."""
        return False<|MERGE_RESOLUTION|>--- conflicted
+++ resolved
@@ -82,19 +82,13 @@
         value = self._nws.observation.get(self.entity_description.key)
         if value is None:
             return None
-<<<<<<< HEAD
-        if self._attr_unit_of_measurement == SPEED_MILES_PER_HOUR:
+        # Set alias to unit property -> prevent unnecessary hasattr calls
+        unit_of_measurement = self.unit_of_measurement
+        if unit_of_measurement == SPEED_MILES_PER_HOUR:
             return round(
                 convert_speed(value, SPEED_KILOMETERS_PER_HOUR, SPEED_MILES_PER_HOUR)
             )
-        if self._attr_unit_of_measurement == LENGTH_MILES:
-=======
-        # Set alias to unit property -> prevent unnecessary hasattr calls
-        unit_of_measurement = self.unit_of_measurement
-        if unit_of_measurement == SPEED_MILES_PER_HOUR:
-            return round(convert_distance(value, LENGTH_KILOMETERS, LENGTH_MILES))
         if unit_of_measurement == LENGTH_MILES:
->>>>>>> 32c2d428
             return round(convert_distance(value, LENGTH_METERS, LENGTH_MILES))
         if unit_of_measurement == PRESSURE_INHG:
             return round(convert_pressure(value, PRESSURE_PA, PRESSURE_INHG), 2)
