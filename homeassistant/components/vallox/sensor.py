--- conflicted
+++ resolved
@@ -67,8 +67,6 @@
             value = round(value, self.entity_description.round_ndigits)
 
         return value
-<<<<<<< HEAD
-=======
 
 
 class ValloxProfileSensor(ValloxSensorEntity):
@@ -79,7 +77,6 @@
         """Return the value reported by the sensor."""
         vallox_profile = self.coordinator.data.profile
         return VALLOX_PROFILE_TO_STR_REPORTABLE.get(vallox_profile)
->>>>>>> 6aa61966
 
 
 # There is a quirk with respect to the fan speed reporting. The device keeps on reporting the last
@@ -138,19 +135,6 @@
     round_ndigits: int | None = None
 
 
-<<<<<<< HEAD
-class ValloxProfileSensor(ValloxSensorEntity):
-    """Child class for profile reporting."""
-
-    @property
-    def native_value(self) -> StateType:
-        """Return the value reported by the sensor."""
-        vallox_profile = self.coordinator.data.profile
-        return VALLOX_PROFILE_TO_STR_REPORTABLE.get(vallox_profile)
-
-
-=======
->>>>>>> 6aa61966
 SENSOR_ENTITIES: tuple[ValloxSensorEntityDescription, ...] = (
     ValloxSensorEntityDescription(
         key="current_profile",
