change_control_type:
  fields:
    control_type:
      required: true
      default: NO_SELECTION
      selector:
        select:
          options:
<<<<<<< HEAD
            - "NO_SELECTION"
            - "FILL_RATE_BASED_CONTROL"
trigger_and_get_schedule:
  fields:
    soc_at_start:
      required: true
      selector:
        number:
=======
            - NO_SELECTION
            - FILL_RATE_BASED_CONTROL
>>>>>>> 165eb8f0
<|MERGE_RESOLUTION|>--- conflicted
+++ resolved
@@ -6,7 +6,6 @@
       selector:
         select:
           options:
-<<<<<<< HEAD
             - "NO_SELECTION"
             - "FILL_RATE_BASED_CONTROL"
 trigger_and_get_schedule:
@@ -15,7 +14,3 @@
       required: true
       selector:
         number:
-=======
-            - NO_SELECTION
-            - FILL_RATE_BASED_CONTROL
->>>>>>> 165eb8f0
