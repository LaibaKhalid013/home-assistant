--- conflicted
+++ resolved
@@ -3,18 +3,12 @@
   "name": "TensorFlow",
   "documentation": "https://www.home-assistant.io/integrations/tensorflow",
   "requirements": [
-<<<<<<< HEAD
     "tensorflow==2.2.0",
     "tf-slim==1.1.0",
     "tf-models-official==2.2.1",
     "pycocotools==2.0.1",
-    "numpy==1.19.0",
+    "numpy==1.19.1",
     "protobuf==3.12.2",
-=======
-    "tensorflow==1.13.2",
-    "numpy==1.19.1",
-    "protobuf==3.6.1",
->>>>>>> fa41a7c6
     "pillow==7.1.2"
   ],
   "codeowners": []
