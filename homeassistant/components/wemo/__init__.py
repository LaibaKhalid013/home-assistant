"""Support for WeMo device discovery."""
import asyncio
import logging

import pywemo
import voluptuous as vol

from homeassistant import config_entries
from homeassistant.components.binary_sensor import DOMAIN as BINARY_SENSOR_DOMAIN
from homeassistant.components.fan import DOMAIN as FAN_DOMAIN
from homeassistant.components.light import DOMAIN as LIGHT_DOMAIN
from homeassistant.components.switch import DOMAIN as SWITCH_DOMAIN
from homeassistant.config_entries import ConfigEntry
from homeassistant.const import CONF_DISCOVERY, EVENT_HOMEASSISTANT_STOP
from homeassistant.core import HomeAssistant, callback
from homeassistant.helpers import config_validation as cv
from homeassistant.helpers.dispatcher import async_dispatcher_send
from homeassistant.helpers.event import async_call_later

from .const import DOMAIN

# Mapping from Wemo model_name to domain.
WEMO_MODEL_DISPATCH = {
    "Bridge": LIGHT_DOMAIN,
    "CoffeeMaker": SWITCH_DOMAIN,
    "Dimmer": LIGHT_DOMAIN,
    "Humidifier": FAN_DOMAIN,
    "Insight": SWITCH_DOMAIN,
    "LightSwitch": SWITCH_DOMAIN,
    "Maker": SWITCH_DOMAIN,
    "Motion": BINARY_SENSOR_DOMAIN,
    "OutdoorPlug": SWITCH_DOMAIN,
    "Sensor": BINARY_SENSOR_DOMAIN,
    "Socket": SWITCH_DOMAIN,
}

_LOGGER = logging.getLogger(__name__)


def coerce_host_port(value):
    """Validate that provided value is either just host or host:port.

    Returns (host, None) or (host, port) respectively.
    """
    host, _, port = value.partition(":")

    if not host:
        raise vol.Invalid("host cannot be empty")

    if port:
        port = cv.port(port)
    else:
        port = None

    return host, port


CONF_STATIC = "static"

DEFAULT_DISCOVERY = True

CONFIG_SCHEMA = vol.Schema(
    {
        DOMAIN: vol.Schema(
            {
                vol.Optional(CONF_STATIC, default=[]): vol.Schema(
                    [vol.All(cv.string, coerce_host_port)]
                ),
                vol.Optional(CONF_DISCOVERY, default=DEFAULT_DISCOVERY): cv.boolean,
            }
        )
    },
    extra=vol.ALLOW_EXTRA,
)


async def async_setup(hass, config):
    """Set up for WeMo devices."""
    hass.data[DOMAIN] = {
        "config": config.get(DOMAIN, {}),
        "registry": None,
        "pending": {},
    }

    if DOMAIN in config:
        hass.async_create_task(
            hass.config_entries.flow.async_init(
                DOMAIN, context={"source": config_entries.SOURCE_IMPORT}
            )
        )

    return True


async def async_setup_entry(hass: HomeAssistant, entry: ConfigEntry):
    """Set up a wemo config entry."""
    config = hass.data[DOMAIN].pop("config")

    # Keep track of WeMo device subscriptions for push updates
    registry = hass.data[DOMAIN]["registry"] = pywemo.SubscriptionRegistry()
    await hass.async_add_executor_job(registry.start)

    wemo_dispatcher = WemoDispatcher(entry)
    wemo_discovery = WemoDiscovery(hass, wemo_dispatcher)

    async def async_stop_wemo(event):
        """Shutdown Wemo subscriptions and subscription thread on exit."""
        _LOGGER.debug("Shutting down WeMo event subscriptions")
        await hass.async_add_executor_job(registry.stop)
        wemo_discovery.async_stop_discovery()

    hass.bus.async_listen_once(EVENT_HOMEASSISTANT_STOP, async_stop_wemo)

    static_conf = config.get(CONF_STATIC, [])
    if static_conf:
<<<<<<< HEAD
        _LOGGER.debug("Adding statically configured WeMo devices...")
=======
        _LOGGER.debug("Adding statically configured WeMo devices")
>>>>>>> 3ae94601
        for device in await asyncio.gather(
            *[
                hass.async_add_executor_job(validate_static_config, host, port)
                for host, port in static_conf
            ]
        ):
            if device:
                wemo_dispatcher.async_add_unique_device(hass, device)

    if config.get(CONF_DISCOVERY, DEFAULT_DISCOVERY):
        await wemo_discovery.async_discover_and_schedule()

    return True


class WemoDispatcher:
    """Dispatch WeMo devices to the correct platform."""

    def __init__(self, config_entry: ConfigEntry):
        """Initialize the WemoDispatcher."""
        self._config_entry = config_entry
        self._added_serial_numbers = set()
        self._loaded_components = set()

    @callback
    def async_add_unique_device(
        self, hass: HomeAssistant, device: pywemo.WeMoDevice
    ) -> None:
        """Add a WeMo device to hass if it has not already been added."""
        if device.serialnumber in self._added_serial_numbers:
            return

        component = WEMO_MODEL_DISPATCH.get(device.model_name, SWITCH_DOMAIN)

        # Three cases:
        # - First time we see component, we need to load it and initialize the backlog
        # - Component is being loaded, add to backlog
        # - Component is loaded, backlog is gone, dispatch discovery

        if component not in self._loaded_components:
            hass.data[DOMAIN]["pending"][component] = [device]
            self._loaded_components.add(component)
            hass.async_create_task(
                hass.config_entries.async_forward_entry_setup(
                    self._config_entry, component
                )
            )

        elif component in hass.data[DOMAIN]["pending"]:
            hass.data[DOMAIN]["pending"][component].append(device)

        else:
            async_dispatcher_send(
                hass,
                f"{DOMAIN}.{component}",
                device,
            )

        self._added_serial_numbers.add(device.serialnumber)


class WemoDiscovery:
    """Use SSDP to discover WeMo devices."""

    ADDITIONAL_SECONDS_BETWEEN_SCANS = 10
    MAX_SECONDS_BETWEEN_SCANS = 300

    def __init__(self, hass: HomeAssistant, wemo_dispatcher: WemoDispatcher) -> None:
        """Initialize the WemoDiscovery."""
        self._hass = hass
        self._wemo_dispatcher = wemo_dispatcher
        self._stop = None
        self._scan_delay = 0

    async def async_discover_and_schedule(self, *_) -> None:
        """Periodically scan the network looking for WeMo devices."""
        _LOGGER.debug("Scanning network for WeMo devices")
        try:
            for device in await self._hass.async_add_executor_job(
                pywemo.discover_devices
            ):
                self._wemo_dispatcher.async_add_unique_device(self._hass, device)
        finally:
            # Run discovery more frequently after hass has just started.
            self._scan_delay = min(
                self._scan_delay + self.ADDITIONAL_SECONDS_BETWEEN_SCANS,
                self.MAX_SECONDS_BETWEEN_SCANS,
            )
            self._stop = async_call_later(
                self._hass,
                self._scan_delay,
                self.async_discover_and_schedule,
            )

    @callback
    def async_stop_discovery(self) -> None:
        """Stop the periodic background scanning."""
        if self._stop:
            self._stop()
            self._stop = None


def validate_static_config(host, port):
    """Handle a static config."""
    url = pywemo.setup_url_for_address(host, port)

    if not url:
        _LOGGER.error(
            "Unable to get description url for WeMo at: %s",
            f"{host}:{port}" if port else host,
        )
        return None

    try:
        device = pywemo.discovery.device_from_description(url)
    except (
        pywemo.exceptions.ActionException,
        pywemo.exceptions.HTTPException,
    ) as err:
        _LOGGER.error("Unable to access WeMo at %s (%s)", url, err)
        return None

    return device<|MERGE_RESOLUTION|>--- conflicted
+++ resolved
@@ -113,11 +113,7 @@
 
     static_conf = config.get(CONF_STATIC, [])
     if static_conf:
-<<<<<<< HEAD
-        _LOGGER.debug("Adding statically configured WeMo devices...")
-=======
         _LOGGER.debug("Adding statically configured WeMo devices")
->>>>>>> 3ae94601
         for device in await asyncio.gather(
             *[
                 hass.async_add_executor_job(validate_static_config, host, port)
