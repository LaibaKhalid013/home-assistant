"""The conversation platform for the Ollama integration."""

from __future__ import annotations

from collections.abc import Callable
import json
import logging
import time
from typing import Any, Literal

import ollama
import voluptuous as vol
from voluptuous_openapi import convert

from homeassistant.components import assist_pipeline, conversation
from homeassistant.components.conversation import trace
from homeassistant.config_entries import ConfigEntry
from homeassistant.const import CONF_LLM_HASS_API, MATCH_ALL
from homeassistant.core import HomeAssistant
from homeassistant.exceptions import HomeAssistantError, TemplateError
from homeassistant.helpers import intent, llm, template
from homeassistant.helpers.entity_platform import AddEntitiesCallback
from homeassistant.util import ulid

from .const import (
    CONF_KEEP_ALIVE,
    CONF_MAX_HISTORY,
    CONF_MODEL,
    CONF_PROMPT,
    DEFAULT_KEEP_ALIVE,
    DEFAULT_MAX_HISTORY,
    DOMAIN,
    MAX_HISTORY_SECONDS,
    TOOL_ARGS,
    TOOL_CALL,
    TOOLS_PROMPT,
)
from .models import MessageHistory, MessageRole

# Max number of back and forth with the LLM to generate a response
MAX_TOOL_ITERATIONS = 10

_LOGGER = logging.getLogger(__name__)


async def async_setup_entry(
    hass: HomeAssistant,
    config_entry: ConfigEntry,
    async_add_entities: AddEntitiesCallback,
) -> None:
    """Set up conversation entities."""
    agent = OllamaConversationEntity(config_entry)
    async_add_entities([agent])


def _format_tool(
    tool: llm.Tool, custom_serializer: Callable[[Any], Any] | None
) -> dict[str, Any]:
    """Format tool specification."""
    tool_spec = {
        "name": tool.name,
        "parameters": convert(tool.parameters, custom_serializer=custom_serializer),
    }
    if tool.description:
        tool_spec["description"] = tool.description
    return tool_spec


class OllamaConversationEntity(
    conversation.ConversationEntity, conversation.AbstractConversationAgent
):
    """Ollama conversation agent."""

    _attr_has_entity_name = True

    def __init__(self, entry: ConfigEntry) -> None:
        """Initialize the agent."""
        self.entry = entry

        # conversation id -> message history
        self._history: dict[str, MessageHistory] = {}
        self._attr_name = entry.title
        self._attr_unique_id = entry.entry_id

    async def async_added_to_hass(self) -> None:
        """When entity is added to Home Assistant."""
        await super().async_added_to_hass()
        assist_pipeline.async_migrate_engine(
            self.hass, "conversation", self.entry.entry_id, self.entity_id
        )
        conversation.async_set_agent(self.hass, self.entry, self)

    async def async_will_remove_from_hass(self) -> None:
        """When entity will be removed from Home Assistant."""
        conversation.async_unset_agent(self.hass, self.entry)
        await super().async_will_remove_from_hass()

    @property
    def supported_languages(self) -> list[str] | Literal["*"]:
        """Return a list of supported languages."""
        return MATCH_ALL

    async def async_process(
        self, user_input: conversation.ConversationInput
    ) -> conversation.ConversationResult:
        """Process a sentence."""
        settings = {**self.entry.data, **self.entry.options}

        client = self.hass.data[DOMAIN][self.entry.entry_id]
        conversation_id = user_input.conversation_id or ulid.ulid_now()
        model = settings[CONF_MODEL]
        intent_response = intent.IntentResponse(language=user_input.language)
        llm_api: llm.APIInstance | None = None
        tools: dict[str, dict[str, Any]] | None = None
        user_name: str | None = None
        llm_context = llm.LLMContext(
            platform=DOMAIN,
            context=user_input.context,
            user_prompt=user_input.text,
            language=user_input.language,
            assistant=conversation.DOMAIN,
            device_id=user_input.device_id,
        )

        if settings.get(CONF_LLM_HASS_API):
            try:
                llm_api = await llm.async_get_api(
                    self.hass,
                    settings[CONF_LLM_HASS_API],
                    llm_context,
                )
            except HomeAssistantError as err:
                _LOGGER.error("Error getting LLM API: %s", err)
                intent_response.async_set_error(
                    intent.IntentResponseErrorCode.UNKNOWN,
                    f"Error preparing LLM API: {err}",
                )
                return conversation.ConversationResult(
                    response=intent_response, conversation_id=user_input.conversation_id
                )
            tools = {
                tool.name: _format_tool(tool, llm_api.custom_serializer)
                for tool in llm_api.tools
            }

        if (
            user_input.context
            and user_input.context.user_id
            and (
                user := await self.hass.auth.async_get_user(user_input.context.user_id)
            )
        ):
            user_name = user.name

        # Look up message history
        message_history: MessageHistory | None = None
        message_history = self._history.get(conversation_id)
        if message_history is None:
            # New history
            #
            # Render prompt and error out early if there's a problem
            try:
                prompt_parts = [
                    template.Template(
                        llm.BASE_PROMPT
                        + settings.get(CONF_PROMPT, llm.DEFAULT_INSTRUCTIONS_PROMPT),
                        self.hass,
                    ).async_render(
                        {
                            "ha_name": self.hass.config.location_name,
                            "user_name": user_name,
                            "llm_context": llm_context,
                        },
                        parse_result=False,
                    )
                ]

            except TemplateError as err:
                _LOGGER.error("Error rendering prompt: %s", err)
                intent_response.async_set_error(
                    intent.IntentResponseErrorCode.UNKNOWN,
                    f"Sorry, I had a problem generating my prompt: {err}",
                )
                return conversation.ConversationResult(
                    response=intent_response, conversation_id=conversation_id
                )

            if llm_api:
                if tools:
                    prompt_parts.append(TOOLS_PROMPT)
                    prompt_parts.append(
                        ", ".join(
                            [
                                f"\"{tool_name}\" ({tool['description']})"
                                if tool.get("description")
                                else f'"{tool_name}"'
                                for tool_name, tool in tools.items()
                            ]
                        )
                    )
                prompt_parts.append(llm_api.api_prompt)

            prompt = "\n".join(prompt_parts)
            _LOGGER.debug("Prompt: %s", prompt)

            message_history = MessageHistory(
                timestamp=time.monotonic(),
                messages=[
                    ollama.Message(role=MessageRole.SYSTEM.value, content=prompt)
                ],
            )
            self._history[conversation_id] = message_history
        else:
            # Bump timestamp so this conversation won't get cleaned up
            message_history.timestamp = time.monotonic()

        # Clean up old histories
        self._prune_old_histories()

        # Trim this message history to keep a maximum number of *user* messages
        max_messages = int(settings.get(CONF_MAX_HISTORY, DEFAULT_MAX_HISTORY))
        self._trim_history(message_history, max_messages)

        # Add new user message
        message_history.messages.append(
            ollama.Message(role=MessageRole.USER.value, content=user_input.text)
        )

        trace.async_conversation_trace_append(
            trace.ConversationTraceEventType.AGENT_DETAIL,
            {"messages": message_history.messages},
        )

        # Get response
<<<<<<< HEAD
        # To prevent infinite loops, we limit the number of iterations
        for _iteration in range(MAX_TOOL_ITERATIONS):
            try:
                response = await client.chat(
                    model=model,
                    # Make a copy of the messages because we mutate the list later
                    messages=list(message_history.messages),
                    stream=False,
                    keep_alive=KEEP_ALIVE_FOREVER,
                )
            except (ollama.RequestError, ollama.ResponseError) as err:
                _LOGGER.error("Unexpected error talking to Ollama server: %s", err)
                intent_response.async_set_error(
                    intent.IntentResponseErrorCode.UNKNOWN,
                    f"Sorry, I had a problem talking to the Ollama server: {err}",
                )
                return conversation.ConversationResult(
                    response=intent_response, conversation_id=conversation_id
                )
=======
        try:
            response = await client.chat(
                model=model,
                # Make a copy of the messages because we mutate the list later
                messages=list(message_history.messages),
                stream=False,
                # keep_alive requires specifying unit. In this case, seconds
                keep_alive=f"{settings.get(CONF_KEEP_ALIVE, DEFAULT_KEEP_ALIVE)}s",
            )
        except (ollama.RequestError, ollama.ResponseError) as err:
            _LOGGER.error("Unexpected error talking to Ollama server: %s", err)
            intent_response = intent.IntentResponse(language=user_input.language)
            intent_response.async_set_error(
                intent.IntentResponseErrorCode.UNKNOWN,
                f"Sorry, I had a problem talking to the Ollama server: {err}",
            )
            return conversation.ConversationResult(
                response=intent_response, conversation_id=conversation_id
            )
>>>>>>> 1fd3c9d6

            response_message = response["message"]
            message_history.messages.append(
                ollama.Message(
                    role=response_message["role"], content=response_message["content"]
                )
            )

            if not llm_api:
                break

            _LOGGER.debug("Response: %s", response_message["content"])

            if response_message["content"].startswith(TOOL_ARGS):
                tool_name = response_message["content"][len(TOOL_ARGS) :].strip()
                if tools and tool_name in tools:
                    message_history.messages.append(
                        ollama.Message(
                            role=MessageRole.SYSTEM.value,
                            content=json.dumps(tools[tool_name]["parameters"]),
                        )
                    )
                    tools[tool_name]["args_sent"] = True
                else:
                    message_history.messages.append(
                        ollama.Message(
                            role=MessageRole.SYSTEM.value,
                            content=f"Cannot find tool {tool_name}",
                        )
                    )
                continue

            if response_message["content"].startswith(TOOL_CALL):
                try:
                    tool_call = json.loads(
                        response_message["content"][len(TOOL_CALL) :]
                    )
                    tool_input = llm.ToolInput(
                        tool_name=tool_call["name"],
                        tool_args=tool_call["parameters"],
                    )
                except json.decoder.JSONDecodeError as err:
                    _LOGGER.error("Unable to parse tools: %s", err)
                    message_history.messages.append(
                        ollama.Message(
                            role=MessageRole.SYSTEM.value,
                            content=f"Unable to parse tool parameters, please fix and try again, the error is {err}",
                        )
                    )
                    continue

                _LOGGER.debug(
                    "Tool call: %s(%s)", tool_input.tool_name, tool_input.tool_args
                )

                try:
                    tool_response = await llm_api.async_call_tool(tool_input)
                except (HomeAssistantError, vol.Invalid) as e:
                    tool_response = {"error": type(e).__name__}
                    if str(e):
                        tool_response["error_text"] = str(e)
                    if (
                        tools
                        and tool_input.tool_name in tools
                        and not tools[tool_input.tool_name].get("args_sent")
                    ):
                        tools[tool_input.tool_name]["args_sent"] = True
                        tool_response["correct_tool_parameters"] = tools[
                            tool_input.tool_name
                        ]["parameters"]

                _LOGGER.debug("Tool response: %s", tool_response)
                message_history.messages.append(
                    ollama.Message(
                        role=MessageRole.SYSTEM.value, content=json.dumps(tool_response)
                    )
                )
                continue

            break

        # Create intent response
        intent_response.async_set_speech(response_message["content"])
        return conversation.ConversationResult(
            response=intent_response, conversation_id=conversation_id
        )

    def _prune_old_histories(self) -> None:
        """Remove old message histories."""
        now = time.monotonic()
        self._history = {
            conversation_id: message_history
            for conversation_id, message_history in self._history.items()
            if (now - message_history.timestamp) <= MAX_HISTORY_SECONDS
        }

    def _trim_history(self, message_history: MessageHistory, max_messages: int) -> None:
        """Trims excess messages from a single history."""
        if max_messages < 1:
            # Keep all messages
            return

        if message_history.num_user_messages >= max_messages:
            # Trim history but keep system prompt (first message).
            # Every other message should be an assistant message, so keep 2x
            # message objects.
            num_keep = 2 * max_messages
            drop_index = len(message_history.messages) - num_keep
            message_history.messages = [
                message_history.messages[0]
            ] + message_history.messages[drop_index:]<|MERGE_RESOLUTION|>--- conflicted
+++ resolved
@@ -232,7 +232,6 @@
         )
 
         # Get response
-<<<<<<< HEAD
         # To prevent infinite loops, we limit the number of iterations
         for _iteration in range(MAX_TOOL_ITERATIONS):
             try:
@@ -241,10 +240,12 @@
                     # Make a copy of the messages because we mutate the list later
                     messages=list(message_history.messages),
                     stream=False,
-                    keep_alive=KEEP_ALIVE_FOREVER,
+                    # keep_alive requires specifying unit. In this case, seconds
+                    keep_alive=f"{settings.get(CONF_KEEP_ALIVE, DEFAULT_KEEP_ALIVE)}s",
                 )
             except (ollama.RequestError, ollama.ResponseError) as err:
                 _LOGGER.error("Unexpected error talking to Ollama server: %s", err)
+                intent_response = intent.IntentResponse(language=user_input.language)
                 intent_response.async_set_error(
                     intent.IntentResponseErrorCode.UNKNOWN,
                     f"Sorry, I had a problem talking to the Ollama server: {err}",
@@ -252,27 +253,6 @@
                 return conversation.ConversationResult(
                     response=intent_response, conversation_id=conversation_id
                 )
-=======
-        try:
-            response = await client.chat(
-                model=model,
-                # Make a copy of the messages because we mutate the list later
-                messages=list(message_history.messages),
-                stream=False,
-                # keep_alive requires specifying unit. In this case, seconds
-                keep_alive=f"{settings.get(CONF_KEEP_ALIVE, DEFAULT_KEEP_ALIVE)}s",
-            )
-        except (ollama.RequestError, ollama.ResponseError) as err:
-            _LOGGER.error("Unexpected error talking to Ollama server: %s", err)
-            intent_response = intent.IntentResponse(language=user_input.language)
-            intent_response.async_set_error(
-                intent.IntentResponseErrorCode.UNKNOWN,
-                f"Sorry, I had a problem talking to the Ollama server: {err}",
-            )
-            return conversation.ConversationResult(
-                response=intent_response, conversation_id=conversation_id
-            )
->>>>>>> 1fd3c9d6
 
             response_message = response["message"]
             message_history.messages.append(
