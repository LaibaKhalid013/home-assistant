"""Support for Generic Modbus Thermostats."""
from __future__ import annotations

import logging
import struct
from typing import Any

from homeassistant.components.climate import ClimateEntity
from homeassistant.components.climate.const import (
    CURRENT_HVAC_IDLE,
    HVAC_MODE_AUTO,
    SUPPORT_TARGET_TEMPERATURE,
)
from homeassistant.const import (
    CONF_COUNT,
    CONF_NAME,
    CONF_OFFSET,
    CONF_STRUCTURE,
    CONF_TEMPERATURE_UNIT,
    PRECISION_TENTHS,
    PRECISION_WHOLE,
    TEMP_CELSIUS,
    TEMP_FAHRENHEIT,
)
from homeassistant.core import HomeAssistant
from homeassistant.helpers.restore_state import RestoreEntity
from homeassistant.helpers.typing import ConfigType, DiscoveryInfoType

from .base_platform import BasePlatform
from .const import (
    ATTR_TEMPERATURE,
    CALL_TYPE_REGISTER_HOLDING,
    CALL_TYPE_WRITE_REGISTERS,
    CONF_CLIMATES,
    CONF_DATA_TYPE,
    CONF_HVAC_ACTION,
    CONF_HVAC_ACTION_SUPPORTED,
    CONF_HVAC_ACTION_VALUES,
    CONF_HVAC_MODE,
    CONF_HVAC_MODE_SUPPORTED,
    CONF_HVAC_MODE_VALUES,
    CONF_MAX_TEMP,
    CONF_MIN_TEMP,
    CONF_PRECISION,
    CONF_SCALE,
    CONF_STEP,
    CONF_SWAP,
    CONF_SWAP_BYTE,
    CONF_SWAP_WORD,
    CONF_SWAP_WORD_BYTE,
    CONF_TARGET_TEMP,
    DEFAULT_STRUCT_FORMAT,
    MODBUS_DOMAIN,
)
from .modbus import ModbusHub

PARALLEL_UPDATES = 1
_LOGGER = logging.getLogger(__name__)


async def async_setup_platform(
    hass: HomeAssistant,
    config: ConfigType,
    async_add_entities,
    discovery_info: DiscoveryInfoType | None = None,
):
    """Read configuration and create Modbus climate."""
    if discovery_info is None:
        return

    entities = []
    for entity in discovery_info[CONF_CLIMATES]:
        hub: ModbusHub = hass.data[MODBUS_DOMAIN][discovery_info[CONF_NAME]]
        entities.append(ModbusThermostat(hub, entity))

    async_add_entities(entities)


class ModbusThermostat(BasePlatform, RestoreEntity, ClimateEntity):
    """Representation of a Modbus Thermostat."""

    def __init__(
        self,
        hub: ModbusHub,
        config: dict[str, Any],
    ) -> None:
        """Initialize the modbus thermostat."""
        super().__init__(hub, config)
        self._target_temperature_register = config[CONF_TARGET_TEMP]
        self._hvac_action_register = config[CONF_HVAC_ACTION]
        self._hvac_mode_register = config[CONF_HVAC_MODE]
        self._target_temperature = None
        self._current_temperature = None
        self._hvac_action = CURRENT_HVAC_IDLE
        self._hvac_mode = HVAC_MODE_AUTO
        self._data_type = config[CONF_DATA_TYPE]
        self._structure = config[CONF_STRUCTURE]
        self._count = config[CONF_COUNT]
        self._precision = config[CONF_PRECISION]
        self._scale = config[CONF_SCALE]
        self._offset = config[CONF_OFFSET]
        self._unit = config[CONF_TEMPERATURE_UNIT]
        self._max_temp = config[CONF_MAX_TEMP]
        self._min_temp = config[CONF_MIN_TEMP]
        self._temp_step = config[CONF_STEP]
        self._swap = config[CONF_SWAP]

        self._init_hvac_actions(config)
        self._init_hvac_modes(config)

    def _init_hvac_actions(self, config):
        self._hvac_action_supported = config[CONF_HVAC_ACTION_SUPPORTED]
        self._hvac_action_dict = {}
        if len(config[CONF_HVAC_ACTION_SUPPORTED]) == len(
            config[CONF_HVAC_ACTION_VALUES]
        ):
            for i in range(0, len(config[CONF_HVAC_ACTION_SUPPORTED])):
                self._hvac_action_dict[config[CONF_HVAC_ACTION_SUPPORTED][i]] = config[
                    CONF_HVAC_ACTION_VALUES
                ][i]
        else:
            _LOGGER.error(
                "Unable to parse hvac actions; Length of actions list and value list are unequal; Result: %s : %s",
                str(len(config[CONF_HVAC_ACTION_SUPPORTED])),
                str(len(config[CONF_HVAC_ACTION_VALUES])),
            )
            self._available = False

    def _init_hvac_modes(self, config):
        self._hvac_mode_supported = config[CONF_HVAC_MODE_SUPPORTED]
        self._hvac_mode_dict = {}
        if len(config[CONF_HVAC_MODE_SUPPORTED]) == len(config[CONF_HVAC_MODE_VALUES]):
            for i in range(0, len(config[CONF_HVAC_MODE_SUPPORTED])):
                self._hvac_mode_dict[config[CONF_HVAC_MODE_SUPPORTED][i]] = config[
                    CONF_HVAC_MODE_VALUES
                ][i]
        else:
            _LOGGER.error(
                "Unable to parse hvac modes; Length of mode list and value list are unequal; Result: %s : %s",
                str(len(config[CONF_HVAC_MODE_SUPPORTED])),
                str(len(config[CONF_HVAC_MODE_VALUES])),
            )
            self._available = False

    async def async_added_to_hass(self):
        """Handle entity which will be added."""
        await self.async_base_added_to_hass()
        state = await self.async_get_last_state()
        if state and state.attributes.get(ATTR_TEMPERATURE):
            self._target_temperature = float(state.attributes[ATTR_TEMPERATURE])

    @property
    def supported_features(self):
        """Return the list of supported features."""
        return SUPPORT_TARGET_TEMPERATURE

    @property
    def hvac_mode(self):
        """Return the current HVAC mode."""
        return self._hvac_mode

    @property
    def hvac_modes(self):
        """Return the possible HVAC modes."""
        return self._hvac_mode_supported

    async def async_set_hvac_mode(self, hvac_mode: str) -> None:
        """Set new target hvac mode."""
        if hvac_mode in self._hvac_mode_dict and self._hvac_mode_register != 0:
            mode_value = self._hvac_mode_dict[hvac_mode]
            result = await self._hub.async_pymodbus_call(
                self._slave,
                self._hvac_mode_register,
                mode_value,
                CALL_TYPE_WRITE_REGISTERS,
            )
            self._available = result is not None
            await self.async_update()
        else:
            return

    @property
    def hvac_action(self):
        """Return current HVAC action."""
        return self._hvac_action

    @property
    def current_temperature(self):
        """Return the current temperature."""
        return self._current_temperature

    @property
    def target_temperature(self):
        """Return the target temperature."""
        return self._target_temperature

    @property
    def temperature_unit(self):
        """Return the unit of measurement."""
        return TEMP_FAHRENHEIT if self._unit == "F" else TEMP_CELSIUS

    @property
    def precision(self) -> float:
        """Return the precision of the system."""
        return PRECISION_TENTHS if self._precision >= 1 else PRECISION_WHOLE

    @property
    def min_temp(self):
        """Return the minimum temperature."""
        return self._min_temp

    @property
    def max_temp(self):
        """Return the maximum temperature."""
        return self._max_temp

    @property
    def target_temperature_step(self):
        """Return the supported step of target temperature."""
        return self._temp_step

    async def async_set_temperature(self, **kwargs):
        """Set new target temperature."""
        if ATTR_TEMPERATURE not in kwargs:
            return
        target_temperature = int(
            (kwargs.get(ATTR_TEMPERATURE) - self._offset) / self._scale
        )

        # value needs to be cast back to unint16_t for pymodbus
        byte_string = struct.pack(self._structure, target_temperature)
<<<<<<< HEAD
        register_value = struct.unpack(">2h", byte_string)

=======
        struct_string = f">{DEFAULT_STRUCT_FORMAT[self._data_type]}"
        register_value = struct.unpack(struct_string, byte_string)[0]
>>>>>>> 55b0d562
        result = await self._hub.async_pymodbus_call(
            self._slave,
            self._target_temperature_register,
            register_value,
            CALL_TYPE_WRITE_REGISTERS,
        )
        self._available = result is not None
        await self.async_update()

    def _swap_registers(self, registers):
        """Do swap as needed."""
        if self._swap in [CONF_SWAP_BYTE, CONF_SWAP_WORD_BYTE]:
            # convert [12][34] --> [21][43]
            for i, register in enumerate(registers):
                registers[i] = int.from_bytes(
                    register.to_bytes(2, byteorder="little"),
                    byteorder="big",
                    signed=False,
                )
        if self._swap in [CONF_SWAP_WORD, CONF_SWAP_WORD_BYTE]:
            # convert [12][34] ==> [34][12]
            registers.reverse()
        return registers

    def _parse_hvac_mode(self, value):
        """Parse hvac mode from register value."""
        if len(self._hvac_mode_dict) >= 1:
            for dict_key, dict_value in self._hvac_mode_dict.items():
                if dict_value == value:
                    return dict_key
        _LOGGER.error(
            "Unable to parse hvac mode value; adjust your configuration. Result: %s",
            str(value),
        )
        return HVAC_MODE_AUTO

    def _parse_hvac_action(self, value):
        """Parse hvac action from register value."""
        if len(self._hvac_action_dict) >= 1:
            for dict_key, dict_value in self._hvac_action_dict.items():
                if dict_value == value:
                    return dict_key
        _LOGGER.error(
            "Unable to parse hvac action value; adjust your configuration. Result: %s",
            str(value),
        )
        return CURRENT_HVAC_IDLE

    async def async_update(self, now=None):
        """Update Target & Current Temperature. Update HVAC Mode & Action."""
        # remark "now" is a dummy parameter to avoid problems with
        # async_track_time_interval
        self._target_temperature = await self._async_read_register(
            self._input_type,
            self._target_temperature_register,
            self._count,
            self._structure,
        )
        self._current_temperature = await self._async_read_register(
            self._input_type, self._address, self._count, self._structure
        )
        if self._hvac_mode_register != 0:
            hvac_mode = await self._async_read_register(
                CALL_TYPE_REGISTER_HOLDING, self._hvac_mode_register, 1, ">h"
            )
            self._hvac_mode = self._parse_hvac_mode(hvac_mode)
        if self._hvac_action_register != 0:
            hvac_action = await self._async_read_register(
                CALL_TYPE_REGISTER_HOLDING, self._hvac_action_register, 1, ">h"
            )
            self._hvac_action = self._parse_hvac_action(hvac_action)

        self.async_write_ha_state()

    async def _async_read_register(
        self, register_type, register, count, structure
    ) -> float | None:
        """Read register using the Modbus hub slave."""
        result = await self._hub.async_pymodbus_call(
            self._slave, register, count, register_type
        )
        if result is None:
            self._available = False
            return -1

        registers = self._swap_registers(result.registers)
        byte_string = b"".join([x.to_bytes(2, byteorder="big") for x in registers])
        val = struct.unpack(structure, byte_string)
        if len(val) != 1 or not isinstance(val[0], (float, int)):
            _LOGGER.error(
                "Unable to parse result as a single int or float value; adjust your configuration. Result: %s",
                str(val),
            )
            return -1

        val2 = val[0]
        register_value = format(
            (self._scale * val2) + self._offset, f".{self._precision}f"
        )
        register_value2 = float(register_value)
        self._available = True

        return register_value2<|MERGE_RESOLUTION|>--- conflicted
+++ resolved
@@ -226,16 +226,9 @@
         target_temperature = int(
             (kwargs.get(ATTR_TEMPERATURE) - self._offset) / self._scale
         )
-
-        # value needs to be cast back to unint16_t for pymodbus
         byte_string = struct.pack(self._structure, target_temperature)
-<<<<<<< HEAD
-        register_value = struct.unpack(">2h", byte_string)
-
-=======
         struct_string = f">{DEFAULT_STRUCT_FORMAT[self._data_type]}"
         register_value = struct.unpack(struct_string, byte_string)[0]
->>>>>>> 55b0d562
         result = await self._hub.async_pymodbus_call(
             self._slave,
             self._target_temperature_register,
