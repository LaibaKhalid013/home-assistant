"""Support for D-Link Power Plug Switches."""

from __future__ import annotations

from typing import Any

from homeassistant.components.switch import SwitchEntity, SwitchEntityDescription
from homeassistant.const import ATTR_TEMPERATURE, UnitOfTemperature
from homeassistant.core import HomeAssistant
from homeassistant.helpers.entity_platform import AddEntitiesCallback

<<<<<<< HEAD
from .const import ATTR_TOTAL_CONSUMPTION, DOMAIN
from .coordinator import DlinkCoordinator
=======
from . import DLinkConfigEntry
from .const import ATTR_TOTAL_CONSUMPTION
>>>>>>> 71a9ba25
from .entity import DLinkEntity

SWITCH_TYPE = SwitchEntityDescription(
    key="switch",
)


async def async_setup_entry(
    hass: HomeAssistant,
    entry: DLinkConfigEntry,
    async_add_entities: AddEntitiesCallback,
) -> None:
<<<<<<< HEAD
    """Set up the D-Link Power Plug sensors."""
    coordinator: DlinkCoordinator = hass.data[DOMAIN][entry.entry_id]
    async_add_entities([SmartPlugSwitch(coordinator, SWITCH_TYPE)])
=======
    """Set up the D-Link Power Plug switch."""
    async_add_entities([SmartPlugSwitch(entry, SWITCH_TYPE)], True)
>>>>>>> 71a9ba25


class SmartPlugSwitch(DLinkEntity, SwitchEntity):
    """Representation of a D-Link Smart Plug switch."""

    _attr_name = None

    # Deprecated, can be removed in 2024.11
    @property
    def extra_state_attributes(self) -> dict[str, Any]:
        """Return the state attributes of the device."""
        try:
            temperature = self.hass.config.units.temperature(
                int(self.coordinator.data.temperature), UnitOfTemperature.CELSIUS
            )
        except ValueError:
            temperature = None

        try:
            total_consumption = float(self.coordinator.data.total_consumption)
        except ValueError:
            total_consumption = None

        return {
            ATTR_TOTAL_CONSUMPTION: total_consumption,
            ATTR_TEMPERATURE: temperature,
        }

    @property
    def is_on(self) -> bool:
        """Return true if switch is on."""
        return self.coordinator.data.state == "ON"

    def turn_on(self, **kwargs: Any) -> None:
        """Turn the switch on."""
        self.coordinator.smartplug.state = "ON"

    def turn_off(self, **kwargs: Any) -> None:
        """Turn the switch off."""
        self.coordinator.smartplug.state = "OFF"

    @property
    def available(self) -> bool:
        """Return True if entity is available."""
        return self.coordinator.available<|MERGE_RESOLUTION|>--- conflicted
+++ resolved
@@ -9,13 +9,8 @@
 from homeassistant.core import HomeAssistant
 from homeassistant.helpers.entity_platform import AddEntitiesCallback
 
-<<<<<<< HEAD
-from .const import ATTR_TOTAL_CONSUMPTION, DOMAIN
-from .coordinator import DlinkCoordinator
-=======
 from . import DLinkConfigEntry
 from .const import ATTR_TOTAL_CONSUMPTION
->>>>>>> 71a9ba25
 from .entity import DLinkEntity
 
 SWITCH_TYPE = SwitchEntityDescription(
@@ -28,14 +23,8 @@
     entry: DLinkConfigEntry,
     async_add_entities: AddEntitiesCallback,
 ) -> None:
-<<<<<<< HEAD
-    """Set up the D-Link Power Plug sensors."""
-    coordinator: DlinkCoordinator = hass.data[DOMAIN][entry.entry_id]
-    async_add_entities([SmartPlugSwitch(coordinator, SWITCH_TYPE)])
-=======
     """Set up the D-Link Power Plug switch."""
     async_add_entities([SmartPlugSwitch(entry, SWITCH_TYPE)], True)
->>>>>>> 71a9ba25
 
 
 class SmartPlugSwitch(DLinkEntity, SwitchEntity):
