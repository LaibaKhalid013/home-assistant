"""Component to embed Google Cast."""
from homeassistant import config_entries
from homeassistant.helpers import config_entry_flow

REQUIREMENTS = ['pychromecast==2.1.0']

DOMAIN = 'cast'
<<<<<<< HEAD
=======
REQUIREMENTS = ['pychromecast==2.5.0']
>>>>>>> 888345e4


async def async_setup(hass, config):
    """Set up the Cast component."""
    conf = config.get(DOMAIN)

    hass.data[DOMAIN] = conf or {}

    if conf is not None:
        hass.async_create_task(hass.config_entries.flow.async_init(
            DOMAIN, context={'source': config_entries.SOURCE_IMPORT}))

    return True


async def async_setup_entry(hass, entry):
    """Set up Cast from a config entry."""
    hass.async_create_task(hass.config_entries.async_forward_entry_setup(
        entry, 'media_player'))
    return True


async def _async_has_devices(hass):
    """Return if there are devices that can be discovered."""
    from pychromecast.discovery import discover_chromecasts

    return await hass.async_add_executor_job(discover_chromecasts)


config_entry_flow.register_discovery_flow(
    DOMAIN, 'Google Cast', _async_has_devices,
    config_entries.CONN_CLASS_LOCAL_PUSH)<|MERGE_RESOLUTION|>--- conflicted
+++ resolved
@@ -2,13 +2,9 @@
 from homeassistant import config_entries
 from homeassistant.helpers import config_entry_flow
 
-REQUIREMENTS = ['pychromecast==2.1.0']
+REQUIREMENTS = ['pychromecast==2.5.0']
 
 DOMAIN = 'cast'
-<<<<<<< HEAD
-=======
-REQUIREMENTS = ['pychromecast==2.5.0']
->>>>>>> 888345e4
 
 
 async def async_setup(hass, config):
