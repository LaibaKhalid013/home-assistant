--- conflicted
+++ resolved
@@ -7,12 +7,8 @@
 from homeassistant.config_entries import ConfigEntry
 from homeassistant.helpers.update_coordinator import DataUpdateCoordinator, UpdateFailed
 
-<<<<<<< HEAD
 from datetime import datetime
 
-from .const import ANNOUNCEMENTS_KEY, ASSIGNMENTS_KEY, CONVERSATIONS_KEY
-=======
->>>>>>> a0f5a30c
 from .canvas_api import CanvasAPI
 from .const import ANNOUNCEMENTS_KEY, ASSIGNMENTS_KEY, CONVERSATIONS_KEY, GRADES_KEY
 
@@ -58,12 +54,6 @@
                     GRADES_KEY: grades,
                 }
 
-<<<<<<< HEAD
-=======
-                old_data = self.data or {}  # maybe put self.data={} in __init__()
-                self.data = new_data
-
->>>>>>> a0f5a30c
                 if self.update_entities:
                     for data_type in new_data:
                         self.update_entities(
