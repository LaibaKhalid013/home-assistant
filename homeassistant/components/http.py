--- conflicted
+++ resolved
@@ -20,13 +20,8 @@
 from aiohttp import web, hdrs
 from aiohttp.file_sender import FileSender
 from aiohttp.web_exceptions import (
-<<<<<<< HEAD
     HTTPUnauthorized, HTTPMovedPermanently, HTTPNotModified, HTTPForbidden)
-from aiohttp.web_urldispatcher import StaticRoute
-=======
-    HTTPUnauthorized, HTTPMovedPermanently, HTTPNotModified)
 from aiohttp.web_urldispatcher import StaticResource
->>>>>>> 95b439fb
 
 import homeassistant.helpers.config_validation as cv
 import homeassistant.remote as rem
