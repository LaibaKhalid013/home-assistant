--- conflicted
+++ resolved
@@ -11,11 +11,7 @@
     DEVICE_CLASS_TEMPERATURE,
     SPEED_KILOMETERS_PER_HOUR,
     TEMP_CELSIUS,
-<<<<<<< HEAD
-    TIME_HOURS,
     UNIT_PERCENTAGE,
-=======
->>>>>>> 54883892
 )
 from homeassistant.helpers.entity import Entity
 from homeassistant.util import Throttle
