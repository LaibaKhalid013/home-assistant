--- conflicted
+++ resolved
@@ -1,12 +1,7 @@
 """The Netatmo integration."""
 import logging
 
-<<<<<<< HEAD
-from homeassistant.const import ATTR_ID, ATTR_NAME
-from homeassistant.core import callback
-=======
-from homeassistant.const import ATTR_DEVICE_ID, ATTR_ID
->>>>>>> 557ec374
+from homeassistant.const import ATTR_DEVICE_ID, ATTR_ID, ATTR_NAME
 from homeassistant.helpers.dispatcher import async_dispatcher_send
 
 from .const import (
