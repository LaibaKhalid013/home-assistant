"""Support for the Netatmo camera lights."""
from __future__ import annotations

import logging
from typing import Any

from pyatmo import modules as NaModules

from homeassistant.components.light import ATTR_BRIGHTNESS, ColorMode, LightEntity
from homeassistant.config_entries import ConfigEntry
from homeassistant.core import HomeAssistant, callback
from homeassistant.helpers.dispatcher import async_dispatcher_connect
from homeassistant.helpers.entity_platform import AddEntitiesCallback

from .const import (
    CONF_URL_CONTROL,
    CONF_URL_SECURITY,
    DOMAIN,
    EVENT_TYPE_LIGHT_MODE,
    NETATMO_CREATE_CAMERA_LIGHT,
    NETATMO_CREATE_LIGHT,
    WEBHOOK_LIGHT_MODE,
    WEBHOOK_PUSH_TYPE,
)
from .data_handler import HOME, SIGNAL_NAME, NetatmoDevice
from .entity import NetatmoModuleEntity

_LOGGER = logging.getLogger(__name__)


async def async_setup_entry(
    hass: HomeAssistant, entry: ConfigEntry, async_add_entities: AddEntitiesCallback
) -> None:
    """Set up the Netatmo camera light platform."""

    @callback
    def _create_camera_light_entity(netatmo_device: NetatmoDevice) -> None:
        if not hasattr(netatmo_device.device, "floodlight"):
            return

        entity = NetatmoCameraLight(netatmo_device)
        async_add_entities([entity])

    entry.async_on_unload(
        async_dispatcher_connect(
            hass, NETATMO_CREATE_CAMERA_LIGHT, _create_camera_light_entity
        )
    )

    @callback
    def _create_entity(netatmo_device: NetatmoDevice) -> None:
        if not hasattr(netatmo_device.device, "brightness"):
            return

        entity = NetatmoLight(netatmo_device)
        _LOGGER.debug("Adding light %s", entity)
        async_add_entities([entity])

    entry.async_on_unload(
        async_dispatcher_connect(hass, NETATMO_CREATE_LIGHT, _create_entity)
    )


class NetatmoCameraLight(NetatmoModuleEntity, LightEntity):
    """Representation of a Netatmo Presence camera light."""

<<<<<<< HEAD
    device: NaModules.NOC
    _attr_is_on = False
    _attr_name = None
    _attr_configuration_url = CONF_URL_SECURITY
=======
    _attr_color_mode = ColorMode.ONOFF
    _attr_has_entity_name = True
    _attr_supported_color_modes = {ColorMode.ONOFF}
>>>>>>> e3813d41

    def __init__(self, netatmo_device: NetatmoDevice) -> None:
        """Initialize a Netatmo Presence camera light."""
        super().__init__(netatmo_device)
        self._attr_unique_id = f"{self.device.entity_id}-light"

        self._signal_name = f"{HOME}-{self.home.entity_id}"
        self._publishers.extend(
            [
                {
                    "name": HOME,
                    "home_id": self.home.entity_id,
                    SIGNAL_NAME: self._signal_name,
                },
            ]
        )

    async def async_added_to_hass(self) -> None:
        """Entity created."""
        await super().async_added_to_hass()

        self.async_on_remove(
            async_dispatcher_connect(
                self.hass,
                f"signal-{DOMAIN}-webhook-{EVENT_TYPE_LIGHT_MODE}",
                self.handle_event,
            )
        )

    @callback
    def handle_event(self, event: dict) -> None:
        """Handle webhook events."""
        data = event["data"]

        if not data.get("camera_id"):
            return

        if (
            data["home_id"] == self.home.entity_id
            and data["camera_id"] == self.device.entity_id
            and data[WEBHOOK_PUSH_TYPE] == WEBHOOK_LIGHT_MODE
        ):
            self._attr_is_on = bool(data["sub_type"] == "on")

            self.async_write_ha_state()
            return

    @property
    def available(self) -> bool:
        """If the webhook is not established, mark as unavailable."""
        return bool(self.data_handler.webhook)

    async def async_turn_on(self, **kwargs: Any) -> None:
        """Turn camera floodlight on."""
        _LOGGER.debug("Turn camera '%s' on", self.name)
        await self.device.async_floodlight_on()

    async def async_turn_off(self, **kwargs: Any) -> None:
        """Turn camera floodlight into auto mode."""
        _LOGGER.debug("Turn camera '%s' to auto mode", self.name)
        await self.device.async_floodlight_auto()

    @callback
    def async_update_callback(self) -> None:
        """Update the entity's state."""
        self._attr_is_on = bool(self.device.floodlight == "on")


class NetatmoLight(NetatmoModuleEntity, LightEntity):
    """Representation of a dimmable light by Legrand/BTicino."""

    _attr_name = None
    _attr_configuration_url = CONF_URL_CONTROL
    _attr_brightness: int | None = 0
    device: NaModules.NLFN

    def __init__(self, netatmo_device: NetatmoDevice) -> None:
        """Initialize a Netatmo light."""
        super().__init__(netatmo_device)
        self._attr_unique_id = f"{self.device.entity_id}-light"

<<<<<<< HEAD
        self._attr_supported_color_modes: set[str] = set()

        if not self._attr_supported_color_modes and self.device.brightness is not None:
            self._attr_supported_color_modes.add(ColorMode.BRIGHTNESS)
=======
        if self._dimmer.brightness is not None:
            self._attr_color_mode = ColorMode.BRIGHTNESS
        else:
            self._attr_color_mode = ColorMode.ONOFF
        self._attr_supported_color_modes = {self._attr_color_mode}
>>>>>>> e3813d41

        self._signal_name = f"{HOME}-{self.home.entity_id}"
        self._publishers.extend(
            [
                {
                    "name": HOME,
                    "home_id": self.home.entity_id,
                    SIGNAL_NAME: self._signal_name,
                },
            ]
        )

    async def async_turn_on(self, **kwargs: Any) -> None:
        """Turn light on."""
        if ATTR_BRIGHTNESS in kwargs:
            await self.device.async_set_brightness(kwargs[ATTR_BRIGHTNESS])

        else:
            await self.device.async_on()

        self._attr_is_on = True
        self.async_write_ha_state()

    async def async_turn_off(self, **kwargs: Any) -> None:
        """Turn light off."""
        await self.device.async_off()
        self._attr_is_on = False
        self.async_write_ha_state()

    @callback
    def async_update_callback(self) -> None:
        """Update the entity's state."""
        self._attr_is_on = self.device.on is True

        if (brightness := self.device.brightness) is not None:
            # Netatmo uses a range of [0, 100] to control brightness
            self._attr_brightness = round((brightness / 100) * 255)
        else:
            self._attr_brightness = None<|MERGE_RESOLUTION|>--- conflicted
+++ resolved
@@ -64,16 +64,13 @@
 class NetatmoCameraLight(NetatmoModuleEntity, LightEntity):
     """Representation of a Netatmo Presence camera light."""
 
-<<<<<<< HEAD
     device: NaModules.NOC
     _attr_is_on = False
     _attr_name = None
     _attr_configuration_url = CONF_URL_SECURITY
-=======
     _attr_color_mode = ColorMode.ONOFF
     _attr_has_entity_name = True
     _attr_supported_color_modes = {ColorMode.ONOFF}
->>>>>>> e3813d41
 
     def __init__(self, netatmo_device: NetatmoDevice) -> None:
         """Initialize a Netatmo Presence camera light."""
@@ -155,18 +152,11 @@
         super().__init__(netatmo_device)
         self._attr_unique_id = f"{self.device.entity_id}-light"
 
-<<<<<<< HEAD
-        self._attr_supported_color_modes: set[str] = set()
-
-        if not self._attr_supported_color_modes and self.device.brightness is not None:
-            self._attr_supported_color_modes.add(ColorMode.BRIGHTNESS)
-=======
-        if self._dimmer.brightness is not None:
+        if self.device.brightness is not None:
             self._attr_color_mode = ColorMode.BRIGHTNESS
         else:
             self._attr_color_mode = ColorMode.ONOFF
         self._attr_supported_color_modes = {self._attr_color_mode}
->>>>>>> e3813d41
 
         self._signal_name = f"{HOME}-{self.home.entity_id}"
         self._publishers.extend(
