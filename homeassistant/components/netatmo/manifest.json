{
  "domain": "netatmo",
  "name": "Netatmo",
  "documentation": "https://www.home-assistant.io/integrations/netatmo",
<<<<<<< HEAD
  "requirements": [
    "pyatmo==6.2.4"
  ],
  "after_dependencies": [
    "cloud",
    "media_source"
  ],
  "dependencies": [
    "webhook"
  ],
  "codeowners": [
    "@cgtobi"
  ],
  "dhcp": [{
    "macaddress": "70EE50*"
  }],
=======
  "requirements": ["pyatmo==6.2.4"],
  "after_dependencies": ["cloud", "media_source"],
  "dependencies": ["webhook"],
  "codeowners": ["@cgtobi"],
>>>>>>> 831e2ace
  "config_flow": true,
  "homekit": {
    "models": ["Healty Home Coach", "Netatmo Relay", "Presence", "Welcome"]
  },
  "iot_class": "cloud_polling",
  "loggers": ["pyatmo"]
}<|MERGE_RESOLUTION|>--- conflicted
+++ resolved
@@ -2,29 +2,10 @@
   "domain": "netatmo",
   "name": "Netatmo",
   "documentation": "https://www.home-assistant.io/integrations/netatmo",
-<<<<<<< HEAD
-  "requirements": [
-    "pyatmo==6.2.4"
-  ],
-  "after_dependencies": [
-    "cloud",
-    "media_source"
-  ],
-  "dependencies": [
-    "webhook"
-  ],
-  "codeowners": [
-    "@cgtobi"
-  ],
-  "dhcp": [{
-    "macaddress": "70EE50*"
-  }],
-=======
   "requirements": ["pyatmo==6.2.4"],
   "after_dependencies": ["cloud", "media_source"],
   "dependencies": ["webhook"],
   "codeowners": ["@cgtobi"],
->>>>>>> 831e2ace
   "config_flow": true,
   "homekit": {
     "models": ["Healty Home Coach", "Netatmo Relay", "Presence", "Welcome"]
