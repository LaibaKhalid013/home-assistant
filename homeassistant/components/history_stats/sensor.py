--- conflicted
+++ resolved
@@ -17,11 +17,7 @@
     PERCENTAGE,
     TIME_HOURS,
 )
-<<<<<<< HEAD
-from homeassistant.core import CoreState, Event, HomeAssistant, State, callback
-=======
 from homeassistant.core import Event, HomeAssistant, State, callback
->>>>>>> 78ba096d
 from homeassistant.exceptions import TemplateError
 import homeassistant.helpers.config_validation as cv
 from homeassistant.helpers.entity_platform import AddEntitiesCallback
@@ -146,17 +142,7 @@
 
     async def async_added_to_hass(self):
         """Create listeners when the entity is added."""
-<<<<<<< HEAD
-        if self.hass.state == CoreState.running:
-            self._async_start_refresh()
-            return
-        # Delay first refresh to keep startup fast
-        self.hass.bus.async_listen_once(
-            EVENT_HOMEASSISTANT_START, self._async_start_refresh
-        )
-=======
         self.async_on_remove(async_at_start(self.hass, self._async_start_refresh))
->>>>>>> 78ba096d
 
     async def async_update(self) -> None:
         """Get the latest data and updates the states."""
@@ -300,15 +286,12 @@
         self, now_timestamp: float, start_timestamp: float, end_timestamp: float
     ) -> None:
         """Compute the hours matched and changes from the history list and first state."""
-<<<<<<< HEAD
         _LOGGER.debug(
             "%s: _async_compute_hours_and_changes: %s (%s)",
             self.entity_id,
             self._history_current_period,
             self._entity_states,
         )
-=======
->>>>>>> 78ba096d
         # state_changes_during_period is called with include_start_time_state=True
         # which is the default and always provides the state at the start
         # of the period
