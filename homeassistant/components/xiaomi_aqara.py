--- conflicted
+++ resolved
@@ -8,28 +8,14 @@
 import logging
 
 import voluptuous as vol
-<<<<<<< HEAD
-import homeassistant.helpers.config_validation as cv
-from datetime import timedelta
-from homeassistant.util.dt import utcnow
-from homeassistant.core import callback
-=======
 
 from homeassistant.components.discovery import SERVICE_XIAOMI_GW
 from homeassistant.const import (
     ATTR_BATTERY_LEVEL, CONF_HOST, CONF_MAC, CONF_PORT,
     EVENT_HOMEASSISTANT_STOP)
->>>>>>> 5513ffc3
 from homeassistant.helpers import discovery
 import homeassistant.helpers.config_validation as cv
 from homeassistant.helpers.entity import Entity
-<<<<<<< HEAD
-from homeassistant.components.discovery import SERVICE_XIAOMI_GW
-from homeassistant.helpers.event import async_track_point_in_utc_time
-from homeassistant.const import (ATTR_BATTERY_LEVEL, EVENT_HOMEASSISTANT_STOP,
-                                 CONF_MAC, CONF_HOST, CONF_PORT)
-=======
->>>>>>> 5513ffc3
 
 REQUIREMENTS = ['PyXiaomiGateway==0.7.1']
 
@@ -46,13 +32,10 @@
 CONF_KEY = 'key'
 
 DOMAIN = 'xiaomi_aqara'
-<<<<<<< HEAD
+
 PY_XIAOMI_GATEWAY = "xiaomi_gw"
+
 TIME_TILL_UNAVAILABLE = timedelta(minutes=150)
-=======
-
-PY_XIAOMI_GATEWAY = 'xiaomi_gw'
->>>>>>> 5513ffc3
 
 SERVICE_PLAY_RINGTONE = 'play_ringtone'
 SERVICE_STOP_RINGTONE = 'stop_ringtone'
