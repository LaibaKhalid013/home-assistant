--- conflicted
+++ resolved
@@ -7,11 +7,7 @@
     "httplib2==0.19.0",
     "oauth2client==4.0.0"
   ],
-<<<<<<< HEAD
   "config_flow": true,
-  "codeowners": []
-=======
   "codeowners": [],
   "iot_class": "cloud_polling"
->>>>>>> 3542f58b
 }