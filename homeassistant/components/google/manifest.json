{
  "domain": "google",
  "name": "Google Calendars",
  "config_flow": true,
  "dependencies": ["http"],
  "documentation": "https://www.home-assistant.io/integrations/calendar.google/",
  "requirements": [
    "google-api-python-client==2.38.0",
    "httplib2==0.20.4",
    "oauth2client==4.1.3"
  ],
<<<<<<< HEAD
  "config_flow": true,
  "codeowners": [],
=======
  "codeowners": ["@allenporter"],
>>>>>>> e6dcaaad
  "iot_class": "cloud_polling",
  "loggers": ["googleapiclient"]
}<|MERGE_RESOLUTION|>--- conflicted
+++ resolved
@@ -9,12 +9,8 @@
     "httplib2==0.20.4",
     "oauth2client==4.1.3"
   ],
-<<<<<<< HEAD
   "config_flow": true,
-  "codeowners": [],
-=======
   "codeowners": ["@allenporter"],
->>>>>>> e6dcaaad
   "iot_class": "cloud_polling",
   "loggers": ["googleapiclient"]
 }