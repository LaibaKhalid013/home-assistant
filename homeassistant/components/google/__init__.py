--- conflicted
+++ resolved
@@ -147,45 +147,6 @@
 )
 
 
-<<<<<<< HEAD
-def do_authentication(
-    hass: HomeAssistant, hass_config: ConfigType, config: ConfigType
-) -> bool:
-    """Notify user of actions and authenticate.
-
-    Notify user of user_code and verification_url then poll
-    until we have an access token.
-    """
-    # get the credentials from AIS dom
-    if config[CONF_CLIENT_ID] == "ASK_AIS_DOM":
-        # TODO show only disco for user
-        return True
-
-    # oAuth
-    oauth = OAuth2WebServerFlow(
-        client_id=config[CONF_CLIENT_ID],
-        client_secret=config[CONF_CLIENT_SECRET],
-        scope=config[CONF_CALENDAR_ACCESS].scope,
-        redirect_uri="Home-Assistant.io",
-    )
-    try:
-        dev_flow = oauth.step1_get_device_and_user_codes()
-    except OAuth2DeviceCodeError as err:
-        persistent_notification.create(
-            hass,
-            f"Error: {err}<br />You will need to restart hass after fixing." "",
-            title=NOTIFICATION_TITLE,
-            notification_id=NOTIFICATION_ID,
-        )
-        return False
-
-    persistent_notification.create(
-        hass,
-        (
-            f"Aby zezwolić Asystentowi domowemu przeglądanie Twoich kalendarzy"
-            f' kliknij <a href="{dev_flow.verification_url}" target="_blank">{dev_flow.verification_url}</a> '
-            f" i wpisz kod: {dev_flow.user_code}"
-=======
 async def async_setup(hass: HomeAssistant, config: ConfigType) -> bool:
     """Set up the Google component."""
     conf = config.get(DOMAIN, {})
@@ -196,7 +157,6 @@
             hass,
             conf[CONF_CLIENT_ID],
             conf[CONF_CLIENT_SECRET],
->>>>>>> e6dcaaad
         ),
     )
 
@@ -214,63 +174,10 @@
                     "creds": creds,
                 },
             )
-<<<<<<< HEAD
-            listener()
-            return
-
-        try:
-            credentials = oauth.step2_exchange(device_flow_info=dev_flow)
-        except FlowExchangeError:
-            # not ready yet, call again
-            return
-
-        storage = Storage(hass.config.path(TOKEN_FILE))
-        storage.put(credentials)
-        do_setup(hass, hass_config, config)
-        listener()
-        persistent_notification.create(
-            hass,
-            (
-                f"OK, wszystko gotowe, twoje kalendarze zostały dodane do aplikacji, "
-                f" konfiguracja kalendarzy przechowywana jest w pliku {YAML_DEVICES} "
-            ),
-            title=NOTIFICATION_TITLE,
-            notification_id=NOTIFICATION_ID,
-=======
->>>>>>> e6dcaaad
         )
     return True
 
 
-<<<<<<< HEAD
-# ais
-async def async_setup_entry(hass, config):
-    """Set up google calendar config entry."""
-    return True
-
-
-async def async_unload_entry(hass, config_entry):
-    # remove token from ais
-    from homeassistant.components import ais_cloud
-
-    ais_dom = ais_cloud.AisCloudWS(hass)
-    j_ret = await ais_dom.async_delete_oauth("google_calendar_callback")
-    _LOGGER.info(str(j_ret))
-
-    # delete token and calendar file
-    if os.path.isfile(hass.config.path(YAML_DEVICES)):
-        await hass.async_add_executor_job(os.remove, hass.config.path(YAML_DEVICES))
-    if os.path.isfile(hass.config.path(TOKEN_FILE)):
-        await hass.async_add_executor_job(os.remove, hass.config.path(TOKEN_FILE))
-    hass.components.frontend.async_remove_panel("calendar")
-    return False
-
-
-def setup(hass: HomeAssistant, config: ConfigType) -> bool:
-    """Set up the Google platform."""
-    if DATA_INDEX not in hass.data:
-        hass.data[DATA_INDEX] = {}
-=======
 async def async_setup_entry(hass: HomeAssistant, entry: ConfigEntry) -> bool:
     """Set up Google from a config entry."""
     implementation = (
@@ -287,7 +194,6 @@
         )
     calendar_service = GoogleCalendarService(hass, session)
     hass.data[DOMAIN][DATA_SERVICE] = calendar_service
->>>>>>> e6dcaaad
 
     await async_setup_services(hass, hass.data[DOMAIN][DATA_CONFIG], calendar_service)
 
@@ -301,120 +207,7 @@
     return await hass.config_entries.async_unload_platforms(entry, PLATFORMS)
 
 
-<<<<<<< HEAD
-class GoogleCalendarService:
-    """Calendar service interface to Google."""
-
-    def __init__(self, token_file: str) -> None:
-        """Init the Google Calendar service."""
-        self.token_file = token_file
-
-    def get(self) -> google_discovery.Resource:
-        """Get the calendar service from the storage file token."""
-        credentials = Storage(self.token_file).get()
-        http = credentials.authorize(httplib2.Http())
-        service = google_discovery.build(
-            "calendar", "v3", http=http, cache_discovery=False
-        )
-        return service
-
-
-# ais async_setup_services
 async def async_setup_services(
-    hass, hass_config, track_new_found_calendars, calendar_service
-):
-    """Set up the service listeners."""
-
-    async def _async_found_calendar(call):
-        """Check if we know about a calendar and generate PLATFORM_DISCOVER."""
-        calendar = get_calendar_info(hass, call.data)
-        if hass.data[DATA_INDEX].get(calendar[CONF_CAL_ID]) is not None:
-            return
-
-        hass.data[DATA_INDEX].update({calendar[CONF_CAL_ID]: calendar})
-
-        update_config(
-            hass.config.path(YAML_DEVICES), hass.data[DATA_INDEX][calendar[CONF_CAL_ID]]
-        )
-        await discovery.async_load_platform(
-            hass,
-            "calendar",
-            DOMAIN,
-            hass.data[DATA_INDEX][calendar[CONF_CAL_ID]],
-            hass_config,
-        )
-
-    hass.services.async_register(DOMAIN, SERVICE_FOUND_CALENDARS, _async_found_calendar)
-
-    async def _async_scan_for_calendars(service):
-        """Scan for new calendars."""
-        service = calendar_service.get()
-        cal_list = service.calendarList()
-        calendars = cal_list.list().execute()["items"]
-        for calendar in calendars:
-            calendar["track"] = track_new_found_calendars
-            await hass.services.async_call(DOMAIN, SERVICE_FOUND_CALENDARS, calendar)
-
-    hass.services.async_register(
-        DOMAIN, SERVICE_SCAN_CALENDARS, _async_scan_for_calendars
-    )
-
-    def _add_event(call):
-        """Add a new event to calendar."""
-        service = calendar_service.get()
-        start = {}
-        end = {}
-
-        if EVENT_IN in call.data:
-            if EVENT_IN_DAYS in call.data[EVENT_IN]:
-                now = datetime.now()
-
-                start_in = now + timedelta(days=call.data[EVENT_IN][EVENT_IN_DAYS])
-                end_in = start_in + timedelta(days=1)
-
-                start = {"date": start_in.strftime("%Y-%m-%d")}
-                end = {"date": end_in.strftime("%Y-%m-%d")}
-
-            elif EVENT_IN_WEEKS in call.data[EVENT_IN]:
-                now = datetime.now()
-
-                start_in = now + timedelta(weeks=call.data[EVENT_IN][EVENT_IN_WEEKS])
-                end_in = start_in + timedelta(days=1)
-
-                start = {"date": start_in.strftime("%Y-%m-%d")}
-                end = {"date": end_in.strftime("%Y-%m-%d")}
-
-        elif EVENT_START_DATE in call.data:
-            start = {"date": str(call.data[EVENT_START_DATE])}
-            end = {"date": str(call.data[EVENT_END_DATE])}
-
-        elif EVENT_START_DATETIME in call.data:
-            start_dt = str(
-                call.data[EVENT_START_DATETIME].strftime("%Y-%m-%dT%H:%M:%S")
-            )
-            end_dt = str(call.data[EVENT_END_DATETIME].strftime("%Y-%m-%dT%H:%M:%S"))
-            start = {"dateTime": start_dt, "timeZone": str(hass.config.time_zone)}
-            end = {"dateTime": end_dt, "timeZone": str(hass.config.time_zone)}
-
-        event = {
-            "summary": call.data[EVENT_SUMMARY],
-            "description": call.data[EVENT_DESCRIPTION],
-            "start": start,
-            "end": end,
-        }
-        service_data = {"calendarId": call.data[EVENT_CALENDAR_ID], "body": event}
-        event = service.events().insert(**service_data).execute()
-
-    hass.services.async_register(
-        DOMAIN, SERVICE_ADD_EVENT, _add_event, schema=ADD_EVENT_SERVICE_SCHEMA
-    )
-    return True
-
-
-def setup_services(
-=======
-async def async_setup_services(
->>>>>>> e6dcaaad
     hass: HomeAssistant,
     config: ConfigType,
     calendar_service: GoogleCalendarService,
@@ -430,18 +223,6 @@
         calendar = get_calendar_info(hass, call.data)
         calendar_id = calendar[CONF_CAL_ID]
 
-<<<<<<< HEAD
-        update_config(
-            hass.config.path(YAML_DEVICES), hass.data[DATA_INDEX][calendar[CONF_CAL_ID]]
-        )
-        discovery.load_platform(
-            hass,
-            Platform.CALENDAR,
-            DOMAIN,
-            hass.data[DATA_INDEX][calendar[CONF_CAL_ID]],
-            hass_config,
-        )
-=======
         if calendar_id in created_calendars:
             return
         created_calendars.add(calendar_id)
@@ -456,7 +237,6 @@
             # Prefer entity/name information from yaml, overriding api
             calendar = calendars[calendar_id]
         async_dispatcher_send(hass, DISCOVER_CALENDAR, calendar)
->>>>>>> e6dcaaad
 
     hass.services.async_register(DOMAIN, SERVICE_FOUND_CALENDARS, _found_calendar)
 
@@ -529,66 +309,6 @@
         )
 
 
-<<<<<<< HEAD
-# ais async
-async def async_do_setup(hass, hass_config):
-    """Run the setup after we have everything configured."""
-    # Load calendars the user has configured
-    hass.data[DATA_INDEX] = load_config(hass.config.path(YAML_DEVICES))
-    if DATA_INDEX not in hass.data:
-        hass.data[DATA_INDEX] = {}
-
-    calendar_service = GoogleCalendarService(hass.config.path(TOKEN_FILE))
-    await async_setup_services(hass, hass_config, True, calendar_service)
-
-    # Look for any calendars
-    service = calendar_service.get()
-    cal_list = service.calendarList()
-    calendars = cal_list.list().execute()["items"]
-    for google_calendars in calendars:
-        google_calendars["track"] = True
-        calendar = get_calendar_info(hass, google_calendars)
-        if hass.data[DATA_INDEX].get(calendar[CONF_CAL_ID]) is not None:
-            return
-        hass.data[DATA_INDEX].update({calendar[CONF_CAL_ID]: calendar})
-        update_config(
-            hass.config.path(YAML_DEVICES), hass.data[DATA_INDEX][calendar[CONF_CAL_ID]]
-        )
-        await discovery.async_load_platform(
-            hass,
-            "calendar",
-            DOMAIN,
-            hass.data[DATA_INDEX][calendar[CONF_CAL_ID]],
-            hass_config,
-        )
-
-    return True
-
-
-def do_setup(hass: HomeAssistant, hass_config: ConfigType, config: ConfigType) -> None:
-    """Run the setup after we have everything configured."""
-    _LOGGER.debug("Setting up integration")
-    # Load calendars the user has configured
-    hass.data[DATA_INDEX] = load_config(hass.config.path(YAML_DEVICES))
-
-    calendar_service = GoogleCalendarService(hass.config.path(TOKEN_FILE))
-    track_new_found_calendars = convert(
-        config.get(CONF_TRACK_NEW), bool, DEFAULT_CONF_TRACK_NEW
-    )
-    assert track_new_found_calendars is not None
-    setup_services(
-        hass, hass_config, config, track_new_found_calendars, calendar_service
-    )
-
-    for calendar in hass.data[DATA_INDEX].values():
-        discovery.load_platform(hass, Platform.CALENDAR, DOMAIN, calendar, hass_config)
-
-    # Look for any new calendars
-    hass.services.call(DOMAIN, SERVICE_SCAN_CALENDARS, None)
-
-
-=======
->>>>>>> e6dcaaad
 def get_calendar_info(
     hass: HomeAssistant, calendar: Mapping[str, Any]
 ) -> dict[str, Any]:
