{
  "config": {
    "step": {
      "user": {
        "title": "Location",
        "description": "Meteorologisk institutt",
        "data": {
<<<<<<< HEAD
          "name": "[%key:common::config_flow::data::name%]",
          "latitude": "Latitude",
          "longitude": "Longitude",
=======
          "name": "Name",
          "latitude": "[%key:common::config_flow::data::latitude%]",
          "longitude": "[%key:common::config_flow::data::longitude%]",
>>>>>>> 576fbbe0
          "elevation": "Elevation"
        }
      }
    },
    "error": { "name_exists": "Location already exists" }
  }
}<|MERGE_RESOLUTION|>--- conflicted
+++ resolved
@@ -5,15 +5,9 @@
         "title": "Location",
         "description": "Meteorologisk institutt",
         "data": {
-<<<<<<< HEAD
           "name": "[%key:common::config_flow::data::name%]",
-          "latitude": "Latitude",
-          "longitude": "Longitude",
-=======
-          "name": "Name",
           "latitude": "[%key:common::config_flow::data::latitude%]",
           "longitude": "[%key:common::config_flow::data::longitude%]",
->>>>>>> 576fbbe0
           "elevation": "Elevation"
         }
       }
