"""The Nmap Tracker integration."""
from __future__ import annotations

import asyncio
import contextlib
from dataclasses import dataclass
from datetime import datetime, timedelta
import logging

import aiohttp
from getmac import get_mac_address
from mac_vendor_lookup import AsyncMacLookup
from nmap import PortScanner, PortScannerError

from homeassistant.config_entries import ConfigEntry
from homeassistant.const import CONF_EXCLUDE, CONF_HOSTS, EVENT_HOMEASSISTANT_STARTED
from homeassistant.core import CoreState, HomeAssistant, callback
from homeassistant.helpers import entity_registry as er
import homeassistant.helpers.config_validation as cv
from homeassistant.helpers.device_registry import format_mac
from homeassistant.helpers.dispatcher import async_dispatcher_send
from homeassistant.helpers.event import async_track_time_interval
import homeassistant.util.dt as dt_util

from .const import (
    CONF_HOME_INTERVAL,
    CONF_OPTIONS,
    DOMAIN,
    NMAP_TRACKED_DEVICES,
    PLATFORMS,
    TRACKER_SCAN_INTERVAL,
)

# Some version of nmap will fail with 'Assertion failed: htn.toclock_running == true (Target.cc: stopTimeOutClock: 503)\n'
NMAP_TRANSIENT_FAILURE = "Assertion failed: htn.toclock_running == true"
MAX_SCAN_ATTEMPTS = 16
OFFLINE_SCANS_TO_MARK_UNAVAILABLE = 3


@dataclass
class NmapDevice:
    """Class for keeping track of an nmap tracked device."""

    mac_address: str
    hostname: str
    ipv4: str
    manufacturer: str
    reason: str
    last_update: datetime.datetime
    offline_scans: int


class NmapTrackedDevices:
    """Storage class for all nmap trackers."""

    def __init__(self) -> None:
        """Initialize the data."""
        self.tracked: dict = {}
        self.ipv4_last_mac: dict = {}
        self.config_entry_owner: dict = {}


_LOGGER = logging.getLogger(__name__)


async def async_setup_entry(hass: HomeAssistant, entry: ConfigEntry) -> bool:
    """Set up Nmap Tracker from a config entry."""
    domain_data = hass.data.setdefault(DOMAIN, {})
    devices = domain_data.setdefault(NMAP_TRACKED_DEVICES, NmapTrackedDevices())
    scanner = domain_data[entry.entry_id] = NmapDeviceScanner(hass, entry, devices)
    await scanner.async_setup()
    entry.async_on_unload(entry.add_update_listener(_async_update_listener))
    hass.config_entries.async_setup_platforms(entry, PLATFORMS)
    return True


async def _async_update_listener(hass: HomeAssistant, entry: ConfigEntry):
    """Handle options update."""
    await hass.config_entries.async_reload(entry.entry_id)


async def async_unload_entry(hass: HomeAssistant, entry: ConfigEntry) -> bool:
    """Unload a config entry."""
    unload_ok = await hass.config_entries.async_unload_platforms(entry, PLATFORMS)

    if unload_ok:
        _async_untrack_devices(hass, entry)
        del hass.data[DOMAIN][NMAP_TRACKED_DEVICES].entries_finished_first_scan[
            entry.entry_id
        ]
        hass.data[DOMAIN].pop(entry.entry_id)

    return unload_ok


@callback
def _async_untrack_devices(hass: HomeAssistant, entry: ConfigEntry) -> None:
    """Remove tracking for devices owned by this config entry."""
    devices = hass.data[DOMAIN][NMAP_TRACKED_DEVICES]
    remove_mac_addresses = [
        mac_address
        for mac_address, entry_id in devices.config_entry_owner.items()
        if entry_id == entry.entry_id
    ]
    for mac_address in remove_mac_addresses:
        if device := devices.tracked.pop(mac_address, None):
            devices.ipv4_last_mac.pop(device.ipv4, None)
        del devices.config_entry_owner[mac_address]


def signal_device_update(mac_address) -> str:
    """Signal specific per nmap tracker entry to signal updates in device."""
    return f"{DOMAIN}-device-update-{mac_address}"


class NmapDeviceScanner:
    """This class scans for devices using nmap."""

    def __init__(self, hass, entry, devices):
        """Initialize the scanner."""
        self.devices = devices
        self.home_interval = None

        self._hass = hass
        self._entry = entry

        self._scan_lock = None
        self._stopping = False
        self._scanner = None

        self._entry_id = entry.entry_id
        self._hosts = None
        self._options = None
        self._exclude = None

        self._finished_first_scan = False
        self._last_results = []
        self._mac_vendor_lookup = None

    async def async_setup(self):
        """Set up the tracker."""
        config = self._entry.options
        self._hosts = cv.ensure_list_csv(config[CONF_HOSTS])
        self._exclude = cv.ensure_list_csv(config[CONF_EXCLUDE])
        self._options = config[CONF_OPTIONS]
        self.home_interval = timedelta(
            minutes=cv.positive_int(config[CONF_HOME_INTERVAL])
        )
        self._scan_lock = asyncio.Lock()
        if self._hass.state == CoreState.running:
            await self._async_start_scanner()
            return

        self._entry.async_on_unload(
            self._hass.bus.async_listen_once(
                EVENT_HOMEASSISTANT_STARTED, self._async_start_scanner
            )
        )

    @property
    def signal_device_new(self) -> str:
        """Signal specific per nmap tracker entry to signal new device."""
        return f"{DOMAIN}-device-new-{self._entry_id}"

    @property
    def signal_device_missing(self) -> str:
        """Signal specific per nmap tracker entry to signal a missing device."""
        return f"{DOMAIN}-device-missing-{self._entry_id}"

    @callback
    def _async_get_vendor(self, mac_address):
        """Lookup the vendor."""
        oui = self._mac_vendor_lookup.sanitise(mac_address)[:6]
        return self._mac_vendor_lookup.prefixes.get(oui)

    @callback
    def _async_stop(self):
        """Stop the scanner."""
        self._stopping = True

    async def _async_start_scanner(self, *_):
        """Start the scanner."""
        self._entry.async_on_unload(self._async_stop)
        self._entry.async_on_unload(
            async_track_time_interval(
                self._hass,
                self._async_scan_devices,
                timedelta(seconds=TRACKER_SCAN_INTERVAL),
            )
        )
        self._mac_vendor_lookup = AsyncMacLookup()
        with contextlib.suppress((asyncio.TimeoutError, aiohttp.ClientError)):
            # We don't care of this fails since its only
            # improves the data when we don't have it from nmap
            await self._mac_vendor_lookup.load_vendors()
        self._hass.async_create_task(self._async_scan_devices())

    def _build_options(self):
        """Build the command line and strip out last results that do not need to be updated."""
        options = self._options
        if self.home_interval:
            boundary = dt_util.now() - self.home_interval
            last_results = [
                device for device in self._last_results if device.last_update > boundary
            ]
            if last_results:
                exclude_hosts = self._exclude + [device.ipv4 for device in last_results]
            else:
                exclude_hosts = self._exclude
        else:
            last_results = []
            exclude_hosts = self._exclude
        if exclude_hosts:
            options += f" --exclude {','.join(exclude_hosts)}"
        # Report reason
        if "--reason" not in options:
            options += " --reason"
        # Report down hosts
        if "-v" not in options:
            options += " -v"
        self._last_results = last_results
        return options

    async def _async_scan_devices(self, *_):
        """Scan devices and dispatch."""
        if self._scan_lock.locked():
            _LOGGER.debug(
                "Nmap scanning is taking longer than the scheduled interval: %s",
                TRACKER_SCAN_INTERVAL,
            )
            return

        async with self._scan_lock:
            try:
                await self._async_run_nmap_scan()
            except PortScannerError as ex:
                _LOGGER.error("Nmap scanning failed: %s", ex)

        _LOGGER.warning("Finished scan")
        if not self._finished_first_scan:
            _LOGGER.warning("Finished first scan")
            self._finished_first_scan = True
            await self._async_mark_missing_devices_as_not_home()

    async def _async_mark_missing_devices_as_not_home(self):
        # After all config entries have finished their first
        # scan we mark devices that were not found as not_home
        # from unavailable
        registry = er.async_get(self._hass)
        now = dt_util.now()
        for entry in registry.entities.values():
<<<<<<< HEAD
            _LOGGER.warning("checking %s", entry)
            if entry.config_entry_id != self._entry_id:
                continue
            _LOGGER.warning("checking unique id of %s : %s", entry, entry.unique_id)
=======
            if entry.config_entry_id != self._entry_id:
                continue
>>>>>>> 580e211b
            if entry.unique_id not in self.devices.tracked:
                self.devices.config_entry_owner[entry.unique_id] = self._entry_id
                self.devices.tracked[entry.unique_id] = NmapDevice(
                    entry.unique_id,
                    entry.original_name,
                    None,
                    self._async_get_vendor(entry.unique_id),
                    "Device not found in initial scan",
                    now,
                    1,
                )
                async_dispatcher_send(
                    self._hass, self.signal_device_missing, entry.unique_id
                )

    def _run_nmap_scan(self):
        """Run nmap and return the result."""
        options = self._build_options()
        if not self._scanner:
            self._scanner = PortScanner()
        _LOGGER.debug("Scanning %s with args: %s", self._hosts, options)
        for attempt in range(MAX_SCAN_ATTEMPTS):
            try:
                result = self._scanner.scan(
                    hosts=" ".join(self._hosts),
                    arguments=options,
                    timeout=TRACKER_SCAN_INTERVAL * 10,
                )
                break
            except PortScannerError as ex:
                if attempt < (MAX_SCAN_ATTEMPTS - 1) and NMAP_TRANSIENT_FAILURE in str(
                    ex
                ):
                    _LOGGER.debug("Nmap saw transient error %s", NMAP_TRANSIENT_FAILURE)
                    continue
                raise
        _LOGGER.debug(
            "Finished scanning %s with args: %s",
            self._hosts,
            options,
        )
        return result

    @callback
    def _async_increment_device_offline(self, ipv4, reason):
        """Mark an IP offline."""
        if not (formatted_mac := self.devices.ipv4_last_mac.get(ipv4)):
            return
        if not (device := self.devices.tracked.get(formatted_mac)):
            # Device was unloaded
            return
        device.offline_scans += 1
        if device.offline_scans < OFFLINE_SCANS_TO_MARK_UNAVAILABLE:
            return
        device.reason = reason
        async_dispatcher_send(self._hass, signal_device_update(formatted_mac), False)
        del self.devices.ipv4_last_mac[ipv4]

    async def _async_run_nmap_scan(self):
        """Scan the network for devices and dispatch events."""
        result = await self._hass.async_add_executor_job(self._run_nmap_scan)
        if self._stopping:
            return

        devices = self.devices
        entry_id = self._entry_id
        now = dt_util.now()
        for ipv4, info in result["scan"].items():
            status = info["status"]
            reason = status["reason"]
            if status["state"] != "up":
                self._async_increment_device_offline(ipv4, reason)
                continue
            # Mac address only returned if nmap ran as root
            mac = info["addresses"].get("mac") or get_mac_address(ip=ipv4)
            if mac is None:
                self._async_increment_device_offline(ipv4, "No MAC address found")
                _LOGGER.info("No MAC address found for %s", ipv4)
                continue

            name = info["hostnames"][0]["name"] if info["hostnames"] else ipv4

            formatted_mac = format_mac(mac)
            if (
                devices.config_entry_owner.setdefault(formatted_mac, entry_id)
                != entry_id
            ):
                continue

            vendor = info.get("vendor", {}).get(mac) or self._async_get_vendor(mac)
            device = NmapDevice(formatted_mac, name, ipv4, vendor, reason, now, 0)
            new = formatted_mac not in devices.tracked

            devices.tracked[formatted_mac] = device
            devices.ipv4_last_mac[ipv4] = formatted_mac
            self._last_results.append(device)

            if new:
                async_dispatcher_send(self._hass, self.signal_device_new, formatted_mac)
            else:
                async_dispatcher_send(
                    self._hass, signal_device_update(formatted_mac), True
                )<|MERGE_RESOLUTION|>--- conflicted
+++ resolved
@@ -249,15 +249,8 @@
         registry = er.async_get(self._hass)
         now = dt_util.now()
         for entry in registry.entities.values():
-<<<<<<< HEAD
-            _LOGGER.warning("checking %s", entry)
             if entry.config_entry_id != self._entry_id:
                 continue
-            _LOGGER.warning("checking unique id of %s : %s", entry, entry.unique_id)
-=======
-            if entry.config_entry_id != self._entry_id:
-                continue
->>>>>>> 580e211b
             if entry.unique_id not in self.devices.tracked:
                 self.devices.config_entry_owner[entry.unique_id] = self._entry_id
                 self.devices.tracked[entry.unique_id] = NmapDevice(
