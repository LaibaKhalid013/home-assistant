"""The Nmap Tracker integration."""
from __future__ import annotations

import asyncio
import contextlib
from dataclasses import dataclass
from datetime import datetime, timedelta
<<<<<<< HEAD
=======
from functools import partial
>>>>>>> 8f1ebfab
import logging

import aiohttp
from getmac import get_mac_address
from mac_vendor_lookup import AsyncMacLookup
from nmap import PortScanner, PortScannerError

from homeassistant.components.device_tracker.const import (
    CONF_SCAN_INTERVAL,
    CONF_TRACK_NEW,
)
from homeassistant.config_entries import ConfigEntry
from homeassistant.const import CONF_EXCLUDE, CONF_HOSTS, EVENT_HOMEASSISTANT_STARTED
from homeassistant.core import CoreState, HomeAssistant, callback
from homeassistant.helpers import entity_registry as er
import homeassistant.helpers.config_validation as cv
from homeassistant.helpers.device_registry import format_mac
from homeassistant.helpers.dispatcher import async_dispatcher_send
from homeassistant.helpers.event import async_track_time_interval
import homeassistant.util.dt as dt_util

from .const import (
    CONF_HOME_INTERVAL,
    CONF_OPTIONS,
    DEFAULT_TRACK_NEW_DEVICES,
    DOMAIN,
    NMAP_TRACKED_DEVICES,
    PLATFORMS,
    TRACKER_SCAN_INTERVAL,
)

# Some version of nmap will fail with 'Assertion failed: htn.toclock_running == true (Target.cc: stopTimeOutClock: 503)\n'
NMAP_TRANSIENT_FAILURE = "Assertion failed: htn.toclock_running == true"
MAX_SCAN_ATTEMPTS = 16
OFFLINE_SCANS_TO_MARK_UNAVAILABLE = 3


def short_hostname(hostname):
    """Return the first part of the hostname."""
    if hostname is None:
        return None
    return hostname.split(".")[0]


def human_readable_name(hostname, vendor, mac_address):
    """Generate a human readable name."""
    if hostname:
        return short_hostname(hostname)
    if vendor:
        return f"{vendor} {mac_address[-8:]}"
    return f"Nmap Tracker {mac_address}"


@dataclass
class NmapDevice:
    """Class for keeping track of an nmap tracked device."""

    mac_address: str
    hostname: str
    name: str
    ipv4: str
    manufacturer: str
    reason: str
    last_update: datetime.datetime
    offline_scans: int


class NmapTrackedDevices:
    """Storage class for all nmap trackers."""

    def __init__(self) -> None:
        """Initialize the data."""
        self.tracked: dict = {}
        self.ipv4_last_mac: dict = {}
        self.config_entry_owner: dict = {}


_LOGGER = logging.getLogger(__name__)


async def async_setup_entry(hass: HomeAssistant, entry: ConfigEntry) -> bool:
    """Set up Nmap Tracker from a config entry."""
    domain_data = hass.data.setdefault(DOMAIN, {})
    devices = domain_data.setdefault(NMAP_TRACKED_DEVICES, NmapTrackedDevices())
    scanner = domain_data[entry.entry_id] = NmapDeviceScanner(hass, entry, devices)
    await scanner.async_setup()
    entry.async_on_unload(entry.add_update_listener(_async_update_listener))
    hass.config_entries.async_setup_platforms(entry, PLATFORMS)
    return True


<<<<<<< HEAD
async def _async_update_listener(hass: HomeAssistant, entry: ConfigEntry):
=======
async def _async_update_listener(hass: HomeAssistant, entry: ConfigEntry) -> None:
>>>>>>> 8f1ebfab
    """Handle options update."""
    await hass.config_entries.async_reload(entry.entry_id)


async def async_unload_entry(hass: HomeAssistant, entry: ConfigEntry) -> bool:
    """Unload a config entry."""
    unload_ok = await hass.config_entries.async_unload_platforms(entry, PLATFORMS)

    if unload_ok:
        _async_untrack_devices(hass, entry)
        hass.data[DOMAIN].pop(entry.entry_id)

    return unload_ok


@callback
def _async_untrack_devices(hass: HomeAssistant, entry: ConfigEntry) -> None:
    """Remove tracking for devices owned by this config entry."""
    devices = hass.data[DOMAIN][NMAP_TRACKED_DEVICES]
    remove_mac_addresses = [
        mac_address
        for mac_address, entry_id in devices.config_entry_owner.items()
        if entry_id == entry.entry_id
    ]
    for mac_address in remove_mac_addresses:
        if device := devices.tracked.pop(mac_address, None):
            devices.ipv4_last_mac.pop(device.ipv4, None)
        del devices.config_entry_owner[mac_address]


def signal_device_update(mac_address) -> str:
    """Signal specific per nmap tracker entry to signal updates in device."""
    return f"{DOMAIN}-device-update-{mac_address}"


class NmapDeviceScanner:
    """This class scans for devices using nmap."""

    def __init__(self, hass, entry, devices):
        """Initialize the scanner."""
        self.devices = devices
        self.home_interval = None

        self._hass = hass
        self._entry = entry

        self._scan_lock = None
        self._stopping = False
        self._scanner = None

        self._entry_id = entry.entry_id
        self._hosts = None
        self._options = None
        self._exclude = None
        self._scan_interval = None
        self._track_new_devices = None

        self._known_mac_addresses = {}
        self._finished_first_scan = False
        self._last_results = []
        self._mac_vendor_lookup = None

    async def async_setup(self):
        """Set up the tracker."""
        config = self._entry.options
        self._track_new_devices = config.get(CONF_TRACK_NEW, DEFAULT_TRACK_NEW_DEVICES)
        self._scan_interval = timedelta(
            seconds=config.get(CONF_SCAN_INTERVAL, TRACKER_SCAN_INTERVAL)
        )
        hosts_list = cv.ensure_list_csv(config[CONF_HOSTS])
        self._hosts = [host for host in hosts_list if host != ""]
        excludes_list = cv.ensure_list_csv(config[CONF_EXCLUDE])
        self._exclude = [exclude for exclude in excludes_list if exclude != ""]
        self._options = config[CONF_OPTIONS]
        self.home_interval = timedelta(
            minutes=cv.positive_int(config[CONF_HOME_INTERVAL])
        )
        self._scan_lock = asyncio.Lock()
        if self._hass.state == CoreState.running:
            await self._async_start_scanner()
            return

        self._entry.async_on_unload(
            self._hass.bus.async_listen(
                EVENT_HOMEASSISTANT_STARTED, self._async_start_scanner
            )
        )
        registry = er.async_get(self._hass)
        self._known_mac_addresses = {
            entry.unique_id: entry.original_name
            for entry in registry.entities.values()
            if entry.config_entry_id == self._entry_id
        }

    @property
    def signal_device_new(self) -> str:
        """Signal specific per nmap tracker entry to signal new device."""
        return f"{DOMAIN}-device-new-{self._entry_id}"

    @property
    def signal_device_missing(self) -> str:
        """Signal specific per nmap tracker entry to signal a missing device."""
        return f"{DOMAIN}-device-missing-{self._entry_id}"

    @callback
    def _async_get_vendor(self, mac_address):
        """Lookup the vendor."""
<<<<<<< HEAD
        _LOGGER.warning("_async_get_vendor: %s", mac_address)
=======
>>>>>>> 8f1ebfab
        oui = self._mac_vendor_lookup.sanitise(mac_address)[:6]
        return self._mac_vendor_lookup.prefixes.get(oui)

    @callback
    def _async_stop(self):
        """Stop the scanner."""
        self._stopping = True

    async def _async_start_scanner(self, *_):
        """Start the scanner."""
        self._entry.async_on_unload(self._async_stop)
        self._entry.async_on_unload(
            async_track_time_interval(
                self._hass,
                self._async_scan_devices,
                self._scan_interval,
            )
        )
        self._mac_vendor_lookup = AsyncMacLookup()
        with contextlib.suppress((asyncio.TimeoutError, aiohttp.ClientError)):
<<<<<<< HEAD
            # We don't care of this fails since its only
=======
            # We don't care if this fails since it only
>>>>>>> 8f1ebfab
            # improves the data when we don't have it from nmap
            await self._mac_vendor_lookup.load_vendors()
        self._hass.async_create_task(self._async_scan_devices())

    def _build_options(self):
        """Build the command line and strip out last results that do not need to be updated."""
        options = self._options
        if self.home_interval:
            boundary = dt_util.now() - self.home_interval
            last_results = [
                device for device in self._last_results if device.last_update > boundary
            ]
            if last_results:
                exclude_hosts = self._exclude + [device.ipv4 for device in last_results]
            else:
                exclude_hosts = self._exclude
        else:
            last_results = []
            exclude_hosts = self._exclude
        if exclude_hosts:
            options += f" --exclude {','.join(exclude_hosts)}"
        # Report reason
        if "--reason" not in options:
            options += " --reason"
        # Report down hosts
        if "-v" not in options:
            options += " -v"
        self._last_results = last_results
        return options

    async def _async_scan_devices(self, *_):
        """Scan devices and dispatch."""
        if self._scan_lock.locked():
            _LOGGER.debug(
                "Nmap scanning is taking longer than the scheduled interval: %s",
                TRACKER_SCAN_INTERVAL,
            )
            return

        async with self._scan_lock:
            try:
                await self._async_run_nmap_scan()
            except PortScannerError as ex:
                _LOGGER.error("Nmap scanning failed: %s", ex)

        if not self._finished_first_scan:
            self._finished_first_scan = True
            await self._async_mark_missing_devices_as_not_home()

    async def _async_mark_missing_devices_as_not_home(self):
        # After all config entries have finished their first
        # scan we mark devices that were not found as not_home
        # from unavailable
        now = dt_util.now()
        for mac_address, original_name in self._known_mac_addresses.items():
            if mac_address in self.devices.tracked:
                continue
            self.devices.config_entry_owner[mac_address] = self._entry_id
            self.devices.tracked[mac_address] = NmapDevice(
                mac_address,
                None,
                original_name,
                None,
                self._async_get_vendor(mac_address),
                "Device not found in initial scan",
                now,
                1,
            )
            async_dispatcher_send(self._hass, self.signal_device_missing, mac_address)

    def _run_nmap_scan(self):
        """Run nmap and return the result."""
        options = self._build_options()
        if not self._scanner:
            self._scanner = PortScanner()
        _LOGGER.debug("Scanning %s with args: %s", self._hosts, options)
        for attempt in range(MAX_SCAN_ATTEMPTS):
            try:
                result = self._scanner.scan(
                    hosts=" ".join(self._hosts),
                    arguments=options,
                    timeout=TRACKER_SCAN_INTERVAL * 10,
                )
                break
            except PortScannerError as ex:
                if attempt < (MAX_SCAN_ATTEMPTS - 1) and NMAP_TRANSIENT_FAILURE in str(
                    ex
                ):
                    _LOGGER.debug("Nmap saw transient error %s", NMAP_TRANSIENT_FAILURE)
                    continue
                raise
        _LOGGER.debug(
            "Finished scanning %s with args: %s",
            self._hosts,
            options,
        )
        return result

    @callback
    def _async_increment_device_offline(self, ipv4, reason):
        """Mark an IP offline."""
        if not (formatted_mac := self.devices.ipv4_last_mac.get(ipv4)):
            return
        if not (device := self.devices.tracked.get(formatted_mac)):
            # Device was unloaded
            return
        device.offline_scans += 1
        if device.offline_scans < OFFLINE_SCANS_TO_MARK_UNAVAILABLE:
            return
        device.reason = reason
        async_dispatcher_send(self._hass, signal_device_update(formatted_mac), False)
        del self.devices.ipv4_last_mac[ipv4]

    async def _async_run_nmap_scan(self):
        """Scan the network for devices and dispatch events."""
        result = await self._hass.async_add_executor_job(self._run_nmap_scan)
        if self._stopping:
            return

        devices = self.devices
        entry_id = self._entry_id
        now = dt_util.now()
        for ipv4, info in result["scan"].items():
            status = info["status"]
            reason = status["reason"]
            if status["state"] != "up":
                self._async_increment_device_offline(ipv4, reason)
                continue
            # Mac address only returned if nmap ran as root
<<<<<<< HEAD
            mac = info["addresses"].get("mac") or get_mac_address(ip=ipv4)
=======
            mac = info["addresses"].get(
                "mac"
            ) or await self._hass.async_add_executor_job(
                partial(get_mac_address, ip=ipv4)
            )
>>>>>>> 8f1ebfab
            if mac is None:
                self._async_increment_device_offline(ipv4, "No MAC address found")
                _LOGGER.info("No MAC address found for %s", ipv4)
                continue

            formatted_mac = format_mac(mac)
            new = formatted_mac not in devices.tracked
            if (
                new
                and not self._track_new_devices
                and formatted_mac not in devices.tracked
                and formatted_mac not in self._known_mac_addresses
            ):
                continue

            if (
                devices.config_entry_owner.setdefault(formatted_mac, entry_id)
                != entry_id
            ):
                continue

            hostname = info["hostnames"][0]["name"] if info["hostnames"] else ipv4
            vendor = info.get("vendor", {}).get(mac) or self._async_get_vendor(mac)
<<<<<<< HEAD
            _LOGGER.warning("vendor for: %s == %s", mac, vendor)
=======
>>>>>>> 8f1ebfab
            name = human_readable_name(hostname, vendor, mac)
            device = NmapDevice(
                formatted_mac, hostname, name, ipv4, vendor, reason, now, 0
            )

            devices.tracked[formatted_mac] = device
            devices.ipv4_last_mac[ipv4] = formatted_mac
            self._last_results.append(device)

            if new:
                async_dispatcher_send(self._hass, self.signal_device_new, formatted_mac)
            else:
                async_dispatcher_send(
                    self._hass, signal_device_update(formatted_mac), True
                )<|MERGE_RESOLUTION|>--- conflicted
+++ resolved
@@ -5,10 +5,7 @@
 import contextlib
 from dataclasses import dataclass
 from datetime import datetime, timedelta
-<<<<<<< HEAD
-=======
 from functools import partial
->>>>>>> 8f1ebfab
 import logging
 
 import aiohttp
@@ -100,11 +97,7 @@
     return True
 
 
-<<<<<<< HEAD
-async def _async_update_listener(hass: HomeAssistant, entry: ConfigEntry):
-=======
 async def _async_update_listener(hass: HomeAssistant, entry: ConfigEntry) -> None:
->>>>>>> 8f1ebfab
     """Handle options update."""
     await hass.config_entries.async_reload(entry.entry_id)
 
@@ -212,10 +205,6 @@
     @callback
     def _async_get_vendor(self, mac_address):
         """Lookup the vendor."""
-<<<<<<< HEAD
-        _LOGGER.warning("_async_get_vendor: %s", mac_address)
-=======
->>>>>>> 8f1ebfab
         oui = self._mac_vendor_lookup.sanitise(mac_address)[:6]
         return self._mac_vendor_lookup.prefixes.get(oui)
 
@@ -236,11 +225,7 @@
         )
         self._mac_vendor_lookup = AsyncMacLookup()
         with contextlib.suppress((asyncio.TimeoutError, aiohttp.ClientError)):
-<<<<<<< HEAD
-            # We don't care of this fails since its only
-=======
             # We don't care if this fails since it only
->>>>>>> 8f1ebfab
             # improves the data when we don't have it from nmap
             await self._mac_vendor_lookup.load_vendors()
         self._hass.async_create_task(self._async_scan_devices())
@@ -370,15 +355,11 @@
                 self._async_increment_device_offline(ipv4, reason)
                 continue
             # Mac address only returned if nmap ran as root
-<<<<<<< HEAD
-            mac = info["addresses"].get("mac") or get_mac_address(ip=ipv4)
-=======
             mac = info["addresses"].get(
                 "mac"
             ) or await self._hass.async_add_executor_job(
                 partial(get_mac_address, ip=ipv4)
             )
->>>>>>> 8f1ebfab
             if mac is None:
                 self._async_increment_device_offline(ipv4, "No MAC address found")
                 _LOGGER.info("No MAC address found for %s", ipv4)
@@ -402,10 +383,6 @@
 
             hostname = info["hostnames"][0]["name"] if info["hostnames"] else ipv4
             vendor = info.get("vendor", {}).get(mac) or self._async_get_vendor(mac)
-<<<<<<< HEAD
-            _LOGGER.warning("vendor for: %s == %s", mac, vendor)
-=======
->>>>>>> 8f1ebfab
             name = human_readable_name(hostname, vendor, mac)
             device = NmapDevice(
                 formatted_mac, hostname, name, ipv4, vendor, reason, now, 0
