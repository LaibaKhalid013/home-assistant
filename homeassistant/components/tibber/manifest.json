{
  "domain": "tibber",
  "name": "Tibber",
  "documentation": "https://www.home-assistant.io/integrations/tibber",
<<<<<<< HEAD
  "requirements": ["pyTibber==0.21.3"],
=======
  "requirements": ["pyTibber==0.21.4"],
>>>>>>> 550004f1
  "codeowners": ["@danielhiversen"],
  "quality_scale": "silver",
  "config_flow": true,
  "iot_class": "cloud_polling"
}<|MERGE_RESOLUTION|>--- conflicted
+++ resolved
@@ -2,11 +2,7 @@
   "domain": "tibber",
   "name": "Tibber",
   "documentation": "https://www.home-assistant.io/integrations/tibber",
-<<<<<<< HEAD
-  "requirements": ["pyTibber==0.21.3"],
-=======
   "requirements": ["pyTibber==0.21.4"],
->>>>>>> 550004f1
   "codeowners": ["@danielhiversen"],
   "quality_scale": "silver",
   "config_flow": true,
