--- conflicted
+++ resolved
@@ -52,164 +52,4 @@
       example: 'fan.living_room'
     direction:
       description: The direction to rotate. Either 'forward' or 'reverse'
-      example: 'forward'
-
-<<<<<<< HEAD
-wemo_set_humidity:
-  description: Set the target humidity of WeMo humidifier devices.
-  fields:
-    entity_id:
-      description: Names of the WeMo humidifier entities (1 or more entity_ids are required).
-      example: 'fan.wemo_humidifier'
-    target_humidity:
-      description: Target humidity. This is a float value between 0 and 100, but will be mapped to the humidity levels that WeMo humidifiers support (45, 50, 55, 60, and 100/Max) by rounding the value down to the nearest supported value.
-      example: 56.5
-
-wemo_reset_filter_life:
-  description: Reset the WeMo Humidifier's filter life to 100%.
-  fields:
-    entity_id:
-      description: Names of the WeMo humidifier entities (1 or more entity_ids are required).
-      example: 'fan.wemo_humidifier'
-=======
-xiaomi_miio_set_buzzer_on:
-  description: Turn the buzzer on.
-  fields:
-    entity_id:
-      description: Name of the xiaomi miio entity.
-      example: 'fan.xiaomi_miio_device'
-
-xiaomi_miio_set_buzzer_off:
-  description: Turn the buzzer off.
-  fields:
-    entity_id:
-      description: Name of the xiaomi miio entity.
-      example: 'fan.xiaomi_miio_device'
-
-xiaomi_miio_set_led_on:
-  description: Turn the led on.
-  fields:
-    entity_id:
-      description: Name of the xiaomi miio entity.
-      example: 'fan.xiaomi_miio_device'
-
-xiaomi_miio_set_led_off:
-  description: Turn the led off.
-  fields:
-    entity_id:
-      description: Name of the xiaomi miio entity.
-      example: 'fan.xiaomi_miio_device'
-
-xiaomi_miio_set_child_lock_on:
-  description: Turn the child lock on.
-  fields:
-    entity_id:
-      description: Name of the xiaomi miio entity.
-      example: 'fan.xiaomi_miio_device'
-
-xiaomi_miio_set_child_lock_off:
-  description: Turn the child lock off.
-  fields:
-    entity_id:
-      description: Name of the xiaomi miio entity.
-      example: 'fan.xiaomi_miio_device'
-
-xiaomi_miio_set_favorite_level:
-  description: Set the favorite level.
-  fields:
-    entity_id:
-      description: Name of the xiaomi miio entity.
-      example: 'fan.xiaomi_miio_device'
-    level:
-      description: Level, between 0 and 16.
-      example: 1
-
-xiaomi_miio_set_led_brightness:
-  description: Set the led brightness.
-  fields:
-    entity_id:
-      description: Name of the xiaomi miio entity.
-      example: 'fan.xiaomi_miio_device'
-    brightness:
-      description: Brightness (0 = Bright, 1 = Dim, 2 = Off)
-      example: 1
-
-xiaomi_miio_set_auto_detect_on:
-  description: Turn the auto detect on.
-  fields:
-    entity_id:
-      description: Name of the xiaomi miio entity.
-      example: 'fan.xiaomi_miio_device'
-
-xiaomi_miio_set_auto_detect_off:
-  description: Turn the auto detect off.
-  fields:
-    entity_id:
-      description: Name of the xiaomi miio entity.
-      example: 'fan.xiaomi_miio_device'
-
-xiaomi_miio_set_learn_mode_on:
-  description: Turn the learn mode on.
-  fields:
-    entity_id:
-      description: Name of the xiaomi miio entity.
-      example: 'fan.xiaomi_miio_device'
-
-xiaomi_miio_set_learn_mode_off:
-  description: Turn the learn mode off.
-  fields:
-    entity_id:
-      description: Name of the xiaomi miio entity.
-      example: 'fan.xiaomi_miio_device'
-
-xiaomi_miio_set_volume:
-  description: Set the sound volume.
-  fields:
-    entity_id:
-      description: Name of the xiaomi miio entity.
-      example: 'fan.xiaomi_miio_device'
-    volume:
-      description: Volume, between 0 and 100.
-      example: 50
-
-xiaomi_miio_reset_filter:
-  description: Reset the filter lifetime and usage.
-  fields:
-    entity_id:
-      description: Name of the xiaomi miio entity.
-      example: 'fan.xiaomi_miio_device'
-
-xiaomi_miio_set_extra_features:
-  description: Manipulates a storage register which advertises extra features. The Mi Home app evaluates the value. A feature called "turbo mode" is unlocked in the app on value 1.
-  fields:
-    entity_id:
-      description: Name of the xiaomi miio entity.
-      example: 'fan.xiaomi_miio_device'
-    features:
-      description: Integer, known values are 0 (default) and 1 (turbo mode).
-      example: 1
-
-xiaomi_miio_set_target_humidity:
-  description: Set the target humidity.
-  fields:
-    entity_id:
-      description: Name of the xiaomi miio entity.
-      example: 'fan.xiaomi_miio_device'
-    humidity:
-      description: Target humidity. Allowed values are 30, 40, 50, 60, 70 and 80.
-      example: 50
-
-xiaomi_miio_set_dry_on:
-  description: Turn the dry mode on.
-  fields:
-    entity_id:
-      description: Name of the xiaomi miio entity.
-      example: 'fan.xiaomi_miio_device'
-
-xiaomi_miio_set_dry_off:
-  description: Turn the dry mode off.
-  fields:
-    entity_id:
-      description: Name of the xiaomi miio entity.
-      example: 'fan.xiaomi_miio_device'
->>>>>>> 665613e3
+      example: 'forward'