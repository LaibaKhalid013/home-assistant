--- conflicted
+++ resolved
@@ -62,17 +62,6 @@
 ATTR_PRESET_MODE = "preset_mode"
 ATTR_PRESET_MODES = "preset_modes"
 
-<<<<<<< HEAD
-
-class NoValidSpeedsError(ValueError):
-    """Exception class when there are no valid speeds."""
-
-
-class NotValidSpeedError(ValueError):
-    """Exception class when the speed in not in the speed list."""
-
-=======
->>>>>>> 245f55ed
 
 class NotValidPresetModeError(ValueError):
     """Exception class when the preset_mode in not in the preset_modes list."""
