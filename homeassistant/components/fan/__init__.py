"""Provides functionality to interact with fans."""
from datetime import timedelta
import functools as ft
import logging
from typing import List, Optional

import voluptuous as vol

from homeassistant.const import (
    SERVICE_TOGGLE,
    SERVICE_TURN_OFF,
    SERVICE_TURN_ON,
    STATE_ON,
)
import homeassistant.helpers.config_validation as cv
from homeassistant.helpers.config_validation import (  # noqa: F401
    PLATFORM_SCHEMA,
    PLATFORM_SCHEMA_BASE,
)
from homeassistant.helpers.entity import ToggleEntity
from homeassistant.helpers.entity_component import EntityComponent
from homeassistant.loader import bind_hass
from homeassistant.util.percentage import (
    ordered_list_item_to_percentage,
    percentage_to_ordered_list_item,
)

_LOGGER = logging.getLogger(__name__)

DOMAIN = "fan"
SCAN_INTERVAL = timedelta(seconds=30)

ENTITY_ID_FORMAT = DOMAIN + ".{}"

# Bitfield of features supported by the fan entity
SUPPORT_SET_SPEED = 1
SUPPORT_OSCILLATE = 2
SUPPORT_DIRECTION = 4
<<<<<<< HEAD
SUPPORT_SET_SPEED_PERCENTAGE = 8
=======
SUPPORT_PRESET_MODE = 8
>>>>>>> d73976e1

SERVICE_SET_SPEED = "set_speed"
SERVICE_OSCILLATE = "oscillate"
SERVICE_SET_DIRECTION = "set_direction"
<<<<<<< HEAD
SERVICE_SET_SPEED_PERCENTAGE = "set_speed_percentage"
=======
SERVICE_SET_PERCENTAGE = "set_percentage"
SERVICE_SET_PRESET_MODE = "set_preset_mode"
>>>>>>> d73976e1

SPEED_OFF = "off"
SPEED_LOW = "low"
SPEED_MEDIUM = "medium"
SPEED_HIGH = "high"

DIRECTION_FORWARD = "forward"
DIRECTION_REVERSE = "reverse"

ATTR_SPEED = "speed"
<<<<<<< HEAD
ATTR_SPEED_PERCENTAGE = "speed_percentage"
=======
ATTR_PERCENTAGE = "percentage"
>>>>>>> d73976e1
ATTR_SPEED_LIST = "speed_list"
ATTR_OSCILLATING = "oscillating"
ATTR_DIRECTION = "direction"
ATTR_PRESET_MODE = "preset_mode"
ATTR_PRESET_MODES = "preset_modes"

# Invalid speeds do not conform to the entity model, but have crept
# into core integrations at some point so we are temporarily
# accommodating them in the transition to percentages.
_NOT_SPEED_OFF = "off"
_NOT_SPEED_AUTO = "auto"
_NOT_SPEED_SMART = "smart"
_NOT_SPEED_INTERVAL = "interval"
_NOT_SPEED_IDLE = "idle"
_NOT_SPEED_FAVORITE = "favorite"

_NOT_SPEEDS_FILTER = {
    _NOT_SPEED_OFF,
    _NOT_SPEED_AUTO,
    _NOT_SPEED_SMART,
    _NOT_SPEED_INTERVAL,
    _NOT_SPEED_IDLE,
    _NOT_SPEED_FAVORITE,
}

_FAN_NATIVE = "_fan_native"

OFF_SPEED_VALUES = [SPEED_OFF, None]


class NoValidSpeedsError(ValueError):
    """Exception class when there are no valid speeds."""


class NotValidSpeedError(ValueError):
    """Exception class when the speed in not in the speed list."""


class NotValidPresetModeError(ValueError):
    """Exception class when the preset_mode in not in the preset_modes list."""


@bind_hass
def is_on(hass, entity_id: str) -> bool:
    """Return if the fans are on based on the statemachine."""
    state = hass.states.get(entity_id)
    if ATTR_SPEED in state.attributes:
        return state.attributes[ATTR_SPEED] not in OFF_SPEED_VALUES
    return state.state == STATE_ON


async def async_setup(hass, config: dict):
    """Expose fan control via statemachine and services."""
    component = hass.data[DOMAIN] = EntityComponent(
        _LOGGER, DOMAIN, hass, SCAN_INTERVAL
    )

    await component.async_setup(config)

    # After the transition to percentage and preset_modes concludes,
    # switch this back to async_turn_on and remove async_turn_on_compat
    component.async_register_entity_service(
        SERVICE_TURN_ON,
        {
            vol.Optional(ATTR_SPEED): cv.string,
            vol.Optional(ATTR_PERCENTAGE): vol.All(
                vol.Coerce(int), vol.Range(min=0, max=100)
            ),
            vol.Optional(ATTR_PRESET_MODE): cv.string,
        },
        "async_turn_on_compat",
    )
    component.async_register_entity_service(SERVICE_TURN_OFF, {}, "async_turn_off")
    component.async_register_entity_service(SERVICE_TOGGLE, {}, "async_toggle")
    # After the transition to percentage and preset_modes concludes,
    # remove this service
    component.async_register_entity_service(
        SERVICE_SET_SPEED,
        {vol.Required(ATTR_SPEED): cv.string},
        "async_set_speed_deprecated",
        [SUPPORT_SET_SPEED],
    )
    component.async_register_entity_service(
        SERVICE_OSCILLATE,
        {vol.Required(ATTR_OSCILLATING): cv.boolean},
        "async_oscillate",
        [SUPPORT_OSCILLATE],
    )
    component.async_register_entity_service(
        SERVICE_SET_DIRECTION,
        {vol.Optional(ATTR_DIRECTION): cv.string},
        "async_set_direction",
        [SUPPORT_DIRECTION],
    )
    component.async_register_entity_service(
<<<<<<< HEAD
        SERVICE_SET_SPEED_PERCENTAGE,
        {vol.Required(ATTR_SPEED): vol.Number()},
        "async_set_speed_percentage",
        [SUPPORT_SET_SPEED],
    )
=======
        SERVICE_SET_PERCENTAGE,
        {
            vol.Required(ATTR_PERCENTAGE): vol.All(
                vol.Coerce(int), vol.Range(min=0, max=100)
            )
        },
        "async_set_percentage",
        [SUPPORT_SET_SPEED],
    )
    component.async_register_entity_service(
        SERVICE_SET_PRESET_MODE,
        {vol.Required(ATTR_PRESET_MODE): cv.string},
        "async_set_preset_mode",
        [SUPPORT_SET_SPEED, SUPPORT_PRESET_MODE],
    )
>>>>>>> d73976e1

    return True


async def async_setup_entry(hass, entry):
    """Set up a config entry."""
    return await hass.data[DOMAIN].async_setup_entry(entry)


async def async_unload_entry(hass, entry):
    """Unload a config entry."""
    return await hass.data[DOMAIN].async_unload_entry(entry)


def _fan_native(method):
    """Native fan method not overridden."""
    setattr(method, _FAN_NATIVE, True)
    return method


class FanEntity(ToggleEntity):
    """Representation of a fan."""

    @_fan_native
    def set_speed(self, speed: str) -> None:
        """Set the speed of the fan."""
        raise NotImplementedError()

    async def async_set_speed_deprecated(self, speed: str):
        """Set the speed of the fan."""
        _LOGGER.warning(
            "fan.set_speed is deprecated, use fan.set_percentage or fan.set_preset_mode instead."
        )
        await self.async_set_speed(speed)

    @_fan_native
    async def async_set_speed(self, speed: str):
        """Set the speed of the fan."""
        if speed == SPEED_OFF:
            await self.async_turn_off()
<<<<<<< HEAD
        elif self.supported_features & SUPPORT_SET_SPEED_PERCENTAGE:
            await self.async_set_speed_percentage(self.speed_to_percentage(speed))
        else:
            await self.hass.async_add_job(self.set_speed, speed)

    def set_speed_percentage(self, speed: str) -> None:
        """Set the speed of the fan, as a percentage."""
        raise NotImplementedError()

    async def async_set_speed_percentage(self, speed: int):
        """Set the speed of the fan, as a percentage."""
        if speed == SPEED_OFF:
            await self.async_turn_off()
        elif not self.supported_features & SUPPORT_SET_SPEED_PERCENTAGE:
            await self.async_set_speed(self.percentage_to_speed(speed))
=======
            return

        if speed in self.preset_modes:
            if not hasattr(self.async_set_preset_mode, _FAN_NATIVE):
                await self.async_set_preset_mode(speed)
                return
            if not hasattr(self.set_preset_mode, _FAN_NATIVE):
                await self.hass.async_add_executor_job(self.set_preset_mode, speed)
                return
        else:
            if not hasattr(self.async_set_percentage, _FAN_NATIVE):
                await self.async_set_percentage(self.speed_to_percentage(speed))
                return
            if not hasattr(self.set_percentage, _FAN_NATIVE):
                await self.hass.async_add_executor_job(
                    self.set_percentage, self.speed_to_percentage(speed)
                )
                return

        await self.hass.async_add_executor_job(self.set_speed, speed)

    @_fan_native
    def set_percentage(self, percentage: int) -> None:
        """Set the speed of the fan, as a percentage."""
        raise NotImplementedError()

    @_fan_native
    async def async_set_percentage(self, percentage: int) -> None:
        """Set the speed of the fan, as a percentage."""
        if percentage == 0:
            await self.async_turn_off()
        elif not hasattr(self.set_percentage, _FAN_NATIVE):
            await self.hass.async_add_executor_job(self.set_percentage, percentage)
>>>>>>> d73976e1
        else:
            await self.async_set_speed(self.percentage_to_speed(percentage))

    @_fan_native
    def set_preset_mode(self, preset_mode: str) -> None:
        """Set new preset mode."""
        self._valid_preset_mode_or_raise(preset_mode)
        self.set_speed(preset_mode)

    @_fan_native
    async def async_set_preset_mode(self, preset_mode: str) -> None:
        """Set new preset mode."""
        if not hasattr(self.set_preset_mode, _FAN_NATIVE):
            await self.hass.async_add_executor_job(self.set_preset_mode, preset_mode)
            return

        self._valid_preset_mode_or_raise(preset_mode)
        await self.async_set_speed(preset_mode)

    def _valid_preset_mode_or_raise(self, preset_mode):
        """Raise NotValidPresetModeError on invalid preset_mode."""
        preset_modes = self.preset_modes
        if preset_mode not in preset_modes:
            raise NotValidPresetModeError(
                f"The preset_mode {preset_mode} is not a valid preset_mode: {preset_modes}"
            )

    def set_direction(self, direction: str) -> None:
        """Set the direction of the fan."""
        raise NotImplementedError()

    async def async_set_direction(self, direction: str):
        """Set the direction of the fan."""
        await self.hass.async_add_executor_job(self.set_direction, direction)

    # pylint: disable=arguments-differ
    def turn_on(
        self,
        speed: Optional[str] = None,
        percentage: Optional[int] = None,
        preset_mode: Optional[str] = None,
        **kwargs,
    ) -> None:
        """Turn on the fan."""
        raise NotImplementedError()

    # pylint: disable=arguments-differ
    async def async_turn_on_compat(
        self,
        speed: Optional[str] = None,
        percentage: Optional[int] = None,
        preset_mode: Optional[str] = None,
        **kwargs,
    ) -> None:
        """Turn on the fan.

        This _compat version wraps async_turn_on with
        backwards and forward compatibility.

        After the transition to percentage and preset_modes concludes, it
        should be removed.
        """
        if preset_mode is not None:
            self._valid_preset_mode_or_raise(preset_mode)
            speed = preset_mode
            percentage = None
        elif speed is not None:
            _LOGGER.warning(
                "Calling fan.turn_on with the speed argument is deprecated, use percentage or preset_mode instead."
            )
            if speed in self.preset_modes:
                preset_mode = speed
                percentage = None
            else:
                percentage = self.speed_to_percentage(speed)
        elif percentage is not None:
            speed = self.percentage_to_speed(percentage)

        await self.async_turn_on(
            speed=speed,
            percentage=percentage,
            preset_mode=preset_mode,
            **kwargs,
        )

    # pylint: disable=arguments-differ
    async def async_turn_on(
        self,
        speed: Optional[str] = None,
        percentage: Optional[int] = None,
        preset_mode: Optional[str] = None,
        **kwargs,
    ) -> None:
        """Turn on the fan."""
        if speed == SPEED_OFF:
            await self.async_turn_off()
        else:
            await self.hass.async_add_executor_job(
                ft.partial(
                    self.turn_on,
                    speed=speed,
                    percentage=percentage,
                    preset_mode=preset_mode,
                    **kwargs,
                )
            )

    def oscillate(self, oscillating: bool) -> None:
        """Oscillate the fan."""
        raise NotImplementedError()

    async def async_oscillate(self, oscillating: bool):
        """Oscillate the fan."""
        await self.hass.async_add_executor_job(self.oscillate, oscillating)

    @property
    def is_on(self):
        """Return true if the entity is on."""
        return self.speed not in [SPEED_OFF, None]

    @property
    def _implemented_percentage(self):
        """Return true if percentage has been implemented."""
        return not hasattr(self.set_percentage, _FAN_NATIVE) or not hasattr(
            self.async_set_percentage, _FAN_NATIVE
        )

    @property
    def _implemented_preset_mode(self):
        """Return true if preset_mode has been implemented."""
        return not hasattr(self.set_preset_mode, _FAN_NATIVE) or not hasattr(
            self.async_set_preset_mode, _FAN_NATIVE
        )

    @property
    def _implemented_speed(self):
        """Return true if speed has been implemented."""
        return not hasattr(self.set_speed, _FAN_NATIVE) or not hasattr(
            self.async_set_speed, _FAN_NATIVE
        )

    @property
    def speed(self) -> Optional[str]:
        """Return the current speed."""
<<<<<<< HEAD
        if self.supported_features & SUPPORT_SET_SPEED_PERCENTAGE:
            return self.percentage_to_speed(self.percentage_speed)
        return None

    @property
    def percentage_speed(self):
        """Return the current speed as a percentage."""
        if not self.supported_features & SUPPORT_SET_SPEED_PERCENTAGE:
            return self.speed_to_percentage(self.speed)
=======
        if self._implemented_preset_mode:
            preset_mode = self.preset_mode
            if preset_mode:
                return preset_mode
        if self._implemented_percentage:
            return self.percentage_to_speed(self.percentage)
>>>>>>> d73976e1
        return None

    @property
    def percentage(self) -> Optional[int]:
        """Return the current speed as a percentage."""
        if not self._implemented_preset_mode:
            if self.speed in self.preset_modes:
                return None
        if not self._implemented_percentage:
            return self.speed_to_percentage(self.speed)
        return 0

    @property
    def speed_list(self) -> list:
        """Get the list of available speeds."""
<<<<<<< HEAD
        if self.supported_features & SUPPORT_SET_SPEED_PERCENTAGE:
            return [SPEED_OFF, SPEED_LOW, SPEED_MEDIUM, SPEED_HIGH]
        return []
=======
        speeds = []
        if self._implemented_percentage:
            speeds += [SPEED_OFF, SPEED_LOW, SPEED_MEDIUM, SPEED_HIGH]
        if self._implemented_preset_mode:
            speeds += self.preset_modes
        return speeds
>>>>>>> d73976e1

    @property
    def current_direction(self) -> Optional[str]:
        """Return the current direction of the fan."""
        return None

    @property
    def oscillating(self):
        """Return whether or not the fan is currently oscillating."""
        return None

    @property
    def capability_attributes(self):
        """Return capability attributes."""
        attrs = {}
        if self.supported_features & SUPPORT_SET_SPEED:
            attrs[ATTR_SPEED_LIST] = self.speed_list

        if (
            self.supported_features & SUPPORT_SET_SPEED
            or self.supported_features & SUPPORT_PRESET_MODE
        ):
            attrs[ATTR_PRESET_MODES] = self.preset_modes

        return attrs

    def speed_to_percentage(self, speed: str) -> int:
        """
        Map a speed to a percentage.

        Officially this should only have to deal with the 4 pre-defined speeds:

        return {
            SPEED_OFF: 0,
            SPEED_LOW: 33,
            SPEED_MEDIUM: 66,
            SPEED_HIGH: 100,
        }[speed]

        Unfortunately lots of fans make up their own speeds. So the default
        mapping is more dynamic.
        """
        if speed in OFF_SPEED_VALUES:
            return 0

        speed_list = speed_list_without_preset_modes(self.speed_list)

        if speed_list and speed not in speed_list:
            raise NotValidSpeedError(f"The speed {speed} is not a valid speed.")

        try:
            return ordered_list_item_to_percentage(speed_list, speed)
        except ValueError as ex:
            raise NoValidSpeedsError(
                f"The speed_list {speed_list} does not contain any valid speeds."
            ) from ex

    def percentage_to_speed(self, percentage: int) -> str:
        """
        Map a percentage onto self.speed_list.

        Officially, this should only have to deal with 4 pre-defined speeds.

        if value == 0:
            return SPEED_OFF
        elif value <= 33:
            return SPEED_LOW
        elif value <= 66:
            return SPEED_MEDIUM
        else:
            return SPEED_HIGH

        Unfortunately there is currently a high degree of non-conformancy.
        Until fans have been corrected a more complicated and dynamic
        mapping is used.
        """
        if percentage == 0:
            return SPEED_OFF

        speed_list = speed_list_without_preset_modes(self.speed_list)

        try:
            return percentage_to_ordered_list_item(speed_list, percentage)
        except ValueError as ex:
            raise NoValidSpeedsError(
                f"The speed_list {speed_list} does not contain any valid speeds."
            ) from ex

    def speed_to_percentage(self, speed: str):
        """
        Map a speed to a percentage.

        Officially this should only have to deal with the 4 pre-defined speeds:

        return {
            SPEED_OFF: 0,
            SPEED_LOW: 33,
            SPEED_MEDIUM: 66,
            SPEED_HIGH: 100,
        }[speed]

        Unfortunately lots of fans make up their own speeds. So the default
        mapping is more dynamic.
        """
        if speed == SPEED_OFF:
            return 0

        speeds_len = len(self.speed_list)
        speed_offset = self.speed_list.index(speed)

        return ((speed_offset) * 100) // ((speeds_len - 1))

    def percentage_to_speed(self, value: int):
        """
        Map a percentage onto self.speed_list

        Officially, this should only have to deal with 4 pre-defined speeds.

        if value == 0:
            return SPEED_OFF
        elif value <= 33:
            return SPEED_LOW
        elif value <= 66:
            return SPEED_MEDIUM
        else:
            return SPEED_HIGH

        Unfortunately there is currently a high degree of non-conformancy.
        Until fans have been corrected a more complicated and dynamic
        mapping is used.
        """
        if value == 0:
            return SPEED_OFF

        speeds_len = len(self.speed_list)

        for offset, speed in enumerate(self.speed_list[1:], start=1):
            upper_bound = (offset * 100) // ((speeds_len - 1))
            if value <= upper_bound:
                return speed

        return self.speed_list[-1]

    @property
    def state_attributes(self) -> dict:
        """Return optional state attributes."""
        data = {}
        supported_features = self.supported_features

        if supported_features & SUPPORT_DIRECTION:
            data[ATTR_DIRECTION] = self.current_direction

        if supported_features & SUPPORT_OSCILLATE:
            data[ATTR_OSCILLATING] = self.oscillating

        if supported_features & SUPPORT_SET_SPEED or supported_features & SUPPORT_SET_SPEED_PERCENTAGE:
            data[ATTR_SPEED] = self.speed
<<<<<<< HEAD
            data[ATTR_SPEED_PERCENTAGE] = self.percentage_speed
=======
            data[ATTR_PERCENTAGE] = self.percentage

        if (
            supported_features & SUPPORT_PRESET_MODE
            or supported_features & SUPPORT_SET_SPEED
        ):
            data[ATTR_PRESET_MODE] = self.preset_mode
>>>>>>> d73976e1

        return data

    @property
    def supported_features(self) -> int:
        """Flag supported features."""
        return 0

    @property
    def preset_mode(self) -> Optional[str]:
        """Return the current preset mode, e.g., auto, smart, interval, favorite.

        Requires SUPPORT_SET_SPEED.
        """
        speed = self.speed
        if speed in self.preset_modes:
            return speed
        return None

    @property
    def preset_modes(self) -> Optional[List[str]]:
        """Return a list of available preset modes.

        Requires SUPPORT_SET_SPEED.
        """
        return preset_modes_from_speed_list(self.speed_list)


def speed_list_without_preset_modes(speed_list: List):
    """Filter out non-speeds from the speed list.

    The goal is to get the speeds in a list from lowest to
    highest by removing speeds that are not valid or out of order
    so we can map them to percentages.

    Examples:
      input: ["off", "low", "low-medium", "medium", "medium-high", "high", "auto"]
      output: ["low", "low-medium", "medium", "medium-high", "high"]

      input: ["off", "auto", "low", "medium", "high"]
      output: ["low", "medium", "high"]

      input: ["off", "1", "2", "3", "4", "5", "6", "7", "smart"]
      output: ["1", "2", "3", "4", "5", "6", "7"]

      input: ["Auto", "Silent", "Favorite", "Idle", "Medium", "High", "Strong"]
      output: ["Silent", "Medium", "High", "Strong"]
    """

    return [speed for speed in speed_list if speed.lower() not in _NOT_SPEEDS_FILTER]


def preset_modes_from_speed_list(speed_list: List):
    """Filter out non-preset modes from the speed list.

    The goal is to return only preset modes.

    Examples:
      input: ["off", "low", "low-medium", "medium", "medium-high", "high", "auto"]
      output: ["auto"]

      input: ["off", "auto", "low", "medium", "high"]
      output: ["auto"]

      input: ["off", "1", "2", "3", "4", "5", "6", "7", "smart"]
      output: ["smart"]

      input: ["Auto", "Silent", "Favorite", "Idle", "Medium", "High", "Strong"]
      output: ["Auto", "Favorite", "Idle"]
    """

    return [
        speed
        for speed in speed_list
        if speed.lower() in _NOT_SPEEDS_FILTER and speed.lower() != SPEED_OFF
    ]<|MERGE_RESOLUTION|>--- conflicted
+++ resolved
@@ -36,21 +36,13 @@
 SUPPORT_SET_SPEED = 1
 SUPPORT_OSCILLATE = 2
 SUPPORT_DIRECTION = 4
-<<<<<<< HEAD
-SUPPORT_SET_SPEED_PERCENTAGE = 8
-=======
 SUPPORT_PRESET_MODE = 8
->>>>>>> d73976e1
 
 SERVICE_SET_SPEED = "set_speed"
 SERVICE_OSCILLATE = "oscillate"
 SERVICE_SET_DIRECTION = "set_direction"
-<<<<<<< HEAD
-SERVICE_SET_SPEED_PERCENTAGE = "set_speed_percentage"
-=======
 SERVICE_SET_PERCENTAGE = "set_percentage"
 SERVICE_SET_PRESET_MODE = "set_preset_mode"
->>>>>>> d73976e1
 
 SPEED_OFF = "off"
 SPEED_LOW = "low"
@@ -61,11 +53,7 @@
 DIRECTION_REVERSE = "reverse"
 
 ATTR_SPEED = "speed"
-<<<<<<< HEAD
-ATTR_SPEED_PERCENTAGE = "speed_percentage"
-=======
 ATTR_PERCENTAGE = "percentage"
->>>>>>> d73976e1
 ATTR_SPEED_LIST = "speed_list"
 ATTR_OSCILLATING = "oscillating"
 ATTR_DIRECTION = "direction"
@@ -161,13 +149,6 @@
         [SUPPORT_DIRECTION],
     )
     component.async_register_entity_service(
-<<<<<<< HEAD
-        SERVICE_SET_SPEED_PERCENTAGE,
-        {vol.Required(ATTR_SPEED): vol.Number()},
-        "async_set_speed_percentage",
-        [SUPPORT_SET_SPEED],
-    )
-=======
         SERVICE_SET_PERCENTAGE,
         {
             vol.Required(ATTR_PERCENTAGE): vol.All(
@@ -183,7 +164,6 @@
         "async_set_preset_mode",
         [SUPPORT_SET_SPEED, SUPPORT_PRESET_MODE],
     )
->>>>>>> d73976e1
 
     return True
 
@@ -224,23 +204,6 @@
         """Set the speed of the fan."""
         if speed == SPEED_OFF:
             await self.async_turn_off()
-<<<<<<< HEAD
-        elif self.supported_features & SUPPORT_SET_SPEED_PERCENTAGE:
-            await self.async_set_speed_percentage(self.speed_to_percentage(speed))
-        else:
-            await self.hass.async_add_job(self.set_speed, speed)
-
-    def set_speed_percentage(self, speed: str) -> None:
-        """Set the speed of the fan, as a percentage."""
-        raise NotImplementedError()
-
-    async def async_set_speed_percentage(self, speed: int):
-        """Set the speed of the fan, as a percentage."""
-        if speed == SPEED_OFF:
-            await self.async_turn_off()
-        elif not self.supported_features & SUPPORT_SET_SPEED_PERCENTAGE:
-            await self.async_set_speed(self.percentage_to_speed(speed))
-=======
             return
 
         if speed in self.preset_modes:
@@ -274,7 +237,6 @@
             await self.async_turn_off()
         elif not hasattr(self.set_percentage, _FAN_NATIVE):
             await self.hass.async_add_executor_job(self.set_percentage, percentage)
->>>>>>> d73976e1
         else:
             await self.async_set_speed(self.percentage_to_speed(percentage))
 
@@ -419,24 +381,12 @@
     @property
     def speed(self) -> Optional[str]:
         """Return the current speed."""
-<<<<<<< HEAD
-        if self.supported_features & SUPPORT_SET_SPEED_PERCENTAGE:
-            return self.percentage_to_speed(self.percentage_speed)
-        return None
-
-    @property
-    def percentage_speed(self):
-        """Return the current speed as a percentage."""
-        if not self.supported_features & SUPPORT_SET_SPEED_PERCENTAGE:
-            return self.speed_to_percentage(self.speed)
-=======
         if self._implemented_preset_mode:
             preset_mode = self.preset_mode
             if preset_mode:
                 return preset_mode
         if self._implemented_percentage:
             return self.percentage_to_speed(self.percentage)
->>>>>>> d73976e1
         return None
 
     @property
@@ -452,18 +402,12 @@
     @property
     def speed_list(self) -> list:
         """Get the list of available speeds."""
-<<<<<<< HEAD
-        if self.supported_features & SUPPORT_SET_SPEED_PERCENTAGE:
-            return [SPEED_OFF, SPEED_LOW, SPEED_MEDIUM, SPEED_HIGH]
-        return []
-=======
         speeds = []
         if self._implemented_percentage:
             speeds += [SPEED_OFF, SPEED_LOW, SPEED_MEDIUM, SPEED_HIGH]
         if self._implemented_preset_mode:
             speeds += self.preset_modes
         return speeds
->>>>>>> d73976e1
 
     @property
     def current_direction(self) -> Optional[str]:
@@ -552,61 +496,6 @@
                 f"The speed_list {speed_list} does not contain any valid speeds."
             ) from ex
 
-    def speed_to_percentage(self, speed: str):
-        """
-        Map a speed to a percentage.
-
-        Officially this should only have to deal with the 4 pre-defined speeds:
-
-        return {
-            SPEED_OFF: 0,
-            SPEED_LOW: 33,
-            SPEED_MEDIUM: 66,
-            SPEED_HIGH: 100,
-        }[speed]
-
-        Unfortunately lots of fans make up their own speeds. So the default
-        mapping is more dynamic.
-        """
-        if speed == SPEED_OFF:
-            return 0
-
-        speeds_len = len(self.speed_list)
-        speed_offset = self.speed_list.index(speed)
-
-        return ((speed_offset) * 100) // ((speeds_len - 1))
-
-    def percentage_to_speed(self, value: int):
-        """
-        Map a percentage onto self.speed_list
-
-        Officially, this should only have to deal with 4 pre-defined speeds.
-
-        if value == 0:
-            return SPEED_OFF
-        elif value <= 33:
-            return SPEED_LOW
-        elif value <= 66:
-            return SPEED_MEDIUM
-        else:
-            return SPEED_HIGH
-
-        Unfortunately there is currently a high degree of non-conformancy.
-        Until fans have been corrected a more complicated and dynamic
-        mapping is used.
-        """
-        if value == 0:
-            return SPEED_OFF
-
-        speeds_len = len(self.speed_list)
-
-        for offset, speed in enumerate(self.speed_list[1:], start=1):
-            upper_bound = (offset * 100) // ((speeds_len - 1))
-            if value <= upper_bound:
-                return speed
-
-        return self.speed_list[-1]
-
     @property
     def state_attributes(self) -> dict:
         """Return optional state attributes."""
@@ -619,11 +508,8 @@
         if supported_features & SUPPORT_OSCILLATE:
             data[ATTR_OSCILLATING] = self.oscillating
 
-        if supported_features & SUPPORT_SET_SPEED or supported_features & SUPPORT_SET_SPEED_PERCENTAGE:
+        if supported_features & SUPPORT_SET_SPEED:
             data[ATTR_SPEED] = self.speed
-<<<<<<< HEAD
-            data[ATTR_SPEED_PERCENTAGE] = self.percentage_speed
-=======
             data[ATTR_PERCENTAGE] = self.percentage
 
         if (
@@ -631,7 +517,6 @@
             or supported_features & SUPPORT_SET_SPEED
         ):
             data[ATTR_PRESET_MODE] = self.preset_mode
->>>>>>> d73976e1
 
         return data
 
