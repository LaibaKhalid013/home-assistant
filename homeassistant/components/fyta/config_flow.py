--- conflicted
+++ resolved
@@ -53,10 +53,8 @@
             except Exception:  # pylint: disable=broad-except
                 errors["base"] = "unknown"
             else:
-<<<<<<< HEAD
                 self._async_abort_entries_match()
-=======
->>>>>>> 62d4c8cf
+
                 return self.async_create_entry(
                     title=user_input[CONF_USERNAME], data=user_input
                 )
