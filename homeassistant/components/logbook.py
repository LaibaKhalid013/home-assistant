"""
Event parser and human readable log generator.

For more details about this component, please refer to the documentation at
https://home-assistant.io/components/logbook/
"""
from datetime import timedelta
from itertools import groupby
import logging

import voluptuous as vol

from homeassistant.loader import bind_hass
from homeassistant.components import sun
from homeassistant.components.http import HomeAssistantView
from homeassistant.const import (
    ATTR_DOMAIN, ATTR_ENTITY_ID, ATTR_HIDDEN, ATTR_NAME, ATTR_SERVICE,
    CONF_EXCLUDE, CONF_INCLUDE, EVENT_HOMEASSISTANT_START,
    EVENT_HOMEASSISTANT_STOP, EVENT_LOGBOOK_ENTRY, EVENT_STATE_CHANGED,
    HTTP_BAD_REQUEST, STATE_NOT_HOME, STATE_OFF, STATE_ON)
from homeassistant.core import (
    DOMAIN as HA_DOMAIN, State, callback, split_entity_id)
from homeassistant.components.alexa.smart_home import EVENT_ALEXA_SMART_HOME
from homeassistant.components.homekit.const import (
    ATTR_DISPLAY_NAME, ATTR_VALUE, DOMAIN as DOMAIN_HOMEKIT,
    EVENT_HOMEKIT_CHANGED)
import homeassistant.helpers.config_validation as cv
import homeassistant.util.dt as dt_util

_LOGGER = logging.getLogger(__name__)

ATTR_MESSAGE = 'message'

CONF_DOMAINS = 'domains'
CONF_ENTITIES = 'entities'
CONTINUOUS_DOMAINS = ['proximity', 'sensor']

DEPENDENCIES = ['recorder', 'frontend']

DOMAIN = 'logbook'

GROUP_BY_MINUTES = 15

CONFIG_SCHEMA = vol.Schema({
    DOMAIN: vol.Schema({
        CONF_EXCLUDE: vol.Schema({
            vol.Optional(CONF_ENTITIES, default=[]): cv.entity_ids,
            vol.Optional(CONF_DOMAINS, default=[]):
                vol.All(cv.ensure_list, [cv.string])
        }),
        CONF_INCLUDE: vol.Schema({
            vol.Optional(CONF_ENTITIES, default=[]): cv.entity_ids,
            vol.Optional(CONF_DOMAINS, default=[]):
                vol.All(cv.ensure_list, [cv.string])
        })
    }),
}, extra=vol.ALLOW_EXTRA)

ALL_EVENT_TYPES = [
    EVENT_STATE_CHANGED, EVENT_LOGBOOK_ENTRY,
    EVENT_HOMEASSISTANT_START, EVENT_HOMEASSISTANT_STOP,
    EVENT_ALEXA_SMART_HOME, EVENT_HOMEKIT_CHANGED
]

LOG_MESSAGE_SCHEMA = vol.Schema({
    vol.Required(ATTR_NAME): cv.string,
    vol.Required(ATTR_MESSAGE): cv.template,
    vol.Optional(ATTR_DOMAIN): cv.slug,
    vol.Optional(ATTR_ENTITY_ID): cv.entity_id,
})


@bind_hass
def log_entry(hass, name, message, domain=None, entity_id=None):
    """Add an entry to the logbook."""
    hass.add_job(async_log_entry, hass, name, message, domain, entity_id)


@bind_hass
def async_log_entry(hass, name, message, domain=None, entity_id=None):
    """Add an entry to the logbook."""
    data = {
        ATTR_NAME: name,
        ATTR_MESSAGE: message
    }

    if domain is not None:
        data[ATTR_DOMAIN] = domain
    if entity_id is not None:
        data[ATTR_ENTITY_ID] = entity_id
    hass.bus.async_fire(EVENT_LOGBOOK_ENTRY, data)


async def async_setup(hass, config):
    """Listen for download events to download files."""
    @callback
    def log_message(service):
        """Handle sending notification message service calls."""
        message = service.data[ATTR_MESSAGE]
        name = service.data[ATTR_NAME]
        domain = service.data.get(ATTR_DOMAIN)
        entity_id = service.data.get(ATTR_ENTITY_ID)

        message.hass = hass
        message = message.async_render()
        async_log_entry(hass, name, message, domain, entity_id)

    hass.http.register_view(LogbookView(config.get(DOMAIN, {})))

    await hass.components.frontend.async_register_built_in_panel(
        'logbook', 'logbook', 'hass:format-list-bulleted-type')

    hass.services.async_register(
        DOMAIN, 'log', log_message, schema=LOG_MESSAGE_SCHEMA)
    return True


class LogbookView(HomeAssistantView):
    """Handle logbook view requests."""

    url = '/api/logbook'
    name = 'api:logbook'
    extra_urls = ['/api/logbook/{datetime}']

    def __init__(self, config):
        """Initialize the logbook view."""
        self.config = config

    async def get(self, request, datetime=None):
        """Retrieve logbook entries."""
        if datetime:
            datetime = dt_util.parse_datetime(datetime)

            if datetime is None:
                return self.json_message('Invalid datetime', HTTP_BAD_REQUEST)
        else:
            datetime = dt_util.start_of_local_day()

        period = request.query.get('period')
        if period is None:
            period = 1
        else:
            period = int(period)

        entity_id = request.query.get('entity')
        start_day = dt_util.as_utc(datetime) - timedelta(days=period - 1)
        end_day = start_day + timedelta(days=period)
        hass = request.app['hass']

        def json_events():
            """Fetch events and generate JSON."""
            return self.json(list(
                _get_events(hass, self.config, start_day, end_day, entity_id)))

        return await hass.async_add_job(json_events)


def humanify(hass, events):
    """Generate a converted list of events into Entry objects.

    Will try to group events if possible:
    - if 2+ sensor updates in GROUP_BY_MINUTES, show last
    - if home assistant stop and start happen in same minute call it restarted
    """
    domain_prefixes = tuple('{}.'.format(dom) for dom in CONTINUOUS_DOMAINS)

    # Group events in batches of GROUP_BY_MINUTES
    for _, g_events in groupby(
            events,
            lambda event: event.time_fired.minute // GROUP_BY_MINUTES):

        events_batch = list(g_events)

        # Keep track of last sensor states
        last_sensor_event = {}

        # Group HA start/stop events
        # Maps minute of event to 1: stop, 2: stop + start
        start_stop_events = {}

        # Process events
        for event in events_batch:
            if event.event_type == EVENT_STATE_CHANGED:
                entity_id = event.data.get('entity_id')

                if entity_id.startswith(domain_prefixes):
                    last_sensor_event[entity_id] = event

            elif event.event_type == EVENT_HOMEASSISTANT_STOP:
                if event.time_fired.minute in start_stop_events:
                    continue

                start_stop_events[event.time_fired.minute] = 1

            elif event.event_type == EVENT_HOMEASSISTANT_START:
                if event.time_fired.minute not in start_stop_events:
                    continue

                start_stop_events[event.time_fired.minute] = 2

        # Yield entries
        for event in events_batch:
            if event.event_type == EVENT_STATE_CHANGED:

                to_state = State.from_dict(event.data.get('new_state'))

                domain = to_state.domain

                # Skip all but the last sensor state
                if domain in CONTINUOUS_DOMAINS and \
                   event != last_sensor_event[to_state.entity_id]:
                    continue

                # Don't show continuous sensor value changes in the logbook
                if domain in CONTINUOUS_DOMAINS and \
                   to_state.attributes.get('unit_of_measurement'):
                    continue

                yield {
                    'when': event.time_fired,
                    'name': to_state.name,
                    'message': _entry_message_from_state(domain, to_state),
                    'domain': domain,
                    'entity_id': to_state.entity_id,
                    'context_id': event.context.id,
                    'context_user_id': event.context.user_id
                }

            elif event.event_type == EVENT_HOMEASSISTANT_START:
                if start_stop_events.get(event.time_fired.minute) == 2:
                    continue

                yield {
                    'when': event.time_fired,
                    'name': "Home Assistant",
                    'message': "started",
                    'domain': HA_DOMAIN,
                    'context_id': event.context.id,
                    'context_user_id': event.context.user_id
                }

            elif event.event_type == EVENT_HOMEASSISTANT_STOP:
                if start_stop_events.get(event.time_fired.minute) == 2:
                    action = "restarted"
                else:
                    action = "stopped"

                yield {
                    'when': event.time_fired,
                    'name': "Home Assistant",
                    'message': action,
                    'domain': HA_DOMAIN,
                    'context_id': event.context.id,
                    'context_user_id': event.context.user_id
                }

            elif event.event_type == EVENT_LOGBOOK_ENTRY:
                domain = event.data.get(ATTR_DOMAIN)
                entity_id = event.data.get(ATTR_ENTITY_ID)
                if domain is None and entity_id is not None:
                    try:
                        domain = split_entity_id(str(entity_id))[0]
                    except IndexError:
                        pass

                yield {
                    'when': event.time_fired,
                    'name': event.data.get(ATTR_NAME),
                    'message': event.data.get(ATTR_MESSAGE),
                    'domain': domain,
                    'entity_id': entity_id,
                    'context_id': event.context.id,
                    'context_user_id': event.context.user_id
                }

            elif event.event_type == EVENT_ALEXA_SMART_HOME:
                data = event.data
                entity_id = data['request'].get('entity_id')

                if entity_id:
                    state = hass.states.get(entity_id)
                    name = state.name if state else entity_id
                    message = "send command {}/{} for {}".format(
                        data['request']['namespace'],
                        data['request']['name'], name)
                else:
                    message = "send command {}/{}".format(
                        data['request']['namespace'], data['request']['name'])

                yield {
                    'when': event.time_fired,
                    'name': 'Amazon Alexa',
                    'message': message,
                    'domain': 'alexa',
                    'entity_id': entity_id,
                    'context_id': event.context.id,
                    'context_user_id': event.context.user_id
                }

            elif event.event_type == EVENT_HOMEKIT_CHANGED:
                data = event.data
                entity_id = data.get(ATTR_ENTITY_ID)
                value = data.get(ATTR_VALUE)

                value_msg = " to {}".format(value) if value else ''
                message = "send command {}{} for {}".format(
                    data[ATTR_SERVICE], value_msg, data[ATTR_DISPLAY_NAME])

                yield {
                    'when': event.time_fired,
                    'name': 'HomeKit',
                    'message': message,
                    'domain': DOMAIN_HOMEKIT,
                    'entity_id': entity_id,
                    'context_id': event.context.id,
                    'context_user_id': event.context.user_id
                }


def _get_events(hass, config, start_day, end_day, entity_id=None):
    """Get events for a period of time."""
    from homeassistant.components.recorder.models import Events, States
    from homeassistant.components.recorder.util import (
        execute, session_scope)

    with session_scope(hass=hass) as session:
        query = session.query(Events).order_by(Events.time_fired) \
            .outerjoin(States, (Events.event_id == States.event_id))  \
            .filter(Events.event_type.in_(ALL_EVENT_TYPES)) \
            .filter((Events.time_fired > start_day)
                    & (Events.time_fired < end_day)) \
<<<<<<< HEAD
            .filter((States.last_updated == States.last_changed)
                    | (States.state_id.is_(None)))

        if entity_id is not None:
            query = query.filter(States.entity_id == entity_id.lower())
=======
            .filter(((States.last_updated == States.last_changed) &
                     States.entity_id.in_(entity_ids))
                    | (States.state_id.is_(None)))
>>>>>>> c6c55c44

        events = execute(query)
    return humanify(hass, _exclude_events(events, config))


def _exclude_events(events, config):
    """Get list of filtered events."""
    excluded_entities = []
    excluded_domains = []
    included_entities = []
    included_domains = []
    exclude = config.get(CONF_EXCLUDE)
    if exclude:
        excluded_entities = exclude[CONF_ENTITIES]
        excluded_domains = exclude[CONF_DOMAINS]
    include = config.get(CONF_INCLUDE)
    if include:
        included_entities = include[CONF_ENTITIES]
        included_domains = include[CONF_DOMAINS]

    filtered_events = []
    for event in events:
        domain, entity_id = None, None

        if event.event_type == EVENT_STATE_CHANGED:
            entity_id = event.data.get('entity_id')

            if entity_id is None:
                continue

            # Do not report on new entities
            if event.data.get('old_state') is None:
                continue

            new_state = event.data.get('new_state')

            # Do not report on entity removal
            if not new_state:
                continue

            attributes = new_state.get('attributes', {})

            # If last_changed != last_updated only attributes have changed
            # we do not report on that yet.
            last_changed = new_state.get('last_changed')
            last_updated = new_state.get('last_updated')
            if last_changed != last_updated:
                continue

            domain = split_entity_id(entity_id)[0]

            # Also filter auto groups.
            if domain == 'group' and attributes.get('auto', False):
                continue

            # exclude entities which are customized hidden
            hidden = attributes.get(ATTR_HIDDEN, False)
            if hidden:
                continue

        elif event.event_type == EVENT_LOGBOOK_ENTRY:
            domain = event.data.get(ATTR_DOMAIN)
            entity_id = event.data.get(ATTR_ENTITY_ID)

        if domain or entity_id:
            # filter if only excluded is configured for this domain
            if excluded_domains and domain in excluded_domains and \
                    not included_domains:
                if (included_entities and entity_id not in included_entities) \
                        or not included_entities:
                    continue
            # filter if only included is configured for this domain
            elif not excluded_domains and included_domains and \
                    domain not in included_domains:
                if (included_entities and entity_id not in included_entities) \
                        or not included_entities:
                    continue
            # filter if included and excluded is configured for this domain
            elif excluded_domains and included_domains and \
                    (domain not in included_domains or
                     domain in excluded_domains):
                if (included_entities and entity_id not in included_entities) \
                        or not included_entities or domain in excluded_domains:
                    continue
            # filter if only included is configured for this entity
            elif not excluded_domains and not included_domains and \
                    included_entities and entity_id not in included_entities:
                continue
            # check if logbook entry is excluded for this entity
            if entity_id in excluded_entities:
                continue
        filtered_events.append(event)
    return filtered_events


def _entry_message_from_state(domain, state):
    """Convert a state to a message for the logbook."""
    # We pass domain in so we don't have to split entity_id again
    if domain == 'device_tracker':
        if state.state == STATE_NOT_HOME:
            return 'is away'
        return 'is at {}'.format(state.state)

    if domain == 'sun':
        if state.state == sun.STATE_ABOVE_HORIZON:
            return 'has risen'
        return 'has set'

    if state.state == STATE_ON:
        # Future: combine groups and its entity entries ?
        return "turned on"

    if state.state == STATE_OFF:
        return "turned off"

    return "changed to {}".format(state.state)<|MERGE_RESOLUTION|>--- conflicted
+++ resolved
@@ -317,49 +317,90 @@
                 }
 
 
+def _get_related_entity_ids(session, entity_filter):
+    from homeassistant.components.recorder.models import States
+    from homeassistant.components.recorder.util import \
+        RETRIES, QUERY_RETRY_WAIT
+    from sqlalchemy.exc import SQLAlchemyError
+    import time
+
+    timer_start = time.perf_counter()
+
+    query = session.query(States).with_entities(States.entity_id).distinct()
+
+    for tryno in range(0, RETRIES):
+        try:
+            result = [
+                row.entity_id for row in query
+                if entity_filter(row.entity_id)]
+
+            if _LOGGER.isEnabledFor(logging.DEBUG):
+                elapsed = time.perf_counter() - timer_start
+                _LOGGER.debug(
+                    'fetching %d distinct domain/entity_id pairs took %fs',
+                    len(result),
+                    elapsed)
+
+            return result
+        except SQLAlchemyError as err:
+            _LOGGER.error("Error executing query: %s", err)
+
+            if tryno == RETRIES - 1:
+                raise
+            else:
+                time.sleep(QUERY_RETRY_WAIT)
+
+
+def _generate_filter_from_config(config):
+    from homeassistant.helpers.entityfilter import generate_filter
+
+    excluded_entities = []
+    excluded_domains = []
+    included_entities = []
+    included_domains = []
+
+    exclude = config.get(CONF_EXCLUDE)
+    if exclude:
+        excluded_entities = exclude.get(CONF_ENTITIES, [])
+        excluded_domains = exclude.get(CONF_DOMAINS, [])
+    include = config.get(CONF_INCLUDE)
+    if include:
+        included_entities = include.get(CONF_ENTITIES, [])
+        included_domains = include.get(CONF_DOMAINS, [])
+
+    return generate_filter(included_domains, included_entities,
+                           excluded_domains, excluded_entities)
+
+
 def _get_events(hass, config, start_day, end_day, entity_id=None):
     """Get events for a period of time."""
     from homeassistant.components.recorder.models import Events, States
     from homeassistant.components.recorder.util import (
         execute, session_scope)
 
+    entities_filter = _generate_filter_from_config(config)
+
     with session_scope(hass=hass) as session:
+        if entity_id is not None:
+            entity_ids = [entity_id.lower()]
+        else:
+            entity_ids = _get_related_entity_ids(session, entities_filter)
+
         query = session.query(Events).order_by(Events.time_fired) \
-            .outerjoin(States, (Events.event_id == States.event_id))  \
+            .outerjoin(States, (Events.event_id == States.event_id)) \
             .filter(Events.event_type.in_(ALL_EVENT_TYPES)) \
             .filter((Events.time_fired > start_day)
                     & (Events.time_fired < end_day)) \
-<<<<<<< HEAD
-            .filter((States.last_updated == States.last_changed)
-                    | (States.state_id.is_(None)))
-
-        if entity_id is not None:
-            query = query.filter(States.entity_id == entity_id.lower())
-=======
             .filter(((States.last_updated == States.last_changed) &
                      States.entity_id.in_(entity_ids))
                     | (States.state_id.is_(None)))
->>>>>>> c6c55c44
 
         events = execute(query)
-    return humanify(hass, _exclude_events(events, config))
-
-
-def _exclude_events(events, config):
-    """Get list of filtered events."""
-    excluded_entities = []
-    excluded_domains = []
-    included_entities = []
-    included_domains = []
-    exclude = config.get(CONF_EXCLUDE)
-    if exclude:
-        excluded_entities = exclude[CONF_ENTITIES]
-        excluded_domains = exclude[CONF_DOMAINS]
-    include = config.get(CONF_INCLUDE)
-    if include:
-        included_entities = include[CONF_ENTITIES]
-        included_domains = include[CONF_DOMAINS]
-
+
+    return humanify(hass, _exclude_events(events, entities_filter))
+
+
+def _exclude_events(events, entities_filter):
     filtered_events = []
     for event in events:
         domain, entity_id = None, None
@@ -404,34 +445,12 @@
             domain = event.data.get(ATTR_DOMAIN)
             entity_id = event.data.get(ATTR_ENTITY_ID)
 
-        if domain or entity_id:
-            # filter if only excluded is configured for this domain
-            if excluded_domains and domain in excluded_domains and \
-                    not included_domains:
-                if (included_entities and entity_id not in included_entities) \
-                        or not included_entities:
-                    continue
-            # filter if only included is configured for this domain
-            elif not excluded_domains and included_domains and \
-                    domain not in included_domains:
-                if (included_entities and entity_id not in included_entities) \
-                        or not included_entities:
-                    continue
-            # filter if included and excluded is configured for this domain
-            elif excluded_domains and included_domains and \
-                    (domain not in included_domains or
-                     domain in excluded_domains):
-                if (included_entities and entity_id not in included_entities) \
-                        or not included_entities or domain in excluded_domains:
-                    continue
-            # filter if only included is configured for this entity
-            elif not excluded_domains and not included_domains and \
-                    included_entities and entity_id not in included_entities:
-                continue
-            # check if logbook entry is excluded for this entity
-            if entity_id in excluded_entities:
-                continue
-        filtered_events.append(event)
+        if not entity_id and domain:
+            entity_id = "%s." % (domain, )
+
+        if not entity_id or entities_filter(entity_id):
+            filtered_events.append(event)
+
     return filtered_events
 
 
