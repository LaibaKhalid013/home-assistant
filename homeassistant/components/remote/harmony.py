<<<<<<< HEAD
"""
Support for Harmony Hub devices.

For more details about this platform, please refer to the documentation at
https://home-assistant.io/components/remote.harmony/
"""
import logging
from os import path
import urllib.parse


import voluptuous as vol

import homeassistant.components.remote as remote
import homeassistant.helpers.config_validation as cv
from homeassistant.const import (
    CONF_NAME, CONF_HOST, CONF_PORT, ATTR_ENTITY_ID)
from homeassistant.components.remote import (
    PLATFORM_SCHEMA, DOMAIN, ATTR_DEVICE, ATTR_COMMAND, ATTR_ACTIVITY)
from homeassistant.util import slugify
from homeassistant.config import load_yaml_config_file

REQUIREMENTS = ['pyharmony==1.0.12']

_LOGGER = logging.getLogger(__name__)

DEFAULT_PORT = 5222

SERVICE_SYNC = 'harmony_sync'

PLATFORM_SCHEMA = PLATFORM_SCHEMA.extend({
    vol.Optional(CONF_NAME): cv.string,
    vol.Optional(CONF_HOST): cv.string,
    vol.Optional(CONF_PORT, default=DEFAULT_PORT): cv.port,
    vol.Required(ATTR_ACTIVITY, default=None): cv.string,
})

KNOWN_HOSTS = []

HARMONY_SYNC_SCHEMA = vol.Schema({
    vol.Optional(ATTR_ENTITY_ID): cv.entity_ids,
})


def setup_platform(hass, config, add_devices, discovery_info=None):
    """Set up the Harmony platform."""
    import pyharmony

    host = None
    if discovery_info:
        host = (
            discovery_info['name'],
            discovery_info['host'],
            DEFAULT_PORT)

        # Ignore hub name when checking if this hub is known - ip and port only
        if host and host[1:] in [h[1:] for h in KNOWN_HOSTS]:
            _LOGGER.debug("Discovered host already known: %s", host)
            return

    elif CONF_HOST in config:
        host = (
            config.get(CONF_NAME),
            config.get(CONF_HOST),
            config.get(CONF_PORT),
        )
    else:
        return

    name, address, port = host
    _LOGGER.info("Loading Harmony Platform: %s at %s:%s",
                 name, address, port)
    try:
        _LOGGER.debug("Calling pyharmony.ha_get_token for remote at: %s:%s",
                      address, port)
        token = urllib.parse.quote_plus(pyharmony.ha_get_token(address, port))
        _LOGGER.debug("Received token: %s", token)
    except ValueError as err:
        _LOGGER.warning("%s for remote: %s", err.args[0], name)
        return False

    harmony_conf_file = hass.config.path(
        '{}{}{}'.format('harmony_', slugify(name), '.conf'))
    hub = HarmonyRemote(
        name, address, port,
        config.get(ATTR_ACTIVITY), harmony_conf_file, token)

    KNOWN_HOSTS.append(host)

    add_devices([hub])
    register_services(hass)


def register_services(hass):
    """Register all services for harmony devices."""
    descriptions = load_yaml_config_file(
        path.join(path.dirname(__file__), 'services.yaml'))

    hass.services.register(
        DOMAIN, SERVICE_SYNC, _sync_service, descriptions.get(SERVICE_SYNC),
        schema=HARMONY_SYNC_SCHEMA)


def _apply_service(service, service_func, *service_func_args):
    """Internal func for applying a service."""
    entity_ids = service.data.get('entity_id')

    if entity_ids:
        _devices = [device for device in DEVICES
                    if device.entity_id in entity_ids]
    else:
        _devices = DEVICES

    for device in _devices:
        service_func(device, *service_func_args)
        device.schedule_update_ha_state(True)


def _sync_service(service):
    _apply_service(service, HarmonyRemote.sync)


class HarmonyRemote(remote.RemoteDevice):
    """Remote representation used to control a Harmony device."""

    def __init__(self, name, host, port, activity, out_path, token):
        """Initialize HarmonyRemote class."""
        import pyharmony
        from pathlib import Path

        _LOGGER.debug("HarmonyRemote device init started for: %s", name)
        self._name = name
        self._ip = host
        self._port = port
        self._state = None
        self._current_activity = None
        self._default_activity = activity
        self._token = token
        self._config_path = out_path
        _LOGGER.debug("Retrieving harmony config using token: %s", token)
        self._config = pyharmony.ha_get_config(self._token, host, port)
        if not Path(self._config_path).is_file():
            _LOGGER.debug("Writing harmony configuration to file: %s",
                          out_path)
            pyharmony.ha_write_config_file(self._config, self._config_path)

    @property
    def name(self):
        """Return the Harmony device's name."""
        return self._name

    @property
    def device_state_attributes(self):
        """Add platform specific attributes."""
        return {'current_activity': self._current_activity}

    @property
    def is_on(self):
        """Return False if PowerOff is the current activity, otherwise True."""
        return self._current_activity != 'PowerOff'

    def update(self):
        """Return current activity."""
        import pyharmony
        name = self._name
        _LOGGER.debug("Polling %s for current activity", name)
        state = pyharmony.ha_get_current_activity(
            self._token, self._config, self._ip, self._port)
        _LOGGER.debug("%s current activity reported as: %s", name, state)
        self._current_activity = state
        self._state = bool(state != 'PowerOff')

    def turn_on(self, **kwargs):
        """Start an activity from the Harmony device."""
        import pyharmony
        if kwargs[ATTR_ACTIVITY]:
            activity = kwargs[ATTR_ACTIVITY]
        else:
            activity = self._default_activity

        if activity:
            pyharmony.ha_start_activity(
                self._token, self._ip, self._port, self._config, activity)
            self._state = True
        else:
            _LOGGER.error("No activity specified with turn_on service")

    def turn_off(self):
        """Start the PowerOff activity."""
        import pyharmony
        pyharmony.ha_power_off(self._token, self._ip, self._port)

    def send_command(self, **kwargs):
        """Send a command to one device."""
        import pyharmony
        pyharmony.ha_send_command(
            self._token, self._ip, self._port, kwargs[ATTR_DEVICE],
            kwargs[ATTR_COMMAND])

    def sync(self):
        """Sync the Harmony device with the web service."""
        import pyharmony
        _LOGGER.debug("Syncing hub with Harmony servers")
        pyharmony.ha_sync(self._token, self._ip, self._port)
        self._config = pyharmony.ha_get_config(
            self._token, self._ip, self._port)
        _LOGGER.debug("Writing hub config to file: %s", self._config_path)
        pyharmony.ha_write_config_file(self._config, self._config_path)
=======
"""
Support for Harmony Hub devices.

For more details about this platform, please refer to the documentation at
https://home-assistant.io/components/remote.harmony/
"""
import logging
from os import path
import urllib.parse

import voluptuous as vol

import homeassistant.components.remote as remote
import homeassistant.helpers.config_validation as cv
from homeassistant.const import (
    CONF_NAME, CONF_HOST, CONF_PORT, ATTR_ENTITY_ID)
from homeassistant.components.remote import (
    PLATFORM_SCHEMA, DOMAIN, ATTR_DEVICE, ATTR_COMMAND, ATTR_ACTIVITY)
from homeassistant.util import slugify
from homeassistant.config import load_yaml_config_file

REQUIREMENTS = ['pyharmony==1.0.12']

_LOGGER = logging.getLogger(__name__)

DEFAULT_PORT = 5222
DEVICES = []

SERVICE_SYNC = 'harmony_sync'

PLATFORM_SCHEMA = PLATFORM_SCHEMA.extend({
    vol.Required(CONF_NAME): cv.string,
    vol.Required(CONF_HOST): cv.string,
    vol.Optional(CONF_PORT, default=DEFAULT_PORT): cv.port,
    vol.Required(ATTR_ACTIVITY, default=None): cv.string,
})

HARMONY_SYNC_SCHEMA = vol.Schema({
    vol.Optional(ATTR_ENTITY_ID): cv.entity_ids,
})


def setup_platform(hass, config, add_devices, discovery_info=None):
    """Set up the Harmony platform."""
    import pyharmony
    global DEVICES

    name = config.get(CONF_NAME)
    host = config.get(CONF_HOST)
    port = config.get(CONF_PORT)
    _LOGGER.debug("Loading Harmony platform: %s", name)

    harmony_conf_file = hass.config.path(
        '{}{}{}'.format('harmony_', slugify(name), '.conf'))

    try:
        _LOGGER.debug("Calling pyharmony.ha_get_token for remote at: %s:%s",
                      host, port)
        token = urllib.parse.quote_plus(pyharmony.ha_get_token(host, port))
    except ValueError as err:
        _LOGGER.warning("%s for remote: %s", err.args[0], name)
        return False

    _LOGGER.debug("Received token: %s", token)
    DEVICES = [HarmonyRemote(
        config.get(CONF_NAME), config.get(CONF_HOST), config.get(CONF_PORT),
        config.get(ATTR_ACTIVITY), harmony_conf_file, token)]
    add_devices(DEVICES, True)
    register_services(hass)
    return True


def register_services(hass):
    """Register all services for harmony devices."""
    descriptions = load_yaml_config_file(
        path.join(path.dirname(__file__), 'services.yaml'))

    hass.services.register(
        DOMAIN, SERVICE_SYNC, _sync_service, descriptions.get(SERVICE_SYNC),
        schema=HARMONY_SYNC_SCHEMA)


def _apply_service(service, service_func, *service_func_args):
    """Handle services to apply."""
    entity_ids = service.data.get('entity_id')

    if entity_ids:
        _devices = [device for device in DEVICES
                    if device.entity_id in entity_ids]
    else:
        _devices = DEVICES

    for device in _devices:
        service_func(device, *service_func_args)
        device.schedule_update_ha_state(True)


def _sync_service(service):
    _apply_service(service, HarmonyRemote.sync)


class HarmonyRemote(remote.RemoteDevice):
    """Remote representation used to control a Harmony device."""

    def __init__(self, name, host, port, activity, out_path, token):
        """Initialize HarmonyRemote class."""
        import pyharmony
        from pathlib import Path

        _LOGGER.debug("HarmonyRemote device init started for: %s", name)
        self._name = name
        self._ip = host
        self._port = port
        self._state = None
        self._current_activity = None
        self._default_activity = activity
        self._token = token
        self._config_path = out_path
        _LOGGER.debug("Retrieving harmony config using token: %s", token)
        self._config = pyharmony.ha_get_config(self._token, host, port)
        if not Path(self._config_path).is_file():
            _LOGGER.debug("Writing harmony configuration to file: %s",
                          out_path)
            pyharmony.ha_write_config_file(self._config, self._config_path)

    @property
    def name(self):
        """Return the Harmony device's name."""
        return self._name

    @property
    def device_state_attributes(self):
        """Add platform specific attributes."""
        return {'current_activity': self._current_activity}

    @property
    def is_on(self):
        """Return False if PowerOff is the current activity, otherwise True."""
        return self._current_activity != 'PowerOff'

    def update(self):
        """Return current activity."""
        import pyharmony
        name = self._name
        _LOGGER.debug("Polling %s for current activity", name)
        state = pyharmony.ha_get_current_activity(
            self._token, self._config, self._ip, self._port)
        _LOGGER.debug("%s current activity reported as: %s", name, state)
        self._current_activity = state
        self._state = bool(state != 'PowerOff')

    def turn_on(self, **kwargs):
        """Start an activity from the Harmony device."""
        import pyharmony
        if kwargs[ATTR_ACTIVITY]:
            activity = kwargs[ATTR_ACTIVITY]
        else:
            activity = self._default_activity

        if activity:
            pyharmony.ha_start_activity(
                self._token, self._ip, self._port, self._config, activity)
            self._state = True
        else:
            _LOGGER.error("No activity specified with turn_on service")

    def turn_off(self):
        """Start the PowerOff activity."""
        import pyharmony
        pyharmony.ha_power_off(self._token, self._ip, self._port)

    def send_command(self, **kwargs):
        """Send a command to one device."""
        import pyharmony
        pyharmony.ha_send_command(
            self._token, self._ip, self._port, kwargs[ATTR_DEVICE],
            kwargs[ATTR_COMMAND])

    def sync(self):
        """Sync the Harmony device with the web service."""
        import pyharmony
        _LOGGER.debug("Syncing hub with Harmony servers")
        pyharmony.ha_sync(self._token, self._ip, self._port)
        self._config = pyharmony.ha_get_config(
            self._token, self._ip, self._port)
        _LOGGER.debug("Writing hub config to file: %s", self._config_path)
        pyharmony.ha_write_config_file(self._config, self._config_path)
>>>>>>> 24b7fd36
<|MERGE_RESOLUTION|>--- conflicted
+++ resolved
@@ -1,4 +1,3 @@
-<<<<<<< HEAD
 """
 Support for Harmony Hub devices.
 
@@ -8,7 +7,6 @@
 import logging
 from os import path
 import urllib.parse
-
 
 import voluptuous as vol
 
@@ -26,6 +24,7 @@
 _LOGGER = logging.getLogger(__name__)
 
 DEFAULT_PORT = 5222
+DEVICES = []
 
 SERVICE_SYNC = 'harmony_sync'
 
@@ -36,8 +35,6 @@
     vol.Required(ATTR_ACTIVITY, default=None): cv.string,
 })
 
-KNOWN_HOSTS = []
-
 HARMONY_SYNC_SCHEMA = vol.Schema({
     vol.Optional(ATTR_ENTITY_ID): cv.entity_ids,
 })
@@ -46,6 +43,7 @@
 def setup_platform(hass, config, add_devices, discovery_info=None):
     """Set up the Harmony platform."""
     import pyharmony
+    global DEVICES
 
     host = None
     if discovery_info:
@@ -55,7 +53,7 @@
             DEFAULT_PORT)
 
         # Ignore hub name when checking if this hub is known - ip and port only
-        if host and host[1:] in [h[1:] for h in KNOWN_HOSTS]:
+        if host and host[1:] in [h[1:] for h in DEVICES]:
             _LOGGER.debug("Discovered host already known: %s", host)
             return
 
@@ -82,14 +80,15 @@
 
     harmony_conf_file = hass.config.path(
         '{}{}{}'.format('harmony_', slugify(name), '.conf'))
-    hub = HarmonyRemote(
+    device = HarmonyRemote(
         name, address, port,
         config.get(ATTR_ACTIVITY), harmony_conf_file, token)
 
-    KNOWN_HOSTS.append(host)
-
-    add_devices([hub])
+    DEVICES.append(device)
+
+    add_devices([device])
     register_services(hass)
+    return True
 
 
 def register_services(hass):
@@ -103,7 +102,7 @@
 
 
 def _apply_service(service, service_func, *service_func_args):
-    """Internal func for applying a service."""
+    """Handle services to apply."""
     entity_ids = service.data.get('entity_id')
 
     if entity_ids:
@@ -206,193 +205,4 @@
         self._config = pyharmony.ha_get_config(
             self._token, self._ip, self._port)
         _LOGGER.debug("Writing hub config to file: %s", self._config_path)
-        pyharmony.ha_write_config_file(self._config, self._config_path)
-=======
-"""
-Support for Harmony Hub devices.
-
-For more details about this platform, please refer to the documentation at
-https://home-assistant.io/components/remote.harmony/
-"""
-import logging
-from os import path
-import urllib.parse
-
-import voluptuous as vol
-
-import homeassistant.components.remote as remote
-import homeassistant.helpers.config_validation as cv
-from homeassistant.const import (
-    CONF_NAME, CONF_HOST, CONF_PORT, ATTR_ENTITY_ID)
-from homeassistant.components.remote import (
-    PLATFORM_SCHEMA, DOMAIN, ATTR_DEVICE, ATTR_COMMAND, ATTR_ACTIVITY)
-from homeassistant.util import slugify
-from homeassistant.config import load_yaml_config_file
-
-REQUIREMENTS = ['pyharmony==1.0.12']
-
-_LOGGER = logging.getLogger(__name__)
-
-DEFAULT_PORT = 5222
-DEVICES = []
-
-SERVICE_SYNC = 'harmony_sync'
-
-PLATFORM_SCHEMA = PLATFORM_SCHEMA.extend({
-    vol.Required(CONF_NAME): cv.string,
-    vol.Required(CONF_HOST): cv.string,
-    vol.Optional(CONF_PORT, default=DEFAULT_PORT): cv.port,
-    vol.Required(ATTR_ACTIVITY, default=None): cv.string,
-})
-
-HARMONY_SYNC_SCHEMA = vol.Schema({
-    vol.Optional(ATTR_ENTITY_ID): cv.entity_ids,
-})
-
-
-def setup_platform(hass, config, add_devices, discovery_info=None):
-    """Set up the Harmony platform."""
-    import pyharmony
-    global DEVICES
-
-    name = config.get(CONF_NAME)
-    host = config.get(CONF_HOST)
-    port = config.get(CONF_PORT)
-    _LOGGER.debug("Loading Harmony platform: %s", name)
-
-    harmony_conf_file = hass.config.path(
-        '{}{}{}'.format('harmony_', slugify(name), '.conf'))
-
-    try:
-        _LOGGER.debug("Calling pyharmony.ha_get_token for remote at: %s:%s",
-                      host, port)
-        token = urllib.parse.quote_plus(pyharmony.ha_get_token(host, port))
-    except ValueError as err:
-        _LOGGER.warning("%s for remote: %s", err.args[0], name)
-        return False
-
-    _LOGGER.debug("Received token: %s", token)
-    DEVICES = [HarmonyRemote(
-        config.get(CONF_NAME), config.get(CONF_HOST), config.get(CONF_PORT),
-        config.get(ATTR_ACTIVITY), harmony_conf_file, token)]
-    add_devices(DEVICES, True)
-    register_services(hass)
-    return True
-
-
-def register_services(hass):
-    """Register all services for harmony devices."""
-    descriptions = load_yaml_config_file(
-        path.join(path.dirname(__file__), 'services.yaml'))
-
-    hass.services.register(
-        DOMAIN, SERVICE_SYNC, _sync_service, descriptions.get(SERVICE_SYNC),
-        schema=HARMONY_SYNC_SCHEMA)
-
-
-def _apply_service(service, service_func, *service_func_args):
-    """Handle services to apply."""
-    entity_ids = service.data.get('entity_id')
-
-    if entity_ids:
-        _devices = [device for device in DEVICES
-                    if device.entity_id in entity_ids]
-    else:
-        _devices = DEVICES
-
-    for device in _devices:
-        service_func(device, *service_func_args)
-        device.schedule_update_ha_state(True)
-
-
-def _sync_service(service):
-    _apply_service(service, HarmonyRemote.sync)
-
-
-class HarmonyRemote(remote.RemoteDevice):
-    """Remote representation used to control a Harmony device."""
-
-    def __init__(self, name, host, port, activity, out_path, token):
-        """Initialize HarmonyRemote class."""
-        import pyharmony
-        from pathlib import Path
-
-        _LOGGER.debug("HarmonyRemote device init started for: %s", name)
-        self._name = name
-        self._ip = host
-        self._port = port
-        self._state = None
-        self._current_activity = None
-        self._default_activity = activity
-        self._token = token
-        self._config_path = out_path
-        _LOGGER.debug("Retrieving harmony config using token: %s", token)
-        self._config = pyharmony.ha_get_config(self._token, host, port)
-        if not Path(self._config_path).is_file():
-            _LOGGER.debug("Writing harmony configuration to file: %s",
-                          out_path)
-            pyharmony.ha_write_config_file(self._config, self._config_path)
-
-    @property
-    def name(self):
-        """Return the Harmony device's name."""
-        return self._name
-
-    @property
-    def device_state_attributes(self):
-        """Add platform specific attributes."""
-        return {'current_activity': self._current_activity}
-
-    @property
-    def is_on(self):
-        """Return False if PowerOff is the current activity, otherwise True."""
-        return self._current_activity != 'PowerOff'
-
-    def update(self):
-        """Return current activity."""
-        import pyharmony
-        name = self._name
-        _LOGGER.debug("Polling %s for current activity", name)
-        state = pyharmony.ha_get_current_activity(
-            self._token, self._config, self._ip, self._port)
-        _LOGGER.debug("%s current activity reported as: %s", name, state)
-        self._current_activity = state
-        self._state = bool(state != 'PowerOff')
-
-    def turn_on(self, **kwargs):
-        """Start an activity from the Harmony device."""
-        import pyharmony
-        if kwargs[ATTR_ACTIVITY]:
-            activity = kwargs[ATTR_ACTIVITY]
-        else:
-            activity = self._default_activity
-
-        if activity:
-            pyharmony.ha_start_activity(
-                self._token, self._ip, self._port, self._config, activity)
-            self._state = True
-        else:
-            _LOGGER.error("No activity specified with turn_on service")
-
-    def turn_off(self):
-        """Start the PowerOff activity."""
-        import pyharmony
-        pyharmony.ha_power_off(self._token, self._ip, self._port)
-
-    def send_command(self, **kwargs):
-        """Send a command to one device."""
-        import pyharmony
-        pyharmony.ha_send_command(
-            self._token, self._ip, self._port, kwargs[ATTR_DEVICE],
-            kwargs[ATTR_COMMAND])
-
-    def sync(self):
-        """Sync the Harmony device with the web service."""
-        import pyharmony
-        _LOGGER.debug("Syncing hub with Harmony servers")
-        pyharmony.ha_sync(self._token, self._ip, self._port)
-        self._config = pyharmony.ha_get_config(
-            self._token, self._ip, self._port)
-        _LOGGER.debug("Writing hub config to file: %s", self._config_path)
-        pyharmony.ha_write_config_file(self._config, self._config_path)
->>>>>>> 24b7fd36
+        pyharmony.ha_write_config_file(self._config, self._config_path)