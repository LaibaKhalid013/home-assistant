"""Provide pre-made queries on top of the recorder component."""
from collections import defaultdict
<<<<<<< HEAD
from datetime import datetime, timedelta
=======
from datetime import datetime as dt, timedelta
>>>>>>> 0f3084c7
from itertools import groupby
import json
import logging
import time
from typing import Iterable, Optional, cast

from aiohttp import web
from sqlalchemy import and_, bindparam, func, not_, or_
from sqlalchemy.ext import baked
import voluptuous as vol

from homeassistant.components import recorder
from homeassistant.components.http import HomeAssistantView
from homeassistant.components.recorder.models import (
    States,
    process_timestamp,
    process_timestamp_to_utc_isoformat,
)
from homeassistant.components.recorder.util import execute, session_scope
from homeassistant.const import (
    CONF_DOMAINS,
    CONF_ENTITIES,
    CONF_EXCLUDE,
    CONF_INCLUDE,
    HTTP_BAD_REQUEST,
)
from homeassistant.core import Context, State, split_entity_id
import homeassistant.helpers.config_validation as cv
from homeassistant.helpers.entityfilter import (
    CONF_ENTITY_GLOBS,
    INCLUDE_EXCLUDE_BASE_FILTER_SCHEMA,
)
from homeassistant.helpers.typing import HomeAssistantType
import homeassistant.util.dt as dt_util

# mypy: allow-untyped-defs, no-check-untyped-defs

_LOGGER = logging.getLogger(__name__)

DOMAIN = "history"
CONF_ORDER = "use_include_order"

STATE_KEY = "state"
LAST_CHANGED_KEY = "last_changed"

GLOB_TO_SQL_CHARS = {
    42: "%",  # *
    46: "_",  # .
}

CONFIG_SCHEMA = vol.Schema(
    {
        DOMAIN: INCLUDE_EXCLUDE_BASE_FILTER_SCHEMA.extend(
            {vol.Optional(CONF_ORDER, default=False): cv.boolean}
        )
    },
    extra=vol.ALLOW_EXTRA,
)

SIGNIFICANT_DOMAINS = (
    "climate",
    "device_tracker",
    "humidifier",
    "thermostat",
    "water_heater",
)
IGNORE_DOMAINS = ("zone", "scene")
NEED_ATTRIBUTE_DOMAINS = {
    "climate",
    "humidifier",
    "thermostat",
    "water_heater",
}

QUERY_STATES = [
    States.domain,
    States.entity_id,
    States.state,
    States.attributes,
    States.last_changed,
    States.last_updated,
]

HISTORY_BAKERY = "history_bakery"


def get_significant_states(hass, *args, **kwargs):
    """Wrap _get_significant_states with a sql session."""
    with session_scope(hass=hass) as session:
        return _get_significant_states(hass, session, *args, **kwargs)


def _get_significant_states(
    hass,
    session,
    start_time,
    end_time=None,
    entity_ids=None,
    filters=None,
    include_start_time_state=True,
    significant_changes_only=True,
    minimal_response=False,
):
    """
    Return states changes during UTC period start_time - end_time.

    Significant states are all states where there is a state change,
    as well as all states from certain domains (for instance
    thermostat so that we get current temperature in our graphs).
    """
    timer_start = time.perf_counter()

    baked_query = hass.data[HISTORY_BAKERY](
        lambda session: session.query(*QUERY_STATES)
    )

    if significant_changes_only:
        baked_query += lambda q: q.filter(
            (
                States.domain.in_(SIGNIFICANT_DOMAINS)
                | (States.last_changed == States.last_updated)
            )
            & (States.last_updated > bindparam("start_time"))
        )
    else:
        baked_query += lambda q: q.filter(States.last_updated > bindparam("start_time"))

    if entity_ids is not None:
        baked_query += lambda q: q.filter(
            States.entity_id.in_(bindparam("entity_ids", expanding=True))
        )
    else:
        baked_query += lambda q: q.filter(~States.domain.in_(IGNORE_DOMAINS))
        if filters:
            filters.bake(baked_query)

    if end_time is not None:
        baked_query += lambda q: q.filter(States.last_updated < bindparam("end_time"))

    baked_query += lambda q: q.order_by(States.entity_id, States.last_updated)

    states = execute(
        baked_query(session).params(
            start_time=start_time, end_time=end_time, entity_ids=entity_ids
        )
    )

    if _LOGGER.isEnabledFor(logging.DEBUG):
        elapsed = time.perf_counter() - timer_start
        _LOGGER.debug("get_significant_states took %fs", elapsed)

    return _sorted_states_to_json(
        hass,
        session,
        states,
        start_time,
        entity_ids,
        filters,
        include_start_time_state,
        minimal_response,
    )


def state_changes_during_period(hass, start_time, end_time=None, entity_id=None):
    """Return states changes during UTC period start_time - end_time."""
    with session_scope(hass=hass) as session:
        baked_query = hass.data[HISTORY_BAKERY](
            lambda session: session.query(*QUERY_STATES)
        )

        baked_query += lambda q: q.filter(
            (States.last_changed == States.last_updated)
            & (States.last_updated > bindparam("start_time"))
        )

        if end_time is not None:
            baked_query += lambda q: q.filter(
                States.last_updated < bindparam("end_time")
            )

        if entity_id is not None:
            baked_query += lambda q: q.filter_by(entity_id=bindparam("entity_id"))
            entity_id = entity_id.lower()

        baked_query += lambda q: q.order_by(States.entity_id, States.last_updated)

        states = execute(
            baked_query(session).params(
                start_time=start_time, end_time=end_time, entity_id=entity_id
            )
        )

        entity_ids = [entity_id] if entity_id is not None else None

        return _sorted_states_to_json(hass, session, states, start_time, entity_ids)


def get_last_state_changes(hass, number_of_states, entity_id):
    """Return the last number_of_states."""
    start_time = dt_util.utcnow()

    with session_scope(hass=hass) as session:
        baked_query = hass.data[HISTORY_BAKERY](
            lambda session: session.query(*QUERY_STATES)
        )
        baked_query += lambda q: q.filter(States.last_changed == States.last_updated)

        if entity_id is not None:
            baked_query += lambda q: q.filter_by(entity_id=bindparam("entity_id"))
            entity_id = entity_id.lower()

        baked_query += lambda q: q.order_by(
            States.entity_id, States.last_updated.desc()
        )

        baked_query += lambda q: q.limit(bindparam("number_of_states"))

        states = execute(
            baked_query(session).params(
                number_of_states=number_of_states, entity_id=entity_id
            )
        )

        entity_ids = [entity_id] if entity_id is not None else None

        return _sorted_states_to_json(
            hass,
            session,
            reversed(states),
            start_time,
            entity_ids,
            include_start_time_state=False,
        )


def get_states(hass, utc_point_in_time, entity_ids=None, run=None, filters=None):
    """Return the states at a specific point in time."""
    if run is None:
        run = recorder.run_information_from_instance(hass, utc_point_in_time)

        # History did not run before utc_point_in_time
        if run is None:
            return []

    with session_scope(hass=hass) as session:
        return _get_states_with_session(
            hass, session, utc_point_in_time, entity_ids, run, filters
        )


def _get_states_with_session(
    hass, session, utc_point_in_time, entity_ids=None, run=None, filters=None
):
    """Return the states at a specific point in time."""
    if entity_ids and len(entity_ids) == 1:
        return _get_single_entity_states_with_session(
            hass, session, utc_point_in_time, entity_ids[0]
        )

    if run is None:
        run = recorder.run_information_with_session(session, utc_point_in_time)

        # History did not run before utc_point_in_time
        if run is None:
            return []

    # We have more than one entity to look at (most commonly we want
    # all entities,) so we need to do a search on all states since the
    # last recorder run started.
    query = session.query(*QUERY_STATES)

    most_recent_states_by_date = session.query(
        States.entity_id.label("max_entity_id"),
        func.max(States.last_updated).label("max_last_updated"),
    ).filter(
        (States.last_updated >= run.start) & (States.last_updated < utc_point_in_time)
    )

    if entity_ids:
        most_recent_states_by_date.filter(States.entity_id.in_(entity_ids))

    most_recent_states_by_date = most_recent_states_by_date.group_by(States.entity_id)

    most_recent_states_by_date = most_recent_states_by_date.subquery()

    most_recent_state_ids = session.query(
        func.max(States.state_id).label("max_state_id")
    ).join(
        most_recent_states_by_date,
        and_(
            States.entity_id == most_recent_states_by_date.c.max_entity_id,
            States.last_updated == most_recent_states_by_date.c.max_last_updated,
        ),
    )

    most_recent_state_ids = most_recent_state_ids.group_by(States.entity_id)

    most_recent_state_ids = most_recent_state_ids.subquery()

    query = query.join(
        most_recent_state_ids,
        States.state_id == most_recent_state_ids.c.max_state_id,
    )

    if entity_ids is not None:
        query = query.filter(States.entity_id.in_(entity_ids))
    else:
        query = query.filter(~States.domain.in_(IGNORE_DOMAINS))
        if filters:
            query = filters.apply(query)

    return [LazyState(row) for row in execute(query)]


def _get_single_entity_states_with_session(hass, session, utc_point_in_time, entity_id):
    # Use an entirely different (and extremely fast) query if we only
    # have a single entity id
    baked_query = hass.data[HISTORY_BAKERY](
        lambda session: session.query(*QUERY_STATES)
    )
    baked_query += lambda q: q.filter(
        States.last_updated < bindparam("utc_point_in_time"),
        States.entity_id == bindparam("entity_id"),
    )
    baked_query += lambda q: q.order_by(States.last_updated.desc())
    baked_query += lambda q: q.limit(1)

    query = baked_query(session).params(
        utc_point_in_time=utc_point_in_time, entity_id=entity_id
    )

    return [LazyState(row) for row in execute(query)]


def _sorted_states_to_json(
    hass,
    session,
    states,
    start_time,
    entity_ids,
    filters=None,
    include_start_time_state=True,
    minimal_response=False,
):
    """Convert SQL results into JSON friendly data structure.

    This takes our state list and turns it into a JSON friendly data
    structure {'entity_id': [list of states], 'entity_id2': [list of states]}

    States must be sorted by entity_id and last_updated

    We also need to go back and create a synthetic zero data point for
    each list of states, otherwise our graphs won't start on the Y
    axis correctly.
    """
    result = defaultdict(list)
    # Set all entity IDs to empty lists in result set to maintain the order
    if entity_ids is not None:
        for ent_id in entity_ids:
            result[ent_id] = []

    # Get the states at the start time
    timer_start = time.perf_counter()
    if include_start_time_state:
        run = recorder.run_information_from_instance(hass, start_time)
        for state in _get_states_with_session(
            hass, session, start_time, entity_ids, run=run, filters=filters
        ):
            state.last_changed = start_time
            state.last_updated = start_time
            result[state.entity_id].append(state)

    if _LOGGER.isEnabledFor(logging.DEBUG):
        elapsed = time.perf_counter() - timer_start
        _LOGGER.debug("getting %d first datapoints took %fs", len(result), elapsed)

    # Called in a tight loop so cache the function
    # here
    _process_timestamp_to_utc_isoformat = process_timestamp_to_utc_isoformat

    # Append all changes to it
    for ent_id, group in groupby(states, lambda state: state.entity_id):
        domain = split_entity_id(ent_id)[0]
        ent_results = result[ent_id]
        if not minimal_response or domain in NEED_ATTRIBUTE_DOMAINS:
            ent_results.extend(LazyState(db_state) for db_state in group)

        # With minimal response we only provide a native
        # State for the first and last response. All the states
        # in-between only provide the "state" and the
        # "last_changed".
        if not ent_results:
            ent_results.append(LazyState(next(group)))

        prev_state = ent_results[-1]
        initial_state_count = len(ent_results)

        for db_state in group:
            # With minimal response we do not care about attribute
            # changes so we can filter out duplicate states
            if db_state.state == prev_state.state:
                continue

            ent_results.append(
                {
                    STATE_KEY: db_state.state,
                    LAST_CHANGED_KEY: _process_timestamp_to_utc_isoformat(
                        db_state.last_changed
                    ),
                }
            )
            prev_state = db_state

        if prev_state and len(ent_results) != initial_state_count:
            # There was at least one state change
            # replace the last minimal state with
            # a full state
            ent_results[-1] = LazyState(prev_state)

    # Filter out the empty lists if some states had 0 results.
    return {key: val for key, val in result.items() if val}


def get_state(hass, utc_point_in_time, entity_id, run=None):
    """Return a state at a specific point in time."""
    states = get_states(hass, utc_point_in_time, (entity_id,), run)
    return states[0] if states else None


async def async_setup(hass, config):
    """Set up the history hooks."""
    conf = config.get(DOMAIN, {})

    filters = sqlalchemy_filter_from_include_exclude_conf(conf)

    hass.data[HISTORY_BAKERY] = baked.bakery()

    use_include_order = conf.get(CONF_ORDER)

    hass.http.register_view(HistoryPeriodView(filters, use_include_order))
    hass.components.frontend.async_register_built_in_panel(
        "history", "history", "hass:poll-box"
    )

    return True


class HistoryPeriodView(HomeAssistantView):
    """Handle history period requests."""

    url = "/api/history/period"
    name = "api:history:view-period"
    extra_urls = ["/api/history/period/{datetime}"]

    def __init__(self, filters, use_include_order):
        """Initialize the history period view."""
        self.filters = filters
        self.use_include_order = use_include_order

    async def get(
        self, request: web.Request, datetime: Optional[str] = None
    ) -> web.Response:
        """Return history over a period of time."""
        datetime_ = None
        if datetime:
            datetime_ = dt_util.parse_datetime(datetime)

            if datetime_ is None:
                return self.json_message("Invalid datetime", HTTP_BAD_REQUEST)

        now = dt_util.utcnow()

        one_day = timedelta(days=1)
        if datetime_:
            start_time = dt_util.as_utc(datetime_)
        else:
            start_time = now - one_day

        if start_time > now:
            return self.json([])

        end_time = request.query.get("end_time")
        if end_time:
            end_time = dt_util.parse_datetime(end_time)
            if end_time:
                end_time = dt_util.as_utc(end_time)
            else:
                return self.json_message("Invalid end_time", HTTP_BAD_REQUEST)
        else:
            end_time = start_time + one_day
        entity_ids = request.query.get("filter_entity_id")
        if entity_ids:
            entity_ids = entity_ids.lower().split(",")
        include_start_time_state = "skip_initial_state" not in request.query
        significant_changes_only = (
            request.query.get("significant_changes_only", "1") != "0"
        )

        minimal_response = "minimal_response" in request.query

        hass = request.app["hass"]

        if (
            not include_start_time_state
            and entity_ids
            and not _entities_may_have_state_changes_after(hass, entity_ids, start_time)
        ):
<<<<<<< HEAD
            _LOGGER.warning(
                "bypass: include_start_time_state=%s, entity_ids=%s, start_time=%s",
                include_start_time_state,
                entity_ids,
                start_time,
            )
            return self.json([])
        else:
            _LOGGER.warning(
                "querydb: include_start_time_state=%s, entity_ids=%s, start_time=%s",
                include_start_time_state,
                entity_ids,
                start_time,
            )
=======
            return self.json([])
>>>>>>> 0f3084c7

        return cast(
            web.Response,
            await hass.async_add_executor_job(
                self._sorted_significant_states_json,
                hass,
                start_time,
                end_time,
                entity_ids,
                include_start_time_state,
                significant_changes_only,
                minimal_response,
            ),
        )

    def _sorted_significant_states_json(
        self,
        hass,
        start_time,
        end_time,
        entity_ids,
        include_start_time_state,
        significant_changes_only,
        minimal_response,
    ):
        """Fetch significant stats from the database as json."""
        timer_start = time.perf_counter()

        with session_scope(hass=hass) as session:
            result = _get_significant_states(
                hass,
                session,
                start_time,
                end_time,
                entity_ids,
                self.filters,
                include_start_time_state,
                significant_changes_only,
                minimal_response,
            )

        result = list(result.values())
        if _LOGGER.isEnabledFor(logging.DEBUG):
            elapsed = time.perf_counter() - timer_start
            _LOGGER.debug("Extracted %d states in %fs", sum(map(len, result)), elapsed)

        # Optionally reorder the result to respect the ordering given
        # by any entities explicitly included in the configuration.
        if self.filters and self.use_include_order:
            sorted_result = []
            for order_entity in self.filters.included_entities:
                for state_list in result:
                    if state_list[0].entity_id == order_entity:
                        sorted_result.append(state_list)
                        result.remove(state_list)
                        break
            sorted_result.extend(result)
            result = sorted_result

        return self.json(result)


def sqlalchemy_filter_from_include_exclude_conf(conf):
    """Build a sql filter from config."""
    filters = Filters()
    exclude = conf.get(CONF_EXCLUDE)
    if exclude:
        filters.excluded_entities = exclude.get(CONF_ENTITIES, [])
        filters.excluded_domains = exclude.get(CONF_DOMAINS, [])
        filters.excluded_entity_globs = exclude.get(CONF_ENTITY_GLOBS, [])
    include = conf.get(CONF_INCLUDE)
    if include:
        filters.included_entities = include.get(CONF_ENTITIES, [])
        filters.included_domains = include.get(CONF_DOMAINS, [])
        filters.included_entity_globs = include.get(CONF_ENTITY_GLOBS, [])

    return filters if filters.has_config else None


class Filters:
    """Container for the configured include and exclude filters."""

    def __init__(self):
        """Initialise the include and exclude filters."""
        self.excluded_entities = []
        self.excluded_domains = []
        self.excluded_entity_globs = []

        self.included_entities = []
        self.included_domains = []
        self.included_entity_globs = []

    def apply(self, query):
        """Apply the entity filter."""
        if not self.has_config:
            return query

        return query.filter(self.entity_filter())

    @property
    def has_config(self):
        """Determine if there is any filter configuration."""
        if (
            self.excluded_entities
            or self.excluded_domains
            or self.excluded_entity_globs
            or self.included_entities
            or self.included_domains
            or self.included_entity_globs
        ):
            return True

        return False

    def bake(self, baked_query):
        """Update a baked query.

        Works the same as apply on a baked_query.
        """
        if not self.has_config:
            return

        baked_query += lambda q: q.filter(self.entity_filter())

    def entity_filter(self):
        """Generate the entity filter query."""
        includes = []
        if self.included_domains:
            includes.append(States.domain.in_(self.included_domains))
        if self.included_entities:
            includes.append(States.entity_id.in_(self.included_entities))
        for glob in self.included_entity_globs:
            includes.append(_glob_to_like(glob))

        excludes = []
        if self.excluded_domains:
            excludes.append(States.domain.in_(self.excluded_domains))
        if self.excluded_entities:
            excludes.append(States.entity_id.in_(self.excluded_entities))
        for glob in self.excluded_entity_globs:
            excludes.append(_glob_to_like(glob))

        if not includes and not excludes:
            return None

        if includes and not excludes:
            return or_(*includes)

        if not excludes and includes:
            return not_(or_(*excludes))

        return or_(*includes) & not_(or_(*excludes))


def _glob_to_like(glob_str):
    """Translate glob to sql."""
    return States.entity_id.like(glob_str.translate(GLOB_TO_SQL_CHARS))


def _entities_may_have_state_changes_after(
<<<<<<< HEAD
    hass: HomeAssistantType, entity_ids: Iterable, start_time: datetime
=======
    hass: HomeAssistantType, entity_ids: Iterable, start_time: dt
>>>>>>> 0f3084c7
) -> bool:
    """Check the state machine to see if entities have changed since start time."""
    for entity_id in entity_ids:
        state = hass.states.get(entity_id)

<<<<<<< HEAD
        if state is not None:
            _LOGGER.warning(
                "entity_id=%s last_changed=%s start_time=%s",
                entity_id,
                state.last_changed,
                start_time,
            )
=======
>>>>>>> 0f3084c7
        if state is None or state.last_changed > start_time:
            return True

    return False


class LazyState(State):
    """A lazy version of core State."""

    __slots__ = [
        "_row",
        "entity_id",
        "state",
        "_attributes",
        "_last_changed",
        "_last_updated",
        "_context",
    ]

    def __init__(self, row):  # pylint: disable=super-init-not-called
        """Init the lazy state."""
        self._row = row
        self.entity_id = self._row.entity_id
        self.state = self._row.state
        self._attributes = None
        self._last_changed = None
        self._last_updated = None
        self._context = None

    @property  # type: ignore
    def attributes(self):
        """State attributes."""
        if not self._attributes:
            try:
                self._attributes = json.loads(self._row.attributes)
            except ValueError:
                # When json.loads fails
                _LOGGER.exception("Error converting row to state: %s", self)
                self._attributes = {}
        return self._attributes

    @attributes.setter
    def attributes(self, value):
        """Set attributes."""
        self._attributes = value

    @property  # type: ignore
    def context(self):
        """State context."""
        if not self._context:
            self._context = Context(id=None)
        return self._context

    @context.setter
    def context(self, value):
        """Set context."""
        self._context = value

    @property  # type: ignore
    def last_changed(self):
        """Last changed datetime."""
        if not self._last_changed:
            self._last_changed = process_timestamp(self._row.last_changed)
        return self._last_changed

    @last_changed.setter
    def last_changed(self, value):
        """Set last changed datetime."""
        self._last_changed = value

    @property  # type: ignore
    def last_updated(self):
        """Last updated datetime."""
        if not self._last_updated:
            self._last_updated = process_timestamp(self._row.last_updated)
        return self._last_updated

    @last_updated.setter
    def last_updated(self, value):
        """Set last updated datetime."""
        self._last_updated = value

    def as_dict(self):
        """Return a dict representation of the LazyState.

        Async friendly.

        To be used for JSON serialization.
        """
        if self._last_changed:
            last_changed_isoformat = self._last_changed.isoformat()
        else:
            last_changed_isoformat = process_timestamp_to_utc_isoformat(
                self._row.last_changed
            )
        if self._last_updated:
            last_updated_isoformat = self._last_updated.isoformat()
        else:
            last_updated_isoformat = process_timestamp_to_utc_isoformat(
                self._row.last_updated
            )
        return {
            "entity_id": self.entity_id,
            "state": self.state,
            "attributes": self._attributes or self.attributes,
            "last_changed": last_changed_isoformat,
            "last_updated": last_updated_isoformat,
        }

    def __eq__(self, other):
        """Return the comparison."""
        return (
            other.__class__ in [self.__class__, State]
            and self.entity_id == other.entity_id
            and self.state == other.state
            and self.attributes == other.attributes
        )<|MERGE_RESOLUTION|>--- conflicted
+++ resolved
@@ -1,10 +1,6 @@
 """Provide pre-made queries on top of the recorder component."""
 from collections import defaultdict
-<<<<<<< HEAD
-from datetime import datetime, timedelta
-=======
 from datetime import datetime as dt, timedelta
->>>>>>> 0f3084c7
 from itertools import groupby
 import json
 import logging
@@ -512,24 +508,7 @@
             and entity_ids
             and not _entities_may_have_state_changes_after(hass, entity_ids, start_time)
         ):
-<<<<<<< HEAD
-            _LOGGER.warning(
-                "bypass: include_start_time_state=%s, entity_ids=%s, start_time=%s",
-                include_start_time_state,
-                entity_ids,
-                start_time,
-            )
             return self.json([])
-        else:
-            _LOGGER.warning(
-                "querydb: include_start_time_state=%s, entity_ids=%s, start_time=%s",
-                include_start_time_state,
-                entity_ids,
-                start_time,
-            )
-=======
-            return self.json([])
->>>>>>> 0f3084c7
 
         return cast(
             web.Response,
@@ -690,26 +669,12 @@
 
 
 def _entities_may_have_state_changes_after(
-<<<<<<< HEAD
-    hass: HomeAssistantType, entity_ids: Iterable, start_time: datetime
-=======
     hass: HomeAssistantType, entity_ids: Iterable, start_time: dt
->>>>>>> 0f3084c7
 ) -> bool:
     """Check the state machine to see if entities have changed since start time."""
     for entity_id in entity_ids:
         state = hass.states.get(entity_id)
 
-<<<<<<< HEAD
-        if state is not None:
-            _LOGGER.warning(
-                "entity_id=%s last_changed=%s start_time=%s",
-                entity_id,
-                state.last_changed,
-                start_time,
-            )
-=======
->>>>>>> 0f3084c7
         if state is None or state.last_changed > start_time:
             return True
 
