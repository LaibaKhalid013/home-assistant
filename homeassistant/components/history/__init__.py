"""Provide pre-made queries on top of the recorder component."""
from __future__ import annotations

from collections.abc import Iterable
from datetime import datetime as dt, timedelta
from http import HTTPStatus
import logging
import time
from typing import Any, Literal, cast

from aiohttp import web
from sqlalchemy import not_, or_
import voluptuous as vol

from homeassistant.components import frontend, websocket_api
from homeassistant.components.http import HomeAssistantView
from homeassistant.components.recorder import (
    get_instance,
    history,
    models as history_models,
)
from homeassistant.components.recorder.statistics import (
    list_statistic_ids,
    statistics_during_period,
)
from homeassistant.components.recorder.util import session_scope
from homeassistant.components.websocket_api import messages
from homeassistant.components.websocket_api.const import JSON_DUMP
from homeassistant.const import CONF_DOMAINS, CONF_ENTITIES, CONF_EXCLUDE, CONF_INCLUDE
from homeassistant.core import HomeAssistant
import homeassistant.helpers.config_validation as cv
from homeassistant.helpers.entityfilter import (
    CONF_ENTITY_GLOBS,
    INCLUDE_EXCLUDE_BASE_FILTER_SCHEMA,
)
from homeassistant.helpers.typing import ConfigType
import homeassistant.util.dt as dt_util

# mypy: allow-untyped-defs, no-check-untyped-defs

_LOGGER = logging.getLogger(__name__)

DOMAIN = "history"
HISTORY_FILTERS = "history_filters"
CONF_ORDER = "use_include_order"

GLOB_TO_SQL_CHARS = {
    42: "%",  # *
    46: "_",  # .
}

CONFIG_SCHEMA = vol.Schema(
    {
        DOMAIN: INCLUDE_EXCLUDE_BASE_FILTER_SCHEMA.extend(
            {vol.Optional(CONF_ORDER, default=False): cv.boolean}
        )
    },
    extra=vol.ALLOW_EXTRA,
)


async def async_setup(hass: HomeAssistant, config: ConfigType) -> bool:
    """Set up the history hooks."""
    conf = config.get(DOMAIN, {})

    hass.data[HISTORY_FILTERS] = filters = sqlalchemy_filter_from_include_exclude_conf(
        conf
    )

    use_include_order = conf.get(CONF_ORDER)

    hass.http.register_view(HistoryPeriodView(filters, use_include_order))
    frontend.async_register_built_in_panel(hass, "history", "history", "hass:chart-box")
    websocket_api.async_register_command(hass, ws_get_statistics_during_period)
    websocket_api.async_register_command(hass, ws_get_list_statistic_ids)
    websocket_api.async_register_command(hass, ws_get_history_during_period)

    return True


<<<<<<< HEAD
=======
@deprecated_class("homeassistant.components.recorder.models.LazyState")
class LazyState(history_models.LazyState):
    """A lazy version of core State."""


def _ws_get_statistics_during_period(
    hass: HomeAssistant,
    msg_id: int,
    start_time: dt,
    end_time: dt | None = None,
    statistic_ids: list[str] | None = None,
    period: Literal["5minute", "day", "hour", "month"] = "hour",
) -> str:
    """Fetch statistics and convert them to json in the executor."""
    return JSON_DUMP(
        messages.result_message(
            msg_id,
            statistics_during_period(hass, start_time, end_time, statistic_ids, period),
        )
    )


>>>>>>> 9bd508c0
@websocket_api.websocket_command(
    {
        vol.Required("type"): "history/statistics_during_period",
        vol.Required("start_time"): str,
        vol.Optional("end_time"): str,
        vol.Optional("statistic_ids"): [str],
        vol.Required("period"): vol.Any("5minute", "hour", "day", "month"),
    }
)
@websocket_api.async_response
async def ws_get_statistics_during_period(
    hass: HomeAssistant, connection: websocket_api.ActiveConnection, msg: dict
) -> None:
    """Handle statistics websocket command."""
    start_time_str = msg["start_time"]
    end_time_str = msg.get("end_time")

    if start_time := dt_util.parse_datetime(start_time_str):
        start_time = dt_util.as_utc(start_time)
    else:
        connection.send_error(msg["id"], "invalid_start_time", "Invalid start_time")
        return

    if end_time_str:
        if end_time := dt_util.parse_datetime(end_time_str):
            end_time = dt_util.as_utc(end_time)
        else:
            connection.send_error(msg["id"], "invalid_end_time", "Invalid end_time")
            return
    else:
        end_time = None

    connection.send_message(
        await get_instance(hass).async_add_executor_job(
            _ws_get_statistics_during_period,
            hass,
            msg["id"],
            start_time,
            end_time,
            msg.get("statistic_ids"),
            msg.get("period"),
        )
    )


def _ws_get_list_statistic_ids(
    hass: HomeAssistant,
    msg_id: int,
    statistic_type: Literal["mean"] | Literal["sum"] | None = None,
) -> str:
    """Fetch a list of available statistic_id and convert them to json in the executor."""
    return JSON_DUMP(
        messages.result_message(msg_id, list_statistic_ids(hass, None, statistic_type))
    )


@websocket_api.websocket_command(
    {
        vol.Required("type"): "history/list_statistic_ids",
        vol.Optional("statistic_type"): vol.Any("sum", "mean"),
    }
)
@websocket_api.async_response
async def ws_get_list_statistic_ids(
    hass: HomeAssistant, connection: websocket_api.ActiveConnection, msg: dict
) -> None:
    """Fetch a list of available statistic_id."""
    connection.send_message(
        await get_instance(hass).async_add_executor_job(
            _ws_get_list_statistic_ids,
            hass,
            msg["id"],
            msg.get("statistic_type"),
        )
    )


def _ws_get_significant_states(
    hass: HomeAssistant,
    msg_id: int,
    start_time: dt,
    end_time: dt | None = None,
    entity_ids: list[str] | None = None,
    filters: Any | None = None,
    include_start_time_state: bool = True,
    significant_changes_only: bool = True,
    minimal_response: bool = False,
    no_attributes: bool = False,
) -> str:
    """Fetch history significant_states and convert them to json in the executor."""
    return JSON_DUMP(
        messages.result_message(
            msg_id,
            history.get_significant_states(
                hass,
                start_time,
                end_time,
                entity_ids,
                filters,
                include_start_time_state,
                significant_changes_only,
                minimal_response,
                no_attributes,
                True,
            ),
        )
    )


@websocket_api.websocket_command(
    {
        vol.Required("type"): "history/history_during_period",
        vol.Required("start_time"): str,
        vol.Optional("end_time"): str,
        vol.Optional("entity_ids"): [str],
        vol.Optional("include_start_time_state", default=True): bool,
        vol.Optional("significant_changes_only", default=True): bool,
        vol.Optional("minimal_response", default=False): bool,
        vol.Optional("no_attributes", default=False): bool,
    }
)
@websocket_api.async_response
async def ws_get_history_during_period(
    hass: HomeAssistant, connection: websocket_api.ActiveConnection, msg: dict
) -> None:
    """Handle history during period websocket command."""
    start_time_str = msg["start_time"]
    end_time_str = msg.get("end_time")

    if start_time := dt_util.parse_datetime(start_time_str):
        start_time = dt_util.as_utc(start_time)
    else:
        connection.send_error(msg["id"], "invalid_start_time", "Invalid start_time")
        return

    if end_time_str:
        if end_time := dt_util.parse_datetime(end_time_str):
            end_time = dt_util.as_utc(end_time)
        else:
            connection.send_error(msg["id"], "invalid_end_time", "Invalid end_time")
            return
    else:
        end_time = None

    if start_time > dt_util.utcnow():
        connection.send_result(msg["id"], {})
        return

    entity_ids = msg.get("entity_ids")
    include_start_time_state = msg["include_start_time_state"]

    if (
        not include_start_time_state
        and entity_ids
        and not _entities_may_have_state_changes_after(hass, entity_ids, start_time)
    ):
        connection.send_result(msg["id"], {})
        return

    significant_changes_only = msg["significant_changes_only"]
    no_attributes = msg["no_attributes"]
    minimal_response = msg["minimal_response"]

    connection.send_message(
        await get_instance(hass).async_add_executor_job(
            _ws_get_significant_states,
            hass,
            msg["id"],
            start_time,
            end_time,
            entity_ids,
            hass.data[HISTORY_FILTERS],
            include_start_time_state,
            significant_changes_only,
            minimal_response,
            no_attributes,
        )
    )


class HistoryPeriodView(HomeAssistantView):
    """Handle history period requests."""

    url = "/api/history/period"
    name = "api:history:view-period"
    extra_urls = ["/api/history/period/{datetime}"]

    def __init__(self, filters: Filters | None, use_include_order: bool) -> None:
        """Initialize the history period view."""
        self.filters = filters
        self.use_include_order = use_include_order

    async def get(
        self, request: web.Request, datetime: str | None = None
    ) -> web.Response:
        """Return history over a period of time."""
        datetime_ = None
        if datetime and (datetime_ := dt_util.parse_datetime(datetime)) is None:
            return self.json_message("Invalid datetime", HTTPStatus.BAD_REQUEST)

        now = dt_util.utcnow()

        one_day = timedelta(days=1)
        if datetime_:
            start_time = dt_util.as_utc(datetime_)
        else:
            start_time = now - one_day

        if start_time > now:
            return self.json([])

        if end_time_str := request.query.get("end_time"):
            if end_time := dt_util.parse_datetime(end_time_str):
                end_time = dt_util.as_utc(end_time)
            else:
                return self.json_message("Invalid end_time", HTTPStatus.BAD_REQUEST)
        else:
            end_time = start_time + one_day
        entity_ids_str = request.query.get("filter_entity_id")
        entity_ids = None
        if entity_ids_str:
            entity_ids = entity_ids_str.lower().split(",")
        include_start_time_state = "skip_initial_state" not in request.query
        significant_changes_only = (
            request.query.get("significant_changes_only", "1") != "0"
        )

        minimal_response = "minimal_response" in request.query
        no_attributes = "no_attributes" in request.query

        hass = request.app["hass"]

        if (
            not include_start_time_state
            and entity_ids
            and not _entities_may_have_state_changes_after(hass, entity_ids, start_time)
        ):
            return self.json([])

        return cast(
            web.Response,
            await get_instance(hass).async_add_executor_job(
                self._sorted_significant_states_json,
                hass,
                start_time,
                end_time,
                entity_ids,
                include_start_time_state,
                significant_changes_only,
                minimal_response,
                no_attributes,
            ),
        )

    def _sorted_significant_states_json(
        self,
        hass,
        start_time,
        end_time,
        entity_ids,
        include_start_time_state,
        significant_changes_only,
        minimal_response,
        no_attributes,
    ):
        """Fetch significant stats from the database as json."""
        timer_start = time.perf_counter()

        with session_scope(hass=hass) as session:
            result = history.get_significant_states_with_session(
                hass,
                session,
                start_time,
                end_time,
                entity_ids,
                self.filters,
                include_start_time_state,
                significant_changes_only,
                minimal_response,
                no_attributes,
            )

        result = list(result.values())
        if _LOGGER.isEnabledFor(logging.DEBUG):
            elapsed = time.perf_counter() - timer_start
            _LOGGER.debug("Extracted %d states in %fs", sum(map(len, result)), elapsed)

        # Optionally reorder the result to respect the ordering given
        # by any entities explicitly included in the configuration.
        if self.filters and self.use_include_order:
            sorted_result = []
            for order_entity in self.filters.included_entities:
                for state_list in result:
                    if state_list[0].entity_id == order_entity:
                        sorted_result.append(state_list)
                        result.remove(state_list)
                        break
            sorted_result.extend(result)
            result = sorted_result

        return self.json(result)


def sqlalchemy_filter_from_include_exclude_conf(conf: ConfigType) -> Filters | None:
    """Build a sql filter from config."""
    filters = Filters()
    if exclude := conf.get(CONF_EXCLUDE):
        filters.excluded_entities = exclude.get(CONF_ENTITIES, [])
        filters.excluded_domains = exclude.get(CONF_DOMAINS, [])
        filters.excluded_entity_globs = exclude.get(CONF_ENTITY_GLOBS, [])
    if include := conf.get(CONF_INCLUDE):
        filters.included_entities = include.get(CONF_ENTITIES, [])
        filters.included_domains = include.get(CONF_DOMAINS, [])
        filters.included_entity_globs = include.get(CONF_ENTITY_GLOBS, [])

    return filters if filters.has_config else None


class Filters:
    """Container for the configured include and exclude filters."""

    def __init__(self) -> None:
        """Initialise the include and exclude filters."""
        self.excluded_entities: list[str] = []
        self.excluded_domains: list[str] = []
        self.excluded_entity_globs: list[str] = []

        self.included_entities: list[str] = []
        self.included_domains: list[str] = []
        self.included_entity_globs: list[str] = []

    def apply(self, query):
        """Apply the entity filter."""
        if not self.has_config:
            return query

        return query.filter(self.entity_filter())

    @property
    def has_config(self):
        """Determine if there is any filter configuration."""
        if (
            self.excluded_entities
            or self.excluded_domains
            or self.excluded_entity_globs
            or self.included_entities
            or self.included_domains
            or self.included_entity_globs
        ):
            return True

        return False

    def bake(self, baked_query):
        """Update a baked query.

        Works the same as apply on a baked_query.
        """
        if not self.has_config:
            return

        baked_query += lambda q: q.filter(self.entity_filter())

    def entity_filter(self):
        """Generate the entity filter query."""
        includes = []
        if self.included_domains:
            includes.append(
                or_(
                    *[
                        history_models.States.entity_id.like(f"{domain}.%")
                        for domain in self.included_domains
                    ]
                ).self_group()
            )
        if self.included_entities:
            includes.append(history_models.States.entity_id.in_(self.included_entities))
        for glob in self.included_entity_globs:
            includes.append(_glob_to_like(glob))

        excludes = []
        if self.excluded_domains:
            excludes.append(
                or_(
                    *[
                        history_models.States.entity_id.like(f"{domain}.%")
                        for domain in self.excluded_domains
                    ]
                ).self_group()
            )
        if self.excluded_entities:
            excludes.append(history_models.States.entity_id.in_(self.excluded_entities))
        for glob in self.excluded_entity_globs:
            excludes.append(_glob_to_like(glob))

        if not includes and not excludes:
            return None

        if includes and not excludes:
            return or_(*includes)

        if not includes and excludes:
            return not_(or_(*excludes))

        return or_(*includes) & not_(or_(*excludes))


def _glob_to_like(glob_str):
    """Translate glob to sql."""
    return history_models.States.entity_id.like(glob_str.translate(GLOB_TO_SQL_CHARS))


def _entities_may_have_state_changes_after(
    hass: HomeAssistant, entity_ids: Iterable, start_time: dt
) -> bool:
    """Check the state machine to see if entities have changed since start time."""
    for entity_id in entity_ids:
        state = hass.states.get(entity_id)

        if state is None or state.last_changed > start_time:
            return True

    return False<|MERGE_RESOLUTION|>--- conflicted
+++ resolved
@@ -76,13 +76,6 @@
     websocket_api.async_register_command(hass, ws_get_history_during_period)
 
     return True
-
-
-<<<<<<< HEAD
-=======
-@deprecated_class("homeassistant.components.recorder.models.LazyState")
-class LazyState(history_models.LazyState):
-    """A lazy version of core State."""
 
 
 def _ws_get_statistics_during_period(
@@ -102,7 +95,6 @@
     )
 
 
->>>>>>> 9bd508c0
 @websocket_api.websocket_command(
     {
         vol.Required("type"): "history/statistics_during_period",
