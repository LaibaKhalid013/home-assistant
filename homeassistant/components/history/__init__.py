"""Provide pre-made queries on top of the recorder component."""
from __future__ import annotations

from collections.abc import Iterable
from datetime import datetime as dt, timedelta
from http import HTTPStatus
import logging
import time
from typing import cast

from aiohttp import web
from sqlalchemy import not_, or_
import voluptuous as vol

from homeassistant.components import frontend, websocket_api
from homeassistant.components.http import HomeAssistantView
from homeassistant.components.recorder import (
    get_instance,
    history,
    models as history_models,
)
from homeassistant.components.recorder.statistics import (
    list_statistic_ids,
    statistics_during_period,
)
from homeassistant.components.recorder.util import session_scope
from homeassistant.const import CONF_DOMAINS, CONF_ENTITIES, CONF_EXCLUDE, CONF_INCLUDE
from homeassistant.core import HomeAssistant
import homeassistant.helpers.config_validation as cv
from homeassistant.helpers.deprecation import deprecated_class, deprecated_function
from homeassistant.helpers.entityfilter import (
    CONF_ENTITY_GLOBS,
    INCLUDE_EXCLUDE_BASE_FILTER_SCHEMA,
)
from homeassistant.helpers.typing import ConfigType
import homeassistant.util.dt as dt_util

# mypy: allow-untyped-defs, no-check-untyped-defs

_LOGGER = logging.getLogger(__name__)

DOMAIN = "history"
CONF_ORDER = "use_include_order"

GLOB_TO_SQL_CHARS = {
    42: "%",  # *
    46: "_",  # .
}

CONFIG_SCHEMA = vol.Schema(
    {
        DOMAIN: INCLUDE_EXCLUDE_BASE_FILTER_SCHEMA.extend(
            {vol.Optional(CONF_ORDER, default=False): cv.boolean}
        )
    },
    extra=vol.ALLOW_EXTRA,
)


@deprecated_function("homeassistant.components.recorder.history.get_significant_states")
def get_significant_states(hass, *args, **kwargs):
    """Wrap get_significant_states_with_session with an sql session."""
    return history.get_significant_states(hass, *args, **kwargs)


@deprecated_function(
    "homeassistant.components.recorder.history.state_changes_during_period"
)
def state_changes_during_period(hass, start_time, end_time=None, entity_id=None):
    """Return states changes during UTC period start_time - end_time."""
    return history.state_changes_during_period(
        hass, start_time, end_time=None, entity_id=None
    )


@deprecated_function("homeassistant.components.recorder.history.get_last_state_changes")
def get_last_state_changes(hass, number_of_states, entity_id):
    """Return the last number_of_states."""
    return history.get_last_state_changes(hass, number_of_states, entity_id)


@deprecated_function("homeassistant.components.recorder.history.get_states")
def get_states(hass, utc_point_in_time, entity_ids=None, run=None, filters=None):
    """Return the states at a specific point in time."""
    return history.get_states(
        hass, utc_point_in_time, entity_ids=None, run=None, filters=None
    )


@deprecated_function("homeassistant.components.recorder.history.get_state")
def get_state(hass, utc_point_in_time, entity_id, run=None):
    """Return a state at a specific point in time."""
    return history.get_state(hass, utc_point_in_time, entity_id, run=None)


async def async_setup(hass: HomeAssistant, config: ConfigType) -> bool:
    """Set up the history hooks."""
    conf = config.get(DOMAIN, {})

    filters = sqlalchemy_filter_from_include_exclude_conf(conf)

    use_include_order = conf.get(CONF_ORDER)

    hass.http.register_view(HistoryPeriodView(filters, use_include_order))
    frontend.async_register_built_in_panel(hass, "history", "history", "hass:chart-box")
    websocket_api.async_register_command(hass, ws_get_statistics_during_period)
    websocket_api.async_register_command(hass, ws_get_list_statistic_ids)

    return True


@deprecated_class("homeassistant.components.recorder.models.LazyState")
class LazyState(history_models.LazyState):
    """A lazy version of core State."""


@websocket_api.websocket_command(
    {
        vol.Required("type"): "history/statistics_during_period",
        vol.Required("start_time"): str,
        vol.Optional("end_time"): str,
        vol.Optional("statistic_ids"): [str],
        vol.Required("period"): vol.Any("5minute", "hour", "day", "month"),
    }
)
@websocket_api.async_response
async def ws_get_statistics_during_period(
    hass: HomeAssistant, connection: websocket_api.ActiveConnection, msg: dict
) -> None:
    """Handle statistics websocket command."""
    start_time_str = msg["start_time"]
    end_time_str = msg.get("end_time")

    if start_time := dt_util.parse_datetime(start_time_str):
        start_time = dt_util.as_utc(start_time)
    else:
        connection.send_error(msg["id"], "invalid_start_time", "Invalid start_time")
        return

    if end_time_str:
        if end_time := dt_util.parse_datetime(end_time_str):
            end_time = dt_util.as_utc(end_time)
        else:
            connection.send_error(msg["id"], "invalid_end_time", "Invalid end_time")
            return
    else:
        end_time = None

    statistics = await get_instance(hass).async_add_executor_job(
        statistics_during_period,
        hass,
        start_time,
        end_time,
        msg.get("statistic_ids"),
        msg.get("period"),
    )
    connection.send_result(msg["id"], statistics)


@websocket_api.websocket_command(
    {
        vol.Required("type"): "history/list_statistic_ids",
        vol.Optional("statistic_type"): vol.Any("sum", "mean"),
    }
)
@websocket_api.async_response
async def ws_get_list_statistic_ids(
    hass: HomeAssistant, connection: websocket_api.ActiveConnection, msg: dict
) -> None:
    """Fetch a list of available statistic_id."""
    statistic_ids = await get_instance(hass).async_add_executor_job(
        list_statistic_ids,
        hass,
        None,
        msg.get("statistic_type"),
    )
    connection.send_result(msg["id"], statistic_ids)


class HistoryPeriodView(HomeAssistantView):
    """Handle history period requests."""

    url = "/api/history/period"
    name = "api:history:view-period"
    extra_urls = ["/api/history/period/{datetime}"]

    def __init__(self, filters: Filters | None, use_include_order: bool) -> None:
        """Initialize the history period view."""
        self.filters = filters
        self.use_include_order = use_include_order

    async def get(
        self, request: web.Request, datetime: str | None = None
    ) -> web.Response:
        """Return history over a period of time."""
        datetime_ = None
        if datetime and (datetime_ := dt_util.parse_datetime(datetime)) is None:
            return self.json_message("Invalid datetime", HTTPStatus.BAD_REQUEST)

        now = dt_util.utcnow()

        one_day = timedelta(days=1)
        if datetime_:
            start_time = dt_util.as_utc(datetime_)
        else:
            start_time = now - one_day

        if start_time > now:
            return self.json([])

        if end_time_str := request.query.get("end_time"):
            if end_time := dt_util.parse_datetime(end_time_str):
                end_time = dt_util.as_utc(end_time)
            else:
                return self.json_message("Invalid end_time", HTTPStatus.BAD_REQUEST)
        else:
            end_time = start_time + one_day
        entity_ids_str = request.query.get("filter_entity_id")
        entity_ids = None
        if entity_ids_str:
            entity_ids = entity_ids_str.lower().split(",")
        include_start_time_state = "skip_initial_state" not in request.query
        significant_changes_only = (
            request.query.get("significant_changes_only", "1") != "0"
        )

        minimal_response = "minimal_response" in request.query
        no_attributes = "no_attributes" in request.query

        hass = request.app["hass"]

        if (
            not include_start_time_state
            and entity_ids
            and not _entities_may_have_state_changes_after(hass, entity_ids, start_time)
        ):
            return self.json([])

        return cast(
            web.Response,
            await get_instance(hass).async_add_executor_job(
                self._sorted_significant_states_json,
                hass,
                start_time,
                end_time,
                entity_ids,
                include_start_time_state,
                significant_changes_only,
                minimal_response,
                no_attributes,
            ),
        )

    def _sorted_significant_states_json(
        self,
        hass,
        start_time,
        end_time,
        entity_ids,
        include_start_time_state,
        significant_changes_only,
        minimal_response,
        no_attributes,
    ):
        """Fetch significant stats from the database as json."""
        import cProfile

        pr = cProfile.Profile()
        pr.enable()
        timer_start = time.perf_counter()

        with session_scope(hass=hass) as session:
            result = history.get_significant_states_with_session(
                hass,
                session,
                start_time,
                end_time,
                entity_ids,
                self.filters,
                include_start_time_state,
                significant_changes_only,
                minimal_response,
                no_attributes,
            )

        result = list(result.values())
        if _LOGGER.isEnabledFor(logging.DEBUG):
            elapsed = time.perf_counter() - timer_start
            _LOGGER.debug("Extracted %d states in %fs", sum(map(len, result)), elapsed)

        # Optionally reorder the result to respect the ordering given
        # by any entities explicitly included in the configuration.
<<<<<<< HEAD
        if not self.filters or not self.use_include_order:
            ret = self.json(result)
        else:
=======
        if self.filters and self.use_include_order:
>>>>>>> b42738a9
            sorted_result = []
            for order_entity in self.filters.included_entities:
                for state_list in result:
                    if state_list[0].entity_id == order_entity:
                        sorted_result.append(state_list)
                        result.remove(state_list)
                        break
            sorted_result.extend(result)
<<<<<<< HEAD
            ret = self.json(sorted_result)
        pr.disable()
        pr.create_stats()
        pr.dump_stats(f"history.{dt_util.utcnow()}.cprof")
        return ret
=======
            result = sorted_result

        return self.json(result)
>>>>>>> b42738a9


def sqlalchemy_filter_from_include_exclude_conf(conf: ConfigType) -> Filters | None:
    """Build a sql filter from config."""
    filters = Filters()
    if exclude := conf.get(CONF_EXCLUDE):
        filters.excluded_entities = exclude.get(CONF_ENTITIES, [])
        filters.excluded_domains = exclude.get(CONF_DOMAINS, [])
        filters.excluded_entity_globs = exclude.get(CONF_ENTITY_GLOBS, [])
    if include := conf.get(CONF_INCLUDE):
        filters.included_entities = include.get(CONF_ENTITIES, [])
        filters.included_domains = include.get(CONF_DOMAINS, [])
        filters.included_entity_globs = include.get(CONF_ENTITY_GLOBS, [])

    return filters if filters.has_config else None


class Filters:
    """Container for the configured include and exclude filters."""

    def __init__(self) -> None:
        """Initialise the include and exclude filters."""
        self.excluded_entities: list[str] = []
        self.excluded_domains: list[str] = []
        self.excluded_entity_globs: list[str] = []

        self.included_entities: list[str] = []
        self.included_domains: list[str] = []
        self.included_entity_globs: list[str] = []

    def apply(self, query):
        """Apply the entity filter."""
        if not self.has_config:
            return query

        return query.filter(self.entity_filter())

    @property
    def has_config(self):
        """Determine if there is any filter configuration."""
        if (
            self.excluded_entities
            or self.excluded_domains
            or self.excluded_entity_globs
            or self.included_entities
            or self.included_domains
            or self.included_entity_globs
        ):
            return True

        return False

    def bake(self, baked_query):
        """Update a baked query.

        Works the same as apply on a baked_query.
        """
        if not self.has_config:
            return

        baked_query += lambda q: q.filter(self.entity_filter())

    def entity_filter(self):
        """Generate the entity filter query."""
        includes = []
        if self.included_domains:
            includes.append(
                or_(
                    *[
                        history_models.States.entity_id.like(f"{domain}.%")
                        for domain in self.included_domains
                    ]
                ).self_group()
            )
        if self.included_entities:
            includes.append(history_models.States.entity_id.in_(self.included_entities))
        for glob in self.included_entity_globs:
            includes.append(_glob_to_like(glob))

        excludes = []
        if self.excluded_domains:
            excludes.append(
                or_(
                    *[
                        history_models.States.entity_id.like(f"{domain}.%")
                        for domain in self.excluded_domains
                    ]
                ).self_group()
            )
        if self.excluded_entities:
            excludes.append(history_models.States.entity_id.in_(self.excluded_entities))
        for glob in self.excluded_entity_globs:
            excludes.append(_glob_to_like(glob))

        if not includes and not excludes:
            return None

        if includes and not excludes:
            return or_(*includes)

        if not includes and excludes:
            return not_(or_(*excludes))

        return or_(*includes) & not_(or_(*excludes))


def _glob_to_like(glob_str):
    """Translate glob to sql."""
    return history_models.States.entity_id.like(glob_str.translate(GLOB_TO_SQL_CHARS))


def _entities_may_have_state_changes_after(
    hass: HomeAssistant, entity_ids: Iterable, start_time: dt
) -> bool:
    """Check the state machine to see if entities have changed since start time."""
    for entity_id in entity_ids:
        state = hass.states.get(entity_id)

        if state is None or state.last_changed > start_time:
            return True

    return False<|MERGE_RESOLUTION|>--- conflicted
+++ resolved
@@ -290,13 +290,7 @@
 
         # Optionally reorder the result to respect the ordering given
         # by any entities explicitly included in the configuration.
-<<<<<<< HEAD
-        if not self.filters or not self.use_include_order:
-            ret = self.json(result)
-        else:
-=======
         if self.filters and self.use_include_order:
->>>>>>> b42738a9
             sorted_result = []
             for order_entity in self.filters.included_entities:
                 for state_list in result:
@@ -305,17 +299,13 @@
                         result.remove(state_list)
                         break
             sorted_result.extend(result)
-<<<<<<< HEAD
-            ret = self.json(sorted_result)
+            result = sorted_result
+
+        ret = self.json(result)
         pr.disable()
         pr.create_stats()
         pr.dump_stats(f"history.{dt_util.utcnow()}.cprof")
         return ret
-=======
-            result = sorted_result
-
-        return self.json(result)
->>>>>>> b42738a9
 
 
 def sqlalchemy_filter_from_include_exclude_conf(conf: ConfigType) -> Filters | None:
