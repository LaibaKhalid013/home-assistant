--- conflicted
+++ resolved
@@ -161,11 +161,7 @@
     host = entry.data[CONF_HOST]
     password = entry.data[CONF_PASSWORD]
 
-<<<<<<< HEAD
-    if not (data := hass.data.setdefault(DOMAIN, {})):
-=======
     if not (data := hass.data.get(DOMAIN)) or data.websession.closed:
->>>>>>> 5da629b3
         websession = async_create_clientsession(hass, cookie_jar=CookieJar(unsafe=True))
         data[DATA_SESSION] = websession
     modem = eternalegypt.Modem(hostname=host, websession=data[DATA_SESSION])
@@ -212,13 +208,9 @@
         if entry.state == ConfigEntryState.LOADED
     ]
     if len(loaded_entries) == 1:
-<<<<<<< HEAD
-        hass.data.pop(DOMAIN)
+        hass.data.pop(DOMAIN, None)
         for service_name in hass.services.async_services()[DOMAIN]:
             hass.services.async_remove(DOMAIN, service_name)
-=======
-        hass.data.pop(DOMAIN, None)
->>>>>>> 5da629b3
 
     return unload_ok
 
