"""Config flow for NYT Games."""

from typing import Any

from nyt_games import NYTGamesAuthenticationError, NYTGamesClient, NYTGamesError
import voluptuous as vol

from homeassistant.config_entries import ConfigFlow, ConfigFlowResult
from homeassistant.const import CONF_TOKEN
from homeassistant.helpers.aiohttp_client import async_create_clientsession

from .const import DOMAIN, LOGGER


class NYTGamesConfigFlow(ConfigFlow, domain=DOMAIN):
    """NYT Games config flow."""

    async def async_step_user(
        self, user_input: dict[str, Any] | None = None
    ) -> ConfigFlowResult:
        """Handle a flow initialized by the user."""
        errors: dict[str, str] = {}
        if user_input:
<<<<<<< HEAD
            session = async_get_clientsession(self.hass)
            token = user_input[CONF_TOKEN].strip()
            client = NYTGamesClient(token, session=session)
=======
            session = async_create_clientsession(self.hass)
            client = NYTGamesClient(user_input[CONF_TOKEN], session=session)
>>>>>>> ae8219dc
            try:
                user_id = await client.get_user_id()
            except NYTGamesAuthenticationError:
                errors["base"] = "invalid_auth"
            except NYTGamesError:
                errors["base"] = "cannot_connect"
            except Exception:  # noqa: BLE001
                LOGGER.exception("Unexpected error")
                errors["base"] = "unknown"
            else:
                await self.async_set_unique_id(str(user_id))
                self._abort_if_unique_id_configured()
                return self.async_create_entry(
                    title="NYT Games", data={CONF_TOKEN: token}
                )
        return self.async_show_form(
            step_id="user",
            data_schema=vol.Schema({vol.Required(CONF_TOKEN): str}),
            errors=errors,
        )<|MERGE_RESOLUTION|>--- conflicted
+++ resolved
@@ -21,14 +21,9 @@
         """Handle a flow initialized by the user."""
         errors: dict[str, str] = {}
         if user_input:
-<<<<<<< HEAD
-            session = async_get_clientsession(self.hass)
+            session = async_create_clientsession(self.hass)
             token = user_input[CONF_TOKEN].strip()
             client = NYTGamesClient(token, session=session)
-=======
-            session = async_create_clientsession(self.hass)
-            client = NYTGamesClient(user_input[CONF_TOKEN], session=session)
->>>>>>> ae8219dc
             try:
                 user_id = await client.get_user_id()
             except NYTGamesAuthenticationError:
