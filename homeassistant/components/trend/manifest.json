--- conflicted
+++ resolved
@@ -1,15 +1,11 @@
 {
   "domain": "trend",
-  "integration_type": "helper",
   "name": "Trend",
   "codeowners": [],
+  "config_flow": true,
   "documentation": "https://www.home-assistant.io/integrations/trend",
+  "integration_type": "helper",
   "iot_class": "local_push",
   "quality_scale": "internal",
-<<<<<<< HEAD
-  "iot_class": "local_push",
-  "config_flow": true
-=======
   "requirements": ["numpy==1.23.2"]
->>>>>>> b5dfd83c
 }