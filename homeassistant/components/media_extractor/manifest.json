{
  "domain": "media_extractor",
  "name": "Media extractor",
  "documentation": "https://www.home-assistant.io/integrations/media_extractor",
  "requirements": [
<<<<<<< HEAD
    "youtube_dl>=2019.09.28"
=======
    "youtube_dl==2019.10.22"
>>>>>>> 2d720847
  ],
  "dependencies": [
    "media_player"
  ],
  "codeowners": []
}<|MERGE_RESOLUTION|>--- conflicted
+++ resolved
@@ -3,11 +3,7 @@
   "name": "Media extractor",
   "documentation": "https://www.home-assistant.io/integrations/media_extractor",
   "requirements": [
-<<<<<<< HEAD
-    "youtube_dl>=2019.09.28"
-=======
-    "youtube_dl==2019.10.22"
->>>>>>> 2d720847
+    "youtube_dl>=2019.10.22"
   ],
   "dependencies": [
     "media_player"
