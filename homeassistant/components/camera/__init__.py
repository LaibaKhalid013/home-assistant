"""Component to interface with cameras."""

from __future__ import annotations

import asyncio
import collections
from collections.abc import Awaitable, Callable
from contextlib import suppress
from dataclasses import asdict
from datetime import datetime, timedelta
from enum import IntFlag
from functools import cached_property, partial
import logging
import os
from random import SystemRandom
import time
from typing import Any, Final, final

from aiohttp import hdrs, web
import attr
import voluptuous as vol

from homeassistant.components import websocket_api
from homeassistant.components.http import KEY_AUTHENTICATED, HomeAssistantView
from homeassistant.components.media_player import (
    ATTR_MEDIA_CONTENT_ID,
    ATTR_MEDIA_CONTENT_TYPE,
    DOMAIN as DOMAIN_MP,
    SERVICE_PLAY_MEDIA,
)
from homeassistant.components.stream import (
    FORMAT_CONTENT_TYPE,
    OUTPUT_FORMATS,
    Orientation,
    Stream,
    create_stream,
)
from homeassistant.components.websocket_api import ActiveConnection
from homeassistant.config_entries import ConfigEntry
from homeassistant.const import (
    ATTR_ENTITY_ID,
    CONF_FILENAME,
    CONTENT_TYPE_MULTIPART,
    EVENT_HOMEASSISTANT_STARTED,
    EVENT_HOMEASSISTANT_STOP,
    SERVICE_TURN_OFF,
    SERVICE_TURN_ON,
)
from homeassistant.core import Event, HomeAssistant, ServiceCall, callback
from homeassistant.exceptions import HomeAssistantError
from homeassistant.helpers import config_validation as cv
from homeassistant.helpers.deprecation import (
    DeprecatedConstantEnum,
    all_with_deprecated_constants,
    check_if_deprecated_constant,
    dir_with_deprecated_constants,
)
from homeassistant.helpers.entity import Entity, EntityDescription
from homeassistant.helpers.entity_component import EntityComponent
from homeassistant.helpers.event import async_track_time_interval
from homeassistant.helpers.network import get_url
from homeassistant.helpers.template import Template
from homeassistant.helpers.typing import ConfigType, VolDictType
from homeassistant.loader import bind_hass

from .const import (  # noqa: F401
    _DEPRECATED_STREAM_TYPE_HLS,
    _DEPRECATED_STREAM_TYPE_WEB_RTC,
    CAMERA_IMAGE_TIMEOUT,
    CAMERA_STREAM_SOURCE_TIMEOUT,
    CONF_DURATION,
    CONF_LOOKBACK,
    DATA_CAMERA_PREFS,
    DATA_COMPONENT,
    DOMAIN,
    PREF_ORIENTATION,
    PREF_PRELOAD_STREAM,
    SERVICE_RECORD,
    CameraState,
    StreamType,
)
from .helper import get_camera_from_entity_id
from .img_util import scale_jpeg_camera_image
from .prefs import CameraPreferences, DynamicStreamSettings  # noqa: F401
from .webrtc import (
    DATA_ICE_SERVERS,
    CameraWebRTCProvider,
    RTCIceServer,
    WebRTCClientConfiguration,
    async_get_supported_providers,
    async_register_rtsp_to_web_rtc_provider,  # noqa: F401
    register_ice_server,
    ws_camera_web_rtc_close,
    ws_get_client_config,
)

_LOGGER = logging.getLogger(__name__)


ENTITY_ID_FORMAT: Final = DOMAIN + ".{}"
PLATFORM_SCHEMA = cv.PLATFORM_SCHEMA
PLATFORM_SCHEMA_BASE = cv.PLATFORM_SCHEMA_BASE
SCAN_INTERVAL: Final = timedelta(seconds=30)

SERVICE_ENABLE_MOTION: Final = "enable_motion_detection"
SERVICE_DISABLE_MOTION: Final = "disable_motion_detection"
SERVICE_SNAPSHOT: Final = "snapshot"
SERVICE_PLAY_STREAM: Final = "play_stream"

ATTR_FILENAME: Final = "filename"
ATTR_MEDIA_PLAYER: Final = "media_player"
ATTR_FORMAT: Final = "format"

# These constants are deprecated as of Home Assistant 2024.10
# Please use the StreamType enum instead.
_DEPRECATED_STATE_RECORDING = DeprecatedConstantEnum(CameraState.RECORDING, "2025.10")
_DEPRECATED_STATE_STREAMING = DeprecatedConstantEnum(CameraState.STREAMING, "2025.10")
_DEPRECATED_STATE_IDLE = DeprecatedConstantEnum(CameraState.IDLE, "2025.10")


class CameraEntityFeature(IntFlag):
    """Supported features of the camera entity."""

    ON_OFF = 1
    STREAM = 2


# These SUPPORT_* constants are deprecated as of Home Assistant 2022.5.
# Pleease use the CameraEntityFeature enum instead.
_DEPRECATED_SUPPORT_ON_OFF: Final = DeprecatedConstantEnum(
    CameraEntityFeature.ON_OFF, "2025.1"
)
_DEPRECATED_SUPPORT_STREAM: Final = DeprecatedConstantEnum(
    CameraEntityFeature.STREAM, "2025.1"
)


DEFAULT_CONTENT_TYPE: Final = "image/jpeg"
ENTITY_IMAGE_URL: Final = "/api/camera_proxy/{0}?token={1}"

TOKEN_CHANGE_INTERVAL: Final = timedelta(minutes=5)
_RND: Final = SystemRandom()

MIN_STREAM_INTERVAL: Final = 0.5  # seconds

CAMERA_SERVICE_SNAPSHOT: VolDictType = {vol.Required(ATTR_FILENAME): cv.template}

CAMERA_SERVICE_PLAY_STREAM: VolDictType = {
    vol.Required(ATTR_MEDIA_PLAYER): cv.entities_domain(DOMAIN_MP),
    vol.Optional(ATTR_FORMAT, default="hls"): vol.In(OUTPUT_FORMATS),
}

CAMERA_SERVICE_RECORD: VolDictType = {
    vol.Required(CONF_FILENAME): cv.template,
    vol.Optional(CONF_DURATION, default=30): vol.Coerce(int),
    vol.Optional(CONF_LOOKBACK, default=0): vol.Coerce(int),
}


class CameraEntityDescription(EntityDescription, frozen_or_thawed=True):
    """A class that describes camera entities."""


@attr.s
class Image:
    """Represent an image."""

    content_type: str = attr.ib()
    content: bytes = attr.ib()


@bind_hass
async def async_request_stream(hass: HomeAssistant, entity_id: str, fmt: str) -> str:
    """Request a stream for a camera entity."""
    camera = get_camera_from_entity_id(hass, entity_id)
    return await _async_stream_endpoint_url(hass, camera, fmt)


async def _async_get_image(
    camera: Camera,
    timeout: int = 10,
    width: int | None = None,
    height: int | None = None,
) -> Image:
    """Fetch a snapshot image from a camera.

    If width and height are passed, an attempt to scale
    the image will be made on a best effort basis.
    Not all cameras can scale images or return jpegs
    that we can scale, however the majority of cases
    are handled.
    """
    with suppress(asyncio.CancelledError, TimeoutError):
        async with asyncio.timeout(timeout):
            image_bytes = (
                await _async_get_stream_image(
                    camera, width=width, height=height, wait_for_next_keyframe=False
                )
                if camera.use_stream_for_stills
                else await camera.async_camera_image(width=width, height=height)
            )
            if image_bytes:
                content_type = camera.content_type
                image = Image(content_type, image_bytes)
                if (
                    width is not None
                    and height is not None
                    and ("jpeg" in content_type or "jpg" in content_type)
                ):
                    assert width is not None
                    assert height is not None
                    return Image(
                        content_type, scale_jpeg_camera_image(image, width, height)
                    )

                return image

    raise HomeAssistantError("Unable to get image")


@bind_hass
async def async_get_image(
    hass: HomeAssistant,
    entity_id: str,
    timeout: int = 10,
    width: int | None = None,
    height: int | None = None,
) -> Image:
    """Fetch an image from a camera entity.

    width and height will be passed to the underlying camera.
    """
    camera = get_camera_from_entity_id(hass, entity_id)
    return await _async_get_image(camera, timeout, width, height)


async def _async_get_stream_image(
    camera: Camera,
    width: int | None = None,
    height: int | None = None,
    wait_for_next_keyframe: bool = False,
) -> bytes | None:
    if not camera.stream and CameraEntityFeature.STREAM in camera.supported_features:
        camera.stream = await camera.async_create_stream()
    if camera.stream:
        return await camera.stream.async_get_image(
            width=width, height=height, wait_for_next_keyframe=wait_for_next_keyframe
        )
    return None


@bind_hass
async def async_get_stream_source(hass: HomeAssistant, entity_id: str) -> str | None:
    """Fetch the stream source for a camera entity."""
    camera = get_camera_from_entity_id(hass, entity_id)
    return await camera.stream_source()


@bind_hass
async def async_get_mjpeg_stream(
    hass: HomeAssistant, request: web.Request, entity_id: str
) -> web.StreamResponse | None:
    """Fetch an mjpeg stream from a camera entity."""
    camera = get_camera_from_entity_id(hass, entity_id)

    try:
        stream = await camera.handle_async_mjpeg_stream(request)
    except ConnectionResetError:
        stream = None
        _LOGGER.debug("Error while writing MJPEG stream to transport")
    return stream


async def async_get_still_stream(
    request: web.Request,
    image_cb: Callable[[], Awaitable[bytes | None]],
    content_type: str,
    interval: float,
) -> web.StreamResponse:
    """Generate an HTTP MJPEG stream from camera images.

    This method must be run in the event loop.
    """
    response = web.StreamResponse()
    response.content_type = CONTENT_TYPE_MULTIPART.format("--frameboundary")
    await response.prepare(request)

    async def write_to_mjpeg_stream(img_bytes: bytes) -> None:
        """Write image to stream."""
        await response.write(
            bytes(
                "--frameboundary\r\n"
                f"Content-Type: {content_type}\r\n"
                f"Content-Length: {len(img_bytes)}\r\n\r\n",
                "utf-8",
            )
            + img_bytes
            + b"\r\n"
        )

    last_image = None

    while True:
        last_fetch = time.monotonic()
        img_bytes = await image_cb()
        if not img_bytes:
            break

        if img_bytes != last_image:
            await write_to_mjpeg_stream(img_bytes)

            # Chrome always shows the n-1 frame:
            # https://issues.chromium.org/issues/41199053
            # https://issues.chromium.org/issues/40791855
            # We send the first frame twice to ensure it shows
            # Subsequent frames are not a concern at reasonable frame rates
            # (even 1/10 FPS is about the latency of HLS)
            if last_image is None:
                await write_to_mjpeg_stream(img_bytes)
            last_image = img_bytes

        next_fetch = last_fetch + interval
        now = time.monotonic()
        if next_fetch > now:
            sleep_time = next_fetch - now
            await asyncio.sleep(sleep_time)

    return response


async def async_setup(hass: HomeAssistant, config: ConfigType) -> bool:
    """Set up the camera component."""
    component = hass.data[DATA_COMPONENT] = EntityComponent[Camera](
        _LOGGER, DOMAIN, hass, SCAN_INTERVAL
    )

    prefs = CameraPreferences(hass)
    await prefs.async_load()
    hass.data[DATA_CAMERA_PREFS] = prefs

    hass.http.register_view(CameraImageView(component))
    hass.http.register_view(CameraMjpegStream(component))

    websocket_api.async_register_command(hass, ws_camera_stream)
    websocket_api.async_register_command(hass, ws_camera_web_rtc_offer)
    websocket_api.async_register_command(hass, websocket_get_prefs)
    websocket_api.async_register_command(hass, websocket_update_prefs)
    websocket_api.async_register_command(hass, ws_get_client_config)
    websocket_api.async_register_command(hass, ws_camera_web_rtc_close)

    await component.async_setup(config)

    async def preload_stream(_event: Event) -> None:
        """Load stream prefs and start stream if preload_stream is True."""
        for camera in list(component.entities):
            stream_prefs = await prefs.get_dynamic_stream_settings(camera.entity_id)
            if not stream_prefs.preload_stream:
                continue
            stream = await camera.async_create_stream()
            if not stream:
                continue
            stream.add_provider("hls")
            await stream.start()

    hass.bus.async_listen_once(EVENT_HOMEASSISTANT_STARTED, preload_stream)

    @callback
    def update_tokens(t: datetime) -> None:
        """Update tokens of the entities."""
        for entity in component.entities:
            entity.async_update_token()
            entity.async_write_ha_state()

    unsub = async_track_time_interval(
        hass, update_tokens, TOKEN_CHANGE_INTERVAL, name="Camera update tokens"
    )

    @callback
    def unsub_track_time_interval(_event: Event) -> None:
        """Unsubscribe track time interval timer."""
        unsub()

    hass.bus.async_listen_once(EVENT_HOMEASSISTANT_STOP, unsub_track_time_interval)

    component.async_register_entity_service(
        SERVICE_ENABLE_MOTION, None, "async_enable_motion_detection"
    )
    component.async_register_entity_service(
        SERVICE_DISABLE_MOTION, None, "async_disable_motion_detection"
    )
    component.async_register_entity_service(SERVICE_TURN_OFF, None, "async_turn_off")
    component.async_register_entity_service(SERVICE_TURN_ON, None, "async_turn_on")
    component.async_register_entity_service(
        SERVICE_SNAPSHOT, CAMERA_SERVICE_SNAPSHOT, async_handle_snapshot_service
    )
    component.async_register_entity_service(
        SERVICE_PLAY_STREAM,
        CAMERA_SERVICE_PLAY_STREAM,
        async_handle_play_stream_service,
    )
    component.async_register_entity_service(
        SERVICE_RECORD, CAMERA_SERVICE_RECORD, async_handle_record_service
    )

    async def get_ice_servers() -> RTCIceServer:
<<<<<<< HEAD
        return RTCIceServer(
            urls=["stun:ec2-44-213-149-141.compute-1.amazonaws.com:3478"]
        )
=======
        # The following servers will replaced before the next stable release with
        # STUN server provided by Home Assistant. Used Google ones for testing purposes.
        return RTCIceServer(urls="stun:stun.l.google.com:19302")
>>>>>>> 8f605b62

    register_ice_server(hass, get_ice_servers)
    return True


async def async_setup_entry(hass: HomeAssistant, entry: ConfigEntry) -> bool:
    """Set up a config entry."""
    return await hass.data[DATA_COMPONENT].async_setup_entry(entry)


async def async_unload_entry(hass: HomeAssistant, entry: ConfigEntry) -> bool:
    """Unload a config entry."""
    return await hass.data[DATA_COMPONENT].async_unload_entry(entry)


CACHED_PROPERTIES_WITH_ATTR_ = {
    "brand",
    "frame_interval",
    "frontend_stream_type",
    "is_on",
    "is_recording",
    "is_streaming",
    "model",
    "motion_detection_enabled",
    "supported_features",
}


class Camera(Entity, cached_properties=CACHED_PROPERTIES_WITH_ATTR_):
    """The base class for camera entities."""

    _entity_component_unrecorded_attributes = frozenset(
        {"access_token", "entity_picture"}
    )

    # Entity Properties
    _attr_brand: str | None = None
    _attr_frame_interval: float = MIN_STREAM_INTERVAL
    _attr_frontend_stream_type: StreamType | None
    _attr_is_on: bool = True
    _attr_is_recording: bool = False
    _attr_is_streaming: bool = False
    _attr_model: str | None = None
    _attr_motion_detection_enabled: bool = False
    _attr_should_poll: bool = False  # No need to poll cameras
    _attr_state: None = None  # State is determined by is_on
    _attr_supported_features: CameraEntityFeature = CameraEntityFeature(0)

    def __init__(self) -> None:
        """Initialize a camera."""
        self.stream: Stream | None = None
        self.stream_options: dict[str, str | bool | float] = {}
        self.content_type: str = DEFAULT_CONTENT_TYPE
        self.access_tokens: collections.deque = collections.deque([], 2)
        self._warned_old_signature = False
        self.async_update_token()
        self._create_stream_lock: asyncio.Lock | None = None
        self._webrtc_providers: list[CameraWebRTCProvider] = []

    @cached_property
    def entity_picture(self) -> str:
        """Return a link to the camera feed as entity picture."""
        if self._attr_entity_picture is not None:
            return self._attr_entity_picture
        return ENTITY_IMAGE_URL.format(self.entity_id, self.access_tokens[-1])

    @cached_property
    def use_stream_for_stills(self) -> bool:
        """Whether or not to use stream to generate stills."""
        return False

    @cached_property
    def supported_features(self) -> CameraEntityFeature:
        """Flag supported features."""
        return self._attr_supported_features

    @property
    def supported_features_compat(self) -> CameraEntityFeature:
        """Return the supported features as CameraEntityFeature.

        Remove this compatibility shim in 2025.1 or later.
        """
        features = self.supported_features
        if type(features) is int:  # noqa: E721
            new_features = CameraEntityFeature(features)
            self._report_deprecated_supported_features_values(new_features)
            return new_features
        return features

    @cached_property
    def is_recording(self) -> bool:
        """Return true if the device is recording."""
        return self._attr_is_recording

    @cached_property
    def is_streaming(self) -> bool:
        """Return true if the device is streaming."""
        return self._attr_is_streaming

    @cached_property
    def brand(self) -> str | None:
        """Return the camera brand."""
        return self._attr_brand

    @cached_property
    def motion_detection_enabled(self) -> bool:
        """Return the camera motion detection status."""
        return self._attr_motion_detection_enabled

    @cached_property
    def model(self) -> str | None:
        """Return the camera model."""
        return self._attr_model

    @cached_property
    def frame_interval(self) -> float:
        """Return the interval between frames of the mjpeg stream."""
        return self._attr_frame_interval

    @property
    def frontend_stream_type(self) -> StreamType | None:
        """Return the type of stream supported by this camera.

        A camera may have a single stream type which is used to inform the
        frontend which camera attributes and player to use. The default type
        is to use HLS, and components can override to change the type.
        """
        if hasattr(self, "_attr_frontend_stream_type"):
            return self._attr_frontend_stream_type
        if CameraEntityFeature.STREAM not in self.supported_features_compat:
            return None
        if self._webrtc_providers:
            return StreamType.WEB_RTC
        return StreamType.HLS

    @property
    def available(self) -> bool:
        """Return True if entity is available."""
        if (stream := self.stream) and not stream.available:
            return False
        return super().available

    async def async_create_stream(self) -> Stream | None:
        """Create a Stream for stream_source."""
        # There is at most one stream (a decode worker) per camera
        if not self._create_stream_lock:
            self._create_stream_lock = asyncio.Lock()
        async with self._create_stream_lock:
            if not self.stream:
                async with asyncio.timeout(CAMERA_STREAM_SOURCE_TIMEOUT):
                    source = await self.stream_source()
                if not source:
                    return None
                self.stream = create_stream(
                    self.hass,
                    source,
                    options=self.stream_options,
                    dynamic_stream_settings=await self.hass.data[
                        DATA_CAMERA_PREFS
                    ].get_dynamic_stream_settings(self.entity_id),
                    stream_label=self.entity_id,
                )
                self.stream.set_update_callback(self.async_write_ha_state)
            return self.stream

    async def stream_source(self) -> str | None:
        """Return the source of the stream.

        This is used by cameras with CameraEntityFeature.STREAM
        and StreamType.HLS.
        """
        return None

    async def async_handle_web_rtc_offer(self, offer_sdp: str) -> str | None:
        """Handle the WebRTC offer and return an answer.

        This is used by cameras with CameraEntityFeature.STREAM
        and StreamType.WEB_RTC.

        Integrations can override with a native WebRTC implementation.
        """
        for provider in self._webrtc_providers:
            if answer := await provider.async_handle_web_rtc_offer(self, offer_sdp):
                return answer
        raise HomeAssistantError(
            "WebRTC offer was not accepted by the supported providers"
        )

    def camera_image(
        self, width: int | None = None, height: int | None = None
    ) -> bytes | None:
        """Return bytes of camera image."""
        raise NotImplementedError

    async def async_camera_image(
        self, width: int | None = None, height: int | None = None
    ) -> bytes | None:
        """Return bytes of camera image."""
        return await self.hass.async_add_executor_job(
            partial(self.camera_image, width=width, height=height)
        )

    async def handle_async_still_stream(
        self, request: web.Request, interval: float
    ) -> web.StreamResponse:
        """Generate an HTTP MJPEG stream from camera images."""
        return await async_get_still_stream(
            request, self.async_camera_image, self.content_type, interval
        )

    async def handle_async_mjpeg_stream(
        self, request: web.Request
    ) -> web.StreamResponse | None:
        """Serve an HTTP MJPEG stream from the camera.

        This method can be overridden by camera platforms to proxy
        a direct stream from the camera.
        """
        return await self.handle_async_still_stream(request, self.frame_interval)

    @property
    @final
    def state(self) -> str:
        """Return the camera state."""
        if self.is_recording:
            return CameraState.RECORDING
        if self.is_streaming:
            return CameraState.STREAMING
        return CameraState.IDLE

    @cached_property
    def is_on(self) -> bool:
        """Return true if on."""
        return self._attr_is_on

    def turn_off(self) -> None:
        """Turn off camera."""
        raise NotImplementedError

    async def async_turn_off(self) -> None:
        """Turn off camera."""
        await self.hass.async_add_executor_job(self.turn_off)

    def turn_on(self) -> None:
        """Turn on camera."""
        raise NotImplementedError

    async def async_turn_on(self) -> None:
        """Turn on camera."""
        await self.hass.async_add_executor_job(self.turn_on)

    def enable_motion_detection(self) -> None:
        """Enable motion detection in the camera."""
        raise NotImplementedError

    async def async_enable_motion_detection(self) -> None:
        """Call the job and enable motion detection."""
        await self.hass.async_add_executor_job(self.enable_motion_detection)

    def disable_motion_detection(self) -> None:
        """Disable motion detection in camera."""
        raise NotImplementedError

    async def async_disable_motion_detection(self) -> None:
        """Call the job and disable motion detection."""
        await self.hass.async_add_executor_job(self.disable_motion_detection)

    @final
    @property
    def state_attributes(self) -> dict[str, str | None]:
        """Return the camera state attributes."""
        attrs = {"access_token": self.access_tokens[-1]}

        if model := self.model:
            attrs["model_name"] = model

        if brand := self.brand:
            attrs["brand"] = brand

        if motion_detection_enabled := self.motion_detection_enabled:
            attrs["motion_detection"] = motion_detection_enabled

        if frontend_stream_type := self.frontend_stream_type:
            attrs["frontend_stream_type"] = frontend_stream_type

        return attrs

    @callback
    def async_update_token(self) -> None:
        """Update the used token."""
        self.access_tokens.append(hex(_RND.getrandbits(256))[2:])
        self.__dict__.pop("entity_picture", None)

    async def async_internal_added_to_hass(self) -> None:
        """Run when entity about to be added to hass."""
        await super().async_internal_added_to_hass()
        # Avoid calling async_refresh_providers() in here because it
        # it will write state a second time since state is always
        # written when an entity is added to hass.
        self._webrtc_providers = await self._async_get_supported_webrtc_providers()

    async def async_refresh_providers(self) -> None:
        """Determine if any of the registered providers are suitable for this entity.

        This affects state attributes, so it should be invoked any time the registered
        providers or inputs to the state attributes change.

        Returns True if any state was updated (and needs to be written)
        """
        old_providers = self._webrtc_providers
        self._webrtc_providers = await self._async_get_supported_webrtc_providers()
        if old_providers != self._webrtc_providers:
            self.async_write_ha_state()

    async def _async_get_supported_webrtc_providers(
        self,
    ) -> list[CameraWebRTCProvider]:
        """Get the all providers that supports this camera."""
        if CameraEntityFeature.STREAM not in self.supported_features_compat:
            return []

        return await async_get_supported_providers(self.hass, self)

    @property
    def webrtc_providers(self) -> list[CameraWebRTCProvider]:
        """Return the WebRTC providers."""
        return self._webrtc_providers

    async def _async_get_webrtc_client_configuration(self) -> WebRTCClientConfiguration:
        """Return the WebRTC client configuration adjustable per integration."""
        return WebRTCClientConfiguration()

    @final
    async def async_get_webrtc_client_configuration(self) -> WebRTCClientConfiguration:
        """Return the WebRTC client configuration and extend it with the registered ice servers."""
        config = await self._async_get_webrtc_client_configuration()

        ice_servers = await asyncio.gather(
            *[server() for server in self.hass.data.get(DATA_ICE_SERVERS, [])]
        )
        config.configuration.ice_servers.extend(ice_servers)

        return config

    async def async_handle_web_rtc_close(self, sdp_session_id: str) -> None:
        """Do any cleanup following an RTC stream ending."""


class CameraView(HomeAssistantView):
    """Base CameraView."""

    requires_auth = False

    def __init__(self, component: EntityComponent[Camera]) -> None:
        """Initialize a basic camera view."""
        self.component = component

    async def get(self, request: web.Request, entity_id: str) -> web.StreamResponse:
        """Start a GET request."""
        if (camera := self.component.get_entity(entity_id)) is None:
            raise web.HTTPNotFound

        authenticated = (
            request[KEY_AUTHENTICATED]
            or request.query.get("token") in camera.access_tokens
        )

        if not authenticated:
            # Attempt with invalid bearer token, raise unauthorized
            # so ban middleware can handle it.
            if hdrs.AUTHORIZATION in request.headers:
                raise web.HTTPUnauthorized
            # Invalid sigAuth or camera access token
            raise web.HTTPForbidden

        if not camera.is_on:
            _LOGGER.debug("Camera is off")
            raise web.HTTPServiceUnavailable

        return await self.handle(request, camera)

    async def handle(self, request: web.Request, camera: Camera) -> web.StreamResponse:
        """Handle the camera request."""
        raise NotImplementedError


class CameraImageView(CameraView):
    """Camera view to serve an image."""

    url = "/api/camera_proxy/{entity_id}"
    name = "api:camera:image"

    async def handle(self, request: web.Request, camera: Camera) -> web.Response:
        """Serve camera image."""
        width = request.query.get("width")
        height = request.query.get("height")
        try:
            image = await _async_get_image(
                camera,
                CAMERA_IMAGE_TIMEOUT,
                int(width) if width else None,
                int(height) if height else None,
            )
        except (HomeAssistantError, ValueError) as ex:
            raise web.HTTPInternalServerError from ex

        return web.Response(body=image.content, content_type=image.content_type)


class CameraMjpegStream(CameraView):
    """Camera View to serve an MJPEG stream."""

    url = "/api/camera_proxy_stream/{entity_id}"
    name = "api:camera:stream"

    async def handle(self, request: web.Request, camera: Camera) -> web.StreamResponse:
        """Serve camera stream, possibly with interval."""
        if (interval_str := request.query.get("interval")) is None:
            try:
                stream = await camera.handle_async_mjpeg_stream(request)
            except ConnectionResetError:
                stream = None
                _LOGGER.debug("Error while writing MJPEG stream to transport")
            if stream is None:
                raise web.HTTPBadGateway
            return stream

        try:
            # Compose camera stream from stills
            interval = float(interval_str)
            if interval < MIN_STREAM_INTERVAL:
                raise ValueError(f"Stream interval must be > {MIN_STREAM_INTERVAL}")  # noqa: TRY301
            return await camera.handle_async_still_stream(request, interval)
        except ValueError as err:
            raise web.HTTPBadRequest from err


@websocket_api.websocket_command(
    {
        vol.Required("type"): "camera/stream",
        vol.Required("entity_id"): cv.entity_id,
        vol.Optional("format", default="hls"): vol.In(OUTPUT_FORMATS),
    }
)
@websocket_api.async_response
async def ws_camera_stream(
    hass: HomeAssistant, connection: ActiveConnection, msg: dict[str, Any]
) -> None:
    """Handle get camera stream websocket command.

    Async friendly.
    """
    try:
        entity_id = msg["entity_id"]
        camera = get_camera_from_entity_id(hass, entity_id)
        url = await _async_stream_endpoint_url(hass, camera, fmt=msg["format"])
        connection.send_result(msg["id"], {"url": url})
    except HomeAssistantError as ex:
        _LOGGER.error("Error requesting stream: %s", ex)
        connection.send_error(msg["id"], "start_stream_failed", str(ex))
    except TimeoutError:
        _LOGGER.error("Timeout getting stream source")
        connection.send_error(
            msg["id"], "start_stream_failed", "Timeout getting stream source"
        )


@websocket_api.websocket_command(
    {
        vol.Required("type"): "camera/web_rtc_offer",
        vol.Required("entity_id"): cv.entity_id,
        vol.Required("offer"): str,
    }
)
@websocket_api.async_response
async def ws_camera_web_rtc_offer(
    hass: HomeAssistant, connection: ActiveConnection, msg: dict[str, Any]
) -> None:
    """Handle the signal path for a WebRTC stream.

    This signal path is used to route the offer created by the client to the
    camera device through the integration for negotiation on initial setup,
    which returns an answer. The actual streaming is handled entirely between
    the client and camera device.

    Async friendly.
    """
    entity_id = msg["entity_id"]
    offer = msg["offer"]
    camera = get_camera_from_entity_id(hass, entity_id)
    if camera.frontend_stream_type != StreamType.WEB_RTC:
        connection.send_error(
            msg["id"],
            "web_rtc_offer_failed",
            (
                "Camera does not support WebRTC,"
                f" frontend_stream_type={camera.frontend_stream_type}"
            ),
        )
        return
    try:
        answer = await camera.async_handle_web_rtc_offer(offer)
    except (HomeAssistantError, ValueError) as ex:
        _LOGGER.error("Error handling WebRTC offer: %s", ex)
        connection.send_error(msg["id"], "web_rtc_offer_failed", str(ex))
    except TimeoutError:
        _LOGGER.error("Timeout handling WebRTC offer")
        connection.send_error(
            msg["id"], "web_rtc_offer_failed", "Timeout handling WebRTC offer"
        )
    else:
        connection.send_result(msg["id"], {"answer": answer})


@websocket_api.websocket_command(
    {vol.Required("type"): "camera/get_prefs", vol.Required("entity_id"): cv.entity_id}
)
@websocket_api.async_response
async def websocket_get_prefs(
    hass: HomeAssistant, connection: ActiveConnection, msg: dict[str, Any]
) -> None:
    """Handle request for account info."""
    stream_prefs = await hass.data[DATA_CAMERA_PREFS].get_dynamic_stream_settings(
        msg["entity_id"]
    )
    connection.send_result(msg["id"], asdict(stream_prefs))


@websocket_api.websocket_command(
    {
        vol.Required("type"): "camera/update_prefs",
        vol.Required("entity_id"): cv.entity_id,
        vol.Optional(PREF_PRELOAD_STREAM): bool,
        vol.Optional(PREF_ORIENTATION): vol.Coerce(Orientation),
    }
)
@websocket_api.async_response
async def websocket_update_prefs(
    hass: HomeAssistant, connection: ActiveConnection, msg: dict[str, Any]
) -> None:
    """Handle request for account info."""
    changes = dict(msg)
    changes.pop("id")
    changes.pop("type")
    entity_id = changes.pop("entity_id")
    try:
        entity_prefs = await hass.data[DATA_CAMERA_PREFS].async_update(
            entity_id, **changes
        )
    except HomeAssistantError as ex:
        _LOGGER.error("Error setting camera preferences: %s", ex)
        connection.send_error(msg["id"], "update_failed", str(ex))
    else:
        connection.send_result(msg["id"], entity_prefs)


async def async_handle_snapshot_service(
    camera: Camera, service_call: ServiceCall
) -> None:
    """Handle snapshot services calls."""
    hass = camera.hass
    filename: Template = service_call.data[ATTR_FILENAME]

    snapshot_file = filename.async_render(variables={ATTR_ENTITY_ID: camera})

    # check if we allow to access to that file
    if not hass.config.is_allowed_path(snapshot_file):
        raise HomeAssistantError(
            f"Cannot write `{snapshot_file}`, no access to path; `allowlist_external_dirs` may need to be adjusted in `configuration.yaml`"
        )

    async with asyncio.timeout(CAMERA_IMAGE_TIMEOUT):
        image = (
            await _async_get_stream_image(camera, wait_for_next_keyframe=True)
            if camera.use_stream_for_stills
            else await camera.async_camera_image()
        )

    if image is None:
        return

    def _write_image(to_file: str, image_data: bytes) -> None:
        """Executor helper to write image."""
        os.makedirs(os.path.dirname(to_file), exist_ok=True)
        with open(to_file, "wb") as img_file:
            img_file.write(image_data)

    try:
        await hass.async_add_executor_job(_write_image, snapshot_file, image)
    except OSError as err:
        _LOGGER.error("Can't write image to file: %s", err)


async def async_handle_play_stream_service(
    camera: Camera, service_call: ServiceCall
) -> None:
    """Handle play stream services calls."""
    hass = camera.hass
    fmt = service_call.data[ATTR_FORMAT]
    url = await _async_stream_endpoint_url(camera.hass, camera, fmt)
    url = f"{get_url(hass)}{url}"

    await hass.services.async_call(
        DOMAIN_MP,
        SERVICE_PLAY_MEDIA,
        {
            ATTR_ENTITY_ID: service_call.data[ATTR_MEDIA_PLAYER],
            ATTR_MEDIA_CONTENT_ID: url,
            ATTR_MEDIA_CONTENT_TYPE: FORMAT_CONTENT_TYPE[fmt],
        },
        blocking=True,
        context=service_call.context,
    )


async def _async_stream_endpoint_url(
    hass: HomeAssistant, camera: Camera, fmt: str
) -> str:
    stream = await camera.async_create_stream()
    if not stream:
        raise HomeAssistantError(
            f"{camera.entity_id} does not support play stream service"
        )

    stream.add_provider(fmt)
    await stream.start()
    return stream.endpoint_url(fmt)


async def async_handle_record_service(
    camera: Camera, service_call: ServiceCall
) -> None:
    """Handle stream recording service calls."""
    stream = await camera.async_create_stream()

    if not stream:
        raise HomeAssistantError(f"{camera.entity_id} does not support record service")

    filename = service_call.data[CONF_FILENAME]
    video_path = filename.async_render(variables={ATTR_ENTITY_ID: camera})

    await stream.async_record(
        video_path,
        duration=service_call.data[CONF_DURATION],
        lookback=service_call.data[CONF_LOOKBACK],
    )


# These can be removed if no deprecated constant are in this module anymore
__getattr__ = partial(check_if_deprecated_constant, module_globals=globals())
__dir__ = partial(
    dir_with_deprecated_constants, module_globals_keys=[*globals().keys()]
)
__all__ = all_with_deprecated_constants(globals())<|MERGE_RESOLUTION|>--- conflicted
+++ resolved
@@ -403,15 +403,9 @@
     )
 
     async def get_ice_servers() -> RTCIceServer:
-<<<<<<< HEAD
-        return RTCIceServer(
-            urls=["stun:ec2-44-213-149-141.compute-1.amazonaws.com:3478"]
-        )
-=======
         # The following servers will replaced before the next stable release with
         # STUN server provided by Home Assistant. Used Google ones for testing purposes.
         return RTCIceServer(urls="stun:stun.l.google.com:19302")
->>>>>>> 8f605b62
 
     register_ice_server(hass, get_ice_servers)
     return True
