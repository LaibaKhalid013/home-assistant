--- conflicted
+++ resolved
@@ -114,13 +114,7 @@
 
         This method must be run in the event loop and returns a coroutine.
         """
-<<<<<<< HEAD
-        image = yield from self.hass.loop.run_in_executor(
-            None, self.camera_image)
-        return image
-=======
         return self.hass.loop.run_in_executor(None, self.camera_image)
->>>>>>> 4678cc86
 
     @asyncio.coroutine
     def handle_async_mjpeg_stream(self, request):
