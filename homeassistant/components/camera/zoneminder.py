--- conflicted
+++ resolved
@@ -107,13 +107,8 @@
                             self._monitor_id)
             return
 
-<<<<<<< HEAD
-        if not status_response.get('success', False):
-            _LOGGER.warning('Alarm status API call failed for monitor %i',
-=======
-        if status_response['success'] is False:
+        if not status_response.get("success", False):
             _LOGGER.warning("Alarm status API call failed for monitor %i",
->>>>>>> 3ee4d106
                             self._monitor_id)
             return
 
