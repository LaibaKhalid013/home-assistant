--- conflicted
+++ resolved
@@ -18,11 +18,7 @@
 from homeassistant.helpers.dispatcher import async_dispatcher_connect
 from homeassistant.helpers.entity_platform import AddEntitiesCallback
 
-<<<<<<< HEAD
-from .const import ATTR_DETECTION, DOMAIN, Freeboxlabel
-=======
 from .const import ATTR_DETECTION, DOMAIN, FreeboxHomeCategory
->>>>>>> 750cfeb7
 from .home_base import FreeboxHomeEntity
 from .router import FreeboxRouter
 
@@ -54,11 +50,7 @@
     new_tracked = []
 
     for nodeid, node in router.home_devices.items():
-<<<<<<< HEAD
-        if (node["category"] != Freeboxlabel.CAMERA) or (nodeid in tracked):
-=======
         if (node["category"] != FreeboxHomeCategory.CAMERA) or (nodeid in tracked):
->>>>>>> 750cfeb7
             continue
         new_tracked.append(FreeboxCamera(hass, router, node))
         tracked.add(nodeid)
