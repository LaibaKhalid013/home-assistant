"""Support for Automation Device Specification (ADS)."""

import logging

import pyads
import voluptuous as vol

from homeassistant.const import (
    CONF_DEVICE,
    CONF_IP_ADDRESS,
    CONF_PORT,
    EVENT_HOMEASSISTANT_STOP,
)
from homeassistant.core import HomeAssistant, ServiceCall
import homeassistant.helpers.config_validation as cv
from homeassistant.helpers.typing import ConfigType

<<<<<<< HEAD
from .const import CONF_ADS_VAR, DATA_ADS, DOMAIN
from .hub import AdsHub

_LOGGER = logging.getLogger(__name__)

=======
from .const import CONF_ADS_VAR, DATA_ADS, DOMAIN, AdsType
from .hub import AdsHub

_LOGGER = logging.getLogger(__name__)
>>>>>>> 8c34d8da


ADS_TYPEMAP = {
    AdsType.BOOL: pyads.PLCTYPE_BOOL,
    AdsType.BYTE: pyads.PLCTYPE_BYTE,
    AdsType.INT: pyads.PLCTYPE_INT,
    AdsType.UINT: pyads.PLCTYPE_UINT,
    AdsType.SINT: pyads.PLCTYPE_SINT,
    AdsType.USINT: pyads.PLCTYPE_USINT,
    AdsType.DINT: pyads.PLCTYPE_DINT,
    AdsType.UDINT: pyads.PLCTYPE_UDINT,
    AdsType.WORD: pyads.PLCTYPE_WORD,
    AdsType.DWORD: pyads.PLCTYPE_DWORD,
    AdsType.REAL: pyads.PLCTYPE_REAL,
    AdsType.LREAL: pyads.PLCTYPE_LREAL,
    AdsType.STRING: pyads.PLCTYPE_STRING,
    AdsType.TIME: pyads.PLCTYPE_TIME,
    AdsType.DATE: pyads.PLCTYPE_DATE,
    AdsType.DATE_AND_TIME: pyads.PLCTYPE_DT,
    AdsType.TOD: pyads.PLCTYPE_TOD,
}

CONF_ADS_FACTOR = "factor"
CONF_ADS_TYPE = "adstype"
CONF_ADS_VALUE = "value"


SERVICE_WRITE_DATA_BY_NAME = "write_data_by_name"

CONFIG_SCHEMA = vol.Schema(
    {
        DOMAIN: vol.Schema(
            {
                vol.Required(CONF_DEVICE): cv.string,
                vol.Required(CONF_PORT): cv.port,
                vol.Optional(CONF_IP_ADDRESS): cv.string,
            }
        )
    },
    extra=vol.ALLOW_EXTRA,
)

SCHEMA_SERVICE_WRITE_DATA_BY_NAME = vol.Schema(
    {
        vol.Required(CONF_ADS_TYPE): vol.Coerce(AdsType),
        vol.Required(CONF_ADS_VALUE): vol.Coerce(int),
        vol.Required(CONF_ADS_VAR): cv.string,
    }
)


def setup(hass: HomeAssistant, config: ConfigType) -> bool:
    """Set up the ADS component."""

    conf = config[DOMAIN]

    net_id = conf[CONF_DEVICE]
    ip_address = conf.get(CONF_IP_ADDRESS)
    port = conf[CONF_PORT]

    client = pyads.Connection(net_id, port, ip_address)

    try:
        ads = AdsHub(client)
    except pyads.ADSError:
        _LOGGER.error(
            "Could not connect to ADS host (netid=%s, ip=%s, port=%s)",
            net_id,
            ip_address,
            port,
        )
        return False

    hass.data[DATA_ADS] = ads
    hass.bus.listen(EVENT_HOMEASSISTANT_STOP, ads.shutdown)

    def handle_write_data_by_name(call: ServiceCall) -> None:
        """Write a value to the connected ADS device."""
        ads_var: str = call.data[CONF_ADS_VAR]
        ads_type: AdsType = call.data[CONF_ADS_TYPE]
        value: int = call.data[CONF_ADS_VALUE]

        try:
            ads.write_by_name(ads_var, value, ADS_TYPEMAP[ads_type])
        except pyads.ADSError as err:
            _LOGGER.error(err)

    hass.services.register(
        DOMAIN,
        SERVICE_WRITE_DATA_BY_NAME,
        handle_write_data_by_name,
        schema=SCHEMA_SERVICE_WRITE_DATA_BY_NAME,
    )

    return True<|MERGE_RESOLUTION|>--- conflicted
+++ resolved
@@ -15,18 +15,10 @@
 import homeassistant.helpers.config_validation as cv
 from homeassistant.helpers.typing import ConfigType
 
-<<<<<<< HEAD
-from .const import CONF_ADS_VAR, DATA_ADS, DOMAIN
-from .hub import AdsHub
-
-_LOGGER = logging.getLogger(__name__)
-
-=======
 from .const import CONF_ADS_VAR, DATA_ADS, DOMAIN, AdsType
 from .hub import AdsHub
 
 _LOGGER = logging.getLogger(__name__)
->>>>>>> 8c34d8da
 
 
 ADS_TYPEMAP = {
