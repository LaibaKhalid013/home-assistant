--- conflicted
+++ resolved
@@ -21,10 +21,7 @@
 
 from .const import CONF_ADS_VAR, DATA_ADS, STATE_KEY_STATE
 from .entity import AdsEntity
-<<<<<<< HEAD
-=======
 from .hub import AdsHub
->>>>>>> 8c34d8da
 
 CONF_ADS_VAR_BRIGHTNESS = "adsvar_brightness"
 STATE_KEY_BRIGHTNESS = "brightness"
