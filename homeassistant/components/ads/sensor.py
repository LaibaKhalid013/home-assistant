--- conflicted
+++ resolved
@@ -19,17 +19,10 @@
 from homeassistant.helpers.entity_platform import AddEntitiesCallback
 from homeassistant.helpers.typing import ConfigType, DiscoveryInfoType, StateType
 
-<<<<<<< HEAD
-from .. import ads
-from . import ADS_TYPEMAP, CONF_ADS_FACTOR, CONF_ADS_TYPE
-from .const import CONF_ADS_VAR, DATA_ADS, STATE_KEY_STATE
-from .entity import AdsEntity
-=======
 from . import ADS_TYPEMAP, CONF_ADS_FACTOR, CONF_ADS_TYPE
 from .const import CONF_ADS_VAR, DATA_ADS, STATE_KEY_STATE, AdsType
 from .entity import AdsEntity
 from .hub import AdsHub
->>>>>>> 8c34d8da
 
 DEFAULT_NAME = "ADS sensor"
 
@@ -37,23 +30,6 @@
     {
         vol.Required(CONF_ADS_VAR): cv.string,
         vol.Optional(CONF_ADS_FACTOR): cv.positive_int,
-<<<<<<< HEAD
-        vol.Optional(CONF_ADS_TYPE, default=ads.ADSTYPE_INT): vol.In(
-            [
-                ads.ADSTYPE_BOOL,
-                ads.ADSTYPE_BYTE,
-                ads.ADSTYPE_INT,
-                ads.ADSTYPE_UINT,
-                ads.ADSTYPE_SINT,
-                ads.ADSTYPE_USINT,
-                ads.ADSTYPE_DINT,
-                ads.ADSTYPE_UDINT,
-                ads.ADSTYPE_WORD,
-                ads.ADSTYPE_DWORD,
-                ads.ADSTYPE_LREAL,
-                ads.ADSTYPE_REAL,
-            ]
-=======
         vol.Optional(CONF_ADS_TYPE, default=AdsType.INT): vol.All(
             vol.Coerce(AdsType),
             vol.In(
@@ -72,7 +48,6 @@
                     AdsType.REAL,
                 ]
             ),
->>>>>>> 8c34d8da
         ),
         vol.Optional(CONF_NAME, default=DEFAULT_NAME): cv.string,
         vol.Optional(CONF_DEVICE_CLASS): SENSOR_DEVICE_CLASSES_SCHEMA,
@@ -92,11 +67,7 @@
     ads_hub = hass.data[DATA_ADS]
 
     ads_var: str = config[CONF_ADS_VAR]
-<<<<<<< HEAD
-    ads_type: str = config[CONF_ADS_TYPE]
-=======
     ads_type: AdsType = config[CONF_ADS_TYPE]
->>>>>>> 8c34d8da
     name: str = config[CONF_NAME]
     factor: int | None = config.get(CONF_ADS_FACTOR)
     device_class: SensorDeviceClass | None = config.get(CONF_DEVICE_CLASS)
@@ -122,15 +93,9 @@
 
     def __init__(
         self,
-<<<<<<< HEAD
-        ads_hub: ads.AdsHub,
-        ads_var: str,
-        ads_type: str,
-=======
         ads_hub: AdsHub,
         ads_var: str,
         ads_type: AdsType,
->>>>>>> 8c34d8da
         name: str,
         factor: int | None,
         device_class: SensorDeviceClass | None,
