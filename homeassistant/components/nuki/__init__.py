--- conflicted
+++ resolved
@@ -3,12 +3,7 @@
 import logging
 
 import async_timeout
-<<<<<<< HEAD
-from pynuki import NukiBridge
-from pynuki.opener import NukiOpener
-=======
 from pynuki import NukiBridge, NukiLock, NukiOpener
->>>>>>> e874ba2a
 from pynuki.bridge import InvalidCredentialsException
 from pynuki.device import NukiDevice
 from requests.exceptions import RequestException
@@ -44,11 +39,7 @@
     return bridge.locks, bridge.openers
 
 
-<<<<<<< HEAD
-def _update_devices(hass, devices):
-=======
-def _update_devices(devices: list[NukiDevice]) -> None:
->>>>>>> e874ba2a
+def _update_devices(hass: HomeAssistant, devices: list[NukiDevice]) -> None:
     for device in devices:
         for level in (False, True):
             try:
