"""Config flow for Google Generative AI Conversation integration."""

from __future__ import annotations

from functools import partial
import logging
from types import MappingProxyType
from typing import Any

from google.api_core.exceptions import ClientError
import google.generativeai as genai
import voluptuous as vol

from homeassistant.config_entries import (
    ConfigEntry,
    ConfigFlow,
    ConfigFlowResult,
    OptionsFlow,
)
from homeassistant.const import CONF_API_KEY, CONF_LLM_HASS_API
from homeassistant.core import HomeAssistant
from homeassistant.helpers import llm
from homeassistant.helpers.selector import (
    NumberSelector,
    NumberSelectorConfig,
    SelectOptionDict,
    SelectSelector,
    SelectSelectorConfig,
<<<<<<< HEAD
=======
    SelectSelectorMode,
>>>>>>> f42b9833
    TemplateSelector,
)

from .const import (
    CONF_CHAT_MODEL,
    CONF_DANGEROUS_BLOCK_THRESHOLD,
    CONF_HARASSMENT_BLOCK_THRESHOLD,
    CONF_HATE_BLOCK_THRESHOLD,
    CONF_MAX_TOKENS,
    CONF_PROMPT,
    CONF_SEXUAL_BLOCK_THRESHOLD,
    CONF_TEMPERATURE,
    CONF_TOP_K,
    CONF_TOP_P,
    DEFAULT_CHAT_MODEL,
    DEFAULT_HARM_BLOCK_THRESHOLD,
    DEFAULT_MAX_TOKENS,
    DEFAULT_PROMPT,
    DEFAULT_TEMPERATURE,
    DEFAULT_TOP_K,
    DEFAULT_TOP_P,
    DOMAIN,
)

_LOGGER = logging.getLogger(__name__)

STEP_USER_DATA_SCHEMA = vol.Schema(
    {
        vol.Required(CONF_API_KEY): str,
    }
)


async def validate_input(hass: HomeAssistant, data: dict[str, Any]) -> None:
    """Validate the user input allows us to connect.

    Data has the keys from STEP_USER_DATA_SCHEMA with values provided by the user.
    """
    genai.configure(api_key=data[CONF_API_KEY])
    await hass.async_add_executor_job(partial(genai.list_models))


class GoogleGenerativeAIConfigFlow(ConfigFlow, domain=DOMAIN):
    """Handle a config flow for Google Generative AI Conversation."""

    VERSION = 1

    async def async_step_user(
        self, user_input: dict[str, Any] | None = None
    ) -> ConfigFlowResult:
        """Handle the initial step."""
        if user_input is None:
            return self.async_show_form(
                step_id="user", data_schema=STEP_USER_DATA_SCHEMA
            )

        errors = {}

        try:
            await validate_input(self.hass, user_input)
        except ClientError as err:
            if err.reason == "API_KEY_INVALID":
                errors["base"] = "invalid_auth"
            else:
                errors["base"] = "cannot_connect"
        except Exception:
            _LOGGER.exception("Unexpected exception")
            errors["base"] = "unknown"
        else:
            return self.async_create_entry(
                title="Google Generative AI",
                data=user_input,
                options={CONF_LLM_HASS_API: llm.LLM_API_ASSIST},
            )

        return self.async_show_form(
            step_id="user", data_schema=STEP_USER_DATA_SCHEMA, errors=errors
        )

    @staticmethod
    def async_get_options_flow(
        config_entry: ConfigEntry,
    ) -> OptionsFlow:
        """Create the options flow."""
        return GoogleGenerativeAIOptionsFlow(config_entry)


class GoogleGenerativeAIOptionsFlow(OptionsFlow):
    """Google Generative AI config flow options handler."""

    def __init__(self, config_entry: ConfigEntry) -> None:
        """Initialize options flow."""
        self.config_entry = config_entry

    async def async_step_init(
        self, user_input: dict[str, Any] | None = None
    ) -> ConfigFlowResult:
        """Manage the options."""
        if user_input is not None:
            if user_input[CONF_LLM_HASS_API] == "none":
                user_input.pop(CONF_LLM_HASS_API)
            return self.async_create_entry(title="", data=user_input)
        schema = await google_generative_ai_config_option_schema(
            self.hass, self.config_entry.options
        )
        return self.async_show_form(
            step_id="init",
            data_schema=vol.Schema(schema),
        )


async def google_generative_ai_config_option_schema(
    hass: HomeAssistant,
    options: MappingProxyType[str, Any],
) -> dict:
    """Return a schema for Google Generative AI completion options."""
<<<<<<< HEAD
    harm_block_thresholds: list[SelectOptionDict] = [
        SelectOptionDict(
            label="Block none",
            value="BLOCK_NONE",
        ),
        SelectOptionDict(
            label="Block few",
            value="BLOCK_ONLY_HIGH",
        ),
        SelectOptionDict(
            label="Block some",
            value="BLOCK_MEDIUM_AND_ABOVE",
        ),
        SelectOptionDict(
            label="Block most",
            value="BLOCK_LOW_AND_ABOVE",
        ),
    ]
=======
    api_models = await hass.async_add_executor_job(partial(genai.list_models))

    models: list[SelectOptionDict] = [
        SelectOptionDict(
            label="Gemini 1.5 Flash (recommended)",
            value="models/gemini-1.5-flash-latest",
        ),
    ]
    models.extend(
        SelectOptionDict(
            label=api_model.display_name,
            value=api_model.name,
        )
        for api_model in sorted(api_models, key=lambda x: x.display_name)
        if (
            api_model.name
            not in (
                "models/gemini-1.0-pro",  # duplicate of gemini-pro
                "models/gemini-1.5-flash-latest",
            )
            and "vision" not in api_model.name
            and "generateContent" in api_model.supported_generation_methods
        )
    )

    apis: list[SelectOptionDict] = [
        SelectOptionDict(
            label="No control",
            value="none",
        )
    ]
    apis.extend(
        SelectOptionDict(
            label=api.name,
            value=api.id,
        )
        for api in llm.async_get_apis(hass)
    )

>>>>>>> f42b9833
    return {
        vol.Optional(
            CONF_CHAT_MODEL,
            description={"suggested_value": options.get(CONF_CHAT_MODEL)},
            default=DEFAULT_CHAT_MODEL,
        ): SelectSelector(
            SelectSelectorConfig(
                mode=SelectSelectorMode.DROPDOWN,
                options=models,
            )
        ),
        vol.Optional(
            CONF_LLM_HASS_API,
            description={"suggested_value": options.get(CONF_LLM_HASS_API)},
            default="none",
        ): SelectSelector(SelectSelectorConfig(options=apis)),
        vol.Optional(
            CONF_PROMPT,
            description={"suggested_value": options.get(CONF_PROMPT)},
            default=DEFAULT_PROMPT,
        ): TemplateSelector(),
        vol.Optional(
            CONF_TEMPERATURE,
            description={"suggested_value": options.get(CONF_TEMPERATURE)},
            default=DEFAULT_TEMPERATURE,
        ): NumberSelector(NumberSelectorConfig(min=0, max=1, step=0.05)),
        vol.Optional(
            CONF_TOP_P,
            description={"suggested_value": options.get(CONF_TOP_P)},
            default=DEFAULT_TOP_P,
        ): NumberSelector(NumberSelectorConfig(min=0, max=1, step=0.05)),
        vol.Optional(
            CONF_TOP_K,
            description={"suggested_value": options.get(CONF_TOP_K)},
            default=DEFAULT_TOP_K,
        ): int,
        vol.Optional(
            CONF_MAX_TOKENS,
            description={"suggested_value": options.get(CONF_MAX_TOKENS)},
            default=DEFAULT_MAX_TOKENS,
        ): int,
        vol.Optional(
            CONF_HARASSMENT_BLOCK_THRESHOLD,
            description={
                "suggested_value": options.get(CONF_HARASSMENT_BLOCK_THRESHOLD)
            },
            default=DEFAULT_HARM_BLOCK_THRESHOLD,
        ): SelectSelector(SelectSelectorConfig(options=harm_block_thresholds)),
        vol.Optional(
            CONF_HATE_BLOCK_THRESHOLD,
            description={"suggested_value": options.get(CONF_HATE_BLOCK_THRESHOLD)},
            default=DEFAULT_HARM_BLOCK_THRESHOLD,
        ): SelectSelector(SelectSelectorConfig(options=harm_block_thresholds)),
        vol.Optional(
            CONF_SEXUAL_BLOCK_THRESHOLD,
            description={"suggested_value": options.get(CONF_SEXUAL_BLOCK_THRESHOLD)},
            default=DEFAULT_HARM_BLOCK_THRESHOLD,
        ): SelectSelector(SelectSelectorConfig(options=harm_block_thresholds)),
        vol.Optional(
            CONF_DANGEROUS_BLOCK_THRESHOLD,
            description={
                "suggested_value": options.get(CONF_DANGEROUS_BLOCK_THRESHOLD)
            },
            default=DEFAULT_HARM_BLOCK_THRESHOLD,
        ): SelectSelector(SelectSelectorConfig(options=harm_block_thresholds)),
    }<|MERGE_RESOLUTION|>--- conflicted
+++ resolved
@@ -26,10 +26,7 @@
     SelectOptionDict,
     SelectSelector,
     SelectSelectorConfig,
-<<<<<<< HEAD
-=======
     SelectSelectorMode,
->>>>>>> f42b9833
     TemplateSelector,
 )
 
@@ -146,26 +143,6 @@
     options: MappingProxyType[str, Any],
 ) -> dict:
     """Return a schema for Google Generative AI completion options."""
-<<<<<<< HEAD
-    harm_block_thresholds: list[SelectOptionDict] = [
-        SelectOptionDict(
-            label="Block none",
-            value="BLOCK_NONE",
-        ),
-        SelectOptionDict(
-            label="Block few",
-            value="BLOCK_ONLY_HIGH",
-        ),
-        SelectOptionDict(
-            label="Block some",
-            value="BLOCK_MEDIUM_AND_ABOVE",
-        ),
-        SelectOptionDict(
-            label="Block most",
-            value="BLOCK_LOW_AND_ABOVE",
-        ),
-    ]
-=======
     api_models = await hass.async_add_executor_job(partial(genai.list_models))
 
     models: list[SelectOptionDict] = [
@@ -205,7 +182,25 @@
         for api in llm.async_get_apis(hass)
     )
 
->>>>>>> f42b9833
+    harm_block_thresholds: list[SelectOptionDict] = [
+        SelectOptionDict(
+            label="Block none",
+            value="BLOCK_NONE",
+        ),
+        SelectOptionDict(
+            label="Block few",
+            value="BLOCK_ONLY_HIGH",
+        ),
+        SelectOptionDict(
+            label="Block some",
+            value="BLOCK_MEDIUM_AND_ABOVE",
+        ),
+        SelectOptionDict(
+            label="Block most",
+            value="BLOCK_LOW_AND_ABOVE",
+        ),
+    ]
+
     return {
         vol.Optional(
             CONF_CHAT_MODEL,
