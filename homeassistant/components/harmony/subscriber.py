"""Mixin class for handling harmony callback subscriptions."""

import asyncio
import logging
from typing import Any, Callable, NamedTuple, Optional

from homeassistant.core import callback

_LOGGER = logging.getLogger(__name__)

NoParamCallback = Optional[Callable[[object], Any]]
ActivityCallback = Optional[Callable[[object, tuple], Any]]


class HarmonyCallback(NamedTuple):
    """Callback type for Harmony Hub notifications."""

    connected: NoParamCallback
    disconnected: NoParamCallback
    config_updated: NoParamCallback
    activity_starting: ActivityCallback
    activity_started: ActivityCallback


class HarmonySubscriberMixin:
    """Base implementation for a subscriber."""

    def __init__(self, hass):
        """Initialize an subscriber."""
        super().__init__()
        self._hass = hass
        self._subscriptions = []
        self._activity_lock = asyncio.Lock()

    async def async_lock_start_activity(self):
        """Acquire the lock."""
        await self._activity_lock.acquire()

<<<<<<< HEAD
=======
    @callback
>>>>>>> 9022b909
    def async_unlock_start_activity(self):
        """Release the lock."""
        if self._activity_lock.locked():
            self._activity_lock.release()

    @callback
    def async_subscribe(self, update_callbacks: HarmonyCallback) -> Callable:
        """Add a callback subscriber."""
        self._subscriptions.append(update_callbacks)

        def _unsubscribe():
            self.async_unsubscribe(update_callbacks)

        return _unsubscribe

    @callback
    def async_unsubscribe(self, update_callback: HarmonyCallback):
        """Remove a callback subscriber."""
        self._subscriptions.remove(update_callback)

    def _config_updated(self, _=None) -> None:
        _LOGGER.debug("config_updated")
        self._call_callbacks("config_updated")

    def _connected(self, _=None) -> None:
        _LOGGER.debug("connected")
        self.async_unlock_start_activity()
        self._available = True
        self._call_callbacks("connected")

    def _disconnected(self, _=None) -> None:
        _LOGGER.debug("disconnected")
        self.async_unlock_start_activity()
        self._available = False
        self._call_callbacks("disconnected")

    def _activity_starting(self, activity_info: tuple) -> None:
        _LOGGER.debug("activity %s starting", activity_info)
        self._call_callbacks("activity_starting", activity_info)

    def _activity_started(self, activity_info: tuple) -> None:
        _LOGGER.debug("activity %s started", activity_info)
        self.async_unlock_start_activity()
        self._call_callbacks("activity_started", activity_info)

    def _call_callbacks(self, callback_func_name: str, argument: tuple = None):
        for subscription in self._subscriptions:
            current_callback = getattr(subscription, callback_func_name)
            if current_callback:
                if argument:
                    self._hass.async_run_job(current_callback, argument)
                else:
                    self._hass.async_run_job(current_callback)<|MERGE_RESOLUTION|>--- conflicted
+++ resolved
@@ -36,10 +36,7 @@
         """Acquire the lock."""
         await self._activity_lock.acquire()
 
-<<<<<<< HEAD
-=======
     @callback
->>>>>>> 9022b909
     def async_unlock_start_activity(self):
         """Release the lock."""
         if self._activity_lock.locked():
