--- conflicted
+++ resolved
@@ -1,9 +1,4 @@
 """Helper functions for qBittorrent."""
-<<<<<<< HEAD
-from datetime import UTC, datetime
-from typing import Any
-=======
->>>>>>> 3c76036c
 
 from qbittorrent.client import Client
 
