"""Open ports in your router for Home Assistant and provide statistics."""
from __future__ import annotations

import asyncio
from collections.abc import Mapping
from dataclasses import dataclass
from datetime import timedelta
from ipaddress import ip_address
from typing import Any

from async_upnp_client.exceptions import UpnpCommunicationError, UpnpConnectionError
import voluptuous as vol

from homeassistant import config_entries
from homeassistant.components import ssdp
from homeassistant.components.binary_sensor import BinarySensorEntityDescription
from homeassistant.components.sensor import SensorEntityDescription
from homeassistant.config_entries import ConfigEntry
from homeassistant.const import Platform
from homeassistant.core import HomeAssistant
from homeassistant.exceptions import ConfigEntryNotReady
from homeassistant.helpers import device_registry as dr
import homeassistant.helpers.config_validation as cv
from homeassistant.helpers.entity import DeviceInfo
from homeassistant.helpers.typing import ConfigType
from homeassistant.helpers.update_coordinator import (
    CoordinatorEntity,
    DataUpdateCoordinator,
    UpdateFailed,
)

from .const import (
    CONF_LOCAL_IP,
<<<<<<< HEAD
    CONFIG_ENTRY_MAC_ADDRESS,
    CONFIG_ENTRY_ORIGINAL_UDN,
    CONFIG_ENTRY_SCAN_INTERVAL,
=======
    CONFIG_ENTRY_HOSTNAME,
>>>>>>> 6853db71
    CONFIG_ENTRY_ST,
    CONFIG_ENTRY_UDN,
    DEFAULT_SCAN_INTERVAL,
    DOMAIN,
    LOGGER,
)
from .device import Device, get_mac_address_from_host

NOTIFICATION_ID = "upnp_notification"
NOTIFICATION_TITLE = "UPnP/IGD Setup"

PLATFORMS = [Platform.BINARY_SENSOR, Platform.SENSOR]

CONFIG_SCHEMA = vol.Schema(
    vol.All(
        cv.deprecated(DOMAIN),
        {
            DOMAIN: vol.Schema(
                vol.All(
                    cv.deprecated(CONF_LOCAL_IP),
                    {
                        vol.Optional(CONF_LOCAL_IP): vol.All(ip_address, cv.string),
                    },
                )
            )
        },
    ),
    extra=vol.ALLOW_EXTRA,
)


async def async_setup(hass: HomeAssistant, config: ConfigType) -> bool:
    """Set up UPnP component."""
    hass.data[DOMAIN] = {}

    # Only start if set up via configuration.yaml.
    if DOMAIN in config:
        hass.async_create_task(
            hass.config_entries.flow.async_init(
                DOMAIN, context={"source": config_entries.SOURCE_IMPORT}
            )
        )

    return True


async def async_setup_entry(hass: HomeAssistant, entry: ConfigEntry) -> bool:
    """Set up UPnP/IGD device from a config entry."""
    LOGGER.debug("Setting up config entry: %s", entry.entry_id)

    udn = entry.data[CONFIG_ENTRY_UDN]
    st = entry.data[CONFIG_ENTRY_ST]  # pylint: disable=invalid-name
    usn = f"{udn}::{st}"

    # Register device discovered-callback.
    device_discovered_event = asyncio.Event()
    discovery_info: ssdp.SsdpServiceInfo | None = None

    async def device_discovered(
        headers: ssdp.SsdpServiceInfo, change: ssdp.SsdpChange
    ) -> None:
        if change == ssdp.SsdpChange.BYEBYE:
            return

        nonlocal discovery_info
        LOGGER.debug("Device discovered: %s, at: %s", usn, headers.ssdp_location)
        discovery_info = headers
        device_discovered_event.set()

    cancel_discovered_callback = await ssdp.async_register_callback(
        hass,
        device_discovered,
        {
            "usn": usn,
        },
    )

    try:
        await asyncio.wait_for(device_discovered_event.wait(), timeout=10)
    except asyncio.TimeoutError as err:
        LOGGER.debug("Device not discovered: %s", usn)
        raise ConfigEntryNotReady from err
    finally:
        cancel_discovered_callback()

    # Create device.
    assert discovery_info is not None
    assert discovery_info.ssdp_location is not None
    location = discovery_info.ssdp_location
    try:
        device = await Device.async_create_device(hass, location)
    except UpnpConnectionError as err:
        LOGGER.debug(
            "Error connecting to device at location: %s, err: %s", location, err
        )
        raise ConfigEntryNotReady from err

    # Track the original UDN such that existing sensors do not change their unique_id.
    if CONFIG_ENTRY_ORIGINAL_UDN not in entry.data:
        hass.config_entries.async_update_entry(
            entry=entry,
            data={
                **entry.data,
                CONFIG_ENTRY_ORIGINAL_UDN: device.udn,
            },
        )
    device.original_udn = entry.data[CONFIG_ENTRY_ORIGINAL_UDN]

    # Store mac address for changed UDN matching.
    if device.host:
        device.mac_address = get_mac_address_from_host(device.host)
    if device.mac_address and CONFIG_ENTRY_MAC_ADDRESS not in entry.data:
        hass.config_entries.async_update_entry(
            entry=entry,
            data={
                **entry.data,
                CONFIG_ENTRY_MAC_ADDRESS: device.mac_address,
            },
        )

    connections = {(dr.CONNECTION_UPNP, device.udn)}
    if device.mac_address:
        connections.add((dr.CONNECTION_NETWORK_MAC, device.mac_address))

    device_registry = dr.async_get(hass)
    device_entry = device_registry.async_get_device(
        identifiers=set(), connections=connections
    )
    if device_entry:
        LOGGER.debug(
            "Found device using connections: %s, device_entry: %s",
            connections,
            device_entry,
        )
    if not device_entry:
        # No device found, create new device entry.
        device_entry = device_registry.async_get_or_create(
            config_entry_id=entry.entry_id,
            connections=connections,
            identifiers={(DOMAIN, device.usn)},
            name=device.name,
            manufacturer=device.manufacturer,
            model=device.model_name,
        )
        LOGGER.debug(
            "Created device using UDN '%s', device_entry: %s", device.udn, device_entry
        )
    else:
        # Update identifier.
        device_entry = device_registry.async_update_device(
            device_entry.id,
            new_identifiers={(DOMAIN, device.usn)},
        )

<<<<<<< HEAD
    update_interval_sec = entry.options.get(
        CONFIG_ENTRY_SCAN_INTERVAL, DEFAULT_SCAN_INTERVAL
    )
    update_interval = timedelta(seconds=update_interval_sec)
    assert device_entry
=======
    update_interval = timedelta(seconds=DEFAULT_SCAN_INTERVAL)
    LOGGER.debug("update_interval: %s", update_interval)
>>>>>>> 6853db71
    coordinator = UpnpDataUpdateCoordinator(
        hass,
        device=device,
        device_entry=device_entry,
        update_interval=update_interval,
    )

    # Try an initial refresh.
    await coordinator.async_config_entry_first_refresh()

    # Save coordinator.
    hass.data[DOMAIN][entry.entry_id] = coordinator

    # Setup platforms, creating sensors/binary_sensors.
    hass.config_entries.async_setup_platforms(entry, PLATFORMS)

    return True


async def async_unload_entry(hass: HomeAssistant, entry: ConfigEntry) -> bool:
    """Unload a UPnP/IGD device from a config entry."""
    LOGGER.debug("Unloading config entry: %s", entry.entry_id)

    # Unload platforms.
    unload_ok = await hass.config_entries.async_unload_platforms(entry, PLATFORMS)
    if unload_ok:
        del hass.data[DOMAIN][entry.entry_id]

    return unload_ok


@dataclass
class UpnpBinarySensorEntityDescription(BinarySensorEntityDescription):
    """A class that describes UPnP entities."""

    format: str = "s"
    unique_id: str | None = None


@dataclass
class UpnpSensorEntityDescription(SensorEntityDescription):
    """A class that describes a sensor UPnP entities."""

    format: str = "s"
    unique_id: str | None = None


class UpnpDataUpdateCoordinator(DataUpdateCoordinator):
    """Define an object to update data from UPNP device."""

    def __init__(
        self,
        hass: HomeAssistant,
        device: Device,
        device_entry: dr.DeviceEntry,
        update_interval: timedelta,
    ) -> None:
        """Initialize."""
        self.device = device
        self.device_entry = device_entry

        super().__init__(
            hass,
            LOGGER,
            name=device.name,
            update_interval=update_interval,
            update_method=self._async_fetch_data,
        )

    async def _async_fetch_data(self) -> Mapping[str, Any]:
        """Update data."""
        try:
            update_values = await asyncio.gather(
                self.device.async_get_traffic_data(),
                self.device.async_get_status(),
            )

            return {
                **update_values[0],
                **update_values[1],
            }
        except UpnpCommunicationError as exception:
            LOGGER.debug(
                "Caught exception when updating device: %s, exception: %s",
                self.device,
                exception,
            )
            raise UpdateFailed(
                f"Unable to communicate with IGD at: {self.device.device_url}"
            ) from exception


class UpnpEntity(CoordinatorEntity[UpnpDataUpdateCoordinator]):
    """Base class for UPnP/IGD entities."""

    entity_description: UpnpSensorEntityDescription | UpnpBinarySensorEntityDescription

    def __init__(
        self,
        coordinator: UpnpDataUpdateCoordinator,
        entity_description: UpnpSensorEntityDescription
        | UpnpBinarySensorEntityDescription,
    ) -> None:
        """Initialize the base entities."""
        super().__init__(coordinator)
        self._device = coordinator.device
        self.entity_description = entity_description
        self._attr_name = f"{coordinator.device.name} {entity_description.name}"
        self._attr_unique_id = f"{coordinator.device.original_udn}_{entity_description.unique_id or entity_description.key}"
        self._attr_device_info = DeviceInfo(
            connections=coordinator.device_entry.connections,
            name=coordinator.device_entry.name,
            manufacturer=coordinator.device_entry.manufacturer,
            model=coordinator.device_entry.model,
            configuration_url=coordinator.device_entry.configuration_url,
        )

    @property
    def available(self) -> bool:
        """Return if entity is available."""
        return super().available and (
            self.coordinator.data.get(self.entity_description.key) is not None
        )<|MERGE_RESOLUTION|>--- conflicted
+++ resolved
@@ -31,13 +31,8 @@
 
 from .const import (
     CONF_LOCAL_IP,
-<<<<<<< HEAD
     CONFIG_ENTRY_MAC_ADDRESS,
     CONFIG_ENTRY_ORIGINAL_UDN,
-    CONFIG_ENTRY_SCAN_INTERVAL,
-=======
-    CONFIG_ENTRY_HOSTNAME,
->>>>>>> 6853db71
     CONFIG_ENTRY_ST,
     CONFIG_ENTRY_UDN,
     DEFAULT_SCAN_INTERVAL,
@@ -192,16 +187,8 @@
             new_identifiers={(DOMAIN, device.usn)},
         )
 
-<<<<<<< HEAD
-    update_interval_sec = entry.options.get(
-        CONFIG_ENTRY_SCAN_INTERVAL, DEFAULT_SCAN_INTERVAL
-    )
-    update_interval = timedelta(seconds=update_interval_sec)
     assert device_entry
-=======
     update_interval = timedelta(seconds=DEFAULT_SCAN_INTERVAL)
-    LOGGER.debug("update_interval: %s", update_interval)
->>>>>>> 6853db71
     coordinator = UpnpDataUpdateCoordinator(
         hass,
         device=device,
