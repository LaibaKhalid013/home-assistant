--- conflicted
+++ resolved
@@ -7,10 +7,7 @@
 from pycfdns.exceptions import (
     CloudflareAuthenticationException,
     CloudflareConnectionException,
-<<<<<<< HEAD
-=======
     CloudflareException,
->>>>>>> d8577a15
 )
 import voluptuous as vol
 
@@ -93,22 +90,14 @@
         """Set up recurring update."""
         try:
             await _async_update_cloudflare(cfupdate, zone_id)
-<<<<<<< HEAD
-        except Exception as error:  # pylint: disable=broad-except
-=======
         except CloudflareException as error:
->>>>>>> d8577a15
             _LOGGER.error("Error updating zone %s: %s", entry.data[CONF_ZONE], error)
 
     async def update_records_service(call):
         """Set up service for manual trigger."""
         try:
             await _async_update_cloudflare(cfupdate, zone_id)
-<<<<<<< HEAD
-        except Exception as error:  # pylint: disable=broad-except
-=======
         except CloudflareException as error:
->>>>>>> d8577a15
             _LOGGER.error("Error updating zone %s: %s", entry.data[CONF_ZONE], error)
 
     update_interval = timedelta(minutes=DEFAULT_UPDATE_INTERVAL)
