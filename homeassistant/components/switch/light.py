"""Light support for switch entities."""
from __future__ import annotations

from typing import Any, Callable, Sequence, cast

import voluptuous as vol

from homeassistant.components import switch
from homeassistant.components.light import PLATFORM_SCHEMA, LightEntity
from homeassistant.const import (
    ATTR_ENTITY_ID,
    CONF_ENTITY_ID,
    CONF_NAME,
    STATE_ON,
    STATE_UNAVAILABLE,
)
from homeassistant.core import State, callback
import homeassistant.helpers.config_validation as cv
from homeassistant.helpers.entity import Entity
from homeassistant.helpers.event import async_track_state_change_event
from homeassistant.helpers.typing import (
    ConfigType,
    DiscoveryInfoType,
    HomeAssistantType,
)

# mypy: allow-untyped-calls, allow-untyped-defs, no-check-untyped-defs

DEFAULT_NAME = "Light Switch"

PLATFORM_SCHEMA = PLATFORM_SCHEMA.extend(
    {
        vol.Optional(CONF_NAME, default=DEFAULT_NAME): cv.string,
        vol.Required(CONF_ENTITY_ID): cv.entity_domain(switch.DOMAIN),
    }
)


async def async_setup_platform(
    hass: HomeAssistantType,
    config: ConfigType,
    async_add_entities: Callable[[Sequence[Entity]], None],
<<<<<<< HEAD
    discovery_info: Optional[DiscoveryInfoType] = None,
=======
    discovery_info: DiscoveryInfoType | None = None,
>>>>>>> 3ae94601
) -> None:
    """Initialize Light Switch platform."""

    registry = await hass.helpers.entity_registry.async_get_registry()
    wrapped_switch = registry.async_get(config[CONF_ENTITY_ID])
    unique_id = wrapped_switch.unique_id if wrapped_switch else None

    async_add_entities(
        [
            LightSwitch(
                cast(str, config.get(CONF_NAME)),
                config[CONF_ENTITY_ID],
                unique_id,
            )
        ]
    )


class LightSwitch(LightEntity):
    """Represents a Switch as a Light."""

    def __init__(self, name: str, switch_entity_id: str, unique_id: str) -> None:
        """Initialize Light Switch."""
        self._name = name
        self._switch_entity_id = switch_entity_id
        self._unique_id = unique_id
<<<<<<< HEAD
        self._switch_state: Optional[State] = None
=======
        self._switch_state: State | None = None
>>>>>>> 3ae94601

    @property
    def name(self) -> str:
        """Return the name of the entity."""
        return self._name

    @property
    def is_on(self) -> bool:
        """Return true if light switch is on."""
        assert self._switch_state is not None
        return self._switch_state.state == STATE_ON

    @property
    def available(self) -> bool:
        """Return true if light switch is on."""
        return (
            self._switch_state is not None
            and self._switch_state.state != STATE_UNAVAILABLE
        )

    @property
    def should_poll(self) -> bool:
        """No polling needed for a light switch."""
        return False

    @property
    def unique_id(self):
        """Return the unique id of the light switch."""
        return self._unique_id

    async def async_turn_on(self, **kwargs):
        """Forward the turn_on command to the switch in this light switch."""
        data = {ATTR_ENTITY_ID: self._switch_entity_id}
        await self.hass.services.async_call(
            switch.DOMAIN,
            switch.SERVICE_TURN_ON,
            data,
            blocking=True,
            context=self._context,
        )

    async def async_turn_off(self, **kwargs):
        """Forward the turn_off command to the switch in this light switch."""
        data = {ATTR_ENTITY_ID: self._switch_entity_id}
        await self.hass.services.async_call(
            switch.DOMAIN,
            switch.SERVICE_TURN_OFF,
            data,
            blocking=True,
            context=self._context,
        )

    async def async_added_to_hass(self) -> None:
        """Register callbacks."""
<<<<<<< HEAD
        assert self.hass is not None
=======
>>>>>>> 3ae94601
        self._switch_state = self.hass.states.get(self._switch_entity_id)

        @callback
        def async_state_changed_listener(*_: Any) -> None:
            """Handle child updates."""
<<<<<<< HEAD
            assert self.hass is not None
=======
>>>>>>> 3ae94601
            self._switch_state = self.hass.states.get(self._switch_entity_id)
            self.async_write_ha_state()

        self.async_on_remove(
            async_track_state_change_event(
                self.hass, [self._switch_entity_id], async_state_changed_listener
            )
        )<|MERGE_RESOLUTION|>--- conflicted
+++ resolved
@@ -40,11 +40,7 @@
     hass: HomeAssistantType,
     config: ConfigType,
     async_add_entities: Callable[[Sequence[Entity]], None],
-<<<<<<< HEAD
-    discovery_info: Optional[DiscoveryInfoType] = None,
-=======
     discovery_info: DiscoveryInfoType | None = None,
->>>>>>> 3ae94601
 ) -> None:
     """Initialize Light Switch platform."""
 
@@ -71,11 +67,7 @@
         self._name = name
         self._switch_entity_id = switch_entity_id
         self._unique_id = unique_id
-<<<<<<< HEAD
-        self._switch_state: Optional[State] = None
-=======
         self._switch_state: State | None = None
->>>>>>> 3ae94601
 
     @property
     def name(self) -> str:
@@ -130,19 +122,11 @@
 
     async def async_added_to_hass(self) -> None:
         """Register callbacks."""
-<<<<<<< HEAD
-        assert self.hass is not None
-=======
->>>>>>> 3ae94601
         self._switch_state = self.hass.states.get(self._switch_entity_id)
 
         @callback
         def async_state_changed_listener(*_: Any) -> None:
             """Handle child updates."""
-<<<<<<< HEAD
-            assert self.hass is not None
-=======
->>>>>>> 3ae94601
             self._switch_state = self.hass.states.get(self._switch_entity_id)
             self.async_write_ha_state()
 
