--- conflicted
+++ resolved
@@ -76,11 +76,7 @@
         """Forward the turn_on command to the switch in this light switch."""
         await self.hass.services.async_call(
             switch.DOMAIN,
-<<<<<<< HEAD
-            switch.SERVICE_TURN_ON,
-=======
             SERVICE_TURN_ON,
->>>>>>> ff3b7489
             {ATTR_ENTITY_ID: self._switch_entity_id},
             blocking=True,
             context=self._context,
@@ -90,11 +86,7 @@
         """Forward the turn_off command to the switch in this light switch."""
         await self.hass.services.async_call(
             switch.DOMAIN,
-<<<<<<< HEAD
-            switch.SERVICE_TURN_OFF,
-=======
             SERVICE_TURN_OFF,
->>>>>>> ff3b7489
             {ATTR_ENTITY_ID: self._switch_entity_id},
             blocking=True,
             context=self._context,
