--- conflicted
+++ resolved
@@ -152,44 +152,19 @@
                     if filedata.get('file_type') == 'application/x-empty':
                         _LOGGER.error("Can not send an empty file")
                         return
-<<<<<<< HEAD
+
                     pusher.push_file(title=title, body=message,
                                      **email_kwargs, **filedata)
-=======
-                    if tname:
-                        pusher.push_file(title=title, body=message,
-                                         email=tname, **filedata)
-                    else:
-                        pusher.push_file(title=title, body=message, **filedata)
->>>>>>> c37af8d6
             elif file_url:
                 if not file_url.startswith('http'):
                     _LOGGER.error("URL should start with http or https")
                     return
-<<<<<<< HEAD
                 pusher.push_file(title=title, body=message, **email_kwargs,
                                  file_name=file_url, file_url=file_url,
                                  file_type=(mimetypes
                                             .guess_type(file_url)[0]))
             elif data_list:
                 pusher.push_note(title, data_list, **email_kwargs)
-=======
-                if tname:
-                    pusher.push_file(title=title, body=message, email=tname,
-                                     file_name=file_url, file_url=file_url,
-                                     file_type=(mimetypes
-                                                .guess_type(file_url)[0]))
-                else:
-                    pusher.push_file(title=title, body=message,
-                                     file_name=file_url, file_url=file_url,
-                                     file_type=(mimetypes
-                                                .guess_type(file_url)[0]))
-            elif data_list:
-                if tname:
-                    pusher.push_list(title, data_list, email=tname)
-                else:
-                    pusher.push_list(title, data_list)
->>>>>>> c37af8d6
             else:
                 pusher.push_note(title, message, **email_kwargs)
         except PushError as err:
