--- conflicted
+++ resolved
@@ -32,31 +32,9 @@
     }
   },
   "services": {
-<<<<<<< HEAD
-    "browse_media": "mdi:folder-search",
-    "clear_playlist": "mdi:playlist-remove",
-    "join": "mdi:group",
-    "media_next_track": "mdi:skip-next",
-    "media_pause": "mdi:pause",
-    "media_play": "mdi:play",
-    "media_play_pause": "mdi:play-pause",
-    "media_previous_track": "mdi:skip-previous",
-    "media_seek": "mdi:fast-forward",
-    "media_stop": "mdi:stop",
-    "play_media": "mdi:play",
-    "repeat_set": "mdi:repeat",
-    "select_sound_mode": "mdi:surround-sound",
-    "select_source": "mdi:import",
-    "shuffle_set": "mdi:shuffle",
-    "toggle": "mdi:play-pause",
-    "turn_off": "mdi:power",
-    "turn_on": "mdi:power",
-    "unjoin": "mdi:ungroup",
-    "volume_down": "mdi:volume-minus",
-    "volume_mute": "mdi:volume-mute",
-    "volume_set": "mdi:volume-medium",
-    "volume_up": "mdi:volume-plus"
-=======
+    "browse_media:" {
+      "service": "mdi:folder-search"
+    },
     "clear_playlist": {
       "service": "mdi:playlist-remove"
     },
@@ -123,6 +101,5 @@
     "volume_up": {
       "service": "mdi:volume-plus"
     }
->>>>>>> 92c1fb77
   }
 }