"""
Support for interacting with Snapcast clients.

For more details about this platform, please refer to the documentation at
https://home-assistant.io/components/media_player.snapcast/
"""
import logging
import socket
import voluptuous as vol
import homeassistant.helpers.config_validation as cv

from homeassistant.components.media_player import (
    SUPPORT_VOLUME_MUTE, SUPPORT_VOLUME_SET, SUPPORT_SELECT_SOURCE,
    PLATFORM_SCHEMA, MediaPlayerDevice)
from homeassistant.const import (
    STATE_OFF, STATE_IDLE, STATE_PLAYING, STATE_UNKNOWN)

SUPPORT_SNAPCAST = SUPPORT_VOLUME_SET | SUPPORT_VOLUME_MUTE | \
    SUPPORT_SELECT_SOURCE

DOMAIN = 'snapcast'
<<<<<<< HEAD
REQUIREMENTS = ['snapcast==1.2.1']
HOST = 'host'
PORT = 'port'
=======
REQUIREMENTS = ['snapcast==1.2.2']
>>>>>>> 9b85e654
_LOGGER = logging.getLogger(__name__)

PLATFORM_SCHEMA = PLATFORM_SCHEMA.extend({
    vol.Required(HOST): cv.string,
    vol.Optional(PORT): cv.port
})


# pylint: disable=unused-argument
def setup_platform(hass, config, add_devices, discovery_info=None):
    """Setup the Snapcast platform."""
    import snapcast.control
    host = config.get(HOST)
    port = config.get(PORT, snapcast.control.CONTROL_PORT)
    try:
        server = snapcast.control.Snapserver(host, port)
    except socket.gaierror:
        _LOGGER.error('Could not connect to Snapcast server at %s:%d',
                      host, port)
        return
    add_devices([SnapcastDevice(client) for client in server.clients])


class SnapcastDevice(MediaPlayerDevice):
    """Representation of a Snapcast client device."""

    # pylint: disable=abstract-method
    def __init__(self, client):
        """Initialize the Snapcast device."""
        self._client = client

    @property
    def name(self):
        """Return the name of the device."""
        return self._client.identifier

    @property
    def volume_level(self):
        """Return the volume level."""
        return self._client.volume / 100

    @property
    def is_volume_muted(self):
        """Volume muted."""
        return self._client.muted

    @property
    def supported_media_commands(self):
        """Flag of media commands that are supported."""
        return SUPPORT_SNAPCAST

    @property
    def state(self):
        """Return the state of the player."""
        if not self._client.connected:
            return STATE_OFF
        return {
            'idle': STATE_IDLE,
            'playing': STATE_PLAYING,
            'unknown': STATE_UNKNOWN,
        }.get(self._client.stream.status, STATE_UNKNOWN)

    @property
    def source(self):
        """Return the current input source."""
        return self._client.stream.name

    @property
    def source_list(self):
        """List of available input sources."""
        return list(self._client.streams_by_name().keys())

    def mute_volume(self, mute):
        """Send the mute command."""
        self._client.muted = mute

    def set_volume_level(self, volume):
        """Set the volume level."""
        self._client.volume = round(volume * 100)

    def select_source(self, source):
        """Set input source."""
        streams = self._client.streams_by_name()
        if source in streams:
            self._client.stream = streams[source].identifier<|MERGE_RESOLUTION|>--- conflicted
+++ resolved
@@ -19,13 +19,9 @@
     SUPPORT_SELECT_SOURCE
 
 DOMAIN = 'snapcast'
-<<<<<<< HEAD
-REQUIREMENTS = ['snapcast==1.2.1']
+REQUIREMENTS = ['snapcast==1.2.2']
 HOST = 'host'
 PORT = 'port'
-=======
-REQUIREMENTS = ['snapcast==1.2.2']
->>>>>>> 9b85e654
 _LOGGER = logging.getLogger(__name__)
 
 PLATFORM_SCHEMA = PLATFORM_SCHEMA.extend({
