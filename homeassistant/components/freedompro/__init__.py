--- conflicted
+++ resolved
@@ -14,11 +14,7 @@
 
 _LOGGER = logging.getLogger(__name__)
 
-<<<<<<< HEAD
-PLATFORMS = ["light", "sensor"]
-=======
-PLATFORMS = ["light", "switch"]
->>>>>>> d09035db
+PLATFORMS = ["light", "sensor", "switch"]
 
 
 async def async_setup_entry(hass: HomeAssistant, entry: ConfigEntry):
