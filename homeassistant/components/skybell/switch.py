--- conflicted
+++ resolved
@@ -3,16 +3,8 @@
 
 import voluptuous as vol
 
-<<<<<<< HEAD
 from homeassistant.components.switch import PLATFORM_SCHEMA, SwitchEntity
 from homeassistant.config_entries import ConfigEntry
-=======
-from homeassistant.components.switch import (
-    PLATFORM_SCHEMA,
-    SwitchEntity,
-    SwitchEntityDescription,
-)
->>>>>>> 8103d9ae
 from homeassistant.const import CONF_ENTITY_NAMESPACE, CONF_MONITORED_CONDITIONS
 from homeassistant.core import HomeAssistant
 import homeassistant.helpers.config_validation as cv
@@ -20,7 +12,6 @@
 from . import SkybellDevice
 from .const import DATA_COORDINATOR, DATA_DEVICES, DOMAIN, SWITCH_TYPES
 
-<<<<<<< HEAD
 PLATFORM_SCHEMA = cv.deprecated(
     vol.All(
         PLATFORM_SCHEMA.extend(
@@ -32,30 +23,6 @@
             }
         )
     )
-=======
-SWITCH_TYPES: tuple[SwitchEntityDescription, ...] = (
-    SwitchEntityDescription(
-        key="do_not_disturb",
-        name="Do Not Disturb",
-    ),
-    SwitchEntityDescription(
-        key="motion_sensor",
-        name="Motion Sensor",
-    ),
-)
-MONITORED_CONDITIONS: list[str] = [desc.key for desc in SWITCH_TYPES]
-
-
-PLATFORM_SCHEMA = PLATFORM_SCHEMA.extend(
-    {
-        vol.Optional(
-            CONF_ENTITY_NAMESPACE, default=DEFAULT_ENTITY_NAMESPACE
-        ): cv.string,
-        vol.Required(CONF_MONITORED_CONDITIONS, default=[]): vol.All(
-            cv.ensure_list, [vol.In(MONITORED_CONDITIONS)]
-        ),
-    }
->>>>>>> 8103d9ae
 )
 
 
@@ -76,18 +43,7 @@
                 )
             )
 
-<<<<<<< HEAD
     async_add_entities(switches)
-=======
-    switches = [
-        SkybellSwitch(device, description)
-        for device in skybell.get_devices()
-        for description in SWITCH_TYPES
-        if description.key in config[CONF_MONITORED_CONDITIONS]
-    ]
-
-    add_entities(switches, True)
->>>>>>> 8103d9ae
 
 
 class SkybellSwitch(SkybellDevice, SwitchEntity):
@@ -95,7 +51,6 @@
 
     def __init__(
         self,
-<<<<<<< HEAD
         coordinator,
         device,
         switch,
@@ -112,15 +67,6 @@
     def name(self):
         """Return the name of the switch."""
         return self._name
-=======
-        device,
-        description: SwitchEntityDescription,
-    ):
-        """Initialize a light for a Skybell device."""
-        super().__init__(device)
-        self.entity_description = description
-        self._attr_name = f"{self._device.name} {description.name}"
->>>>>>> 8103d9ae
 
     @property
     def unique_id(self):
@@ -129,25 +75,13 @@
 
     def turn_on(self, **kwargs):
         """Turn on the switch."""
-<<<<<<< HEAD
         setattr(self._device, self._switch, True)
 
     def turn_off(self, **kwargs):
         """Turn off the switch."""
         setattr(self._device, self._switch, False)
-=======
-        setattr(self._device, self.entity_description.key, True)
-
-    def turn_off(self, **kwargs):
-        """Turn off the switch."""
-        setattr(self._device, self.entity_description.key, False)
->>>>>>> 8103d9ae
 
     @property
     def is_on(self):
         """Return true if device is on."""
-<<<<<<< HEAD
-        return getattr(self._device, self._switch)
-=======
-        return getattr(self._device, self.entity_description.key)
->>>>>>> 8103d9ae
+        return getattr(self._device, self._switch)