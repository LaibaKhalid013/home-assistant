{
    "title": "HomeKit Bridge",
    "options": {
        "step": {
            "yaml": {
                "title": "Adjust HomeKit Bridge Options",
                "description": "This entry is controlled via YAML"
            },
            "init": {
                "data": {
                    "include_domains": "[%key:component::homekit::config::step::user::data::include_domains%]"
                },
                "description": "Entities in the \u201cDomains to include\u201d will be bridged to HomeKit. You will be able to select which entities to include or exclude from this list on the next screen.",
                "title": "Select domains to bridge."
            },
            "include_exclude": {
                "data": {
                    "mode": "Mode",
                    "entities": "Entities"
                },
<<<<<<< HEAD
                "description": "Choose the entities to be bridged. In include mode, only entities that are included will be bridged. In exclude mode, all entities in the domain will be bridged except for the excluded entities.",
=======
                "description": "Choose the entities to be bridged. In include mode, all entities in the domain will be bridged unless specific entities that are selected. In exclude mode, all entities in the domain will be bridged except for the excluded entities.",
>>>>>>> c0225c8c
                "title": "Select entities to be bridged"
            },
            "cameras": {
                "data": {
                    "camera_copy": "Cameras that support native H.264 streams"
                },
                "description": "Check all cameras that support native H.264 streams. If the camera does not output a H.264 stream, the system will transcode the video to H.264 for HomeKit. Transcoding requires a performant CPU and is unlikely to work on single board computers.",
                "title": "Select camera video codec."
            },
            "advanced": {
                "data": {
                    "auto_start": "[%key:component::homekit::config::step::user::data::auto_start%]",
                    "safe_mode": "Safe Mode (enable only if pairing fails)"
                },
                "description": "These settings only need to be adjusted if the HomeKit bridge is not functional.",
                "title": "Advanced Configuration"
            }
        }
    },
    "config": {
        "step": {
            "user": {
                "data": {
                    "auto_start": "Autostart (disable if using Z-Wave or other delayed start system)",
                    "include_domains": "Domains to include"
                },
                "description": "A HomeKit Bridge will allow you to access your Home Assistant entities in HomeKit. HomeKit Bridges are limited to 150 accessories per instance including the bridge itself. If you wish to bridge more than the maximum number of accessories, it is recommended that you use multiple HomeKit bridges for different domains. Detailed entity configuration is only available via YAML for the primary bridge.",
                "title": "Activate HomeKit Bridge"
            },
            "pairing": {
                "title": "Pair HomeKit Bridge",
                "description": "As soon as the {name} bridge is ready, pairing will be available in \u201cNotifications\u201d as \u201cHomeKit Bridge Setup\u201d."
            }
        },
        "abort": {
            "port_name_in_use": "A bridge with the same name or port is already configured."
        }
    }
}<|MERGE_RESOLUTION|>--- conflicted
+++ resolved
@@ -18,11 +18,7 @@
                     "mode": "Mode",
                     "entities": "Entities"
                 },
-<<<<<<< HEAD
-                "description": "Choose the entities to be bridged. In include mode, only entities that are included will be bridged. In exclude mode, all entities in the domain will be bridged except for the excluded entities.",
-=======
                 "description": "Choose the entities to be bridged. In include mode, all entities in the domain will be bridged unless specific entities that are selected. In exclude mode, all entities in the domain will be bridged except for the excluded entities.",
->>>>>>> c0225c8c
                 "title": "Select entities to be bridged"
             },
             "cameras": {
