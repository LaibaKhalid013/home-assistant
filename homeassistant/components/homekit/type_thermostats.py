--- conflicted
+++ resolved
@@ -63,13 +63,9 @@
 
 _LOGGER = logging.getLogger(__name__)
 
-<<<<<<< HEAD
-HC_HOMEKIT_VALID_MODES_WATER_HEATER = {"Heat": 1}
-=======
 HC_HOMEKIT_VALID_MODES_WATER_HEATER = {
     "Heat": 1,
 }
->>>>>>> 50714fbe
 UNIT_HASS_TO_HOMEKIT = {TEMP_CELSIUS: 0, TEMP_FAHRENHEIT: 1}
 UNIT_HOMEKIT_TO_HASS = {c: s for s, c in UNIT_HASS_TO_HOMEKIT.items()}
 HC_HASS_TO_HOMEKIT = {
