--- conflicted
+++ resolved
@@ -298,8 +298,6 @@
 
             if user_input[CONF_INCLUDE_EXCLUDE_MODE] == MODE_INCLUDE:
                 entity_filter[CONF_INCLUDE_ENTITIES] = user_input[CONF_ENTITIES]
-<<<<<<< HEAD
-=======
                 # Include all of the domain if there are no entities
                 # explicitly included as the user selected the domain
                 domains_with_entities_selected = _domains_set_from_entities(
@@ -311,7 +309,6 @@
                     if domain not in domains_with_entities_selected
                 ]
 
->>>>>>> c0225c8c
                 for entity_id in list(self.included_cameras):
                     if entity_id not in user_input[CONF_ENTITIES]:
                         self.included_cameras.remove(entity_id)
@@ -350,10 +347,6 @@
 
         data_schema = vol.Schema(
             {
-                vol.Required(
-                    CONF_INCLUDE_EXCLUDE_MODE,
-                    default=include_exclude_mode,
-                ): vol.In(INCLUDE_EXCLUDE_MODES),
                 vol.Optional(
                     CONF_ENTITIES,
                     default=entities,
@@ -380,14 +373,7 @@
 
         include_entities = entity_filter.get(CONF_INCLUDE_ENTITIES, [])
         if include_entities:
-<<<<<<< HEAD
-            domains = set()
-            for entity_id in include_entities:
-                domains.add(split_entity_id(entity_id)[0])
-            domains = list(domains)
-=======
             domains = list(_domains_set_from_entities(include_entities))
->>>>>>> c0225c8c
         else:
             domains = entity_filter.get(CONF_INCLUDE_DOMAINS, [])
 
