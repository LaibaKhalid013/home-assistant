--- conflicted
+++ resolved
@@ -10,11 +10,7 @@
                 "data": {
                     "include_domains": "[%key:component::homekit::config::step::user::data::include_domains%]"
                 },
-<<<<<<< HEAD
-                "description": "Entities in the \u201cDomains to include\u201d will be bridged to HomeKit. You will be able to select which entities to exclude from this list on the next screen.",
-=======
                 "description": "Entities in the \u201cDomains to include\u201d will be bridged to HomeKit. You will be able to select which entities to include or exclude from this list on the next screen.",
->>>>>>> c0225c8c
                 "title": "Select domains to bridge."
             },
             "include_exclude": {
@@ -22,11 +18,7 @@
                     "mode": "Mode",
                     "entities": "Entities"
                 },
-<<<<<<< HEAD
-                "description": "Choose the entities to be bridged. In include mode, only entities that are included will be bridged. In exclude mode, all entities in the domain will be bridged except for the excluded entities.",
-=======
                 "description": "Choose the entities to be bridged. In include mode, all entities in the domain will be bridged unless specific entities that are selected. In exclude mode, all entities in the domain will be bridged except for the excluded entities.",
->>>>>>> c0225c8c
                 "title": "Select entities to be bridged"
             },
             "cameras": {
