--- conflicted
+++ resolved
@@ -112,11 +112,7 @@
 
 
 BRIDGE_SCHEMA = vol.All(
-<<<<<<< HEAD
-    cv.deprecated(CONF_ZEROCONF_DEFAULT_INTERFACE, invalidation_version="0.115"),
-=======
     cv.deprecated(CONF_ZEROCONF_DEFAULT_INTERFACE),
->>>>>>> 29fc612a
     vol.Schema(
         {
             vol.Optional(CONF_NAME, default=BRIDGE_NAME): vol.All(
@@ -246,16 +242,9 @@
         entity_config,
         safe_mode,
         advertise_ip,
-<<<<<<< HEAD
         entry,
     )
     await homekit.async_setup()
-=======
-        entry.entry_id,
-    )
-    zeroconf_instance = await zeroconf.async_get_instance(hass)
-    await hass.async_add_executor_job(homekit.setup, zeroconf_instance)
->>>>>>> 29fc612a
 
     undo_listener = entry.add_update_listener(_async_update_listener)
 
@@ -417,11 +406,7 @@
         entity_config,
         safe_mode,
         advertise_ip=None,
-<<<<<<< HEAD
         config_entry=None,
-=======
-        entry_id=None,
->>>>>>> 29fc612a
     ):
         """Initialize a HomeKit object."""
         self.hass = hass
@@ -432,17 +417,11 @@
         self._config = entity_config
         self._safe_mode = safe_mode
         self._advertise_ip = advertise_ip
-<<<<<<< HEAD
         self._config_entry = config_entry
         self._entry_id = config_entry.entry_id
         self._bridge_status_listeners = []
         self._persist_file = None
         self.status = None
-=======
-        self._entry_id = entry_id
-        self.status = STATUS_READY
-
->>>>>>> 29fc612a
         self.bridge = None
         self.driver = None
         self._bridge_lock = None
@@ -452,15 +431,11 @@
         self._bridge_lock = asyncio.Lock()
         self.hass.bus.async_listen_once(EVENT_HOMEASSISTANT_STOP, self.async_stop)
 
-<<<<<<< HEAD
         await self.hass.async_add_executor_job(self._setup)
         zeroconf_instance = await zeroconf.async_get_instance(self.hass)
         await self.hass.async_add_executor_job(self._prepare_bridge, zeroconf_instance)
 
     def _setup(self):
-=======
-    def setup(self, zeroconf_instance):
->>>>>>> 29fc612a
         """Set up bridge and accessory driver."""
         if not self._ip_address:
             self._ip_address = get_local_ip()
