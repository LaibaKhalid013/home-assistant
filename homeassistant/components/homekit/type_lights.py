"""Class to hold all light accessories."""
import logging

from pyhap.const import CATEGORY_LIGHTBULB

from homeassistant.components.light import (
    ATTR_BRIGHTNESS,
    ATTR_BRIGHTNESS_PCT,
    ATTR_COLOR_MODE,
    ATTR_COLOR_TEMP,
    ATTR_HS_COLOR,
    ATTR_MAX_MIREDS,
    ATTR_MIN_MIREDS,
    ATTR_SUPPORTED_COLOR_MODES,
    COLOR_MODE_COLOR_TEMP,
    DOMAIN,
    brightness_supported,
    color_supported,
    color_temp_supported,
)
from homeassistant.const import (
    ATTR_ENTITY_ID,
    ATTR_SUPPORTED_FEATURES,
    SERVICE_TURN_OFF,
    SERVICE_TURN_ON,
    STATE_ON,
)
from homeassistant.core import callback
from homeassistant.util.color import (
    color_temperature_mired_to_kelvin,
    color_temperature_to_hs,
)

from .accessories import TYPES, HomeAccessory
from .const import (
    CHAR_BRIGHTNESS,
    CHAR_COLOR_TEMPERATURE,
    CHAR_HUE,
    CHAR_ON,
    CHAR_SATURATION,
    PROP_MAX_VALUE,
    PROP_MIN_VALUE,
    SERV_LIGHTBULB,
)

_LOGGER = logging.getLogger(__name__)

RGB_COLOR = "rgb_color"


@TYPES.register("Light")
class Light(HomeAccessory):
    """Generate a Light accessory for a light entity.

    Currently supports: state, brightness, color temperature, rgb_color.
    """

    def __init__(self, *args):
        """Initialize a new Light accessory object."""
        super().__init__(*args, category=CATEGORY_LIGHTBULB)

        self.primary_chars = []
        self.secondary_chars = []

        state = self.hass.states.get(self.entity_id)

        self._previous_color_mode = None
        self._features = state.attributes.get(ATTR_SUPPORTED_FEATURES, 0)
        self._color_modes = state.attributes.get(ATTR_SUPPORTED_COLOR_MODES)
        is_color_supported = color_supported(self._color_modes)
        is_color_temp_supported = color_temp_supported(self._color_modes)
        is_brightness_supported = brightness_supported(self._color_modes)

        if is_brightness_supported:
            self.primary_chars.append(CHAR_BRIGHTNESS)

        if is_color_supported:
            self.primary_chars.append(CHAR_HUE)
            self.primary_chars.append(CHAR_SATURATION)

        if is_color_temp_supported:
            if is_color_supported:
                self.secondary_chars.append(CHAR_COLOR_TEMPERATURE)
                if is_brightness_supported:
                    self.secondary_chars.append(CHAR_BRIGHTNESS)
            else:
                self.primary_chars.append(CHAR_COLOR_TEMPERATURE)

        serv_light_primary = self.add_preload_service(
            SERV_LIGHTBULB, self.primary_chars
        )
        serv_light_secondary = None
        self.char_on_primary = serv_light_primary.configure_char(CHAR_ON, value=0)
        if self.secondary_chars:
            serv_light_secondary = self.add_preload_service(
                SERV_LIGHTBULB, self.secondary_chars
            )
            serv_light_primary.add_linked_service(serv_light_secondary)
            self.char_on_secondary = serv_light_secondary.configure_char(
                CHAR_ON, value=0
            )

<<<<<<< HEAD
        if brightness_supported(self._color_modes):
            self.chars.append(CHAR_BRIGHTNESS)

        if color_supported(self._color_modes):
            self.chars.append(CHAR_HUE)
            self.chars.append(CHAR_SATURATION)

        if color_temp_supported(self._color_modes):
            # ColorTemperature and Hue characteristic technically should not
            # both be exposed according to the spec, but even certified
            # devices do this so and iOS handles it just fine in all
            # current non-EOL iOS versions.
            self.chars.append(CHAR_COLOR_TEMPERATURE)

        serv_light = self.add_preload_service(SERV_LIGHTBULB, self.chars)

        self.char_on = serv_light.configure_char(CHAR_ON, value=0)

        if CHAR_BRIGHTNESS in self.chars:
=======
        if is_brightness_supported:
>>>>>>> a76ac254
            # Initial value is set to 100 because 0 is a special value (off). 100 is
            # an arbitrary non-zero value. It is updated immediately by async_update_state
            # to set to the correct initial value.
            self.char_brightness_primary = serv_light_primary.configure_char(
                CHAR_BRIGHTNESS, value=100
            )
            if self.secondary_chars:
                self.char_brightness_secondary = serv_light_secondary.configure_char(
                    CHAR_BRIGHTNESS, value=100
                )

        if is_color_temp_supported:
            min_mireds = self.hass.states.get(self.entity_id).attributes.get(
                ATTR_MIN_MIREDS, 153
            )
            max_mireds = self.hass.states.get(self.entity_id).attributes.get(
                ATTR_MAX_MIREDS, 500
            )
            serv_light = serv_light_secondary or serv_light_primary
            self.char_color_temperature = serv_light.configure_char(
                CHAR_COLOR_TEMPERATURE,
                value=min_mireds,
                properties={PROP_MIN_VALUE: min_mireds, PROP_MAX_VALUE: max_mireds},
            )

        if is_color_supported:
            self.char_hue = serv_light_primary.configure_char(CHAR_HUE, value=0)
            self.char_saturation = serv_light_primary.configure_char(
                CHAR_SATURATION, value=75
            )

        self.async_update_state(state)

        serv_light_primary.setter_callback = self._set_chars
        if serv_light_secondary:
            serv_light_secondary.setter_callback = self._set_chars

    def _set_chars(self, char_values):
        _LOGGER.debug("Light _set_chars: %s", char_values)
        events = []
        service = SERVICE_TURN_ON
        params = {ATTR_ENTITY_ID: self.entity_id}
        if CHAR_ON in char_values:
            if not char_values[CHAR_ON]:
                service = SERVICE_TURN_OFF
            events.append(f"Set state to {char_values[CHAR_ON]}")

        if CHAR_BRIGHTNESS in char_values:
            if char_values[CHAR_BRIGHTNESS] == 0:
                events[-1] = "Set state to 0"
                service = SERVICE_TURN_OFF
            else:
                params[ATTR_BRIGHTNESS_PCT] = char_values[CHAR_BRIGHTNESS]
            events.append(f"brightness at {char_values[CHAR_BRIGHTNESS]}%")

        if CHAR_COLOR_TEMPERATURE in char_values:
            params[ATTR_COLOR_TEMP] = char_values[CHAR_COLOR_TEMPERATURE]
            events.append(f"color temperature at {char_values[CHAR_COLOR_TEMPERATURE]}")

        if (
            color_supported(self._color_modes)
            and CHAR_HUE in char_values
            and CHAR_SATURATION in char_values
        ):
            color = (char_values[CHAR_HUE], char_values[CHAR_SATURATION])
            _LOGGER.debug("%s: Set hs_color to %s", self.entity_id, color)
            params[ATTR_HS_COLOR] = color
            events.append(f"set color at {color}")

        self.async_call_service(DOMAIN, service, params, ", ".join(events))

    @callback
    def async_update_state(self, new_state):
        """Update light after state change."""
        # Handle State

        state = new_state.state
        attributes = new_state.attributes
        char_on_value = int(state == STATE_ON)
        if self.char_on_primary.value != char_on_value:
            self.char_on_primary.set_value(char_on_value)
        if self.secondary_chars and self.char_on_secondary.value != char_on_value:
            self.char_on_secondary.set_value(char_on_value)

        attributes = new_state.attributes
        color_mode = attributes.get(ATTR_COLOR_MODE)
        has_mode = color_mode is not None

        color_temp_mode = color_mode == COLOR_MODE_COLOR_TEMP
        color_mode_changed = color_mode != self._previous_color_mode
        _LOGGER.debug(
            "%s: async_update_state: %s, color_mode_changed: %s, _previous_color_mode: %s",
            self.entity_id,
            new_state,
            color_mode_changed,
            self._previous_color_mode,
        )

        # Handle Brightness
<<<<<<< HEAD
        if CHAR_BRIGHTNESS in self.chars:
=======
        if (
            CHAR_BRIGHTNESS in self.primary_chars
            or CHAR_BRIGHTNESS in self.secondary_chars
        ):
>>>>>>> a76ac254
            brightness = attributes.get(ATTR_BRIGHTNESS)
            if isinstance(brightness, (int, float)):
                brightness = round(brightness / 255 * 100, 0)
                # The homeassistant component might report its brightness as 0 but is
                # not off. But 0 is a special value in homekit. When you turn on a
                # homekit accessory it will try to restore the last brightness state
                # which will be the last value saved by char_brightness.set_value.
                # But if it is set to 0, HomeKit will update the brightness to 100 as
                # it thinks 0 is off.
                #
                # Therefore, if the the brightness is 0 and the device is still on,
                # the brightness is mapped to 1 otherwise the update is ignored in
                # order to avoid this incorrect behavior.
                if brightness == 0 and state == STATE_ON:
                    brightness = 1
                if (
                    CHAR_BRIGHTNESS in self.primary_chars
                    and self.char_brightness_primary.value != brightness
                ):
                    self.char_brightness_primary.set_value(brightness)
                if (
                    CHAR_BRIGHTNESS in self.secondary_chars
                    and self.char_brightness_secondary.value != brightness
                ):
                    self.char_brightness_secondary.set_value(brightness)

        # Handle color temperature
<<<<<<< HEAD
        if (not has_mode or color_temp_mode) and CHAR_COLOR_TEMPERATURE in self.chars:
=======
        if (
            CHAR_COLOR_TEMPERATURE in self.primary_chars
            or CHAR_COLOR_TEMPERATURE in self.secondary_chars
        ):
>>>>>>> a76ac254
            color_temperature = attributes.get(ATTR_COLOR_TEMP)
            if isinstance(color_temperature, (int, float)):
                color_temperature = round(color_temperature, 0)
                if (
                    color_mode_changed
                    or self.char_color_temperature.value != color_temperature
                ):
                    self.char_color_temperature.set_value(color_temperature)

        # Handle Color
<<<<<<< HEAD
        if CHAR_SATURATION in self.chars and CHAR_HUE in self.chars:
            if (not has_mode or not color_temp_mode) and ATTR_HS_COLOR in attributes:
=======
        if CHAR_SATURATION in self.primary_chars:
            if ATTR_HS_COLOR in attributes:
>>>>>>> a76ac254
                hue, saturation = attributes[ATTR_HS_COLOR]
            elif ATTR_COLOR_TEMP in attributes:
                hue, saturation = color_temperature_to_hs(
                    color_temperature_mired_to_kelvin(attributes[ATTR_COLOR_TEMP])
                )
            else:
                hue, saturation = None, None
            if isinstance(hue, (int, float)) and isinstance(saturation, (int, float)):
                hue = round(hue, 0)
                saturation = round(saturation, 0)
                if color_mode_changed or hue != self.char_hue.value:
                    self.char_hue.set_value(hue)
                if color_mode_changed or saturation != self.char_saturation.value:
                    self.char_saturation.set_value(saturation)

        self._previous_color_mode = color_mode<|MERGE_RESOLUTION|>--- conflicted
+++ resolved
@@ -6,13 +6,11 @@
 from homeassistant.components.light import (
     ATTR_BRIGHTNESS,
     ATTR_BRIGHTNESS_PCT,
-    ATTR_COLOR_MODE,
     ATTR_COLOR_TEMP,
     ATTR_HS_COLOR,
     ATTR_MAX_MIREDS,
     ATTR_MIN_MIREDS,
     ATTR_SUPPORTED_COLOR_MODES,
-    COLOR_MODE_COLOR_TEMP,
     DOMAIN,
     brightness_supported,
     color_supported,
@@ -64,7 +62,6 @@
 
         state = self.hass.states.get(self.entity_id)
 
-        self._previous_color_mode = None
         self._features = state.attributes.get(ATTR_SUPPORTED_FEATURES, 0)
         self._color_modes = state.attributes.get(ATTR_SUPPORTED_COLOR_MODES)
         is_color_supported = color_supported(self._color_modes)
@@ -100,29 +97,7 @@
                 CHAR_ON, value=0
             )
 
-<<<<<<< HEAD
-        if brightness_supported(self._color_modes):
-            self.chars.append(CHAR_BRIGHTNESS)
-
-        if color_supported(self._color_modes):
-            self.chars.append(CHAR_HUE)
-            self.chars.append(CHAR_SATURATION)
-
-        if color_temp_supported(self._color_modes):
-            # ColorTemperature and Hue characteristic technically should not
-            # both be exposed according to the spec, but even certified
-            # devices do this so and iOS handles it just fine in all
-            # current non-EOL iOS versions.
-            self.chars.append(CHAR_COLOR_TEMPERATURE)
-
-        serv_light = self.add_preload_service(SERV_LIGHTBULB, self.chars)
-
-        self.char_on = serv_light.configure_char(CHAR_ON, value=0)
-
-        if CHAR_BRIGHTNESS in self.chars:
-=======
         if is_brightness_supported:
->>>>>>> a76ac254
             # Initial value is set to 100 because 0 is a special value (off). 100 is
             # an arbitrary non-zero value. It is updated immediately by async_update_state
             # to set to the correct initial value.
@@ -198,7 +173,6 @@
     def async_update_state(self, new_state):
         """Update light after state change."""
         # Handle State
-
         state = new_state.state
         attributes = new_state.attributes
         char_on_value = int(state == STATE_ON)
@@ -207,29 +181,11 @@
         if self.secondary_chars and self.char_on_secondary.value != char_on_value:
             self.char_on_secondary.set_value(char_on_value)
 
-        attributes = new_state.attributes
-        color_mode = attributes.get(ATTR_COLOR_MODE)
-        has_mode = color_mode is not None
-
-        color_temp_mode = color_mode == COLOR_MODE_COLOR_TEMP
-        color_mode_changed = color_mode != self._previous_color_mode
-        _LOGGER.debug(
-            "%s: async_update_state: %s, color_mode_changed: %s, _previous_color_mode: %s",
-            self.entity_id,
-            new_state,
-            color_mode_changed,
-            self._previous_color_mode,
-        )
-
         # Handle Brightness
-<<<<<<< HEAD
-        if CHAR_BRIGHTNESS in self.chars:
-=======
         if (
             CHAR_BRIGHTNESS in self.primary_chars
             or CHAR_BRIGHTNESS in self.secondary_chars
         ):
->>>>>>> a76ac254
             brightness = attributes.get(ATTR_BRIGHTNESS)
             if isinstance(brightness, (int, float)):
                 brightness = round(brightness / 255 * 100, 0)
@@ -257,31 +213,19 @@
                     self.char_brightness_secondary.set_value(brightness)
 
         # Handle color temperature
-<<<<<<< HEAD
-        if (not has_mode or color_temp_mode) and CHAR_COLOR_TEMPERATURE in self.chars:
-=======
         if (
             CHAR_COLOR_TEMPERATURE in self.primary_chars
             or CHAR_COLOR_TEMPERATURE in self.secondary_chars
         ):
->>>>>>> a76ac254
             color_temperature = attributes.get(ATTR_COLOR_TEMP)
             if isinstance(color_temperature, (int, float)):
                 color_temperature = round(color_temperature, 0)
-                if (
-                    color_mode_changed
-                    or self.char_color_temperature.value != color_temperature
-                ):
+                if self.char_color_temperature.value != color_temperature:
                     self.char_color_temperature.set_value(color_temperature)
 
         # Handle Color
-<<<<<<< HEAD
-        if CHAR_SATURATION in self.chars and CHAR_HUE in self.chars:
-            if (not has_mode or not color_temp_mode) and ATTR_HS_COLOR in attributes:
-=======
         if CHAR_SATURATION in self.primary_chars:
             if ATTR_HS_COLOR in attributes:
->>>>>>> a76ac254
                 hue, saturation = attributes[ATTR_HS_COLOR]
             elif ATTR_COLOR_TEMP in attributes:
                 hue, saturation = color_temperature_to_hs(
@@ -292,9 +236,7 @@
             if isinstance(hue, (int, float)) and isinstance(saturation, (int, float)):
                 hue = round(hue, 0)
                 saturation = round(saturation, 0)
-                if color_mode_changed or hue != self.char_hue.value:
+                if hue != self.char_hue.value:
                     self.char_hue.set_value(hue)
-                if color_mode_changed or saturation != self.char_saturation.value:
-                    self.char_saturation.set_value(saturation)
-
-        self._previous_color_mode = color_mode+                if saturation != self.char_saturation.value:
+                    self.char_saturation.set_value(saturation)