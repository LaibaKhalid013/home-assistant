"""
Support for Z-Wave.

For more details about this component, please refer to the documentation at
https://home-assistant.io/components/zwave/
"""
import logging
import os.path
import time
from pprint import pprint

import voluptuous as vol

from homeassistant.helpers import discovery, customize
from homeassistant.const import (
    ATTR_BATTERY_LEVEL, ATTR_LOCATION, ATTR_ENTITY_ID, CONF_CUSTOMIZE,
    EVENT_HOMEASSISTANT_START, EVENT_HOMEASSISTANT_STOP, CONF_ENTITY_ID)
from homeassistant.helpers.entity import Entity
from homeassistant.helpers.event import track_time_change
from homeassistant.util import convert, slugify
import homeassistant.config as conf_util
import homeassistant.helpers.config_validation as cv
from . import const

REQUIREMENTS = ['pydispatcher==2.0.5']

_LOGGER = logging.getLogger(__name__)

CLASS_ID = 'class_id'
CONF_AUTOHEAL = 'autoheal'
CONF_DEBUG = 'debug'
CONF_POLLING_INTENSITY = 'polling_intensity'
CONF_POLLING_INTERVAL = 'polling_interval'
CONF_USB_STICK_PATH = 'usb_path'
CONF_CONFIG_PATH = 'config_path'
CONF_IGNORED = 'ignored'
CONF_REFRESH_VALUE = 'refresh_value'
CONF_REFRESH_DELAY = 'delay'

DEFAULT_CONF_AUTOHEAL = True
DEFAULT_CONF_USB_STICK_PATH = '/zwaveusbstick'
DEFAULT_POLLING_INTERVAL = 60000
DEFAULT_DEBUG = False
DEFAULT_CONF_IGNORED = False
DEFAULT_CONF_REFRESH_VALUE = False
DEFAULT_CONF_REFRESH_DELAY = 2
DOMAIN = 'zwave'

NETWORK = None

# List of tuple (DOMAIN, discovered service, supported command classes,
# value type, genre type, specific device class).
DISCOVERY_COMPONENTS = [
    ('sensor',
     [const.GENERIC_TYPE_WHATEVER],
     [const.SPECIFIC_TYPE_WHATEVER],
     [const.COMMAND_CLASS_SENSOR_MULTILEVEL,
      const.COMMAND_CLASS_METER,
      const.COMMAND_CLASS_ALARM,
      const.COMMAND_CLASS_SENSOR_ALARM],
     const.TYPE_WHATEVER,
     const.GENRE_USER),
    ('light',
     [const.GENERIC_TYPE_SWITCH_MULTILEVEL,
      const.GENERIC_TYPE_SWITCH_REMOTE],
     [const.SPECIFIC_TYPE_POWER_SWITCH_MULTILEVEL,
      const.SPECIFIC_TYPE_SCENE_SWITCH_MULTILEVEL,
      const.SPECIFIC_TYPE_NOT_USED],
     [const.COMMAND_CLASS_SWITCH_MULTILEVEL],
     const.TYPE_BYTE,
     const.GENRE_USER),
    ('switch',
     [const.GENERIC_TYPE_SENSOR_ALARM,
      const.GENERIC_TYPE_SENSOR_BINARY,
      const.GENERIC_TYPE_SWITCH_BINARY,
      const.GENERIC_TYPE_ENTRY_CONTROL,
      const.GENERIC_TYPE_SENSOR_MULTILEVEL,
      const.GENERIC_TYPE_SWITCH_MULTILEVEL,
      const.GENERIC_TYPE_SENSOR_NOTIFICATION,
      const.GENERIC_TYPE_GENERIC_CONTROLLER,
      const.GENERIC_TYPE_SWITCH_REMOTE,
      const.GENERIC_TYPE_REPEATER_SLAVE,
      const.GENERIC_TYPE_THERMOSTAT,
      const.GENERIC_TYPE_WALL_CONTROLLER],
     [const.SPECIFIC_TYPE_WHATEVER],
     [const.COMMAND_CLASS_SWITCH_BINARY],
     const.TYPE_BOOL,
     const.GENRE_USER),
    ('binary_sensor',
     [const.GENERIC_TYPE_SENSOR_ALARM,
      const.GENERIC_TYPE_SENSOR_BINARY,
      const.GENERIC_TYPE_SWITCH_BINARY,
      const.GENERIC_TYPE_METER,
      const.GENERIC_TYPE_SENSOR_MULTILEVEL,
      const.GENERIC_TYPE_SWITCH_MULTILEVEL,
      const.GENERIC_TYPE_SENSOR_NOTIFICATION,
      const.GENERIC_TYPE_THERMOSTAT],
     [const.SPECIFIC_TYPE_WHATEVER],
     [const.COMMAND_CLASS_SENSOR_BINARY],
     const.TYPE_BOOL,
     const.GENRE_USER),
    ('lock',
     [const.GENERIC_TYPE_ENTRY_CONTROL],
     [const.SPECIFIC_TYPE_ADVANCED_DOOR_LOCK,
      const.SPECIFIC_TYPE_SECURE_KEYPAD_DOOR_LOCK],
     [const.COMMAND_CLASS_DOOR_LOCK],
     const.TYPE_BOOL,
     const.GENRE_USER),
    ('cover',
     [const.GENERIC_TYPE_SWITCH_MULTILEVEL,
      const.GENERIC_TYPE_ENTRY_CONTROL],
     [const.SPECIFIC_TYPE_CLASS_A_MOTOR_CONTROL,
      const.SPECIFIC_TYPE_CLASS_B_MOTOR_CONTROL,
      const.SPECIFIC_TYPE_CLASS_C_MOTOR_CONTROL,
      const.SPECIFIC_TYPE_MOTOR_MULTIPOSITION,
      const.SPECIFIC_TYPE_SECURE_BARRIER_ADDON,
      const.SPECIFIC_TYPE_SECURE_DOOR],
     [const.COMMAND_CLASS_SWITCH_BINARY,
      const.COMMAND_CLASS_BARRIER_OPERATOR,
      const.COMMAND_CLASS_SWITCH_MULTILEVEL],
     const.TYPE_WHATEVER,
     const.GENRE_USER),
    ('climate',
     [const.GENERIC_TYPE_THERMOSTAT],
     [const.SPECIFIC_TYPE_WHATEVER],
     [const.COMMAND_CLASS_THERMOSTAT_SETPOINT],
     const.TYPE_WHATEVER,
     const.GENRE_WHATEVER),
]

RENAME_NODE_SCHEMA = vol.Schema({
    vol.Required(ATTR_ENTITY_ID): cv.entity_id,
    vol.Required(const.ATTR_NAME): cv.string,
})
SET_CONFIG_PARAMETER_SCHEMA = vol.Schema({
    vol.Required(const.ATTR_NODE_ID): vol.Coerce(int),
    vol.Required(const.ATTR_CONFIG_PARAMETER): vol.Coerce(int),
    vol.Required(const.ATTR_CONFIG_VALUE): vol.Coerce(int),
    vol.Optional(const.ATTR_CONFIG_SIZE): vol.Coerce(int)
})
PRINT_CONFIG_PARAMETER_SCHEMA = vol.Schema({
    vol.Required(const.ATTR_NODE_ID): vol.Coerce(int),
    vol.Required(const.ATTR_CONFIG_PARAMETER): vol.Coerce(int),
})

CHANGE_ASSOCIATION_SCHEMA = vol.Schema({
    vol.Required(const.ATTR_ASSOCIATION): cv.string,
    vol.Required(const.ATTR_NODE_ID): vol.Coerce(int),
    vol.Required(const.ATTR_TARGET_NODE_ID): vol.Coerce(int),
    vol.Required(const.ATTR_GROUP): vol.Coerce(int),
    vol.Optional(const.ATTR_INSTANCE, default=0x00): vol.Coerce(int)
})

_ZWAVE_CUSTOMIZE_SCHEMA_ENTRY = vol.Schema({
    vol.Required(CONF_ENTITY_ID): cv.match_all,
    vol.Optional(CONF_POLLING_INTENSITY): cv.positive_int,
    vol.Optional(CONF_IGNORED, default=DEFAULT_CONF_IGNORED): cv.boolean,
    vol.Optional(CONF_REFRESH_VALUE, default=DEFAULT_CONF_REFRESH_VALUE):
        cv.boolean,
    vol.Optional(CONF_REFRESH_DELAY, default=DEFAULT_CONF_REFRESH_DELAY):
        cv.positive_int
})

CONFIG_SCHEMA = vol.Schema({
    DOMAIN: vol.Schema({
        vol.Optional(CONF_AUTOHEAL, default=DEFAULT_CONF_AUTOHEAL): cv.boolean,
        vol.Optional(CONF_CONFIG_PATH): cv.string,
        vol.Optional(CONF_CUSTOMIZE, default=[]):
            vol.All(customize.CUSTOMIZE_SCHEMA,
                    [_ZWAVE_CUSTOMIZE_SCHEMA_ENTRY]),
        vol.Optional(CONF_DEBUG, default=DEFAULT_DEBUG): cv.boolean,
        vol.Optional(CONF_POLLING_INTERVAL, default=DEFAULT_POLLING_INTERVAL):
            cv.positive_int,
        vol.Optional(CONF_USB_STICK_PATH, default=DEFAULT_CONF_USB_STICK_PATH):
            cv.string,
    }),
}, extra=vol.ALLOW_EXTRA)


def _obj_to_dict(obj):
    """Convert an object into a hash for debug."""
    return {key: getattr(obj, key) for key
            in dir(obj)
            if key[0] != '_' and not hasattr(getattr(obj, key), '__call__')}


def _node_name(node):
    """Return the name of the node."""
    return node.name or '{} {}'.format(
        node.manufacturer_name, node.product_name)


def _value_name(value):
    """Return the name of the value."""
    return '{} {}'.format(_node_name(value.node), value.label)


def _node_object_id(node):
    """Return the object_id of the node."""
    node_object_id = '{}_{}'.format(slugify(_node_name(node)), node.node_id)
    return node_object_id


def object_id(value):
    """Return the object_id of the device value.

    The object_id contains node_id and value instance id
    to not collide with other entity_ids.
    """
    _object_id = "{}_{}_{}".format(slugify(_value_name(value)),
                                   value.node.node_id, value.index)

    # Add the instance id if there is more than one instance for the value
    if value.instance > 1:
        return '{}_{}'.format(_object_id, value.instance)
    return _object_id


def nice_print_node(node):
    """Print a nice formatted node to the output (debug method)."""
    node_dict = _obj_to_dict(node)
    node_dict['values'] = {value_id: _obj_to_dict(value)
                           for value_id, value in node.values.items()}

    print("\n\n\n")
    print("FOUND NODE", node.product_name)
    pprint(node_dict)
    print("\n\n\n")


def get_config_value(node, value_index):
    """Return the current configuration value for a specific index."""
    try:
        for value in node.values.values():
            # 112 == config command class
            if value.command_class == 112 and value.index == value_index:
                return value.data
    except RuntimeError:
        # If we get an runtime error the dict has changed while
        # we was looking for a value, just do it again
        return get_config_value(node, value_index)


# pylint: disable=R0914
def setup(hass, config):
    """Setup Z-Wave.

    Will automatically load components to support devices found on the network.
    """
    # pylint: disable=global-statement, import-error
    global NETWORK

    descriptions = conf_util.load_yaml_config_file(
        os.path.join(os.path.dirname(__file__), 'services.yaml'))

    try:
        import libopenzwave
    except ImportError:
        _LOGGER.error("You are missing required dependency Python Open "
                      "Z-Wave. Please follow instructions at: "
                      "https://home-assistant.io/components/zwave/")
        return False
    from pydispatch import dispatcher
    from openzwave.option import ZWaveOption
    from openzwave.network import ZWaveNetwork
    from openzwave.group import ZWaveGroup

    default_zwave_config_path = os.path.join(os.path.dirname(
        libopenzwave.__file__), 'config')

    # Load configuration
    use_debug = config[DOMAIN].get(CONF_DEBUG)
    customize.set_customize(hass, DOMAIN, config[DOMAIN].get(CONF_CUSTOMIZE))
    autoheal = config[DOMAIN].get(CONF_AUTOHEAL)

    # Setup options
    options = ZWaveOption(
        config[DOMAIN].get(CONF_USB_STICK_PATH),
        user_path=hass.config.config_dir,
        config_path=config[DOMAIN].get(
            CONF_CONFIG_PATH, default_zwave_config_path))

    options.set_console_output(use_debug)
    options.lock()

    NETWORK = ZWaveNetwork(options, autostart=False)

    if use_debug:
        def log_all(signal, value=None):
            """Log all the signals."""
            print("")
            print("SIGNAL *****", signal)
            if value and signal in (ZWaveNetwork.SIGNAL_VALUE_CHANGED,
                                    ZWaveNetwork.SIGNAL_VALUE_ADDED,
                                    ZWaveNetwork.SIGNAL_SCENE_EVENT,
                                    ZWaveNetwork.SIGNAL_NODE_EVENT,
                                    ZWaveNetwork.SIGNAL_AWAKE_NODES_QUERIED,
                                    ZWaveNetwork.SIGNAL_ALL_NODES_QUERIED):
                pprint(_obj_to_dict(value))

            print("")

        dispatcher.connect(log_all, weak=False)

    def value_added(node, value):
        """Called when a value is added to a node on the network."""
        for (component,
             generic_device_class,
             specific_device_class,
             command_class,
             value_type,
             value_genre) in DISCOVERY_COMPONENTS:

            _LOGGER.debug("Component=%s Node_id=%s query start",
                          component, node.node_id)
            if node.generic not in generic_device_class and \
               None not in generic_device_class:
                _LOGGER.debug("node.generic %s not None and in "
                              "generic_device_class %s",
                              node.generic, generic_device_class)
                continue
            if node.specific not in specific_device_class and \
               None not in specific_device_class:
                _LOGGER.debug("node.specific %s is not None and in "
                              "specific_device_class %s", node.specific,
                              specific_device_class)
                continue
            if value.command_class not in command_class and \
               None not in command_class:
                _LOGGER.debug("value.command_class %s is not None "
                              "and in command_class %s",
                              value.command_class, command_class)
                continue
            if value_type != value.type and value_type is not None:
                _LOGGER.debug("value.type %s != value_type %s",
                              value.type, value_type)
                continue
            if value_genre != value.genre and value_genre is not None:
                _LOGGER.debug("value.genre %s != value_genre %s",
                              value.genre, value_genre)
                continue

            # Configure node
            _LOGGER.debug("Adding Node_id=%s Generic_command_class=%s, "
                          "Specific_command_class=%s, "
                          "Command_class=%s, Value type=%s, "
                          "Genre=%s", node.node_id,
                          node.generic, node.specific,
                          value.command_class, value.type,
<<<<<<< HEAD
                          value.genre)
=======
                          value.genre, component)
            workaround_component = workaround.get_device_component_mapping(
                value)
            if workaround_component and workaround_component != component:
                _LOGGER.debug("Using %s instead of %s",
                              workaround_component, component)
                component = workaround_component

>>>>>>> 612aa1cf
            name = "{}.{}".format(component, object_id(value))

            node_config = customize.get_overrides(hass, DOMAIN, name)

            if node_config.get(CONF_IGNORED):
                _LOGGER.info("Ignoring device %s", name)
                return

            polling_intensity = convert(
                node_config.get(CONF_POLLING_INTENSITY), int)
            if polling_intensity:
                value.enable_poll(polling_intensity)
            else:
                value.disable_poll()

            discovery.load_platform(hass, component, DOMAIN, {
                const.ATTR_NODE_ID: node.node_id,
                const.ATTR_VALUE_ID: value.value_id,
            }, config)

    def scene_activated(node, scene_id):
        """Called when a scene is activated on any node in the network."""
        hass.bus.fire(const.EVENT_SCENE_ACTIVATED, {
            ATTR_ENTITY_ID: _node_object_id(node),
            const.ATTR_OBJECT_ID: _node_object_id(node),
            const.ATTR_SCENE_ID: scene_id
        })

    def node_event_activated(node, value):
        """Called when a nodeevent is activated on any node in the network."""
        hass.bus.fire(const.EVENT_NODE_EVENT, {
            const.ATTR_OBJECT_ID: _node_object_id(node),
            const.ATTR_BASIC_LEVEL: value
        })

    def network_ready():
        """Called when all awake nodes have been queried."""
        _LOGGER.info("Zwave network is ready for use. All awake nodes"
                     " have been queried. Sleeping nodes will be"
                     " queried when they awake.")
        hass.bus.fire(const.EVENT_NETWORK_READY)

    def network_complete():
        """Called when all nodes on network have been queried."""
        _LOGGER.info("Zwave network is complete. All nodes on the network"
                     " have been queried")
        hass.bus.fire(const.EVENT_NETWORK_COMPLETE)

    dispatcher.connect(
        value_added, ZWaveNetwork.SIGNAL_VALUE_ADDED, weak=False)
    dispatcher.connect(
        scene_activated, ZWaveNetwork.SIGNAL_SCENE_EVENT, weak=False)
    dispatcher.connect(
        node_event_activated, ZWaveNetwork.SIGNAL_NODE_EVENT, weak=False)
    dispatcher.connect(
        network_ready, ZWaveNetwork.SIGNAL_AWAKE_NODES_QUERIED, weak=False)
    dispatcher.connect(
        network_complete, ZWaveNetwork.SIGNAL_ALL_NODES_QUERIED, weak=False)

    def add_node(service):
        """Switch into inclusion mode."""
        _LOGGER.info("Zwave add_node have been initialized.")
        NETWORK.controller.add_node()

    def add_node_secure(service):
        """Switch into secure inclusion mode."""
        _LOGGER.info("Zwave add_node_secure have been initialized.")
        NETWORK.controller.add_node(True)

    def remove_node(service):
        """Switch into exclusion mode."""
        _LOGGER.info("Zwave remove_node have been initialized.")
        NETWORK.controller.remove_node()

    def cancel_command(service):
        """Cancel a running controller command."""
        _LOGGER.info("Cancel running ZWave command.")
        NETWORK.controller.cancel_command()

    def heal_network(service):
        """Heal the network."""
        _LOGGER.info("ZWave heal running.")
        NETWORK.heal()

    def soft_reset(service):
        """Soft reset the controller."""
        _LOGGER.info("Zwave soft_reset have been initialized.")
        NETWORK.controller.soft_reset()

    def test_network(service):
        """Test the network by sending commands to all the nodes."""
        _LOGGER.info("Zwave test_network have been initialized.")
        NETWORK.test()

    def stop_zwave(_service_or_event):
        """Stop Z-Wave network."""
        _LOGGER.info("Stopping ZWave network.")
        NETWORK.stop()
        if hass.state == 'RUNNING':
            hass.bus.fire(const.EVENT_NETWORK_STOP)

    def rename_node(service):
        """Rename a node."""
        state = hass.states.get(service.data.get(ATTR_ENTITY_ID))
        node_id = state.attributes.get(const.ATTR_NODE_ID)
        node = NETWORK.nodes[node_id]
        name = service.data.get(const.ATTR_NAME)
        node.name = name
        _LOGGER.info(
            "Renamed ZWave node %d to %s", node_id, name)

    def set_config_parameter(service):
        """Set a config parameter to a node."""
        node_id = service.data.get(const.ATTR_NODE_ID)
        node = NETWORK.nodes[node_id]
        param = service.data.get(const.ATTR_CONFIG_PARAMETER)
        selection = service.data.get(const.ATTR_CONFIG_VALUE)
        size = service.data.get(const.ATTR_CONFIG_SIZE, 2)
        i = 0
        for value in (
                node.get_values(class_id=const.COMMAND_CLASS_CONFIGURATION)
                .values()):
            if value.index == param and value.type == const.TYPE_LIST:
                _LOGGER.debug('Values for parameter %s: %s', param,
                              value.data_items)
                i = len(value.data_items) - 1
        if i == 0:
            node.set_config_param(param, selection, size)
        else:
            if selection > i:
                _LOGGER.info('Config parameter selection does not exist!'
                             ' Please check zwcfg_[home_id].xml in'
                             ' your homeassistant config directory. '
                             ' Available selections are 0 to %s', i)
                return
            node.set_config_param(param, selection, size)
            _LOGGER.info('Setting config parameter %s on Node %s '
                         'with selection %s and size=%s', param, node_id,
                         selection, size)

    def print_config_parameter(service):
        """Print a config parameter from a node."""
        node_id = service.data.get(const.ATTR_NODE_ID)
        node = NETWORK.nodes[node_id]
        param = service.data.get(const.ATTR_CONFIG_PARAMETER)
        _LOGGER.info("Config parameter %s on Node %s : %s",
                     param, node_id, get_config_value(node, param))

    def change_association(service):
        """Change an association in the zwave network."""
        association_type = service.data.get(const.ATTR_ASSOCIATION)
        node_id = service.data.get(const.ATTR_NODE_ID)
        target_node_id = service.data.get(const.ATTR_TARGET_NODE_ID)
        group = service.data.get(const.ATTR_GROUP)
        instance = service.data.get(const.ATTR_INSTANCE)

        node = ZWaveGroup(group, NETWORK, node_id)
        if association_type == 'add':
            node.add_association(target_node_id, instance)
            _LOGGER.info("Adding association for node:%s in group:%s "
                         "target node:%s, instance=%s", node_id, group,
                         target_node_id, instance)
        if association_type == 'remove':
            node.remove_association(target_node_id, instance)
            _LOGGER.info("Removing association for node:%s in group:%s "
                         "target node:%s, instance=%s", node_id, group,
                         target_node_id, instance)

    def start_zwave(_service_or_event):
        """Startup Z-Wave network."""
        _LOGGER.info("Starting ZWave network.")
        NETWORK.start()
        hass.bus.fire(const.EVENT_NETWORK_START)

        # Need to be in STATE_AWAKED before talking to nodes.
        # Wait up to NETWORK_READY_WAIT_SECS seconds for the zwave network
        # to be ready.
        for i in range(const.NETWORK_READY_WAIT_SECS):
            _LOGGER.debug(
                "network state: %d %s", NETWORK.state, NETWORK.state_str)
            if NETWORK.state >= NETWORK.STATE_AWAKED:
                _LOGGER.info("zwave ready after %d seconds", i)
                break
            time.sleep(1)
        else:
            _LOGGER.warning(
                "zwave not ready after %d seconds, continuing anyway",
                const.NETWORK_READY_WAIT_SECS)
            _LOGGER.info(
                "final network state: %d %s", NETWORK.state, NETWORK.state_str)

        polling_interval = convert(
            config[DOMAIN].get(CONF_POLLING_INTERVAL), int)
        if polling_interval is not None:
            NETWORK.set_poll_interval(polling_interval, False)

        poll_interval = NETWORK.get_poll_interval()
        _LOGGER.info("zwave polling interval set to %d ms", poll_interval)

        hass.bus.listen_once(EVENT_HOMEASSISTANT_STOP, stop_zwave)

        # Register node services for Z-Wave network
        hass.services.register(DOMAIN, const.SERVICE_ADD_NODE, add_node,
                               descriptions[const.SERVICE_ADD_NODE])
        hass.services.register(DOMAIN, const.SERVICE_ADD_NODE_SECURE,
                               add_node_secure,
                               descriptions[const.SERVICE_ADD_NODE_SECURE])
        hass.services.register(DOMAIN, const.SERVICE_REMOVE_NODE, remove_node,
                               descriptions[const.SERVICE_REMOVE_NODE])
        hass.services.register(DOMAIN, const.SERVICE_CANCEL_COMMAND,
                               cancel_command,
                               descriptions[const.SERVICE_CANCEL_COMMAND])
        hass.services.register(DOMAIN, const.SERVICE_HEAL_NETWORK,
                               heal_network,
                               descriptions[const.SERVICE_HEAL_NETWORK])
        hass.services.register(DOMAIN, const.SERVICE_SOFT_RESET, soft_reset,
                               descriptions[const.SERVICE_SOFT_RESET])
        hass.services.register(DOMAIN, const.SERVICE_TEST_NETWORK,
                               test_network,
                               descriptions[const.SERVICE_TEST_NETWORK])
        hass.services.register(DOMAIN, const.SERVICE_STOP_NETWORK, stop_zwave,
                               descriptions[const.SERVICE_STOP_NETWORK])
        hass.services.register(DOMAIN, const.SERVICE_START_NETWORK,
                               start_zwave,
                               descriptions[const.SERVICE_START_NETWORK])
        hass.services.register(DOMAIN, const.SERVICE_RENAME_NODE, rename_node,
                               descriptions[const.SERVICE_RENAME_NODE],
                               schema=RENAME_NODE_SCHEMA)
        hass.services.register(DOMAIN, const.SERVICE_SET_CONFIG_PARAMETER,
                               set_config_parameter,
                               descriptions[
                                   const.SERVICE_SET_CONFIG_PARAMETER],
                               schema=SET_CONFIG_PARAMETER_SCHEMA)
        hass.services.register(DOMAIN, const.SERVICE_PRINT_CONFIG_PARAMETER,
                               print_config_parameter,
                               descriptions[
                                   const.SERVICE_PRINT_CONFIG_PARAMETER],
                               schema=PRINT_CONFIG_PARAMETER_SCHEMA)
        hass.services.register(DOMAIN, const.SERVICE_CHANGE_ASSOCIATION,
                               change_association,
                               descriptions[
                                   const.SERVICE_CHANGE_ASSOCIATION],
                               schema=CHANGE_ASSOCIATION_SCHEMA)

    # Setup autoheal
    if autoheal:
        _LOGGER.info("ZWave network autoheal is enabled.")
        track_time_change(hass, heal_network, hour=0, minute=0, second=0)

    hass.bus.listen_once(EVENT_HOMEASSISTANT_START, start_zwave)

    return True


class ZWaveDeviceEntity(Entity):
    """Representation of a Z-Wave node entity."""

    def __init__(self, value, domain):
        """Initialize the z-Wave device."""
        # pylint: disable=import-error
        from openzwave.network import ZWaveNetwork
        from pydispatch import dispatcher
        self._value = value
        self.entity_id = "{}.{}".format(domain, self._object_id())

        dispatcher.connect(
            self.network_value_changed, ZWaveNetwork.SIGNAL_VALUE_CHANGED)

    def network_value_changed(self, value):
        """Called when a value has changed on the network."""
        if self._value.value_id == value.value_id or \
           self._value.node == value.node:
            _LOGGER.debug('Value changed for label %s', self._value.label)
            self.value_changed(value)

    def value_changed(self, value):
        """Called when a value for this entity's node has changed."""
        self.update_properties()
        self.schedule_update_ha_state()

    def _value_handler(self, method=None, class_id=None, index=None,
                       label=None, data=None, member=None, **kwargs):
        """Get the values for a given command_class with arguments."""
        varname = member
        if class_id is not None:
            kwargs[CLASS_ID] = class_id
        _LOGGER.debug('method=%s, class_id=%s, index=%s, label=%s, data=%s,'
                      ' member=%s, kwargs=%s',
                      method, class_id, index, label, data, member, kwargs)
        values = self._value.node.get_values(**kwargs).values()
        _LOGGER.debug('values=%s', values)
        if not values:
            return None
        for value in values:
            if index is not None and value.index != index:
                continue
            if label is not None:
                for entry in label:
                    if entry is not None and value.label != entry:
                        continue
            if method == 'set':
                value.data = data
                return
            if data is not None and value.data != data:
                continue
            if member is not None:
                results = getattr(value, varname)
            else:
                results = value
            break
        _LOGGER.debug('final result=%s', results)
        return results

    def get_value(self, **kwargs):
        """Simplifyer to get values."""
        return self._value_handler(method='get', **kwargs)

    def set_value(self, **kwargs):
        """Simplifyer to set a value."""
        return self._value_handler(method='set', **kwargs)

    def update_properties(self):
        """Callback on data changes for node values."""
        pass

    @property
    def should_poll(self):
        """No polling needed."""
        return False

    @property
    def unique_id(self):
        """Return an unique ID."""
        return "ZWAVE-{}-{}".format(self._value.node.node_id,
                                    self._value.object_id)

    @property
    def name(self):
        """Return the name of the device."""
        return _value_name(self._value)

    def _object_id(self):
        """Return the object_id of the device value.

        The object_id contains node_id and value instance id to not collide
        with other entity_ids.
        """
        return object_id(self._value)

    @property
    def device_state_attributes(self):
        """Return the device specific state attributes."""
        attrs = {
            const.ATTR_NODE_ID: self._value.node.node_id,
        }

        try:
            battery_level = self._value.node.get_battery_level()
        except RuntimeError:
            # If we get an runtime error the dict has changed while
            # we was looking for a value, just do it again
            battery_level = self._value.node.get_battery_level()

        if battery_level is not None:
            attrs[ATTR_BATTERY_LEVEL] = battery_level

        location = self._value.node.location

        if location:
            attrs[ATTR_LOCATION] = location

        return attrs<|MERGE_RESOLUTION|>--- conflicted
+++ resolved
@@ -347,9 +347,6 @@
                           "Genre=%s", node.node_id,
                           node.generic, node.specific,
                           value.command_class, value.type,
-<<<<<<< HEAD
-                          value.genre)
-=======
                           value.genre, component)
             workaround_component = workaround.get_device_component_mapping(
                 value)
@@ -358,7 +355,6 @@
                               workaround_component, component)
                 component = workaround_component
 
->>>>>>> 612aa1cf
             name = "{}.{}".format(component, object_id(value))
 
             node_config = customize.get_overrides(hass, DOMAIN, name)
