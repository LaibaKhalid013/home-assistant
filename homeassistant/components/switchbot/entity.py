"""An abstract class common to all Switchbot entities."""
from __future__ import annotations

from collections.abc import Mapping
from typing import Any

from homeassistant.components import bluetooth
<<<<<<< HEAD
from homeassistant.const import ATTR_CONNECTIONS
from homeassistant.core import callback
from homeassistant.helpers import device_registry as dr
from homeassistant.helpers.entity import DeviceInfo, Entity
=======
from homeassistant.components.bluetooth.passive_update_coordinator import (
    PassiveBluetoothCoordinatorEntity,
)
from homeassistant.const import ATTR_CONNECTIONS
from homeassistant.helpers import device_registry as dr
from homeassistant.helpers.entity import DeviceInfo
>>>>>>> 8f124f6e

from .const import MANUFACTURER
from .coordinator import SwitchbotCoordinator


<<<<<<< HEAD
class SwitchbotEntity(Entity):
=======
class SwitchbotEntity(PassiveBluetoothCoordinatorEntity):
>>>>>>> 8f124f6e
    """Generic entity encapsulating common features of Switchbot device."""

    coordinator: SwitchbotCoordinator

    def __init__(
        self,
        coordinator: SwitchbotCoordinator,
        unique_id: str,
        address: str,
        name: str,
    ) -> None:
        """Initialize the entity."""
        self.coordinator = coordinator
        self._last_run_success: bool | None = None
        self._unique_id = unique_id
        self._address = address
        self._attr_name = name
        self._attr_device_info = DeviceInfo(
            identifiers={(bluetooth.DOMAIN, self._address)},
            manufacturer=MANUFACTURER,
            model=self.data["modelName"],
            name=name,
        )
        if ":" not in self._address:
            # MacOS Bluetooth addresses are not mac addresses
            return
        self._attr_device_info[ATTR_CONNECTIONS] = {
            (dr.CONNECTION_NETWORK_MAC, self._address)
        }
<<<<<<< HEAD

    @property
    def available(self) -> bool:
        """Return if entity is available."""
        return self.coordinator.available

    @property
    def data(self) -> dict[str, Any]:
        """Return coordinator data for this entity."""
        return self.coordinator.data
=======
>>>>>>> 8f124f6e

    @property
    def extra_state_attributes(self) -> Mapping[Any, Any]:
        """Return the state attributes."""
        return {"last_run_success": self._last_run_success}

<<<<<<< HEAD
    @callback
    def _handle_coordinator_update(self) -> None:
        """Handle updated data from the coordinator."""
        self.async_write_ha_state()

    async def async_added_to_hass(self) -> None:
        """When entity is added to hass."""
        await super().async_added_to_hass()
        self.async_on_remove(
            self.coordinator.async_add_listener(self._handle_coordinator_update)
        )
=======
    @property
    def data(self) -> dict[str, Any]:
        """Return coordinator data for this entity."""
        return self.coordinator.data
>>>>>>> 8f124f6e
<|MERGE_RESOLUTION|>--- conflicted
+++ resolved
@@ -5,29 +5,18 @@
 from typing import Any
 
 from homeassistant.components import bluetooth
-<<<<<<< HEAD
-from homeassistant.const import ATTR_CONNECTIONS
-from homeassistant.core import callback
-from homeassistant.helpers import device_registry as dr
-from homeassistant.helpers.entity import DeviceInfo, Entity
-=======
 from homeassistant.components.bluetooth.passive_update_coordinator import (
     PassiveBluetoothCoordinatorEntity,
 )
 from homeassistant.const import ATTR_CONNECTIONS
 from homeassistant.helpers import device_registry as dr
 from homeassistant.helpers.entity import DeviceInfo
->>>>>>> 8f124f6e
 
 from .const import MANUFACTURER
 from .coordinator import SwitchbotCoordinator
 
 
-<<<<<<< HEAD
-class SwitchbotEntity(Entity):
-=======
 class SwitchbotEntity(PassiveBluetoothCoordinatorEntity):
->>>>>>> 8f124f6e
     """Generic entity encapsulating common features of Switchbot device."""
 
     coordinator: SwitchbotCoordinator
@@ -40,7 +29,7 @@
         name: str,
     ) -> None:
         """Initialize the entity."""
-        self.coordinator = coordinator
+        super().__init__(coordinator)
         self._last_run_success: bool | None = None
         self._unique_id = unique_id
         self._address = address
@@ -57,40 +46,13 @@
         self._attr_device_info[ATTR_CONNECTIONS] = {
             (dr.CONNECTION_NETWORK_MAC, self._address)
         }
-<<<<<<< HEAD
-
-    @property
-    def available(self) -> bool:
-        """Return if entity is available."""
-        return self.coordinator.available
-
-    @property
-    def data(self) -> dict[str, Any]:
-        """Return coordinator data for this entity."""
-        return self.coordinator.data
-=======
->>>>>>> 8f124f6e
 
     @property
     def extra_state_attributes(self) -> Mapping[Any, Any]:
         """Return the state attributes."""
         return {"last_run_success": self._last_run_success}
 
-<<<<<<< HEAD
-    @callback
-    def _handle_coordinator_update(self) -> None:
-        """Handle updated data from the coordinator."""
-        self.async_write_ha_state()
-
-    async def async_added_to_hass(self) -> None:
-        """When entity is added to hass."""
-        await super().async_added_to_hass()
-        self.async_on_remove(
-            self.coordinator.async_add_listener(self._handle_coordinator_update)
-        )
-=======
     @property
     def data(self) -> dict[str, Any]:
         """Return coordinator data for this entity."""
-        return self.coordinator.data
->>>>>>> 8f124f6e
+        return self.coordinator.data