"""Support for SwitchBot sensors."""
from __future__ import annotations

from homeassistant.components.sensor import (
    SensorDeviceClass,
    SensorEntity,
    SensorEntityDescription,
)
from homeassistant.config_entries import ConfigEntry
from homeassistant.const import (
    CONF_ADDRESS,
    CONF_NAME,
    PERCENTAGE,
    SIGNAL_STRENGTH_DECIBELS_MILLIWATT,
    TEMP_CELSIUS,
)
from homeassistant.core import HomeAssistant
from homeassistant.helpers.entity import EntityCategory
from homeassistant.helpers.entity_platform import AddEntitiesCallback

from .const import DOMAIN
from .coordinator import SwitchbotCoordinator
from .entity import SwitchbotEntity

PARALLEL_UPDATES = 1

SENSOR_TYPES: dict[str, SensorEntityDescription] = {
    "rssi": SensorEntityDescription(
        key="rssi",
        native_unit_of_measurement=SIGNAL_STRENGTH_DECIBELS_MILLIWATT,
        device_class=SensorDeviceClass.SIGNAL_STRENGTH,
        entity_registry_enabled_default=False,
        entity_category=EntityCategory.DIAGNOSTIC,
    ),
    "battery": SensorEntityDescription(
        key="battery",
        native_unit_of_measurement=PERCENTAGE,
        device_class=SensorDeviceClass.BATTERY,
        entity_category=EntityCategory.DIAGNOSTIC,
    ),
    "lightLevel": SensorEntityDescription(
        key="lightLevel",
        native_unit_of_measurement="Level",
        device_class=SensorDeviceClass.ILLUMINANCE,
    ),
    "humidity": SensorEntityDescription(
        key="humidity",
        native_unit_of_measurement=PERCENTAGE,
        device_class=SensorDeviceClass.HUMIDITY,
    ),
    "temperature": SensorEntityDescription(
        key="temperature",
        native_unit_of_measurement=TEMP_CELSIUS,
        device_class=SensorDeviceClass.TEMPERATURE,
    ),
}


async def async_setup_entry(
    hass: HomeAssistant, entry: ConfigEntry, async_add_entities: AddEntitiesCallback
) -> None:
    """Set up Switchbot sensor based on a config entry."""
    coordinator: SwitchbotCoordinator = hass.data[DOMAIN][entry.entry_id]
    unique_id = entry.unique_id
    assert unique_id is not None
    async_add_entities(
        [
            SwitchBotSensor(
                coordinator,
                unique_id,
                sensor,
                entry.data[CONF_ADDRESS],
                entry.data[CONF_NAME],
            )
<<<<<<< HEAD
            for sensor in flatten_sensors_data(
                coordinator.data[entry.unique_id]["data"]
            )
=======
            for sensor in coordinator.data["data"]
>>>>>>> 2946ced2
            if sensor in SENSOR_TYPES
        ]
    )


def flatten_sensors_data(sensors):
    """Deconstruct SwitchBot library temp object C/Fº readings from object."""
    if "temp" in sensors:
        sensors["temperature_celsius"] = sensors["temp"]["c"]

    return sensors


class SwitchBotSensor(SwitchbotEntity, SensorEntity):
    """Representation of a Switchbot sensor."""

    def __init__(
        self,
        coordinator: SwitchbotCoordinator,
        unique_id: str,
        sensor: str,
        address: str,
        switchbot_name: str,
    ) -> None:
        """Initialize the Switchbot sensor."""
        super().__init__(coordinator, unique_id, address, name=switchbot_name)
        self._sensor = sensor
        self._attr_unique_id = f"{unique_id}-{sensor}"
        self._attr_name = f"{switchbot_name} {sensor.title()}"
        self.entity_description = SENSOR_TYPES[sensor]

    @property
    def native_value(self) -> str:
        """Return the state of the sensor."""
        return flatten_sensors_data(self.data["data"])[self._sensor]<|MERGE_RESOLUTION|>--- conflicted
+++ resolved
@@ -72,24 +72,10 @@
                 entry.data[CONF_ADDRESS],
                 entry.data[CONF_NAME],
             )
-<<<<<<< HEAD
-            for sensor in flatten_sensors_data(
-                coordinator.data[entry.unique_id]["data"]
-            )
-=======
             for sensor in coordinator.data["data"]
->>>>>>> 2946ced2
             if sensor in SENSOR_TYPES
         ]
     )
-
-
-def flatten_sensors_data(sensors):
-    """Deconstruct SwitchBot library temp object C/Fº readings from object."""
-    if "temp" in sensors:
-        sensors["temperature_celsius"] = sensors["temp"]["c"]
-
-    return sensors
 
 
 class SwitchBotSensor(SwitchbotEntity, SensorEntity):
@@ -113,4 +99,4 @@
     @property
     def native_value(self) -> str:
         """Return the state of the sensor."""
-        return flatten_sensors_data(self.data["data"])[self._sensor]+        return self.data["data"][self._sensor]