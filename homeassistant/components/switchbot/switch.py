--- conflicted
+++ resolved
@@ -5,28 +5,10 @@
 from typing import Any
 
 from switchbot import Switchbot  # pylint: disable=import-error
-<<<<<<< HEAD
 
-from homeassistant.components.switch import DEVICE_CLASS_SWITCH, SwitchEntity
+from homeassistant.components.switch import SwitchDeviceClass, SwitchEntity
 from homeassistant.config_entries import ConfigEntry
 from homeassistant.const import CONF_MAC, CONF_NAME, CONF_PASSWORD, STATE_ON
-=======
-import voluptuous as vol
-
-from homeassistant.components.switch import (
-    PLATFORM_SCHEMA,
-    SwitchDeviceClass,
-    SwitchEntity,
-)
-from homeassistant.config_entries import SOURCE_IMPORT, ConfigEntry
-from homeassistant.const import (
-    CONF_MAC,
-    CONF_NAME,
-    CONF_PASSWORD,
-    CONF_SENSOR_TYPE,
-    STATE_ON,
-)
->>>>>>> 550fe186
 from homeassistant.core import HomeAssistant
 from homeassistant.helpers import entity_platform
 from homeassistant.helpers.restore_state import RestoreEntity
