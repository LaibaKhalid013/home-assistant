"""Support for Switchbot devices."""
from asyncio import Lock

import switchbot  # pylint: disable=import-error

from homeassistant.config_entries import ConfigEntry
<<<<<<< HEAD
=======
from homeassistant.const import CONF_SENSOR_TYPE
>>>>>>> a653da13
from homeassistant.core import HomeAssistant
from homeassistant.exceptions import ConfigEntryNotReady

from .const import (
<<<<<<< HEAD
=======
    ATTR_BOT,
    ATTR_CURTAIN,
>>>>>>> a653da13
    BTLE_LOCK,
    COMMON_OPTIONS,
    CONF_RETRY_COUNT,
    CONF_RETRY_TIMEOUT,
    CONF_SCAN_TIMEOUT,
    CONF_TIME_BETWEEN_UPDATE_COMMAND,
    DATA_COORDINATOR,
    DEFAULT_RETRY_COUNT,
    DEFAULT_RETRY_TIMEOUT,
    DEFAULT_SCAN_TIMEOUT,
    DEFAULT_TIME_BETWEEN_UPDATE_COMMAND,
    DOMAIN,
)
from .coordinator import SwitchbotDataUpdateCoordinator

<<<<<<< HEAD
PLATFORMS = ["switch"]
=======
PLATFORMS_BY_TYPE = {
    ATTR_BOT: ["switch"],
    ATTR_CURTAIN: ["cover"],
}
>>>>>>> a653da13


async def async_setup_entry(hass: HomeAssistant, entry: ConfigEntry) -> bool:
    """Set up Switchbot from a config entry."""
    hass.data.setdefault(DOMAIN, {})

    if not entry.options:
        options = {
            CONF_TIME_BETWEEN_UPDATE_COMMAND: DEFAULT_TIME_BETWEEN_UPDATE_COMMAND,
            CONF_RETRY_COUNT: DEFAULT_RETRY_COUNT,
            CONF_RETRY_TIMEOUT: DEFAULT_RETRY_TIMEOUT,
            CONF_SCAN_TIMEOUT: DEFAULT_SCAN_TIMEOUT,
        }

        hass.config_entries.async_update_entry(entry, options=options)

    # Use same coordinator instance for all entities.
    # Uses BTLE advertisement data, all Switchbot devices in range is stored here.
    if DATA_COORDINATOR not in hass.data[DOMAIN]:

        # Check if asyncio.lock is stored in hass data.
        # BTLE has issues with multiple connections,
        # so we use a lock to ensure that only one API request is reaching it at a time:
        if BTLE_LOCK not in hass.data[DOMAIN]:
            hass.data[DOMAIN][BTLE_LOCK] = Lock()

        if COMMON_OPTIONS not in hass.data[DOMAIN]:
            hass.data[DOMAIN][COMMON_OPTIONS] = {**entry.options}

        switchbot.DEFAULT_RETRY_TIMEOUT = hass.data[DOMAIN][COMMON_OPTIONS][
            CONF_RETRY_TIMEOUT
        ]

        # Store api in coordinator.
        coordinator = SwitchbotDataUpdateCoordinator(
            hass,
            update_interval=hass.data[DOMAIN][COMMON_OPTIONS][
                CONF_TIME_BETWEEN_UPDATE_COMMAND
            ],
            api=switchbot,
            retry_count=hass.data[DOMAIN][COMMON_OPTIONS][CONF_RETRY_COUNT],
            scan_timeout=hass.data[DOMAIN][COMMON_OPTIONS][CONF_SCAN_TIMEOUT],
            api_lock=hass.data[DOMAIN][BTLE_LOCK],
        )

        hass.data[DOMAIN][DATA_COORDINATOR] = coordinator

    else:
        coordinator = hass.data[DOMAIN][DATA_COORDINATOR]

    await coordinator.async_config_entry_first_refresh()

    if not coordinator.last_update_success:
        raise ConfigEntryNotReady

    entry.async_on_unload(entry.add_update_listener(_async_update_listener))

    hass.data[DOMAIN][entry.entry_id] = {DATA_COORDINATOR: coordinator}

<<<<<<< HEAD
    hass.config_entries.async_setup_platforms(entry, PLATFORMS)
=======
    sensor_type = entry.data[CONF_SENSOR_TYPE]

    hass.config_entries.async_setup_platforms(entry, PLATFORMS_BY_TYPE[sensor_type])
>>>>>>> a653da13

    return True


async def async_unload_entry(hass: HomeAssistant, entry: ConfigEntry) -> bool:
    """Unload a config entry."""
<<<<<<< HEAD
    unload_ok = await hass.config_entries.async_unload_platforms(entry, PLATFORMS)
=======
    sensor_type = entry.data[CONF_SENSOR_TYPE]
    unload_ok = await hass.config_entries.async_unload_platforms(
        entry, PLATFORMS_BY_TYPE[sensor_type]
    )
>>>>>>> a653da13

    if unload_ok:
        hass.data[DOMAIN].pop(entry.entry_id)

        if len(hass.config_entries.async_entries(DOMAIN)) == 0:
            hass.data.pop(DOMAIN)

    return unload_ok


async def _async_update_listener(hass: HomeAssistant, entry: ConfigEntry) -> None:
    """Handle options update."""
    # Update entity options stored in hass.
    if {**entry.options} != hass.data[DOMAIN][COMMON_OPTIONS]:
        hass.data[DOMAIN][COMMON_OPTIONS] = {**entry.options}
        hass.data[DOMAIN].pop(DATA_COORDINATOR)

    await hass.config_entries.async_reload(entry.entry_id)<|MERGE_RESOLUTION|>--- conflicted
+++ resolved
@@ -4,19 +4,13 @@
 import switchbot  # pylint: disable=import-error
 
 from homeassistant.config_entries import ConfigEntry
-<<<<<<< HEAD
-=======
 from homeassistant.const import CONF_SENSOR_TYPE
->>>>>>> a653da13
 from homeassistant.core import HomeAssistant
 from homeassistant.exceptions import ConfigEntryNotReady
 
 from .const import (
-<<<<<<< HEAD
-=======
     ATTR_BOT,
     ATTR_CURTAIN,
->>>>>>> a653da13
     BTLE_LOCK,
     COMMON_OPTIONS,
     CONF_RETRY_COUNT,
@@ -32,14 +26,10 @@
 )
 from .coordinator import SwitchbotDataUpdateCoordinator
 
-<<<<<<< HEAD
-PLATFORMS = ["switch"]
-=======
 PLATFORMS_BY_TYPE = {
     ATTR_BOT: ["switch"],
     ATTR_CURTAIN: ["cover"],
 }
->>>>>>> a653da13
 
 
 async def async_setup_entry(hass: HomeAssistant, entry: ConfigEntry) -> bool:
@@ -99,27 +89,19 @@
 
     hass.data[DOMAIN][entry.entry_id] = {DATA_COORDINATOR: coordinator}
 
-<<<<<<< HEAD
-    hass.config_entries.async_setup_platforms(entry, PLATFORMS)
-=======
     sensor_type = entry.data[CONF_SENSOR_TYPE]
 
     hass.config_entries.async_setup_platforms(entry, PLATFORMS_BY_TYPE[sensor_type])
->>>>>>> a653da13
 
     return True
 
 
 async def async_unload_entry(hass: HomeAssistant, entry: ConfigEntry) -> bool:
     """Unload a config entry."""
-<<<<<<< HEAD
-    unload_ok = await hass.config_entries.async_unload_platforms(entry, PLATFORMS)
-=======
     sensor_type = entry.data[CONF_SENSOR_TYPE]
     unload_ok = await hass.config_entries.async_unload_platforms(
         entry, PLATFORMS_BY_TYPE[sensor_type]
     )
->>>>>>> a653da13
 
     if unload_ok:
         hass.data[DOMAIN].pop(entry.entry_id)
