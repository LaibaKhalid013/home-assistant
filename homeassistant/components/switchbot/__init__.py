"""Support for Switchbot devices."""

import logging

import switchbot

from homeassistant.components import bluetooth
from homeassistant.config_entries import ConfigEntry
from homeassistant.const import (
    CONF_ADDRESS,
    CONF_MAC,
    CONF_NAME,
    CONF_PASSWORD,
    CONF_SENSOR_TYPE,
    Platform,
)
from homeassistant.core import HomeAssistant
from homeassistant.exceptions import ConfigEntryNotReady
from homeassistant.helpers import device_registry as dr

from .const import (
    CONF_RETRY_COUNT,
    CONNECTABLE_SUPPORTED_MODEL_TYPES,
    DEFAULT_RETRY_COUNT,
    DOMAIN,
    HASS_SENSOR_TYPE_TO_SWITCHBOT_MODEL,
    SupportedModels,
)
from .coordinator import SwitchbotDataUpdateCoordinator

PLATFORMS_BY_TYPE = {
    SupportedModels.BULB.value: [Platform.SENSOR, Platform.LIGHT],
    SupportedModels.LIGHT_STRIP.value: [Platform.SENSOR, Platform.LIGHT],
    SupportedModels.BOT.value: [Platform.SWITCH, Platform.SENSOR],
    SupportedModels.PLUG.value: [Platform.SWITCH, Platform.SENSOR],
    SupportedModels.CURTAIN.value: [
        Platform.COVER,
        Platform.BINARY_SENSOR,
        Platform.SENSOR,
    ],
    SupportedModels.HYGROMETER.value: [Platform.SENSOR],
    SupportedModels.CONTACT.value: [Platform.BINARY_SENSOR, Platform.SENSOR],
    SupportedModels.MOTION.value: [Platform.BINARY_SENSOR, Platform.SENSOR],
}
CLASS_BY_DEVICE = {
    SupportedModels.CURTAIN.value: switchbot.SwitchbotCurtain,
    SupportedModels.BOT.value: switchbot.Switchbot,
    SupportedModels.PLUG.value: switchbot.SwitchbotPlugMini,
    SupportedModels.BULB.value: switchbot.SwitchbotBulb,
    SupportedModels.LIGHT_STRIP.value: switchbot.SwitchbotLightStrip,
}


_LOGGER = logging.getLogger(__name__)


async def async_setup_entry(hass: HomeAssistant, entry: ConfigEntry) -> bool:
    """Set up Switchbot from a config entry."""
    assert entry.unique_id is not None
    hass.data.setdefault(DOMAIN, {})
    if CONF_ADDRESS not in entry.data and CONF_MAC in entry.data:
        # Bleak uses addresses not mac addresses which are are actually
        # UUIDs on some platforms (MacOS).
        mac = entry.data[CONF_MAC]
        if "-" not in mac:
            mac = dr.format_mac(mac)
        hass.config_entries.async_update_entry(
            entry,
            data={**entry.data, CONF_ADDRESS: mac},
        )

    if not entry.options:
        hass.config_entries.async_update_entry(
            entry,
            options={CONF_RETRY_COUNT: DEFAULT_RETRY_COUNT},
        )

    sensor_type: str = entry.data[CONF_SENSOR_TYPE]
    switchbot_model = HASS_SENSOR_TYPE_TO_SWITCHBOT_MODEL[sensor_type]
    # connectable means we can make connections to the device
<<<<<<< HEAD
    switchbot_model = HASS_SENSOR_TYPE_TO_SWITCHBOT_MODEL[sensor_type]
=======
>>>>>>> e62e4736
    connectable = switchbot_model in CONNECTABLE_SUPPORTED_MODEL_TYPES
    address: str = entry.data[CONF_ADDRESS]
    ble_device = bluetooth.async_ble_device_from_address(
        hass, address.upper(), connectable
    )
    if not ble_device:
        raise ConfigEntryNotReady(
            f"Could not find Switchbot {sensor_type} with address {address}"
        )
    cls = CLASS_BY_DEVICE.get(sensor_type, switchbot.SwitchbotDevice)
    device = cls(
        device=ble_device,
        password=entry.data.get(CONF_PASSWORD),
        retry_count=entry.options[CONF_RETRY_COUNT],
    )

    coordinator = hass.data[DOMAIN][entry.entry_id] = SwitchbotDataUpdateCoordinator(
        hass,
        _LOGGER,
        ble_device,
        device,
        entry.unique_id,
        entry.data.get(CONF_NAME, entry.title),
        connectable,
        switchbot_model,
    )
    entry.async_on_unload(coordinator.async_start())
    if not await coordinator.async_wait_ready():
        raise ConfigEntryNotReady(f"Switchbot {sensor_type} with {address} not ready")

    entry.async_on_unload(entry.add_update_listener(_async_update_listener))
    await hass.config_entries.async_forward_entry_setups(
        entry, PLATFORMS_BY_TYPE[sensor_type]
    )

    return True


async def _async_update_listener(hass: HomeAssistant, entry: ConfigEntry) -> None:
    """Handle options update."""
    await hass.config_entries.async_reload(entry.entry_id)


async def async_unload_entry(hass: HomeAssistant, entry: ConfigEntry) -> bool:
    """Unload a config entry."""
    sensor_type = entry.data[CONF_SENSOR_TYPE]
    unload_ok = await hass.config_entries.async_unload_platforms(
        entry, PLATFORMS_BY_TYPE[sensor_type]
    )

    if unload_ok:
        hass.data[DOMAIN].pop(entry.entry_id)
        if not hass.config_entries.async_entries(DOMAIN):
            hass.data.pop(DOMAIN)

    return unload_ok<|MERGE_RESOLUTION|>--- conflicted
+++ resolved
@@ -78,10 +78,6 @@
     sensor_type: str = entry.data[CONF_SENSOR_TYPE]
     switchbot_model = HASS_SENSOR_TYPE_TO_SWITCHBOT_MODEL[sensor_type]
     # connectable means we can make connections to the device
-<<<<<<< HEAD
-    switchbot_model = HASS_SENSOR_TYPE_TO_SWITCHBOT_MODEL[sensor_type]
-=======
->>>>>>> e62e4736
     connectable = switchbot_model in CONNECTABLE_SUPPORTED_MODEL_TYPES
     address: str = entry.data[CONF_ADDRESS]
     ble_device = bluetooth.async_ble_device_from_address(
