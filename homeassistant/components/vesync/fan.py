"""Support for VeSync fans."""
import logging
import math

from homeassistant.components.fan import SUPPORT_SET_SPEED, FanEntity
from homeassistant.core import callback
from homeassistant.helpers.dispatcher import async_dispatcher_connect
from homeassistant.util.percentage import (
    percentage_to_ranged_value,
    ranged_value_to_percentage,
)

from .common import VeSyncDevice
from .const import DOMAIN, VS_DISCOVERY, VS_DISPATCHERS, VS_FANS

_LOGGER = logging.getLogger(__name__)

DEV_TYPE_TO_HA = {
    "LV-PUR131S": "fan",
}

FAN_MODE_AUTO = "auto"
FAN_MODE_SLEEP = "sleep"

PRESET_MODES = [FAN_MODE_AUTO, FAN_MODE_SLEEP]
SPEED_RANGE = (1, 3)  # off is not included


async def async_setup_entry(hass, config_entry, async_add_entities):
    """Set up the VeSync fan platform."""

    async def async_discover(devices):
        """Add new devices to platform."""
        _async_setup_entities(devices, async_add_entities)

    disp = async_dispatcher_connect(hass, VS_DISCOVERY.format(VS_FANS), async_discover)
    hass.data[DOMAIN][VS_DISPATCHERS].append(disp)

    _async_setup_entities(hass.data[DOMAIN][VS_FANS], async_add_entities)


@callback
def _async_setup_entities(devices, async_add_entities):
    """Check if device is online and add entity."""
    dev_list = []
    for dev in devices:
        if DEV_TYPE_TO_HA.get(dev.device_type) == "fan":
            dev_list.append(VeSyncFanHA(dev))
        else:
            _LOGGER.warning(
                "%s - Unknown device type - %s", dev.device_name, dev.device_type
            )
            continue

    async_add_entities(dev_list, update_before_add=True)


class VeSyncFanHA(VeSyncDevice, FanEntity):
    """Representation of a VeSync fan."""

    def __init__(self, fan):
        """Initialize the VeSync fan device."""
        super().__init__(fan)
        self.smartfan = fan

    @property
    def supported_features(self):
        """Flag supported features."""
        return SUPPORT_SET_SPEED

    @property
    def percentage(self):
        """Return the current speed."""
        if self.smartfan.mode == "manual":
            current_level = self.smartfan.fan_level
            if current_level is not None:
                return ranged_value_to_percentage(SPEED_RANGE, current_level)
        return None

    @property
    def preset_modes(self):
        """Get the list of available preset modes."""
        return PRESET_MODES

    @property
    def preset_mode(self):
        """Get the current preset mode."""
        if self.smartfan.mode == FAN_MODE_AUTO:
            return FAN_MODE_AUTO
        return None

    @property
    def unique_info(self):
        """Return the ID of this fan."""
        return self.smartfan.uuid

    @property
    def device_state_attributes(self):
        """Return the state attributes of the fan."""
        return {
            "mode": self.smartfan.mode,
            "active_time": self.smartfan.active_time,
            "filter_life": self.smartfan.filter_life,
            "air_quality": self.smartfan.air_quality,
            "screen_status": self.smartfan.screen_status,
        }

    def set_percentage(self, percentage):
        """Set the speed of the device."""
        if percentage == 0:
<<<<<<< HEAD
            self.smartfan.turn_on()
=======
            self.smartfan.turn_off()
>>>>>>> de2bc62d
            return

        if not self.smartfan.is_on:
            self.smartfan.turn_on()

        self.smartfan.manual_mode()
        self.smartfan.change_fan_speed(
            math.ceil(percentage_to_ranged_value(SPEED_RANGE, percentage))
        )
        self.schedule_update_ha_state()

    def set_preset_mode(self, preset_mode):
        """Set the preset mode of device."""
        if preset_mode not in self.preset_modes:
            raise ValueError(
                "{preset_mode} is not one of the valid preset modes: {self.preset_modes}"
            )

        if not self.smartfan.is_on:
            self.smartfan.turn_on()

        self.smartfan.auto_mode()
        self.schedule_update_ha_state()

    def turn_on(
        self,
        speed: str = None,
        percentage: int = None,
        preset_mode: str = None,
        **kwargs,
    ) -> None:
        """Turn the device on."""
        if preset_mode:
            self.set_preset_mode(preset_mode)
            return
        self.set_percentage(percentage)<|MERGE_RESOLUTION|>--- conflicted
+++ resolved
@@ -108,11 +108,7 @@
     def set_percentage(self, percentage):
         """Set the speed of the device."""
         if percentage == 0:
-<<<<<<< HEAD
-            self.smartfan.turn_on()
-=======
             self.smartfan.turn_off()
->>>>>>> de2bc62d
             return
 
         if not self.smartfan.is_on:
