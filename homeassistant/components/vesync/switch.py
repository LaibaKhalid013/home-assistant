"""Support for VeSync switches."""
import logging

from homeassistant.components.switch import SwitchEntity
from homeassistant.config_entries import ConfigEntry
from homeassistant.core import HomeAssistant, callback
from homeassistant.helpers.dispatcher import async_dispatcher_connect
from homeassistant.helpers.entity import EntityCategory
from homeassistant.helpers.entity_platform import AddEntitiesCallback

<<<<<<< HEAD
from .common import VeSyncBaseEntity, VeSyncDevice
from .const import DEV_TYPE_TO_HA, DOMAIN, VS_DISCOVERY, VS_DISPATCHERS, VS_SWITCHES
=======
from .common import VeSyncDevice
from .const import DOMAIN, VS_DISCOVERY, VS_SWITCHES
>>>>>>> 20768172

_LOGGER = logging.getLogger(__name__)


async def async_setup_entry(
    hass: HomeAssistant,
    config_entry: ConfigEntry,
    async_add_entities: AddEntitiesCallback,
) -> None:
    """Set up switches."""

    @callback
    def discover(devices):
        """Add new devices to platform."""
        _setup_entities(devices, async_add_entities)

    config_entry.async_on_unload(
        async_dispatcher_connect(hass, VS_DISCOVERY.format(VS_SWITCHES), discover)
    )

    _setup_entities(hass.data[DOMAIN][VS_SWITCHES], async_add_entities)


@callback
def _setup_entities(devices, async_add_entities):
    """Check if device is online and add entity."""
    entities = []
    for dev in devices:
        if DEV_TYPE_TO_HA.get(dev.device_type) == "outlet":
            entities.append(VeSyncSwitchHA(dev))
        elif DEV_TYPE_TO_HA.get(dev.device_type) == "switch":
<<<<<<< HEAD
            dev_list.append(VeSyncLightSwitch(dev))
        elif DEV_TYPE_TO_HA.get(dev.device_type) == "humidifier":
            dev_list.append(VeSyncHumidifierDisplayHA(dev))
            dev_list.append(VeSyncHumidifierAutomaticStopHA(dev))
=======
            entities.append(VeSyncLightSwitch(dev))
>>>>>>> 20768172
        else:
            _LOGGER.warning(
                "%s - Unknown device type - %s", dev.device_name, dev.device_type
            )
            continue

    async_add_entities(entities, update_before_add=True)


class VeSyncBaseSwitch(VeSyncDevice, SwitchEntity):
    """Base class for VeSync switch Device Representations."""

    def turn_on(self, **kwargs):
        """Turn the device on."""
        self.device.turn_on()


class VeSyncSwitchHA(VeSyncBaseSwitch, SwitchEntity):
    """Representation of a VeSync switch."""

    def __init__(self, plug):
        """Initialize the VeSync switch device."""
        super().__init__(plug)
        self.smartplug = plug

    @property
    def extra_state_attributes(self):
        """Return the state attributes of the device."""
        if not hasattr(self.smartplug, "weekly_energy_total"):
            return {}
        return {
            "voltage": self.smartplug.voltage,
            "weekly_energy_total": self.smartplug.weekly_energy_total,
            "monthly_energy_total": self.smartplug.monthly_energy_total,
            "yearly_energy_total": self.smartplug.yearly_energy_total,
        }

    def update(self):
        """Update outlet details and energy usage."""
        self.smartplug.update()
        self.smartplug.update_energy()


class VeSyncLightSwitch(VeSyncBaseSwitch, SwitchEntity):
    """Handle representation of VeSync Light Switch."""

    def __init__(self, switch):
        """Initialize Light Switch device class."""
        super().__init__(switch)
        self.switch = switch


class VeSyncHumidifierSwitchEntity(VeSyncBaseEntity, SwitchEntity):
    """Representation of a switch for configuring a VeSync humidifier."""

    def __init__(self, humidifier):
        """Initialize the VeSync humidifier device."""
        super().__init__(humidifier)
        self.smarthumidifier = humidifier

    @property
    def entity_category(self):
        """Return the configuration entity category."""
        return EntityCategory.CONFIG


class VeSyncHumidifierDisplayHA(VeSyncHumidifierSwitchEntity):
    """Representation of the display on a VeSync humidifier."""

    @property
    def unique_id(self):
        """Return the ID of this display."""
        return f"{super().unique_id}-display"

    @property
    def name(self):
        """Return the name of the display."""
        return f"{super().name} display"

    @property
    def is_on(self):
        """Return True if display is on."""
        return self.device.details["display"]

    def turn_on(self, **kwargs):
        """Turn the display on."""
        self.device.turn_on_display()

    def turn_off(self, **kwargs):
        """Turn the display off."""
        self.device.turn_off_display()


class VeSyncHumidifierAutomaticStopHA(VeSyncHumidifierSwitchEntity):
    """Representation of the automatic stop toggle on a VeSync humidifier."""

    @property
    def unique_id(self):
        """Return the ID of this device."""
        return f"{super().unique_id}-automatic-stop"

    @property
    def name(self):
        """Return the name of the device."""
        return f"{super().name} automatic stop"

    @property
    def is_on(self):
        """Return True if automatic stop is on."""
        return self.device.config["automatic_stop"]

    def turn_on(self, **kwargs):
        """Turn the automatic stop on."""
        self.device.automatic_stop_on()

    def turn_off(self, **kwargs):
        """Turn the automatic stop off."""
        self.device.automatic_stop_off()<|MERGE_RESOLUTION|>--- conflicted
+++ resolved
@@ -8,13 +8,8 @@
 from homeassistant.helpers.entity import EntityCategory
 from homeassistant.helpers.entity_platform import AddEntitiesCallback
 
-<<<<<<< HEAD
 from .common import VeSyncBaseEntity, VeSyncDevice
-from .const import DEV_TYPE_TO_HA, DOMAIN, VS_DISCOVERY, VS_DISPATCHERS, VS_SWITCHES
-=======
-from .common import VeSyncDevice
-from .const import DOMAIN, VS_DISCOVERY, VS_SWITCHES
->>>>>>> 20768172
+from .const import DEV_TYPE_TO_HA, DOMAIN, VS_DISCOVERY, VS_SWITCHES
 
 _LOGGER = logging.getLogger(__name__)
 
@@ -46,14 +41,10 @@
         if DEV_TYPE_TO_HA.get(dev.device_type) == "outlet":
             entities.append(VeSyncSwitchHA(dev))
         elif DEV_TYPE_TO_HA.get(dev.device_type) == "switch":
-<<<<<<< HEAD
-            dev_list.append(VeSyncLightSwitch(dev))
+            entities.append(VeSyncLightSwitch(dev))
         elif DEV_TYPE_TO_HA.get(dev.device_type) == "humidifier":
-            dev_list.append(VeSyncHumidifierDisplayHA(dev))
-            dev_list.append(VeSyncHumidifierAutomaticStopHA(dev))
-=======
-            entities.append(VeSyncLightSwitch(dev))
->>>>>>> 20768172
+            entities.append(VeSyncHumidifierDisplayHA(dev))
+            entities.append(VeSyncHumidifierAutomaticStopHA(dev))
         else:
             _LOGGER.warning(
                 "%s - Unknown device type - %s", dev.device_name, dev.device_type
