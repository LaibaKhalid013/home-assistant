--- conflicted
+++ resolved
@@ -21,15 +21,9 @@
     EVENT_HOMEASSISTANT_STOP,
     Platform,
 )
-<<<<<<< HEAD
 from homeassistant.core import Event, HomeAssistant, ServiceCall
-=======
-from homeassistant.core import HomeAssistant
->>>>>>> 7d7f5272
 from homeassistant.exceptions import ConfigEntryAuthFailed, ConfigEntryNotReady
-from homeassistant.helpers import config_validation as cv
-from homeassistant.helpers.dispatcher import dispatcher_send
-from homeassistant.helpers.entity import DeviceInfo, Entity
+from homeassistant.helpers import config_validation as cv, dispatcher, entity
 
 from .const import ATTRIBUTION, CONF_POLLING, DEFAULT_CACHEDB, DOMAIN, LOGGER
 
@@ -82,11 +76,7 @@
         self.logout_listener = None
 
 
-<<<<<<< HEAD
 async def async_setup_entry(hass: HomeAssistant, entry: ConfigEntry) -> bool:
-=======
-async def async_setup_entry(hass: HomeAssistant, config_entry: ConfigEntry) -> bool:
->>>>>>> 7d7f5272
     """Set up Abode integration from a config entry."""
     username = entry.data[CONF_USERNAME]
     password = entry.data[CONF_PASSWORD]
@@ -121,11 +111,7 @@
     return True
 
 
-<<<<<<< HEAD
 async def async_unload_entry(hass: HomeAssistant, entry: ConfigEntry) -> bool:
-=======
-async def async_unload_entry(hass: HomeAssistant, config_entry: ConfigEntry) -> bool:
->>>>>>> 7d7f5272
     """Unload a config entry."""
     hass.services.async_remove(DOMAIN, SERVICE_SETTINGS)
     hass.services.async_remove(DOMAIN, SERVICE_CAPTURE_IMAGE)
@@ -162,7 +148,7 @@
         if entity_ids:
             for entity_id in entity_ids:
                 signal = f"abode_camera_capture_{entity_id}"
-                dispatcher_send(hass, signal)
+                dispatcher.dispatcher_send(hass, signal)
 
     def trigger_automation(call: ServiceCall) -> None:
         """Trigger an Abode automation."""
@@ -171,7 +157,7 @@
         if entity_ids:
             for entity_id in entity_ids:
                 signal = f"abode_trigger_automation_{entity_id}"
-                dispatcher_send(hass, signal)
+                dispatcher.dispatcher_send(hass, signal)
 
     hass.services.register(
         DOMAIN, SERVICE_SETTINGS, change_setting, schema=CHANGE_SETTING_SCHEMA
@@ -247,30 +233,17 @@
         )
 
 
-class AbodeEntity(Entity):
+class AbodeEntity(entity.Entity):
     """Representation of an Abode entity."""
 
-<<<<<<< HEAD
+    _attr_attribution = ATTRIBUTION
+
     def __init__(self, data: AbodeSystem) -> None:
-=======
-    _attr_attribution = ATTRIBUTION
-
-    def __init__(self, data):
->>>>>>> 7d7f5272
         """Initialize Abode entity."""
         self._data = data
         self._attr_should_poll = data.polling
 
-<<<<<<< HEAD
-    @property
-    def available(self) -> bool:
-        """Return the available state."""
-        return self._available
-
     async def async_added_to_hass(self) -> None:
-=======
-    async def async_added_to_hass(self):
->>>>>>> 7d7f5272
         """Subscribe to Abode connection status updates."""
         await self.hass.async_add_executor_job(
             self._data.abode.events.add_connection_status_callback,
@@ -333,9 +306,9 @@
         }
 
     @property
-    def device_info(self) -> DeviceInfo:
+    def device_info(self) -> entity.DeviceInfo:
         """Return device registry information for this entity."""
-        return DeviceInfo(
+        return entity.DeviceInfo(
             identifiers={(DOMAIN, self._device.device_id)},
             manufacturer="Abode",
             model=self._device.type,
