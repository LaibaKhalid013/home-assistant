"""The Bluetooth integration."""
from __future__ import annotations

from collections.abc import Callable, Mapping
import dataclasses
import logging
import time
from typing import Any, Generic, TypeVar

from home_assistant_bluetooth import BluetoothServiceInfo

from homeassistant.const import ATTR_IDENTIFIERS, ATTR_NAME
from homeassistant.core import CALLBACK_TYPE, HomeAssistant, callback
from homeassistant.helpers.entity import DeviceInfo, Entity, EntityDescription
from homeassistant.helpers.entity_platform import AddEntitiesCallback

from . import (
    BluetoothCallbackMatcher,
    BluetoothChange,
    async_register_callback,
    async_track_unavailable,
)
from .const import DOMAIN


@dataclasses.dataclass(frozen=True)
class PassiveBluetoothEntityKey:
    """Key for a passive bluetooth entity.

    Example:
    key: temperature
    device_id: outdoor_sensor_1
    """

    key: str
    device_id: str | None


_T = TypeVar("_T")


@dataclasses.dataclass(frozen=True)
class PassiveBluetoothDataUpdate(Generic[_T]):
    """Generic bluetooth data."""

    devices: dict[str | None, DeviceInfo] = dataclasses.field(default_factory=dict)
    entity_descriptions: Mapping[
        PassiveBluetoothEntityKey, EntityDescription
    ] = dataclasses.field(default_factory=dict)
    entity_names: Mapping[PassiveBluetoothEntityKey, str | None] = dataclasses.field(
        default_factory=dict
    )
    entity_data: Mapping[PassiveBluetoothEntityKey, _T] = dataclasses.field(
        default_factory=dict
    )


class PassiveBluetoothDataUpdateCoordinator:
    """Passive bluetooth data update coordinator for bluetooth advertisements.
<<<<<<< HEAD

    The coordinator is responsible dispatching the bluetooth data,
    to each processor, and tracking devices.
=======

    The coordinator is responsible for dispatching the bluetooth data,
    to each processor, and tracking devices.
    """

    def __init__(
        self,
        hass: HomeAssistant,
        logger: logging.Logger,
        address: str,
    ) -> None:
        """Initialize the coordinator."""
        self.hass = hass
        self.logger = logger
        self.name: str | None = None
        self.address = address
        self._processors: list[PassiveBluetoothDataProcessor] = []
        self._cancel_track_unavailable: CALLBACK_TYPE | None = None
        self._cancel_bluetooth_advertisements: CALLBACK_TYPE | None = None
        self._present = False
        self.last_seen = 0.0

    @property
    def available(self) -> bool:
        """Return if the device is available."""
        return self._present

    @callback
    def _async_start(self) -> None:
        """Start the callbacks."""
        self._cancel_bluetooth_advertisements = async_register_callback(
            self.hass,
            self._async_handle_bluetooth_event,
            BluetoothCallbackMatcher(address=self.address),
        )
        self._cancel_track_unavailable = async_track_unavailable(
            self.hass,
            self._async_handle_unavailable,
            self.address,
        )

    @callback
    def _async_stop(self) -> None:
        """Stop the callbacks."""
        if self._cancel_bluetooth_advertisements is not None:
            self._cancel_bluetooth_advertisements()
            self._cancel_bluetooth_advertisements = None
        if self._cancel_track_unavailable is not None:
            self._cancel_track_unavailable()
            self._cancel_track_unavailable = None

    @callback
    def async_register_processor(
        self, processor: PassiveBluetoothDataProcessor
    ) -> Callable[[], None]:
        """Register a processor that subscribes to updates."""
        processor.coordinator = self

        @callback
        def remove_processor() -> None:
            """Remove a processor."""
            self._processors.remove(processor)
            self._async_handle_processors_changed()

        self._processors.append(processor)
        self._async_handle_processors_changed()
        return remove_processor

    @callback
    def _async_handle_processors_changed(self) -> None:
        """Handle processors changed."""
        running = bool(self._cancel_bluetooth_advertisements)
        if running and not self._processors:
            self._async_stop()
        elif not running and self._processors:
            self._async_start()

    @callback
    def _async_handle_unavailable(self, _address: str) -> None:
        """Handle the device going unavailable."""
        self._present = False
        for processor in self._processors:
            processor.async_handle_unavailable()

    @callback
    def _async_handle_bluetooth_event(
        self,
        service_info: BluetoothServiceInfo,
        change: BluetoothChange,
    ) -> None:
        """Handle a Bluetooth event."""
        self.last_seen = time.monotonic()
        self.name = service_info.name
        self._present = True
        if self.hass.is_stopping:
            return
        for processor in self._processors:
            processor.async_handle_bluetooth_event(service_info, change)


_PassiveBluetoothDataProcessorT = TypeVar(
    "_PassiveBluetoothDataProcessorT",
    bound="PassiveBluetoothDataProcessor[Any]",
)


class PassiveBluetoothDataProcessor(Generic[_T]):
    """Passive bluetooth data processor for bluetooth advertisements.

    The processor is responsible for keeping track of the bluetooth data
    and updating subscribers.

    The update_method must return a PassiveBluetoothDataUpdate object. Callers
    are responsible for formatting the data returned from their parser into
    the appropriate format.

    The processor will call the update_method every time the bluetooth device
    receives a new advertisement data from the coordinator with the following signature:

    update_method(service_info: BluetoothServiceInfo) -> PassiveBluetoothDataUpdate

    As the size of each advertisement is limited, the update_method should
    return a PassiveBluetoothDataUpdate object that contains only data that
    should be updated. The coordinator will then dispatch subscribers based
    on the data in the PassiveBluetoothDataUpdate object. The accumulated data
    is available in the devices, entity_data, and entity_descriptions attributes.
>>>>>>> c5afaa2e
    """

    coordinator: PassiveBluetoothDataUpdateCoordinator

    def __init__(
        self,
<<<<<<< HEAD
        hass: HomeAssistant,
        logger: logging.Logger,
        address: str,
    ) -> None:
        """Initialize the coordinator."""
        self.hass = hass
        self.logger = logger
        self.name: str | None = None
        self.address = address
        self.devices: dict[str | None, DeviceInfo] = {}
        self._processors: list[PassiveBluetoothDataProcessor] = []
        self._cancel_track_unavailable: CALLBACK_TYPE | None = None
        self._cancel_bluetooth_advertisements: CALLBACK_TYPE | None = None
        self._present = False
        self.last_seen = 0.0
=======
        update_method: Callable[[BluetoothServiceInfo], PassiveBluetoothDataUpdate[_T]],
    ) -> None:
        """Initialize the coordinator."""
        self.coordinator: PassiveBluetoothDataUpdateCoordinator
        self._listeners: list[
            Callable[[PassiveBluetoothDataUpdate[_T] | None], None]
        ] = []
        self._entity_key_listeners: dict[
            PassiveBluetoothEntityKey,
            list[Callable[[PassiveBluetoothDataUpdate[_T] | None], None]],
        ] = {}
        self.update_method = update_method
        self.entity_names: dict[PassiveBluetoothEntityKey, str | None] = {}
        self.entity_data: dict[PassiveBluetoothEntityKey, _T] = {}
        self.entity_descriptions: dict[
            PassiveBluetoothEntityKey, EntityDescription
        ] = {}
        self.devices: dict[str | None, DeviceInfo] = {}
        self.last_update_success = True
>>>>>>> c5afaa2e

    @property
    def available(self) -> bool:
        """Return if the device is available."""
<<<<<<< HEAD
        return self._present

    @callback
    def _async_start(self) -> None:
        """Start the callbacks."""
        self._cancel_bluetooth_advertisements = async_register_callback(
            self.hass,
            self._async_handle_bluetooth_event,
            BluetoothCallbackMatcher(address=self.address),
        )
        self._cancel_track_unavailable = async_track_unavailable(
            self.hass,
            self._async_handle_unavailable,
            self.address,
        )

    @callback
    def _async_stop(self) -> None:
        """Stop the callbacks."""
        if self._cancel_bluetooth_advertisements is not None:
            self._cancel_bluetooth_advertisements()
            self._cancel_bluetooth_advertisements = None
        if self._cancel_track_unavailable is not None:
            self._cancel_track_unavailable()
            self._cancel_track_unavailable = None

    @callback
    def async_register_processor(
        self, processor: PassiveBluetoothDataProcessor
    ) -> Callable[[], None]:
        """Register a processor that subscribes to updates."""
        processor.coordinator = self

        @callback
        def remove_processor() -> None:
            """Remove a processor."""
            self._processors.remove(processor)
            self._async_handle_processors_changed()

        self._processors.append(processor)
        self._async_handle_processors_changed()
        return remove_processor

    @callback
    def _async_handle_processors_changed(self) -> None:
        """Handle processors changed."""
        running = bool(self._cancel_bluetooth_advertisements)
        if running and not self._processors:
            self._async_stop()
        elif not running and self._processors:
            self._async_start()

    @callback
    def _async_handle_unavailable(self, _address: str) -> None:
        """Handle the device going unavailable."""
        self._present = False
        for processor in self._processors:
            processor.async_handle_unavailable()

    @callback
    def _async_handle_bluetooth_event(
        self,
        service_info: BluetoothServiceInfo,
        change: BluetoothChange,
    ) -> None:
        """Handle a Bluetooth event."""
        self.last_seen = time.monotonic()
        self.name = service_info.name
        self._present = True
        if self.hass.is_stopping:
            return
        for processor in self._processors:
            processor.async_handle_bluetooth_event(service_info, change)


_PassiveBluetoothDataProcessorT = TypeVar(
    "_PassiveBluetoothDataProcessorT",
    bound="PassiveBluetoothDataProcessor[Any]",
)


class PassiveBluetoothDataProcessor(Generic[_T]):
    """Passive bluetooth data processor for bluetooth advertisements.

    The processor is responsible for keeping track of the bluetooth data
    and updating subscribers.

    The update_method must return a PassiveBluetoothDataUpdate object. Callers
    are responsible for formatting the data returned from their parser into
    the appropriate format.

    The processor will call the update_method every time the bluetooth device
    receives a new advertisement data from the coordinator with the following signature:

    update_method(service_info: BluetoothServiceInfo) -> PassiveBluetoothDataUpdate

    As the size of each advertisement is limited, the update_method should
    return a PassiveBluetoothDataUpdate object that contains only data that
    should be updated. The coordinator will then dispatch subscribers based
    on the data in the PassiveBluetoothDataUpdate object. The accumulated data
    is available in the devices, entity_data, and entity_descriptions attributes.
    """

    coordinator: PassiveBluetoothDataUpdateCoordinator

    def __init__(
        self,
        update_method: Callable[[BluetoothServiceInfo], PassiveBluetoothDataUpdate[_T]],
    ) -> None:
        """Initialize the coordinator."""
        self.coordinator: PassiveBluetoothDataUpdateCoordinator
        self._listeners: list[
            Callable[[PassiveBluetoothDataUpdate[_T] | None], None]
        ] = []
        self._entity_key_listeners: dict[
            PassiveBluetoothEntityKey,
            list[Callable[[PassiveBluetoothDataUpdate[_T] | None], None]],
        ] = {}
        self.update_method = update_method
        self.entity_names: dict[PassiveBluetoothEntityKey, str | None] = {}
        self.entity_data: dict[PassiveBluetoothEntityKey, _T] = {}
        self.entity_descriptions: dict[
            PassiveBluetoothEntityKey, EntityDescription
        ] = {}

        self.last_update_success = True

    @property
    def available(self) -> bool:
        """Return if the device is available."""
        return self.coordinator.available and self.last_update_success

    @callback
    def async_handle_unavailable(self) -> None:
        """Handle the device going unavailable."""
        self.async_update_listeners(None)

    @callback
=======
        return self.coordinator.available and self.last_update_success

    @callback
    def async_handle_unavailable(self) -> None:
        """Handle the device going unavailable."""
        self.async_update_listeners(None)

    @callback
>>>>>>> c5afaa2e
    def async_add_entities_listener(
        self,
        entity_class: type[PassiveBluetoothProcessorEntity],
        async_add_entites: AddEntitiesCallback,
    ) -> Callable[[], None]:
        """Add a listener for new entities."""
        created: set[PassiveBluetoothEntityKey] = set()

        @callback
        def _async_add_or_update_entities(
            data: PassiveBluetoothDataUpdate[_T] | None,
        ) -> None:
            """Listen for new entities."""
            if data is None:
                return
            entities: list[PassiveBluetoothProcessorEntity] = []
            for entity_key, description in data.entity_descriptions.items():
                if entity_key not in created:
                    entities.append(entity_class(self, entity_key, description))
                    created.add(entity_key)
            if entities:
                async_add_entites(entities)

        return self.async_add_listener(_async_add_or_update_entities)

    @callback
    def async_add_listener(
        self,
        update_callback: Callable[[PassiveBluetoothDataUpdate[_T] | None], None],
    ) -> Callable[[], None]:
        """Listen for all updates."""

        @callback
        def remove_listener() -> None:
            """Remove update listener."""
            self._listeners.remove(update_callback)

        self._listeners.append(update_callback)
        return remove_listener

    @callback
    def async_add_entity_key_listener(
        self,
        update_callback: Callable[[PassiveBluetoothDataUpdate[_T] | None], None],
        entity_key: PassiveBluetoothEntityKey,
    ) -> Callable[[], None]:
        """Listen for updates by device key."""

        @callback
        def remove_listener() -> None:
            """Remove update listener."""
            self._entity_key_listeners[entity_key].remove(update_callback)
            if not self._entity_key_listeners[entity_key]:
                del self._entity_key_listeners[entity_key]

        self._entity_key_listeners.setdefault(entity_key, []).append(update_callback)
        return remove_listener

    @callback
    def async_update_listeners(
        self, data: PassiveBluetoothDataUpdate[_T] | None
    ) -> None:
        """Update all registered listeners."""
        # Dispatch to listeners without a filter key
        for update_callback in self._listeners:
            update_callback(data)

        # Dispatch to listeners with a filter key
        for listeners in self._entity_key_listeners.values():
            for update_callback in listeners:
                update_callback(data)

    @callback
    def async_handle_bluetooth_event(
        self,
        service_info: BluetoothServiceInfo,
        change: BluetoothChange,
    ) -> None:
        """Handle a Bluetooth event."""
        try:
            new_data = self.update_method(service_info)
        except Exception as err:  # pylint: disable=broad-except
            self.last_update_success = False
            self.coordinator.logger.exception(
                "Unexpected error updating %s data: %s", self.coordinator.name, err
            )
            return

        if not isinstance(new_data, PassiveBluetoothDataUpdate):
            self.last_update_success = False  # type: ignore[unreachable]
            raise ValueError(
                f"The update_method for {self.coordinator.name} returned {new_data} instead of a PassiveBluetoothDataUpdate"
            )

        if not self.last_update_success:
            self.last_update_success = True
            self.coordinator.logger.info(
                "Processing %s data recovered", self.coordinator.name
            )

        self.coordinator.devices.update(new_data.devices)
        self.entity_descriptions.update(new_data.entity_descriptions)
        self.entity_data.update(new_data.entity_data)
        self.entity_names.update(new_data.entity_names)
        self.async_update_listeners(new_data)


class PassiveBluetoothProcessorEntity(Entity, Generic[_PassiveBluetoothDataProcessorT]):
    """A class for entities using PassiveBluetoothDataProcessor."""

    _attr_has_entity_name = True
    _attr_should_poll = False

    def __init__(
        self,
        processor: _PassiveBluetoothDataProcessorT,
        entity_key: PassiveBluetoothEntityKey,
        description: EntityDescription,
        context: Any = None,
    ) -> None:
        """Create the entity with a PassiveBluetoothDataProcessor."""
        self.entity_description = description
        self.entity_key = entity_key
        self.processor = processor
        self.processor_context = context
        address = processor.coordinator.address
        device_id = entity_key.device_id
<<<<<<< HEAD
        devices = processor.coordinator.devices
=======
        devices = processor.devices
>>>>>>> c5afaa2e
        key = entity_key.key
        if device_id in devices:
            base_device_info = devices[device_id]
        else:
            base_device_info = DeviceInfo({})
        if device_id:
            self._attr_device_info = base_device_info | DeviceInfo(
                {ATTR_IDENTIFIERS: {(DOMAIN, f"{address}-{device_id}")}}
            )
            self._attr_unique_id = f"{address}-{key}-{device_id}"
        else:
            self._attr_device_info = base_device_info | DeviceInfo(
                {ATTR_IDENTIFIERS: {(DOMAIN, address)}}
            )
            self._attr_unique_id = f"{address}-{key}"
        if ATTR_NAME not in self._attr_device_info:
            self._attr_device_info[ATTR_NAME] = self.processor.coordinator.name
        self._attr_name = processor.entity_names.get(entity_key)

    @property
    def available(self) -> bool:
        """Return if entity is available."""
        return self.processor.available

    async def async_added_to_hass(self) -> None:
        """When entity is added to hass."""
        await super().async_added_to_hass()
        self.async_on_remove(
            self.processor.async_add_entity_key_listener(
                self._handle_processor_update, self.entity_key
            )
        )

    @callback
    def _handle_processor_update(
        self, new_data: PassiveBluetoothDataUpdate | None
    ) -> None:
        """Handle updated data from the processor."""
        self.async_write_ha_state()<|MERGE_RESOLUTION|>--- conflicted
+++ resolved
@@ -57,11 +57,6 @@
 
 class PassiveBluetoothDataUpdateCoordinator:
     """Passive bluetooth data update coordinator for bluetooth advertisements.
-<<<<<<< HEAD
-
-    The coordinator is responsible dispatching the bluetooth data,
-    to each processor, and tracking devices.
-=======
 
     The coordinator is responsible for dispatching the bluetooth data,
     to each processor, and tracking devices.
@@ -188,30 +183,12 @@
     should be updated. The coordinator will then dispatch subscribers based
     on the data in the PassiveBluetoothDataUpdate object. The accumulated data
     is available in the devices, entity_data, and entity_descriptions attributes.
->>>>>>> c5afaa2e
     """
 
     coordinator: PassiveBluetoothDataUpdateCoordinator
 
     def __init__(
         self,
-<<<<<<< HEAD
-        hass: HomeAssistant,
-        logger: logging.Logger,
-        address: str,
-    ) -> None:
-        """Initialize the coordinator."""
-        self.hass = hass
-        self.logger = logger
-        self.name: str | None = None
-        self.address = address
-        self.devices: dict[str | None, DeviceInfo] = {}
-        self._processors: list[PassiveBluetoothDataProcessor] = []
-        self._cancel_track_unavailable: CALLBACK_TYPE | None = None
-        self._cancel_bluetooth_advertisements: CALLBACK_TYPE | None = None
-        self._present = False
-        self.last_seen = 0.0
-=======
         update_method: Callable[[BluetoothServiceInfo], PassiveBluetoothDataUpdate[_T]],
     ) -> None:
         """Initialize the coordinator."""
@@ -231,138 +208,6 @@
         ] = {}
         self.devices: dict[str | None, DeviceInfo] = {}
         self.last_update_success = True
->>>>>>> c5afaa2e
-
-    @property
-    def available(self) -> bool:
-        """Return if the device is available."""
-<<<<<<< HEAD
-        return self._present
-
-    @callback
-    def _async_start(self) -> None:
-        """Start the callbacks."""
-        self._cancel_bluetooth_advertisements = async_register_callback(
-            self.hass,
-            self._async_handle_bluetooth_event,
-            BluetoothCallbackMatcher(address=self.address),
-        )
-        self._cancel_track_unavailable = async_track_unavailable(
-            self.hass,
-            self._async_handle_unavailable,
-            self.address,
-        )
-
-    @callback
-    def _async_stop(self) -> None:
-        """Stop the callbacks."""
-        if self._cancel_bluetooth_advertisements is not None:
-            self._cancel_bluetooth_advertisements()
-            self._cancel_bluetooth_advertisements = None
-        if self._cancel_track_unavailable is not None:
-            self._cancel_track_unavailable()
-            self._cancel_track_unavailable = None
-
-    @callback
-    def async_register_processor(
-        self, processor: PassiveBluetoothDataProcessor
-    ) -> Callable[[], None]:
-        """Register a processor that subscribes to updates."""
-        processor.coordinator = self
-
-        @callback
-        def remove_processor() -> None:
-            """Remove a processor."""
-            self._processors.remove(processor)
-            self._async_handle_processors_changed()
-
-        self._processors.append(processor)
-        self._async_handle_processors_changed()
-        return remove_processor
-
-    @callback
-    def _async_handle_processors_changed(self) -> None:
-        """Handle processors changed."""
-        running = bool(self._cancel_bluetooth_advertisements)
-        if running and not self._processors:
-            self._async_stop()
-        elif not running and self._processors:
-            self._async_start()
-
-    @callback
-    def _async_handle_unavailable(self, _address: str) -> None:
-        """Handle the device going unavailable."""
-        self._present = False
-        for processor in self._processors:
-            processor.async_handle_unavailable()
-
-    @callback
-    def _async_handle_bluetooth_event(
-        self,
-        service_info: BluetoothServiceInfo,
-        change: BluetoothChange,
-    ) -> None:
-        """Handle a Bluetooth event."""
-        self.last_seen = time.monotonic()
-        self.name = service_info.name
-        self._present = True
-        if self.hass.is_stopping:
-            return
-        for processor in self._processors:
-            processor.async_handle_bluetooth_event(service_info, change)
-
-
-_PassiveBluetoothDataProcessorT = TypeVar(
-    "_PassiveBluetoothDataProcessorT",
-    bound="PassiveBluetoothDataProcessor[Any]",
-)
-
-
-class PassiveBluetoothDataProcessor(Generic[_T]):
-    """Passive bluetooth data processor for bluetooth advertisements.
-
-    The processor is responsible for keeping track of the bluetooth data
-    and updating subscribers.
-
-    The update_method must return a PassiveBluetoothDataUpdate object. Callers
-    are responsible for formatting the data returned from their parser into
-    the appropriate format.
-
-    The processor will call the update_method every time the bluetooth device
-    receives a new advertisement data from the coordinator with the following signature:
-
-    update_method(service_info: BluetoothServiceInfo) -> PassiveBluetoothDataUpdate
-
-    As the size of each advertisement is limited, the update_method should
-    return a PassiveBluetoothDataUpdate object that contains only data that
-    should be updated. The coordinator will then dispatch subscribers based
-    on the data in the PassiveBluetoothDataUpdate object. The accumulated data
-    is available in the devices, entity_data, and entity_descriptions attributes.
-    """
-
-    coordinator: PassiveBluetoothDataUpdateCoordinator
-
-    def __init__(
-        self,
-        update_method: Callable[[BluetoothServiceInfo], PassiveBluetoothDataUpdate[_T]],
-    ) -> None:
-        """Initialize the coordinator."""
-        self.coordinator: PassiveBluetoothDataUpdateCoordinator
-        self._listeners: list[
-            Callable[[PassiveBluetoothDataUpdate[_T] | None], None]
-        ] = []
-        self._entity_key_listeners: dict[
-            PassiveBluetoothEntityKey,
-            list[Callable[[PassiveBluetoothDataUpdate[_T] | None], None]],
-        ] = {}
-        self.update_method = update_method
-        self.entity_names: dict[PassiveBluetoothEntityKey, str | None] = {}
-        self.entity_data: dict[PassiveBluetoothEntityKey, _T] = {}
-        self.entity_descriptions: dict[
-            PassiveBluetoothEntityKey, EntityDescription
-        ] = {}
-
-        self.last_update_success = True
 
     @property
     def available(self) -> bool:
@@ -375,16 +220,6 @@
         self.async_update_listeners(None)
 
     @callback
-=======
-        return self.coordinator.available and self.last_update_success
-
-    @callback
-    def async_handle_unavailable(self) -> None:
-        """Handle the device going unavailable."""
-        self.async_update_listeners(None)
-
-    @callback
->>>>>>> c5afaa2e
     def async_add_entities_listener(
         self,
         entity_class: type[PassiveBluetoothProcessorEntity],
@@ -485,7 +320,7 @@
                 "Processing %s data recovered", self.coordinator.name
             )
 
-        self.coordinator.devices.update(new_data.devices)
+        self.devices.update(new_data.devices)
         self.entity_descriptions.update(new_data.entity_descriptions)
         self.entity_data.update(new_data.entity_data)
         self.entity_names.update(new_data.entity_names)
@@ -512,11 +347,7 @@
         self.processor_context = context
         address = processor.coordinator.address
         device_id = entity_key.device_id
-<<<<<<< HEAD
-        devices = processor.coordinator.devices
-=======
         devices = processor.devices
->>>>>>> c5afaa2e
         key = entity_key.key
         if device_id in devices:
             base_device_info = devices[device_id]
