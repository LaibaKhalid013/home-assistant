"""The bluetooth integration."""
from __future__ import annotations

import asyncio
from collections.abc import Callable, Iterable
from datetime import datetime, timedelta
import itertools
import logging
from typing import TYPE_CHECKING, Any, Final

from bleak.backends.scanner import AdvertisementDataCallback
from bleak_retry_connector import NO_RSSI_VALUE, RSSI_SWITCH_THRESHOLD
from bluetooth_adapters import (
    ADAPTER_ADDRESS,
    ADAPTER_PASSIVE_SCAN,
    AdapterDetails,
    BluetoothAdapters,
)

from homeassistant import config_entries
from homeassistant.core import (
    CALLBACK_TYPE,
    Event,
    HomeAssistant,
    callback as hass_callback,
)
from homeassistant.helpers import discovery_flow
from homeassistant.helpers.event import async_track_time_interval
from homeassistant.util.dt import monotonic_time_coarse

from .advertisement_tracker import AdvertisementTracker
from .const import (
    FALLBACK_MAXIMUM_STALE_ADVERTISEMENT_SECONDS,
    UNAVAILABLE_TRACK_SECONDS,
)
from .match import (
    ADDRESS,
    CALLBACK,
    CONNECTABLE,
    BluetoothCallbackMatcher,
    BluetoothCallbackMatcherIndex,
    BluetoothCallbackMatcherWithCallback,
    IntegrationMatcher,
    ble_device_matches,
)
from .models import (
    BaseHaScanner,
    BluetoothCallback,
    BluetoothChange,
    BluetoothServiceInfoBleak,
)
from .usage import install_multiple_bleak_catcher, uninstall_multiple_bleak_catcher
from .util import async_load_history_from_system

if TYPE_CHECKING:
    from bleak.backends.device import BLEDevice
    from bleak.backends.scanner import AdvertisementData


FILTER_UUIDS: Final = "UUIDs"

APPLE_MFR_ID: Final = 76
APPLE_IBEACON_START_BYTE: Final = 0x02  # iBeacon (tilt_ble)
APPLE_HOMEKIT_START_BYTE: Final = 0x06  # homekit_controller
APPLE_DEVICE_ID_START_BYTE: Final = 0x10  # bluetooth_le_tracker
APPLE_HOMEKIT_NOTIFY_START_BYTE: Final = 0x11  # homekit_controller
APPLE_START_BYTES_WANTED: Final = {
    APPLE_IBEACON_START_BYTE,
    APPLE_HOMEKIT_START_BYTE,
    APPLE_HOMEKIT_NOTIFY_START_BYTE,
    APPLE_DEVICE_ID_START_BYTE,
}

MONOTONIC_TIME: Final = monotonic_time_coarse

_LOGGER = logging.getLogger(__name__)


def _dispatch_bleak_callback(
    callback: AdvertisementDataCallback | None,
    filters: dict[str, set[str]],
    device: BLEDevice,
    advertisement_data: AdvertisementData,
) -> None:
    """Dispatch the callback."""
    if not callback:
        # Callback destroyed right before being called, ignore
        return  # pragma: no cover

    if (uuids := filters.get(FILTER_UUIDS)) and not uuids.intersection(
        advertisement_data.service_uuids
    ):
        return

    try:
        callback(device, advertisement_data)
    except Exception:  # pylint: disable=broad-except
        _LOGGER.exception("Error in callback: %s", callback)


class BluetoothManager:
    """Manage Bluetooth."""

    def __init__(
        self,
        hass: HomeAssistant,
        integration_matcher: IntegrationMatcher,
        bluetooth_adapters: BluetoothAdapters,
    ) -> None:
        """Init bluetooth manager."""
        self.hass = hass
        self._integration_matcher = integration_matcher
        self._cancel_unavailable_tracking: CALLBACK_TYPE | None = None

        self._advertisement_tracker = AdvertisementTracker()

        self._unavailable_callbacks: dict[
            str, list[Callable[[BluetoothServiceInfoBleak], None]]
        ] = {}
        self._connectable_unavailable_callbacks: dict[
            str, list[Callable[[BluetoothServiceInfoBleak], None]]
        ] = {}

        self._callback_index = BluetoothCallbackMatcherIndex()
        self._bleak_callbacks: list[
            tuple[AdvertisementDataCallback, dict[str, set[str]]]
        ] = []
        self._all_history: dict[str, BluetoothServiceInfoBleak] = {}
        self._connectable_history: dict[str, BluetoothServiceInfoBleak] = {}
        self._non_connectable_scanners: list[BaseHaScanner] = []
        self._connectable_scanners: list[BaseHaScanner] = []
        self._adapters: dict[str, AdapterDetails] = {}
        self._sources: set[str] = set()
        self._bluetooth_adapters = bluetooth_adapters

    @property
    def supports_passive_scan(self) -> bool:
        """Return if passive scan is supported."""
        return any(adapter[ADAPTER_PASSIVE_SCAN] for adapter in self._adapters.values())

    def async_scanner_count(self, connectable: bool = True) -> int:
        """Return the number of scanners."""
        if connectable:
            return len(self._connectable_scanners)
        return len(self._connectable_scanners) + len(self._non_connectable_scanners)

    async def async_diagnostics(self) -> dict[str, Any]:
        """Diagnostics for the manager."""
        scanner_diagnostics = await asyncio.gather(
            *[
                scanner.async_diagnostics()
                for scanner in itertools.chain(
                    self._non_connectable_scanners, self._connectable_scanners
                )
            ]
        )
        return {
            "adapters": self._adapters,
            "scanners": scanner_diagnostics,
            "connectable_history": [
                service_info.as_dict()
                for service_info in self._connectable_history.values()
            ],
            "all_history": [
                service_info.as_dict() for service_info in self._all_history.values()
            ],
            "advertisement_tracker": self._advertisement_tracker.async_diagnostics(),
        }

    def _find_adapter_by_address(self, address: str) -> str | None:
        for adapter, details in self._adapters.items():
            if details[ADAPTER_ADDRESS] == address:
                return adapter
        return None

    async def async_get_bluetooth_adapters(
        self, cached: bool = True
    ) -> dict[str, AdapterDetails]:
        """Get bluetooth adapters."""
<<<<<<< HEAD
        if not cached or not self._adapters:
            await self._bluetooth_adapters.refresh()
=======
        if not self._adapters or not cached:
            if not cached:
                await self._bluetooth_adapters.refresh()
>>>>>>> ee1ff587
            self._adapters = self._bluetooth_adapters.adapters
        return self._adapters

    async def async_get_adapter_from_address(self, address: str) -> str | None:
        """Get adapter from address."""
        if adapter := self._find_adapter_by_address(address):
            return adapter
        await self._bluetooth_adapters.refresh()
        self._adapters = self._bluetooth_adapters.adapters
        return self._find_adapter_by_address(address)

    async def async_setup(self) -> None:
        """Set up the bluetooth manager."""
        await self._bluetooth_adapters.refresh()
        install_multiple_bleak_catcher()
        history = async_load_history_from_system(self._bluetooth_adapters)
        # Everything is connectable so it fall into both
        # buckets since the host system can only provide
        # connectable devices
        self._all_history = history.copy()
        self._connectable_history = history.copy()
        self.async_setup_unavailable_tracking()

    @hass_callback
    def async_stop(self, event: Event) -> None:
        """Stop the Bluetooth integration at shutdown."""
        _LOGGER.debug("Stopping bluetooth manager")
        if self._cancel_unavailable_tracking:
            self._cancel_unavailable_tracking()
            self._cancel_unavailable_tracking = None
        uninstall_multiple_bleak_catcher()

    @hass_callback
    def async_get_discovered_devices_and_advertisement_data_by_address(
        self, address: str, connectable: bool
    ) -> list[tuple[BLEDevice, AdvertisementData]]:
        """Get devices and advertisement_data by address."""
        types_ = (True,) if connectable else (True, False)
        return [
            device_advertisement_data
            for device_advertisement_data in (
                scanner.discovered_devices_and_advertisement_data.get(address)
                for type_ in types_
                for scanner in self._get_scanners_by_type(type_)
            )
            if device_advertisement_data is not None
        ]

    @hass_callback
    def _async_all_discovered_addresses(self, connectable: bool) -> Iterable[str]:
        """Return all of discovered addresses from all the scanners including duplicates."""
        yield from itertools.chain.from_iterable(
            scanner.discovered_devices_and_advertisement_data
            for scanner in self._get_scanners_by_type(True)
        )
        if not connectable:
            yield from itertools.chain.from_iterable(
                scanner.discovered_devices_and_advertisement_data
                for scanner in self._get_scanners_by_type(False)
            )

    @hass_callback
    def async_discovered_devices(self, connectable: bool) -> list[BLEDevice]:
        """Return all of combined best path to discovered from all the scanners."""
        return [
            history.device
            for history in self._get_history_by_type(connectable).values()
        ]

    @hass_callback
    def async_setup_unavailable_tracking(self) -> None:
        """Set up the unavailable tracking."""
        self._cancel_unavailable_tracking = async_track_time_interval(
            self.hass,
            self._async_check_unavailable,
            timedelta(seconds=UNAVAILABLE_TRACK_SECONDS),
        )

    @hass_callback
    def _async_check_unavailable(self, now: datetime) -> None:
        """Watch for unavailable devices and cleanup state history."""
        monotonic_now = MONOTONIC_TIME()
        connectable_history = self._connectable_history
        all_history = self._all_history
        tracker = self._advertisement_tracker
        intervals = tracker.intervals

        for connectable in (True, False):
            unavailable_callbacks = self._get_unavailable_callbacks_by_type(connectable)
            history = connectable_history if connectable else all_history
            disappeared = set(history).difference(
                self._async_all_discovered_addresses(connectable)
            )
            for address in disappeared:
                if not connectable:
                    #
                    # For non-connectable devices we also check the device has exceeded
                    # the advertising interval before we mark it as unavailable
                    # since it may have gone to sleep and since we do not need an active connection
                    # to it we can only determine its availability by the lack of advertisements
                    #
                    if advertising_interval := intervals.get(address):
                        time_since_seen = monotonic_now - all_history[address].time
                        if time_since_seen <= advertising_interval:
                            continue

                    # The second loop (connectable=False) is responsible for removing
                    # the device from all the interval tracking since it is no longer
                    # available for both connectable and non-connectable
                    tracker.async_remove_address(address)

                service_info = history.pop(address)

                if not (callbacks := unavailable_callbacks.get(address)):
                    continue

                for callback in callbacks:
                    try:
                        callback(service_info)
                    except Exception:  # pylint: disable=broad-except
                        _LOGGER.exception("Error in unavailable callback")

    def _prefer_previous_adv_from_different_source(
        self,
        old: BluetoothServiceInfoBleak,
        new: BluetoothServiceInfoBleak,
    ) -> bool:
        """Prefer previous advertisement from a different source if it is better."""
        if new.time - old.time > (
            stale_seconds := self._advertisement_tracker.intervals.get(
                new.address, FALLBACK_MAXIMUM_STALE_ADVERTISEMENT_SECONDS
            )
        ):
            # If the old advertisement is stale, any new advertisement is preferred
            _LOGGER.debug(
                "%s (%s): Switching from %s[%s] to %s[%s] (time elapsed:%s > stale seconds:%s)",
                new.name,
                new.address,
                old.source,
                old.connectable,
                new.source,
                new.connectable,
                new.time - old.time,
                stale_seconds,
            )
            return False
        if (new.rssi or NO_RSSI_VALUE) - RSSI_SWITCH_THRESHOLD > (
            old.rssi or NO_RSSI_VALUE
        ):
            # If new advertisement is RSSI_SWITCH_THRESHOLD more, the new one is preferred
            _LOGGER.debug(
                "%s (%s): Switching from %s[%s] to %s[%s] (new rssi:%s - threshold:%s > old rssi:%s)",
                new.name,
                new.address,
                old.source,
                old.connectable,
                new.source,
                new.connectable,
                new.rssi,
                RSSI_SWITCH_THRESHOLD,
                old.rssi,
            )
            return False
        return True

    @hass_callback
    def scanner_adv_received(self, service_info: BluetoothServiceInfoBleak) -> None:
        """Handle a new advertisement from any scanner.

        Callbacks from all the scanners arrive here.
        """

        # Pre-filter noisy apple devices as they can account for 20-35% of the
        # traffic on a typical network.
        advertisement_data = service_info.advertisement
        manufacturer_data = advertisement_data.manufacturer_data
        if (
            len(manufacturer_data) == 1
            and (apple_data := manufacturer_data.get(APPLE_MFR_ID))
            and apple_data[0] not in APPLE_START_BYTES_WANTED
            and not advertisement_data.service_data
        ):
            return

        device = service_info.device
        address = device.address
        all_history = self._all_history
        connectable = service_info.connectable
        connectable_history = self._connectable_history

        source = service_info.source
        # This logic is complex due to the many combinations of scanners that are supported.
        #
        # We need to handle multiple connectable and non-connectable scanners
        # and we need to handle the case where a device is connectable on one scanner
        # but not on another.
        #
        # The device may also be connectable only by a scanner that has worse signal strength
        # than a non-connectable scanner.
        #
        # all_history - the history of all advertisements from all scanners with the best
        #               advertisement from each scanner
        # connectable_history - the history of all connectable advertisements from all scanners
        #                       with the best advertisement from each connectable scanner
        #
        if (
            (old_service_info := all_history.get(address))
            and source != old_service_info.source
            and old_service_info.source in self._sources
            and self._prefer_previous_adv_from_different_source(
                old_service_info, service_info
            )
        ):
            # If we are rejecting the new advertisement and the device is connectable
            # but not in the connectable history or the connectable source is the same
            # as the new source, we need to add it to the connectable history
            if connectable:
                old_connectable_service_info = connectable_history.get(address)
                if old_connectable_service_info and (
                    # If its the same as the preferred source, we are done
                    # as we know we prefer the old advertisement
                    # from the check above
                    (old_connectable_service_info is old_service_info)
                    # If the old connectable source is different from the preferred
                    # source, we need to check it as well to see if we prefer
                    # the old connectable advertisement
                    or (
                        source != old_connectable_service_info.source
                        and old_connectable_service_info.source in self._sources
                        and self._prefer_previous_adv_from_different_source(
                            old_connectable_service_info, service_info
                        )
                    )
                ):
                    return

                connectable_history[address] = service_info

            return

        if connectable:
            connectable_history[address] = service_info

        all_history[address] = service_info

        # Track advertisement intervals to determine when we need to
        # switch adapters or mark a device as unavailable
        tracker = self._advertisement_tracker
        if (last_source := tracker.sources.get(address)) and last_source != source:
            # Source changed, remove the old address from the tracker
            tracker.async_remove_address(address)
        if address not in tracker.intervals:
            tracker.async_collect(service_info)

        # If the advertisement data is the same as the last time we saw it, we
        # don't need to do anything else.
        if old_service_info and not (
            service_info.manufacturer_data != old_service_info.manufacturer_data
            or service_info.service_data != old_service_info.service_data
            or service_info.service_uuids != old_service_info.service_uuids
            or service_info.name != old_service_info.name
        ):
            return

        is_connectable_by_any_source = address in self._connectable_history
        if not connectable and is_connectable_by_any_source:
            # Since we have a connectable path and our BleakClient will
            # route any connection attempts to the connectable path, we
            # mark the service_info as connectable so that the callbacks
            # will be called and the device can be discovered.
            service_info = BluetoothServiceInfoBleak(
                name=service_info.name,
                address=service_info.address,
                rssi=service_info.rssi,
                manufacturer_data=service_info.manufacturer_data,
                service_data=service_info.service_data,
                service_uuids=service_info.service_uuids,
                source=service_info.source,
                device=service_info.device,
                advertisement=service_info.advertisement,
                connectable=True,
                time=service_info.time,
            )

        matched_domains = self._integration_matcher.match_domains(service_info)
        _LOGGER.debug(
            "%s: %s %s connectable: %s match: %s rssi: %s",
            source,
            address,
            advertisement_data,
            connectable,
            matched_domains,
            advertisement_data.rssi,
        )

        if is_connectable_by_any_source:
            # Bleak callbacks must get a connectable device
            for callback_filters in self._bleak_callbacks:
                _dispatch_bleak_callback(*callback_filters, device, advertisement_data)

        for match in self._callback_index.match_callbacks(service_info):
            callback = match[CALLBACK]
            try:
                callback(service_info, BluetoothChange.ADVERTISEMENT)
            except Exception:  # pylint: disable=broad-except
                _LOGGER.exception("Error in bluetooth callback")

        for domain in matched_domains:
            discovery_flow.async_create_flow(
                self.hass,
                domain,
                {"source": config_entries.SOURCE_BLUETOOTH},
                service_info,
            )

    @hass_callback
    def async_track_unavailable(
        self,
        callback: Callable[[BluetoothServiceInfoBleak], None],
        address: str,
        connectable: bool,
    ) -> Callable[[], None]:
        """Register a callback."""
        unavailable_callbacks = self._get_unavailable_callbacks_by_type(connectable)
        unavailable_callbacks.setdefault(address, []).append(callback)

        @hass_callback
        def _async_remove_callback() -> None:
            unavailable_callbacks[address].remove(callback)
            if not unavailable_callbacks[address]:
                del unavailable_callbacks[address]

        return _async_remove_callback

    @hass_callback
    def async_register_callback(
        self,
        callback: BluetoothCallback,
        matcher: BluetoothCallbackMatcher | None,
    ) -> Callable[[], None]:
        """Register a callback."""
        callback_matcher = BluetoothCallbackMatcherWithCallback(callback=callback)
        if not matcher:
            callback_matcher[CONNECTABLE] = True
        else:
            # We could write out every item in the typed dict here
            # but that would be a bit inefficient and verbose.
            callback_matcher.update(matcher)  # type: ignore[typeddict-item]
            callback_matcher[CONNECTABLE] = matcher.get(CONNECTABLE, True)

        connectable = callback_matcher[CONNECTABLE]
        self._callback_index.add_callback_matcher(callback_matcher)

        @hass_callback
        def _async_remove_callback() -> None:
            self._callback_index.remove_callback_matcher(callback_matcher)

        # If we have history for the subscriber, we can trigger the callback
        # immediately with the last packet so the subscriber can see the
        # device.
        all_history = self._get_history_by_type(connectable)
        service_infos: Iterable[BluetoothServiceInfoBleak] = []
        if address := callback_matcher.get(ADDRESS):
            if service_info := all_history.get(address):
                service_infos = [service_info]
        else:
            service_infos = all_history.values()

        for service_info in service_infos:
            if ble_device_matches(callback_matcher, service_info):
                try:
                    callback(service_info, BluetoothChange.ADVERTISEMENT)
                except Exception:  # pylint: disable=broad-except
                    _LOGGER.exception("Error in bluetooth callback")

        return _async_remove_callback

    @hass_callback
    def async_ble_device_from_address(
        self, address: str, connectable: bool
    ) -> BLEDevice | None:
        """Return the BLEDevice if present."""
        all_history = self._get_history_by_type(connectable)
        if history := all_history.get(address):
            return history.device
        return None

    @hass_callback
    def async_address_present(self, address: str, connectable: bool) -> bool:
        """Return if the address is present."""
        return address in self._get_history_by_type(connectable)

    @hass_callback
    def async_discovered_service_info(
        self, connectable: bool
    ) -> Iterable[BluetoothServiceInfoBleak]:
        """Return all the discovered services info."""
        return self._get_history_by_type(connectable).values()

    @hass_callback
    def async_last_service_info(
        self, address: str, connectable: bool
    ) -> BluetoothServiceInfoBleak | None:
        """Return the last service info for an address."""
        return self._get_history_by_type(connectable).get(address)

    @hass_callback
    def async_rediscover_address(self, address: str) -> None:
        """Trigger discovery of devices which have already been seen."""
        self._integration_matcher.async_clear_address(address)

    def _get_scanners_by_type(self, connectable: bool) -> list[BaseHaScanner]:
        """Return the scanners by type."""
        if connectable:
            return self._connectable_scanners
        return self._non_connectable_scanners

    def _get_unavailable_callbacks_by_type(
        self, connectable: bool
    ) -> dict[str, list[Callable[[BluetoothServiceInfoBleak], None]]]:
        """Return the unavailable callbacks by type."""
        if connectable:
            return self._connectable_unavailable_callbacks
        return self._unavailable_callbacks

    def _get_history_by_type(
        self, connectable: bool
    ) -> dict[str, BluetoothServiceInfoBleak]:
        """Return the history by type."""
        return self._connectable_history if connectable else self._all_history

    def async_register_scanner(
        self, scanner: BaseHaScanner, connectable: bool
    ) -> CALLBACK_TYPE:
        """Register a new scanner."""
        scanners = self._get_scanners_by_type(connectable)

        def _unregister_scanner() -> None:
            self._advertisement_tracker.async_remove_source(scanner.source)
            scanners.remove(scanner)
            self._sources.remove(scanner.source)

        scanners.append(scanner)
        self._sources.add(scanner.source)
        return _unregister_scanner

    @hass_callback
    def async_register_bleak_callback(
        self, callback: AdvertisementDataCallback, filters: dict[str, set[str]]
    ) -> CALLBACK_TYPE:
        """Register a callback."""
        callback_entry = (callback, filters)
        self._bleak_callbacks.append(callback_entry)

        @hass_callback
        def _remove_callback() -> None:
            self._bleak_callbacks.remove(callback_entry)

        # Replay the history since otherwise we miss devices
        # that were already discovered before the callback was registered
        # or we are in passive mode
        for history in self._connectable_history.values():
            _dispatch_bleak_callback(
                callback, filters, history.device, history.advertisement
            )

        return _remove_callback<|MERGE_RESOLUTION|>--- conflicted
+++ resolved
@@ -177,14 +177,9 @@
         self, cached: bool = True
     ) -> dict[str, AdapterDetails]:
         """Get bluetooth adapters."""
-<<<<<<< HEAD
-        if not cached or not self._adapters:
-            await self._bluetooth_adapters.refresh()
-=======
         if not self._adapters or not cached:
             if not cached:
                 await self._bluetooth_adapters.refresh()
->>>>>>> ee1ff587
             self._adapters = self._bluetooth_adapters.adapters
         return self._adapters
 
