{
  "domain": "bluetooth",
  "name": "Bluetooth",
  "documentation": "https://www.home-assistant.io/integrations/bluetooth",
  "dependencies": ["usb"],
  "after_dependencies": ["hassio"],
  "quality_scale": "internal",
  "requirements": [
    "bleak==0.19.1",
    "bleak-retry-connector==2.8.1",
    "bluetooth-adapters==0.6.0",
    "bluetooth-auto-recovery==0.3.6",
<<<<<<< HEAD
    "bluetooth-data-tools==0.2.0",
    "dbus-fast==1.59.2"
=======
    "dbus-fast==1.60.0"
>>>>>>> 43cf0ff6
  ],
  "codeowners": ["@bdraco"],
  "config_flow": true,
  "iot_class": "local_push"
}<|MERGE_RESOLUTION|>--- conflicted
+++ resolved
@@ -10,12 +10,8 @@
     "bleak-retry-connector==2.8.1",
     "bluetooth-adapters==0.6.0",
     "bluetooth-auto-recovery==0.3.6",
-<<<<<<< HEAD
     "bluetooth-data-tools==0.2.0",
-    "dbus-fast==1.59.2"
-=======
     "dbus-fast==1.60.0"
->>>>>>> 43cf0ff6
   ],
   "codeowners": ["@bdraco"],
   "config_flow": true,
