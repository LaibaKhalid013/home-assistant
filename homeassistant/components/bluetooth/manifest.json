--- conflicted
+++ resolved
@@ -15,13 +15,8 @@
   ],
   "quality_scale": "internal",
   "requirements": [
-<<<<<<< HEAD
     "bleak==0.20.1",
-    "bleak-retry-connector==3.0.1",
-=======
-    "bleak==0.20.0",
     "bleak-retry-connector==3.0.2",
->>>>>>> 255f12ec
     "bluetooth-adapters==0.15.3",
     "bluetooth-auto-recovery==1.0.3",
     "bluetooth-data-tools==0.3.1",
