{
  "domain": "bluetooth",
  "name": "Bluetooth",
  "codeowners": ["@bdraco"],
  "config_flow": true,
  "dependencies": ["logger", "usb"],
  "documentation": "https://www.home-assistant.io/integrations/bluetooth",
  "iot_class": "local_push",
  "loggers": [
    "btsocket",
    "bleak_retry_connector",
    "bluetooth_adapters",
    "bluetooth_auto_recovery"
  ],
  "quality_scale": "internal",
  "requirements": [
    "bleak==0.20.2",
    "bleak-retry-connector==3.1.1",
    "bluetooth-adapters==0.16.0",
    "bluetooth-auto-recovery==1.2.1",
<<<<<<< HEAD
    "bluetooth-data-tools==1.9.1",
    "dbus-fast==1.94.0"
=======
    "bluetooth-data-tools==1.9.0",
    "dbus-fast==1.94.1"
>>>>>>> 5cc49f6d
  ]
}<|MERGE_RESOLUTION|>--- conflicted
+++ resolved
@@ -18,12 +18,7 @@
     "bleak-retry-connector==3.1.1",
     "bluetooth-adapters==0.16.0",
     "bluetooth-auto-recovery==1.2.1",
-<<<<<<< HEAD
     "bluetooth-data-tools==1.9.1",
-    "dbus-fast==1.94.0"
-=======
-    "bluetooth-data-tools==1.9.0",
     "dbus-fast==1.94.1"
->>>>>>> 5cc49f6d
   ]
 }