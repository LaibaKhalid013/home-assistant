{
  "config": {
    "flow_title": "{name}",
    "step": {
      "enable_bluetooth": {
<<<<<<< HEAD
        "description": "This integration allows Home Assistant to discover Bluetooth devices and share the Bluetooth adapter with `bleak` based integrations. If you find your legacy integrations need exclusive use of the Bluetooth adapter, deleting this integration will release control of the adapter."
=======
        "description": "This integration allows Home Assistant to discover Bluetooth devices and share the Bluetooth adapter with integrations. If you find your legacy integrations need exclusive use of the Bluetooth adapter, deleting this integration will release control of the adapter."
>>>>>>> 9a86b682
      },
      "user": {
        "description": "Choose a device to setup",
        "data": {
          "address": "Device"
        }
      },
      "bluetooth_confirm": {
        "description": "Do you want to setup {name}?"
      }
    },
    "abort": {
      "already_configured": "[%key:common::config_flow::abort::already_configured_service%]"
    }
  }
}<|MERGE_RESOLUTION|>--- conflicted
+++ resolved
@@ -3,11 +3,7 @@
     "flow_title": "{name}",
     "step": {
       "enable_bluetooth": {
-<<<<<<< HEAD
-        "description": "This integration allows Home Assistant to discover Bluetooth devices and share the Bluetooth adapter with `bleak` based integrations. If you find your legacy integrations need exclusive use of the Bluetooth adapter, deleting this integration will release control of the adapter."
-=======
         "description": "This integration allows Home Assistant to discover Bluetooth devices and share the Bluetooth adapter with integrations. If you find your legacy integrations need exclusive use of the Bluetooth adapter, deleting this integration will release control of the adapter."
->>>>>>> 9a86b682
       },
       "user": {
         "description": "Choose a device to setup",
