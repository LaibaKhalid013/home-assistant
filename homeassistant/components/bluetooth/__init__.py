--- conflicted
+++ resolved
@@ -6,10 +6,6 @@
 from datetime import datetime, timedelta
 from enum import Enum
 import logging
-<<<<<<< HEAD
-import platform
-=======
->>>>>>> f6897c6e
 from typing import Final, Union
 
 from bleak import BleakError
@@ -32,11 +28,7 @@
 from homeassistant.loader import async_get_bluetooth
 
 from . import models
-<<<<<<< HEAD
-from .const import DOMAIN
-=======
 from .const import CONF_ADAPTER, DOMAIN
->>>>>>> f6897c6e
 from .match import (
     ADDRESS,
     BluetoothCallbackMatcher,
