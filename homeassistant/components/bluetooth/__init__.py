--- conflicted
+++ resolved
@@ -1,11 +1,8 @@
 """The bluetooth integration."""
 from __future__ import annotations
 
-<<<<<<< HEAD
 import asyncio
-=======
 from asyncio import Future
->>>>>>> 10356b93
 from collections.abc import Callable
 from dataclasses import dataclass
 from datetime import datetime, timedelta
