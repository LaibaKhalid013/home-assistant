"""The bluetooth integration."""
from __future__ import annotations

from asyncio import Future
<<<<<<< HEAD
from collections.abc import Callable
import logging
=======
from collections.abc import Callable, Iterable
>>>>>>> e3210291
import platform
from typing import TYPE_CHECKING, cast

import async_timeout

from homeassistant import config_entries
from homeassistant.components import usb
from homeassistant.const import EVENT_HOMEASSISTANT_STOP
from homeassistant.core import CALLBACK_TYPE, HomeAssistant, callback as hass_callback
from homeassistant.exceptions import ConfigEntryNotReady
from homeassistant.helpers import device_registry as dr, discovery_flow
from homeassistant.helpers.debounce import Debouncer
from homeassistant.loader import async_get_bluetooth

from . import models
from .const import (
    ADAPTER_ADDRESS,
    ADAPTER_HW_VERSION,
    ADAPTER_SW_VERSION,
    CONF_ADAPTER,
    CONF_DETAILS,
    DATA_MANAGER,
    DEFAULT_ADDRESS,
    DOMAIN,
    SOURCE_LOCAL,
    AdapterDetails,
)
from .manager import BluetoothManager
from .match import BluetoothCallbackMatcher, IntegrationMatcher
from .models import (
    BaseHaScanner,
    BluetoothCallback,
    BluetoothChange,
    BluetoothScanningMode,
    BluetoothServiceInfo,
    BluetoothServiceInfoBleak,
    HaBleakScannerWrapper,
    ProcessAdvertisementCallback,
)
from .scanner import HaScanner, ScannerStartError, create_bleak_scanner
from .util import adapter_human_name, adapter_unique_name, async_default_adapter

if TYPE_CHECKING:
    from bleak.backends.device import BLEDevice

    from homeassistant.helpers.typing import ConfigType


__all__ = [
    "async_ble_device_from_address",
    "async_discovered_service_info",
    "async_get_scanner",
    "async_process_advertisements",
    "async_rediscover_address",
    "async_register_callback",
    "async_track_unavailable",
    "BaseHaScanner",
    "BluetoothServiceInfo",
    "BluetoothServiceInfoBleak",
    "BluetoothScanningMode",
    "BluetoothCallback",
    "SOURCE_LOCAL",
]

_LOGGER = logging.getLogger(__name__)


def _get_manager(hass: HomeAssistant) -> BluetoothManager:
    """Get the bluetooth manager."""
    return cast(BluetoothManager, hass.data[DATA_MANAGER])


@hass_callback
def async_get_scanner(hass: HomeAssistant) -> HaBleakScannerWrapper:
    """Return a HaBleakScannerWrapper.

    This is a wrapper around our BleakScanner singleton that allows
    multiple integrations to share the same BleakScanner.
    """
    return HaBleakScannerWrapper()


@hass_callback
def async_discovered_service_info(
    hass: HomeAssistant, connectable: bool = True
) -> Iterable[BluetoothServiceInfoBleak]:
    """Return the discovered devices list."""
    if DATA_MANAGER not in hass.data:
        return []
    return _get_manager(hass).async_discovered_service_info(connectable)


@hass_callback
def async_ble_device_from_address(
    hass: HomeAssistant, address: str, connectable: bool = True
) -> BLEDevice | None:
    """Return BLEDevice for an address if its present."""
    if DATA_MANAGER not in hass.data:
        return None
    return _get_manager(hass).async_ble_device_from_address(address, connectable)


@hass_callback
def async_address_present(
    hass: HomeAssistant, address: str, connectable: bool = True
) -> bool:
    """Check if an address is present in the bluetooth device list."""
    if DATA_MANAGER not in hass.data:
        return False
    return _get_manager(hass).async_address_present(address, connectable)


@hass_callback
def async_register_callback(
    hass: HomeAssistant,
    callback: BluetoothCallback,
    match_dict: BluetoothCallbackMatcher | None,
    mode: BluetoothScanningMode,
) -> Callable[[], None]:
    """Register to receive a callback on bluetooth change.

    mode is currently not used as we only support active scanning.
    Passive scanning will be available in the future. The flag
    is required to be present to avoid a future breaking change
    when we support passive scanning.

    Returns a callback that can be used to cancel the registration.
    """
    return _get_manager(hass).async_register_callback(callback, match_dict)


async def async_process_advertisements(
    hass: HomeAssistant,
    callback: ProcessAdvertisementCallback,
    match_dict: BluetoothCallbackMatcher,
    mode: BluetoothScanningMode,
    timeout: int,
) -> BluetoothServiceInfoBleak:
    """Process advertisements until callback returns true or timeout expires."""
    done: Future[BluetoothServiceInfoBleak] = Future()

    @hass_callback
    def _async_discovered_device(
        service_info: BluetoothServiceInfoBleak, change: BluetoothChange
    ) -> None:
        if not done.done() and callback(service_info):
            done.set_result(service_info)

    unload = _get_manager(hass).async_register_callback(
        _async_discovered_device, match_dict
    )

    try:
        async with async_timeout.timeout(timeout):
            return await done
    finally:
        unload()


@hass_callback
def async_track_unavailable(
    hass: HomeAssistant,
    callback: Callable[[str], None],
    address: str,
    connectable: bool = True,
) -> Callable[[], None]:
    """Register to receive a callback when an address is unavailable.

    Returns a callback that can be used to cancel the registration.
    """
    return _get_manager(hass).async_track_unavailable(callback, address, connectable)


@hass_callback
def async_rediscover_address(hass: HomeAssistant, address: str) -> None:
    """Trigger discovery of devices which have already been seen."""
    _get_manager(hass).async_rediscover_address(address)


@hass_callback
def async_register_scanner(
    hass: HomeAssistant, scanner: BaseHaScanner, connectable: bool
) -> CALLBACK_TYPE:
    """Register a BleakScanner."""
    return _get_manager(hass).async_register_scanner(scanner, connectable)


@hass_callback
def async_get_advertisement_callback(
    hass: HomeAssistant,
) -> Callable[[BluetoothServiceInfoBleak], None]:
    """Get the advertisement callback."""
    return _get_manager(hass).scanner_adv_received


async def async_get_adapter_from_address(
    hass: HomeAssistant, address: str
) -> str | None:
    """Get an adapter by the address."""
    return await _get_manager(hass).async_get_adapter_from_address(address)


async def async_setup(hass: HomeAssistant, config: ConfigType) -> bool:
    """Set up the bluetooth integration."""
    integration_matcher = IntegrationMatcher(await async_get_bluetooth(hass))
    manager = BluetoothManager(hass, integration_matcher)
    manager.async_setup()
    hass.bus.async_listen_once(EVENT_HOMEASSISTANT_STOP, manager.async_stop)
    hass.data[DATA_MANAGER] = models.MANAGER = manager

    adapters = await manager.async_get_bluetooth_adapters()

    async_migrate_entries(hass, adapters)
    await async_discover_adapters(hass, adapters)

    async def _async_rediscover_adapters() -> None:
        """Rediscover adapters when a new one may be available."""
        discovered_adapters = await manager.async_get_bluetooth_adapters(cached=False)
        _LOGGER.debug("Rediscovered adapters: %s", discovered_adapters)
        await async_discover_adapters(hass, discovered_adapters)

    discovery_debouncer = Debouncer(
        hass, _LOGGER, cooldown=5, immediate=False, function=_async_rediscover_adapters
    )

    def _async_trigger_discovery(service_info: usb.UsbServiceInfo) -> None:
        # There are so many bluetooth adapter models that
        # we check the bus whenever a usb device is plugged in
        # to see if it is a bluetooth adapter since we can't
        # tell if the device is a bluetooth adapter or if its
        # actually supported unless we ask DBus if its now
        # present.
        _LOGGER.debug("Triggering bluetooth discovery for %s", service_info)
        hass.async_create_task(discovery_debouncer.async_call())

    cancel = usb.async_register_callback(hass, _async_trigger_discovery, None)
    hass.bus.async_listen_once(EVENT_HOMEASSISTANT_STOP, lambda event: cancel())

    return True


@hass_callback
def async_migrate_entries(
    hass: HomeAssistant,
    adapters: dict[str, AdapterDetails],
) -> None:
    """Migrate config entries to support multiple."""
    current_entries = hass.config_entries.async_entries(DOMAIN)
    default_adapter = async_default_adapter()

    for entry in current_entries:
        if entry.unique_id:
            continue

        address = DEFAULT_ADDRESS
        adapter = entry.options.get(CONF_ADAPTER, default_adapter)
        if adapter in adapters:
            address = adapters[adapter][ADAPTER_ADDRESS]
        hass.config_entries.async_update_entry(
            entry, title=adapter_unique_name(adapter, address), unique_id=address
        )


async def async_discover_adapters(
    hass: HomeAssistant,
    adapters: dict[str, AdapterDetails],
) -> None:
    """Discover adapters and start flows."""
    if platform.system() == "Windows":
        # We currently do not have a good way to detect if a bluetooth device is
        # available on Windows. We will just assume that it is not unless they
        # actively add it.
        return

    for adapter, details in adapters.items():
        discovery_flow.async_create_flow(
            hass,
            DOMAIN,
            context={"source": config_entries.SOURCE_INTEGRATION_DISCOVERY},
            data={CONF_ADAPTER: adapter, CONF_DETAILS: details},
        )


async def async_update_device(
    hass: HomeAssistant,
    entry: config_entries.ConfigEntry,
    adapter: str,
) -> None:
    """Update device registry entry.

    The physical adapter can change from hci0/hci1 on reboot
    or if the user moves around the usb sticks so we need to
    update the device with the new location so they can
    figure out where the adapter is.
    """
    manager: BluetoothManager = hass.data[DATA_MANAGER]
    adapters = await manager.async_get_bluetooth_adapters()
    details = adapters[adapter]
    registry = dr.async_get(manager.hass)
    registry.async_get_or_create(
        config_entry_id=entry.entry_id,
        name=adapter_human_name(adapter, details[ADAPTER_ADDRESS]),
        connections={(dr.CONNECTION_BLUETOOTH, details[ADAPTER_ADDRESS])},
        sw_version=details.get(ADAPTER_SW_VERSION),
        hw_version=details.get(ADAPTER_HW_VERSION),
    )


async def async_setup_entry(
    hass: HomeAssistant, entry: config_entries.ConfigEntry
) -> bool:
    """Set up a config entry for a bluetooth scanner."""
    address = entry.unique_id
    assert address is not None
    adapter = await async_get_adapter_from_address(hass, address)
    if adapter is None:
        raise ConfigEntryNotReady(
            f"Bluetooth adapter {adapter} with address {address} not found"
        )

    try:
        bleak_scanner = create_bleak_scanner(BluetoothScanningMode.ACTIVE, adapter)
    except RuntimeError as err:
        raise ConfigEntryNotReady(
            f"{adapter_human_name(adapter, address)}: {err}"
        ) from err
    scanner = HaScanner(hass, bleak_scanner, adapter, address)
    info_callback = async_get_advertisement_callback(hass)
    entry.async_on_unload(scanner.async_register_callback(info_callback))
    try:
        await scanner.async_start()
    except ScannerStartError as err:
        raise ConfigEntryNotReady from err
    entry.async_on_unload(async_register_scanner(hass, scanner, True))
    await async_update_device(hass, entry, adapter)
    hass.data.setdefault(DOMAIN, {})[entry.entry_id] = scanner
    return True


async def async_unload_entry(
    hass: HomeAssistant, entry: config_entries.ConfigEntry
) -> bool:
    """Unload a config entry."""
    scanner: HaScanner = hass.data[DOMAIN].pop(entry.entry_id)
    await scanner.async_stop()
    return True<|MERGE_RESOLUTION|>--- conflicted
+++ resolved
@@ -2,12 +2,7 @@
 from __future__ import annotations
 
 from asyncio import Future
-<<<<<<< HEAD
-from collections.abc import Callable
-import logging
-=======
 from collections.abc import Callable, Iterable
->>>>>>> e3210291
 import platform
 from typing import TYPE_CHECKING, cast
 
