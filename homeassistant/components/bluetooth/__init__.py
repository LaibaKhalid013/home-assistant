"""The bluetooth integration."""
from __future__ import annotations

from collections.abc import Callable
import dataclasses
from enum import Enum
import fnmatch
from functools import cached_property
import logging
import platform
from typing import Final, TypedDict

from bleak import BleakError
from bleak.backends.device import MANUFACTURERS, BLEDevice
from bleak.backends.scanner import AdvertisementData
from lru import LRU  # pylint: disable=no-name-in-module

from homeassistant import config_entries
from homeassistant.const import EVENT_HOMEASSISTANT_STOP
from homeassistant.core import (
    CALLBACK_TYPE,
    Event,
    HomeAssistant,
    callback as hass_callback,
)
from homeassistant.data_entry_flow import BaseServiceInfo
from homeassistant.helpers import discovery_flow
from homeassistant.helpers.typing import ConfigType
from homeassistant.loader import (
    BluetoothMatcher,
    BluetoothMatcherOptional,
    async_get_bluetooth,
)

from . import models
from .const import DOMAIN
from .models import HaBleakScanner
from .usage import install_multiple_bleak_catcher

_LOGGER = logging.getLogger(__name__)

MAX_REMEMBER_ADDRESSES: Final = 2048


class BluetoothCallbackMatcherOptional(TypedDict, total=False):
    """Matcher for the bluetooth integration for callback optional fields."""

    address: str


class BluetoothCallbackMatcher(
    BluetoothMatcherOptional,
    BluetoothCallbackMatcherOptional,
):
    """Callback matcher for the bluetooth integration."""


class BluetoothScanningMode(Enum):
    """The mode of scanning for bluetooth devices."""

    PASSIVE = "passive"
    ACTIVE = "active"


SCANNING_MODE_TO_BLEAK = {
    BluetoothScanningMode.ACTIVE: "active",
    BluetoothScanningMode.PASSIVE: "passive",
}

ADDRESS: Final = "address"
LOCAL_NAME: Final = "local_name"
SERVICE_UUID: Final = "service_uuid"
MANUFACTURER_ID: Final = "manufacturer_id"
MANUFACTURER_DATA_FIRST_BYTE: Final = "manufacturer_data_first_byte"


@dataclasses.dataclass
class BluetoothServiceInfo(BaseServiceInfo):
    """Prepared info from bluetooth entries."""

    name: str
    address: str
    rssi: int
    manufacturer_data: dict[int, bytes]
    service_data: dict[str, bytes]
    service_uuids: list[str]

    @classmethod
    def from_advertisement(
        cls, device: BLEDevice, advertisement_data: AdvertisementData
    ) -> BluetoothServiceInfo:
        """Create a BluetoothServiceInfo from an advertisement."""
        return cls(
            name=advertisement_data.local_name or device.name or device.address,
            address=device.address,
            rssi=device.rssi,
            manufacturer_data=advertisement_data.manufacturer_data,
            service_data=advertisement_data.service_data,
            service_uuids=advertisement_data.service_uuids,
        )

    @cached_property
    def manufacturer(self) -> str | None:
        """Convert manufacturer data to a string."""
        for manufacturer in self.manufacturer_data:
            if manufacturer in MANUFACTURERS:
                name: str = MANUFACTURERS[manufacturer]
                return name
        return None

    @cached_property
    def manufacturer_id(self) -> int | None:
        """Get the first manufacturer id."""
        for manufacturer in self.manufacturer_data:
            return manufacturer
        return None


BluetoothChange = Enum("BluetoothChange", "ADVERTISEMENT")
BluetoothCallback = Callable[[BluetoothServiceInfo, BluetoothChange], None]


@hass_callback
<<<<<<< HEAD
=======
def async_discovered_devices(
    hass: HomeAssistant,
) -> list[BluetoothServiceInfo]:
    """Return the discovered devices list."""
    manager: BluetoothManager = hass.data[DOMAIN]
    return manager.async_discovered_devices()


@hass_callback
>>>>>>> efb28909
def async_address_present(
    hass: HomeAssistant,
    address: str,
) -> bool:
    """Check if an address is present in the bluetooth device list."""
    manager: BluetoothManager = hass.data[DOMAIN]
    return manager.async_address_present(address)


@hass_callback
def async_register_callback(
    hass: HomeAssistant,
    callback: BluetoothCallback,
    match_dict: BluetoothCallbackMatcher | None,
) -> Callable[[], None]:
    """Register to receive a callback on bluetooth change.

    Returns a callback that can be used to cancel the registration.
    """
    manager: BluetoothManager = hass.data[DOMAIN]
    return manager.async_register_callback(callback, match_dict)


async def async_setup(hass: HomeAssistant, config: ConfigType) -> bool:
    """Set up the bluetooth integration."""
    integration_matchers = await async_get_bluetooth(hass)
    bluetooth_discovery = BluetoothManager(
        hass, integration_matchers, BluetoothScanningMode.PASSIVE
    )
    await bluetooth_discovery.async_setup()
    hass.data[DOMAIN] = bluetooth_discovery
    return True


def _ble_device_matches(
    matcher: BluetoothCallbackMatcher | BluetoothMatcher,
    device: BLEDevice,
    advertisement_data: AdvertisementData,
) -> bool:
    """Check if a ble device and advertisement_data matches the matcher."""
    if (
        matcher_address := matcher.get(ADDRESS)
    ) is not None and device.address != matcher_address:
        return False

    if (
        matcher_local_name := matcher.get(LOCAL_NAME)
    ) is not None and not fnmatch.fnmatch(
        advertisement_data.local_name or device.name or device.address,
        matcher_local_name,
    ):
        return False

    if (
        matcher_service_uuid := matcher.get(SERVICE_UUID)
    ) is not None and matcher_service_uuid not in advertisement_data.service_uuids:
        return False

    if (
        (matcher_manfacturer_id := matcher.get(MANUFACTURER_ID)) is not None
        and matcher_manfacturer_id not in advertisement_data.manufacturer_data
    ):
        return False

    if (
        matcher_manufacturer_data_first_byte := matcher.get(
            MANUFACTURER_DATA_FIRST_BYTE
        )
    ) is not None and not any(
        matcher_manufacturer_data_first_byte == manufacturer_data[0]
        for manufacturer_data in advertisement_data.manufacturer_data.values()
    ):
        return False

    return True


@hass_callback
def async_enable_rssi_updates() -> None:
    """Bleak filters out RSSI updates by default on linux only."""
    # We want RSSI updates
    if platform.system() == "Linux":
        from bleak.backends.bluezdbus import (  # pylint: disable=import-outside-toplevel
            scanner,
        )

        scanner._ADVERTISING_DATA_PROPERTIES.add(  # pylint: disable=protected-access
            "RSSI"
        )


class BluetoothManager:
    """Manage Bluetooth."""

    def __init__(
        self,
        hass: HomeAssistant,
        integration_matchers: list[BluetoothMatcher],
        scanning_mode: BluetoothScanningMode,
    ) -> None:
        """Init bluetooth discovery."""
        self.hass = hass
        self.scanning_mode = scanning_mode
        self._integration_matchers = integration_matchers
        self.scanner: HaBleakScanner | None = None
        self._cancel_device_detected: CALLBACK_TYPE | None = None
        self._callbacks: list[
            tuple[BluetoothCallback, BluetoothCallbackMatcher | None]
        ] = []
        # Some devices use a random address so we need to use
        # an LRU to avoid memory issues.
        self._matched: LRU = LRU(MAX_REMEMBER_ADDRESSES)

    async def async_setup(self) -> None:
        """Set up BT Discovery."""
        try:
            self.scanner = HaBleakScanner(
                scanning_mode=SCANNING_MODE_TO_BLEAK[self.scanning_mode]
            )
        except (FileNotFoundError, BleakError) as ex:
            _LOGGER.warning(
                "Could not create bluetooth scanner (is bluetooth present and enabled?): %s",
                ex,
            )
            return
        async_enable_rssi_updates()
        install_multiple_bleak_catcher(self.scanner)
        # We have to start it right away as some integrations might
        # need it straight away.
        _LOGGER.debug("Starting bluetooth scanner")
        self.scanner.register_detection_callback(self.scanner.async_callback_dispatcher)
        self._cancel_device_detected = self.scanner.async_register_callback(
            self._device_detected, {}
        )
        self.hass.bus.async_listen_once(EVENT_HOMEASSISTANT_STOP, self.async_stop)
        await self.scanner.start()

    @hass_callback
    def _device_detected(
        self, device: BLEDevice, advertisement_data: AdvertisementData
    ) -> None:
        """Handle a detected device."""
        matched_domains: set[str] | None = None
        match_key = (device.address, bool(advertisement_data.manufacturer_data))
        match_key_has_mfr_data = (device.address, True)

        # If we matched without manufacturer_data, we need to do it again
        # since we may think the device is unsupported otherwise
        if (
            match_key_has_mfr_data not in self._matched
            and match_key not in self._matched
        ):
            matched_domains = {
                matcher["domain"]
                for matcher in self._integration_matchers
                if _ble_device_matches(matcher, device, advertisement_data)
            }
            if matched_domains:
                self._matched[match_key] = True
            _LOGGER.debug(
                "Device detected: %s with advertisement_data: %s matched domains: %s",
                device,
                advertisement_data,
                matched_domains,
            )

        if not matched_domains and not self._callbacks:
            return

        service_info: BluetoothServiceInfo | None = None
        for callback, matcher in self._callbacks:
            if matcher is None or _ble_device_matches(
                matcher, device, advertisement_data
            ):
                if service_info is None:
                    service_info = BluetoothServiceInfo.from_advertisement(
                        device, advertisement_data
                    )
                try:
                    callback(service_info, BluetoothChange.ADVERTISEMENT)
                except Exception:  # pylint: disable=broad-except
                    _LOGGER.exception("Error in bluetooth callback")

        if not matched_domains:
            return
        if service_info is None:
            service_info = BluetoothServiceInfo.from_advertisement(
                device, advertisement_data
            )
        for domain in matched_domains:
            discovery_flow.async_create_flow(
                self.hass,
                domain,
                {"source": config_entries.SOURCE_BLUETOOTH},
                service_info,
            )

    @hass_callback
    def async_register_callback(
        self,
        callback: BluetoothCallback,
        matcher: BluetoothCallbackMatcher | None = None,
    ) -> Callable[[], None]:
        """Register a callback."""
        callback_entry = (callback, matcher)
        self._callbacks.append(callback_entry)

        @hass_callback
        def _async_remove_callback() -> None:
            self._callbacks.remove(callback_entry)

        # If we have history for the subscriber, we can trigger the callback
        # immediately with the last packet so the subscriber can see the
        # device.
        if (
            matcher
            and (address := matcher.get(ADDRESS))
            and models.HA_BLEAK_SCANNER
            and (device_adv_data := models.HA_BLEAK_SCANNER.history.get(address))
        ):
            try:
                callback(
                    BluetoothServiceInfo.from_advertisement(*device_adv_data),
                    BluetoothChange.ADVERTISEMENT,
                )
            except Exception:  # pylint: disable=broad-except
                _LOGGER.exception("Error in bluetooth callback")

        return _async_remove_callback

    @hass_callback
    def async_address_present(self, address: str) -> bool:
        """Return if the address is present."""
        return bool(
            models.HA_BLEAK_SCANNER
            and any(
                device.address == address
                for device in models.HA_BLEAK_SCANNER.discovered_devices
            )
        )

<<<<<<< HEAD
=======
    @hass_callback
    def async_discovered_devices(self) -> list[BluetoothServiceInfo]:
        """Return if the address is present."""
        if models.HA_BLEAK_SCANNER:
            discovered = models.HA_BLEAK_SCANNER.discovered_devices
            history = models.HA_BLEAK_SCANNER.history
            return [
                BluetoothServiceInfo.from_advertisement(*history[device.address])
                for device in discovered
                if device.address in history
            ]
        return []

>>>>>>> efb28909
    async def async_stop(self, event: Event) -> None:
        """Stop bluetooth discovery."""
        if self._cancel_device_detected:
            self._cancel_device_detected()
            self._cancel_device_detected = None
        if self.scanner:
            await self.scanner.stop()
        models.HA_BLEAK_SCANNER = None<|MERGE_RESOLUTION|>--- conflicted
+++ resolved
@@ -121,8 +121,6 @@
 
 
 @hass_callback
-<<<<<<< HEAD
-=======
 def async_discovered_devices(
     hass: HomeAssistant,
 ) -> list[BluetoothServiceInfo]:
@@ -132,7 +130,6 @@
 
 
 @hass_callback
->>>>>>> efb28909
 def async_address_present(
     hass: HomeAssistant,
     address: str,
@@ -374,8 +371,6 @@
             )
         )
 
-<<<<<<< HEAD
-=======
     @hass_callback
     def async_discovered_devices(self) -> list[BluetoothServiceInfo]:
         """Return if the address is present."""
@@ -389,7 +384,6 @@
             ]
         return []
 
->>>>>>> efb28909
     async def async_stop(self, event: Event) -> None:
         """Stop bluetooth discovery."""
         if self._cancel_device_detected:
