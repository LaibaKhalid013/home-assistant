"""Config flow to configure the Bravia TV integration."""
from __future__ import annotations

from typing import Any
from urllib.parse import urlparse

from aiohttp import CookieJar
from pybravia import BraviaTV, BraviaTVAuthError, BraviaTVError, BraviaTVNotSupported
import voluptuous as vol

from homeassistant import config_entries
from homeassistant.components import ssdp
from homeassistant.config_entries import ConfigEntry
from homeassistant.const import CONF_HOST, CONF_MAC, CONF_NAME, CONF_PIN
from homeassistant.core import callback
from homeassistant.data_entry_flow import FlowResult
from homeassistant.helpers.aiohttp_client import async_create_clientsession
import homeassistant.helpers.config_validation as cv
from homeassistant.util.network import is_host_valid

from . import BraviaTVCoordinator
from .const import (
    ATTR_CID,
    ATTR_MAC,
    ATTR_MODEL,
    CLIENTID_PREFIX,
    CONF_IGNORED_SOURCES,
    CONF_USE_PSK,
    DOMAIN,
    NICKNAME,
)


class BraviaTVConfigFlow(config_entries.ConfigFlow, domain=DOMAIN):
    """Handle a config flow for Bravia TV integration."""

    VERSION = 1

    def __init__(self) -> None:
        """Initialize config flow."""
        self.client: BraviaTV | None = None
        self.device_config: dict[str, Any] = {}

    @staticmethod
    @callback
    def async_get_options_flow(config_entry: ConfigEntry) -> BraviaTVOptionsFlowHandler:
        """Bravia TV options callback."""
        return BraviaTVOptionsFlowHandler(config_entry)

    def create_client(self) -> None:
        """Create Bravia TV client from config."""
        host = self.device_config[CONF_HOST]
        session = async_create_clientsession(
            self.hass,
            cookie_jar=CookieJar(unsafe=True, quote_cookie=False),
        )
        self.client = BraviaTV(host=host, session=session)

    async def async_create_device(self) -> FlowResult:
        """Initialize and create Bravia TV device from config."""
        assert self.client

        pin = self.device_config[CONF_PIN]
        use_psk = self.device_config[CONF_USE_PSK]

        if use_psk:
            await self.client.connect(psk=pin)
        else:
            await self.client.connect(
                pin=pin, clientid=CLIENTID_PREFIX, nickname=NICKNAME
            )
        await self.client.set_wol_mode(True)

        system_info = await self.client.get_system_info()
        cid = system_info[ATTR_CID].lower()
        title = system_info[ATTR_MODEL]

        self.device_config[CONF_MAC] = system_info[ATTR_MAC]

        await self.async_set_unique_id(cid)
        self._abort_if_unique_id_configured()

        return self.async_create_entry(title=title, data=self.device_config)

    async def async_step_user(
        self, user_input: dict[str, Any] | None = None
    ) -> FlowResult:
        """Handle the initial step."""
        errors: dict[str, str] = {}

        if user_input is not None:
            host = user_input[CONF_HOST]
<<<<<<< HEAD
            if host_valid(host):
=======
            if is_host_valid(host):
                session = async_create_clientsession(
                    self.hass,
                    cookie_jar=CookieJar(unsafe=True, quote_cookie=False),
                )
                self.client = BraviaTV(host=host, session=session)
>>>>>>> 7eb5e6d6
                self.device_config[CONF_HOST] = host
                self.create_client()
                return await self.async_step_authorize()

            errors[CONF_HOST] = "invalid_host"

        return self.async_show_form(
            step_id="user",
            data_schema=vol.Schema({vol.Required(CONF_HOST, default=""): str}),
            errors=errors,
        )

    async def async_step_authorize(
        self, user_input: dict[str, Any] | None = None
    ) -> FlowResult:
        """Authorize Bravia TV device."""
        errors: dict[str, str] = {}

        if user_input is not None:
            self.device_config[CONF_PIN] = user_input[CONF_PIN]
            self.device_config[CONF_USE_PSK] = user_input[CONF_USE_PSK]
            try:
                return await self.async_create_device()
            except BraviaTVAuthError:
                errors["base"] = "invalid_auth"
            except BraviaTVNotSupported:
                errors["base"] = "unsupported_model"
            except BraviaTVError:
                errors["base"] = "cannot_connect"

        assert self.client

        try:
            await self.client.pair(CLIENTID_PREFIX, NICKNAME)
        except BraviaTVError:
            return self.async_abort(reason="no_ip_control")

        return self.async_show_form(
            step_id="authorize",
            data_schema=vol.Schema(
                {
                    vol.Required(CONF_PIN, default=""): str,
                    vol.Required(CONF_USE_PSK, default=False): bool,
                }
            ),
            errors=errors,
        )

    async def async_step_ssdp(self, discovery_info: ssdp.SsdpServiceInfo) -> FlowResult:
        """Handle a discovered device."""
        parsed_url = urlparse(discovery_info.ssdp_location)
        host = parsed_url.hostname

        await self.async_set_unique_id(discovery_info.upnp[ssdp.ATTR_UPNP_UDN])
        self._abort_if_unique_id_configured(updates={CONF_HOST: host})
        self._async_abort_entries_match({CONF_HOST: host})

        scalarweb_info = discovery_info.upnp["X_ScalarWebAPI_DeviceInfo"]
        service_types = scalarweb_info["X_ScalarWebAPI_ServiceList"][
            "X_ScalarWebAPI_ServiceType"
        ]

        if "videoScreen" not in service_types:
            return self.async_abort(reason="not_bravia_device")

        model_name = discovery_info.upnp[ssdp.ATTR_UPNP_MODEL_NAME]
        friendly_name = discovery_info.upnp[ssdp.ATTR_UPNP_FRIENDLY_NAME]

        self.context["title_placeholders"] = {
            CONF_NAME: f"{model_name} ({friendly_name})",
            CONF_HOST: host,
        }

        self.device_config[CONF_HOST] = host
        return await self.async_step_confirm()

    async def async_step_confirm(
        self, user_input: dict[str, Any] | None = None
    ) -> FlowResult:
        """Allow the user to confirm adding the device."""
        if user_input is not None:
            self.create_client()
            return await self.async_step_authorize()

        return self.async_show_form(step_id="confirm")


class BraviaTVOptionsFlowHandler(config_entries.OptionsFlow):
    """Config flow options for Bravia TV."""

    def __init__(self, config_entry: ConfigEntry) -> None:
        """Initialize Bravia TV options flow."""
        self.config_entry = config_entry
        self.ignored_sources = config_entry.options.get(CONF_IGNORED_SOURCES)
        self.source_list: list[str] = []

    async def async_step_init(
        self, user_input: dict[str, Any] | None = None
    ) -> FlowResult:
        """Manage the options."""
        coordinator: BraviaTVCoordinator = self.hass.data[DOMAIN][
            self.config_entry.entry_id
        ]

        await coordinator.async_update_sources()
        sources = coordinator.source_map.values()
        self.source_list = [item["title"] for item in sources]
        return await self.async_step_user()

    async def async_step_user(
        self, user_input: dict[str, Any] | None = None
    ) -> FlowResult:
        """Handle a flow initialized by the user."""
        if user_input is not None:
            return self.async_create_entry(title="", data=user_input)

        return self.async_show_form(
            step_id="user",
            data_schema=vol.Schema(
                {
                    vol.Optional(
                        CONF_IGNORED_SOURCES, default=self.ignored_sources
                    ): cv.multi_select(self.source_list)
                }
            ),
        )<|MERGE_RESOLUTION|>--- conflicted
+++ resolved
@@ -90,16 +90,12 @@
 
         if user_input is not None:
             host = user_input[CONF_HOST]
-<<<<<<< HEAD
-            if host_valid(host):
-=======
             if is_host_valid(host):
                 session = async_create_clientsession(
                     self.hass,
                     cookie_jar=CookieJar(unsafe=True, quote_cookie=False),
                 )
                 self.client = BraviaTV(host=host, session=session)
->>>>>>> 7eb5e6d6
                 self.device_config[CONF_HOST] = host
                 self.create_client()
                 return await self.async_step_authorize()
