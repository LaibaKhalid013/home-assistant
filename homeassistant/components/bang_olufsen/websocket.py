--- conflicted
+++ resolved
@@ -5,12 +5,9 @@
 import logging
 
 from mozart_api.models import (
-<<<<<<< HEAD
     BeoRemoteButton,
     ButtonEvent,
-=======
     ListeningModeProps,
->>>>>>> bb29c7a0
     PlaybackContentMetadata,
     PlaybackError,
     PlaybackProgress,
@@ -58,16 +55,13 @@
         self._client.get_notification_notifications(self.on_notification_notification)
         self._client.get_on_connection_lost(self.on_connection_lost)
         self._client.get_on_connection(self.on_connection)
-<<<<<<< HEAD
+        self._client.get_active_listening_mode_notifications(
+            self.on_active_listening_mode
+        )
         self._client.get_beo_remote_button_notifications(
             self.on_beo_remote_button_notification
         )
         self._client.get_button_notifications(self.on_button_notification)
-=======
-        self._client.get_active_listening_mode_notifications(
-            self.on_active_listening_mode
-        )
->>>>>>> bb29c7a0
         self._client.get_playback_error_notifications(
             self.on_playback_error_notification
         )
@@ -107,7 +101,14 @@
         _LOGGER.error("Lost connection to the %s", self.entry.title)
         self._update_connection_status()
 
-<<<<<<< HEAD
+    def on_active_listening_mode(self, notification: ListeningModeProps) -> None:
+        """Send active_listening_mode dispatch."""
+        async_dispatcher_send(
+            self.hass,
+            f"{self._unique_id}_{WebsocketNotification.ACTIVE_LISTENING_MODE}",
+            notification,
+        )
+
     def on_beo_remote_button_notification(self, notification: BeoRemoteButton) -> None:
         """Send beo_remote_button dispatch."""
         # Trigger the device trigger
@@ -128,14 +129,6 @@
                 CONF_TYPE: f"{notification.button}_{notification.state}",
                 CONF_DEVICE_ID: self._device.id,
             },
-=======
-    def on_active_listening_mode(self, notification: ListeningModeProps) -> None:
-        """Send active_listening_mode dispatch."""
-        async_dispatcher_send(
-            self.hass,
-            f"{self._unique_id}_{WebsocketNotification.ACTIVE_LISTENING_MODE}",
-            notification,
->>>>>>> bb29c7a0
         )
 
     def on_notification_notification(
