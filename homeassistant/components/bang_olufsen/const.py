--- conflicted
+++ resolved
@@ -68,17 +68,7 @@
 class WebsocketNotification(StrEnum):
     """Enum for WebSocket notification types."""
 
-<<<<<<< HEAD
-    ACTIVE_LISTENING_MODE: Final[str] = "active_listening_mode"
-    PLAYBACK_ERROR: Final[str] = "playback_error"
-    PLAYBACK_METADATA: Final[str] = "playback_metadata"
-    PLAYBACK_PROGRESS: Final[str] = "playback_progress"
-    PLAYBACK_SOURCE: Final[str] = "playback_source"
-    PLAYBACK_STATE: Final[str] = "playback_state"
-    SOFTWARE_UPDATE_STATE: Final[str] = "software_update_state"
-    SOURCE_CHANGE: Final[str] = "source_change"
-    VOLUME: Final[str] = "volume"
-=======
+    ACTIVE_LISTENING_MODE = "active_listening_mode"
     PLAYBACK_ERROR = "playback_error"
     PLAYBACK_METADATA = "playback_metadata"
     PLAYBACK_PROGRESS = "playback_progress"
@@ -87,7 +77,6 @@
     SOFTWARE_UPDATE_STATE = "software_update_state"
     SOURCE_CHANGE = "source_change"
     VOLUME = "volume"
->>>>>>> 2343f5e4
 
     # Sub-notifications
     NOTIFICATION = "notification"
