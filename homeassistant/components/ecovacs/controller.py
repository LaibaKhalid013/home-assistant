--- conflicted
+++ resolved
@@ -6,22 +6,11 @@
 from typing import Any
 
 from deebot_client.api_client import ApiClient
-<<<<<<< HEAD
-from deebot_client.authentication import (
-    Authenticator,
-    create_config as create_rest_config,
-)
-from deebot_client.device import Device
-from deebot_client.exceptions import DeebotError, InvalidAuthenticationError
-from deebot_client.models import DeviceInfo
-from deebot_client.mqtt_client import MqttClient, create_config as create_mqtt_config
-=======
 from deebot_client.authentication import Authenticator, create_rest_config
 from deebot_client.device import Device
 from deebot_client.exceptions import DeebotError, InvalidAuthenticationError
 from deebot_client.models import DeviceInfo
 from deebot_client.mqtt_client import MqttClient, create_mqtt_config
->>>>>>> 10696932
 from deebot_client.util import md5
 from deebot_client.util.continents import get_continent
 from sucks import EcoVacsAPI, VacBot
@@ -52,16 +41,16 @@
         self._device_id = get_client_device_id()
         country = config[CONF_COUNTRY]
         self._continent = get_continent(country)
+        self._device_id = get_client_device_id()
+        country = config[CONF_COUNTRY]
+        self._continent = get_continent(country)
 
         self._authenticator = Authenticator(
             create_rest_config(
                 aiohttp_client.async_get_clientsession(self._hass),
                 device_id=self._device_id,
                 country=country,
-<<<<<<< HEAD
                 override_rest_url=config.get(CONF_OVERRIDE_REST_URL),
-=======
->>>>>>> 10696932
             ),
             config[CONF_USERNAME],
             md5(config[CONF_PASSWORD]),
@@ -71,13 +60,10 @@
             create_mqtt_config(
                 device_id=self._device_id,
                 country=country,
-<<<<<<< HEAD
                 override_mqtt_url=config.get(CONF_OVERRIDE_MQTT_URL),
                 disable_ssl_context_validation=not config.get(
                     CONF_VERIFY_MQTT_CERTIFICATE, True
                 ),
-=======
->>>>>>> 10696932
             ),
             self._authenticator,
         )
@@ -98,8 +84,10 @@
                         credentials.user_id,
                         EcoVacsAPI.REALM,
                         self._device_id[0:8],
+                        self._device_id[0:8],
                         credentials.token,
                         device_config,
+                        self._continent,
                         self._continent,
                         monitor=True,
                     )
