"""Support for interacting with Spotify Connect."""
from __future__ import annotations

from asyncio import run_coroutine_threadsafe
import datetime as dt
from datetime import timedelta
import logging
from typing import Any

import requests
from spotipy import SpotifyException
from yarl import URL

from homeassistant.components.media_player import (
    BrowseMedia,
    MediaPlayerEntity,
    MediaPlayerEntityFeature,
    MediaPlayerState,
    MediaType,
    RepeatMode,
)
from homeassistant.config_entries import ConfigEntry
from homeassistant.const import CONF_ID
from homeassistant.core import HomeAssistant, callback
from homeassistant.exceptions import HomeAssistantError
from homeassistant.helpers.device_registry import DeviceEntryType
from homeassistant.helpers.entity import DeviceInfo
from homeassistant.helpers.entity_platform import AddEntitiesCallback
from homeassistant.util.dt import utc_from_timestamp

from . import HomeAssistantSpotifyData
from .browse_media import async_browse_media_internal
from .const import DOMAIN, MEDIA_PLAYER_PREFIX, PLAYABLE_MEDIA_TYPES, SPOTIFY_SCOPES
from .util import fetch_image_url

_LOGGER = logging.getLogger(__name__)

SCAN_INTERVAL = timedelta(seconds=30)

SUPPORT_SPOTIFY = (
    MediaPlayerEntityFeature.BROWSE_MEDIA
    | MediaPlayerEntityFeature.NEXT_TRACK
    | MediaPlayerEntityFeature.PAUSE
    | MediaPlayerEntityFeature.PLAY
    | MediaPlayerEntityFeature.PLAY_MEDIA
    | MediaPlayerEntityFeature.PREVIOUS_TRACK
    | MediaPlayerEntityFeature.REPEAT_SET
    | MediaPlayerEntityFeature.SEEK
    | MediaPlayerEntityFeature.SELECT_SOURCE
    | MediaPlayerEntityFeature.SHUFFLE_SET
    | MediaPlayerEntityFeature.VOLUME_SET
)

REPEAT_MODE_MAPPING_TO_HA = {
    "context": RepeatMode.ALL,
    "off": RepeatMode.OFF,
    "track": RepeatMode.ONE,
}

REPEAT_MODE_MAPPING_TO_SPOTIFY = {
    value: key for key, value in REPEAT_MODE_MAPPING_TO_HA.items()
}


async def async_setup_entry(
    hass: HomeAssistant,
    entry: ConfigEntry,
    async_add_entities: AddEntitiesCallback,
) -> None:
    """Set up Spotify based on a config entry."""
    spotify = SpotifyMediaPlayer(
        hass.data[DOMAIN][entry.entry_id],
        entry.data[CONF_ID],
        entry.title,
    )
    async_add_entities([spotify], True)


def spotify_exception_handler(func):
    """Decorate Spotify calls to handle Spotify exception.

    A decorator that wraps the passed in function, catches Spotify errors,
    aiohttp exceptions and handles the availability of the media player.
    """

    def wrapper(self, *args, **kwargs):
        # pylint: disable=protected-access
        try:
            result = func(self, *args, **kwargs)
            self._attr_available = True
            return result
        except requests.RequestException:
            self._attr_available = False
        except SpotifyException as exc:
            self._attr_available = False
            if exc.reason == "NO_ACTIVE_DEVICE":
                raise HomeAssistantError("No active playback device found") from None
            raise HomeAssistantError(f"Spotify error: {exc.reason}") from exc

    return wrapper


class SpotifyMediaPlayer(MediaPlayerEntity):
    """Representation of a Spotify controller."""

    _attr_has_entity_name = True
    _attr_icon = "mdi:spotify"
    _attr_media_image_remotely_accessible = False
    _attr_name = None

    def __init__(
        self,
        data: HomeAssistantSpotifyData,
        user_id: str,
        name: str,
    ) -> None:
        """Initialize."""
        self._id = user_id
        self.data = data

        self._attr_unique_id = user_id

        self._attr_device_info = DeviceInfo(
            identifiers={(DOMAIN, user_id)},
            manufacturer="Spotify AB",
            model=f"Spotify {data.current_user['product']}",
            name=f"Spotify {name}",
            entry_type=DeviceEntryType.SERVICE,
            configuration_url="https://open.spotify.com",
        )

        self._scope_ok = set(data.session.token["scope"].split(" ")).issuperset(
            SPOTIFY_SCOPES
        )
        self._currently_playing: dict | None = {}
        self._playlist: dict | None = None
        self._restricted_device: bool = False

    @property
    def supported_features(self) -> MediaPlayerEntityFeature:
        """Return the supported features."""
        if self._restricted_device:
            return MediaPlayerEntityFeature.SELECT_SOURCE
        if self.data.current_user["product"] == "premium":
            return SUPPORT_SPOTIFY
        return MediaPlayerEntityFeature(0)

    @property
    def state(self) -> MediaPlayerState:
        """Return the playback state."""
        if not self._currently_playing:
            return MediaPlayerState.IDLE
        if self._currently_playing["is_playing"]:
            return MediaPlayerState.PLAYING
        return MediaPlayerState.PAUSED

    @property
    def volume_level(self) -> float | None:
        """Return the device volume."""
        if not self._currently_playing:
            return None
        return self._currently_playing.get("device", {}).get("volume_percent", 0) / 100

    @property
    def media_content_id(self) -> str | None:
        """Return the media URL."""
        if not self._currently_playing:
            return None
        item = self._currently_playing.get("item") or {}
        return item.get("uri")

    @property
    def media_content_type(self) -> str | None:
        """Return the media type."""
        if not self._currently_playing:
            return None
        item = self._currently_playing.get("item") or {}
        is_episode = item.get("type") == MediaType.EPISODE
        return MediaType.PODCAST if is_episode else MediaType.MUSIC

    @property
    def media_duration(self) -> int | None:
        """Duration of current playing media in seconds."""
        if (
            self._currently_playing is None
            or self._currently_playing.get("item") is None
        ):
            return None
        return self._currently_playing["item"]["duration_ms"] / 1000

    @property
    def media_position(self) -> int | None:
        """Position of current playing media in seconds."""
        if (
            not self._currently_playing
            or self._currently_playing.get("progress_ms") is None
        ):
            return None
        return self._currently_playing["progress_ms"] / 1000

    @property
    def media_position_updated_at(self) -> dt.datetime | None:
        """When was the position of the current playing media valid."""
        if not self._currently_playing:
            return None
        return utc_from_timestamp(self._currently_playing["timestamp"] / 1000)

    @property
    def media_image_url(self) -> str | None:
        """Return the media image URL."""
        if not self._currently_playing or self._currently_playing.get("item") is None:
            return None

        item = self._currently_playing["item"]
        if item["type"] == MediaType.EPISODE:
            if item["images"]:
                return fetch_image_url(item)
            if item["show"]["images"]:
                return fetch_image_url(item["show"])
            return None

        if not item["album"]["images"]:
            return None
        return fetch_image_url(item["album"])

    @property
    def media_title(self) -> str | None:
        """Return the media title."""
        if not self._currently_playing:
            return None
        item = self._currently_playing.get("item") or {}
        return item.get("name")

    @property
    def media_artist(self) -> str | None:
        """Return the media artist."""
        if not self._currently_playing or self._currently_playing.get("item") is None:
            return None

        item = self._currently_playing["item"]
        if item["type"] == MediaType.EPISODE:
            return item["show"]["publisher"]

        return ", ".join(artist["name"] for artist in item["artists"])

    @property
    def media_album_name(self) -> str | None:
        """Return the media album."""
        if not self._currently_playing or self._currently_playing.get("item") is None:
            return None

        item = self._currently_playing["item"]
        if item["type"] == MediaType.EPISODE:
            return item["show"]["name"]

        return item["album"]["name"]

    @property
    def media_track(self) -> int | None:
        """Track number of current playing media, music track only."""
        if not self._currently_playing:
            return None
        item = self._currently_playing.get("item") or {}
        return item.get("track_number")

    @property
    def media_playlist(self):
        """Title of Playlist currently playing."""
        if self._playlist is None:
            return None
        return self._playlist["name"]

    @property
    def source(self) -> str | None:
        """Return the current playback device."""
        if not self._currently_playing:
            return None
        return self._currently_playing.get("device", {}).get("name")

    @property
    def source_list(self) -> list[str] | None:
        """Return a list of source devices."""
        return [device["name"] for device in self.data.devices.data]

    @property
    def shuffle(self) -> bool | None:
        """Shuffling state."""
        if not self._currently_playing:
            return None
        return self._currently_playing.get("shuffle_state")

    @property
    def repeat(self) -> RepeatMode | None:
        """Return current repeat mode."""
        if (
            not self._currently_playing
            or (repeat_state := self._currently_playing.get("repeat_state")) is None
        ):
            return None
        return REPEAT_MODE_MAPPING_TO_HA.get(repeat_state)

    @spotify_exception_handler
    def set_volume_level(self, volume: float) -> None:
        """Set the volume level."""
        self.data.client.volume(int(volume * 100))

    @spotify_exception_handler
    def media_play(self) -> None:
        """Start or resume playback."""
        self.data.client.start_playback()

    @spotify_exception_handler
    def media_pause(self) -> None:
        """Pause playback."""
        self.data.client.pause_playback()

    @spotify_exception_handler
    def media_previous_track(self) -> None:
        """Skip to previous track."""
        self.data.client.previous_track()

    @spotify_exception_handler
    def media_next_track(self) -> None:
        """Skip to next track."""
        self.data.client.next_track()

    @spotify_exception_handler
    def media_seek(self, position: float) -> None:
        """Send seek command."""
        self.data.client.seek_track(int(position * 1000))

    @spotify_exception_handler
    def play_media(
        self, media_type: MediaType | str, media_id: str, **kwargs: Any
    ) -> None:
        """Play media."""
        media_type = media_type.removeprefix(MEDIA_PLAYER_PREFIX)

        kwargs = {}

        # Spotify can't handle URI's with query strings or anchors
        # Yet, they do generate those types of URI in their official clients.
        media_id = str(URL(media_id).with_query(None).with_fragment(None))

        if media_type in {MediaType.TRACK, MediaType.EPISODE, MediaType.MUSIC}:
            kwargs["uris"] = [media_id]
        elif media_type in PLAYABLE_MEDIA_TYPES:
            kwargs["context_uri"] = media_id
        else:
            _LOGGER.error("Media type %s is not supported", media_type)
            return

        if (
            self._currently_playing
            and not self._currently_playing.get("device")
            and self.data.devices.data
        ):
            kwargs["device_id"] = self.data.devices.data[0].get("id")

        self.data.client.start_playback(**kwargs)

    @spotify_exception_handler
    def select_source(self, source: str) -> None:
        """Select playback device."""
        for device in self.data.devices.data:
            if device["name"] == source:
                self.data.client.transfer_playback(
                    device["id"], self.state == MediaPlayerState.PLAYING
                )
                return

    @spotify_exception_handler
    def set_shuffle(self, shuffle: bool) -> None:
        """Enable/Disable shuffle mode."""
        self.data.client.shuffle(shuffle)

    @spotify_exception_handler
    def set_repeat(self, repeat: RepeatMode) -> None:
        """Set repeat mode."""
        if repeat not in REPEAT_MODE_MAPPING_TO_SPOTIFY:
            raise ValueError(f"Unsupported repeat mode: {repeat}")
        self.data.client.repeat(REPEAT_MODE_MAPPING_TO_SPOTIFY[repeat])

    @spotify_exception_handler
    def update(self) -> None:
        """Update state and attributes."""
        if not self.enabled:
            return

        if not self.data.session.valid_token or self.data.client is None:
            run_coroutine_threadsafe(
                self.data.session.async_ensure_token_valid(), self.hass.loop
            ).result()
            self.data.client.set_auth(auth=self.data.session.token["access_token"])

        current = self.data.client.current_playback(
            additional_types=[MediaType.EPISODE]
        )
        self._currently_playing = current or {}

        context = self._currently_playing.get("context", {})

        # For some users in some cases, the uri is formed like
        # "spotify:user:{name}:playlist:{id}" and spotipy wants
        # the type to be playlist.
        uri = context.get("uri")
        if uri is not None:
            parts = uri.split(":")
            if len(parts) == 5 and parts[1] == "user" and parts[3] == "playlist":
                uri = ":".join([parts[0], parts[3], parts[4]])

        if context is not None and (
            self._playlist is None or self._playlist["uri"] != uri
        ):
            self._playlist = None
            if context["type"] == MediaType.PLAYLIST:
<<<<<<< HEAD
                self._playlist = self.data.client.playlist(uri)
=======
                self._playlist = self.data.client.playlist(current["context"]["uri"])
        device = self._currently_playing.get("device")
        if device is not None:
            self._restricted_device = device["is_restricted"]
>>>>>>> 8a9f117b

    async def async_browse_media(
        self,
        media_content_type: MediaType | str | None = None,
        media_content_id: str | None = None,
    ) -> BrowseMedia:
        """Implement the websocket media browsing helper."""

        if not self._scope_ok:
            _LOGGER.debug(
                "Spotify scopes are not set correctly, this can impact features such as"
                " media browsing"
            )
            raise NotImplementedError

        return await async_browse_media_internal(
            self.hass,
            self.data.client,
            self.data.session,
            self.data.current_user,
            media_content_type,
            media_content_id,
        )

    @callback
    def _handle_devices_update(self) -> None:
        """Handle updated data from the coordinator."""
        if not self.enabled:
            return
        self.async_write_ha_state()

    async def async_added_to_hass(self) -> None:
        """When entity is added to hass."""
        await super().async_added_to_hass()
        self.async_on_remove(
            self.data.devices.async_add_listener(self._handle_devices_update)
        )<|MERGE_RESOLUTION|>--- conflicted
+++ resolved
@@ -414,14 +414,11 @@
         ):
             self._playlist = None
             if context["type"] == MediaType.PLAYLIST:
-<<<<<<< HEAD
                 self._playlist = self.data.client.playlist(uri)
-=======
-                self._playlist = self.data.client.playlist(current["context"]["uri"])
+
         device = self._currently_playing.get("device")
         if device is not None:
             self._restricted_device = device["is_restricted"]
->>>>>>> 8a9f117b
 
     async def async_browse_media(
         self,
