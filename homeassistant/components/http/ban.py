--- conflicted
+++ resolved
@@ -62,22 +62,12 @@
     request: Request, handler: Callable[[Request], Awaitable[StreamResponse]]
 ) -> StreamResponse:
     """IP Ban middleware."""
-<<<<<<< HEAD
-    ip_bans_lookup: dict[IPv4Address | IPv6Address, IpBan] | None = request.app.get(
-        KEY_BANNED_IPS
-    )
-    if ip_bans_lookup is None:
-        _LOGGER.error("IP Ban middleware loaded but banned IPs not loaded")
-        return await handler(request)
-
-=======
     ban_manager: IpBanManager | None = request.app.get(KEY_BAN_MANAGER)
     if ban_manager is None:
         _LOGGER.error("IP Ban middleware loaded but banned IPs not loaded")
         return await handler(request)
 
     ip_bans_lookup = ban_manager.ip_bans_lookup
->>>>>>> db967bab
     if ip_bans_lookup:
         # Verify if IP is not banned
         ip_address_ = ip_address(request.remote)  # type: ignore[arg-type]
@@ -155,16 +145,7 @@
         request.app[KEY_FAILED_LOGIN_ATTEMPTS][remote_addr]
         >= request.app[KEY_LOGIN_THRESHOLD]
     ):
-<<<<<<< HEAD
-        new_ban = request.app[KEY_BANNED_IPS][remote_addr] = IpBan(remote_addr)
-
-        await hass.async_add_executor_job(
-            update_ip_bans_config, hass.config.path(IP_BANS_FILE), new_ban
-        )
-
-=======
         ban_manager: IpBanManager = request.app[KEY_BAN_MANAGER]
->>>>>>> db967bab
         _LOGGER.warning("Banned IP %s for too many login attempts", remote_addr)
         await ban_manager.async_add_ban(remote_addr)
 
@@ -212,32 +193,6 @@
         self.banned_at = banned_at or dt_util.utcnow()
 
 
-<<<<<<< HEAD
-async def async_load_ip_bans_config(
-    hass: HomeAssistant, path: str
-) -> dict[IPv4Address | IPv6Address, IpBan]:
-    """Load list of banned IPs from config file."""
-    ip_bans_lookup: dict[IPv4Address | IPv6Address, IpBan] = {}
-
-    try:
-        list_ = await hass.async_add_executor_job(load_yaml_config_file, path)
-    except FileNotFoundError:
-        return ip_bans_lookup
-    except HomeAssistantError as err:
-        _LOGGER.error("Unable to load %s: %s", path, str(err))
-        return ip_bans_lookup
-
-    for ip_ban, ip_info in list_.items():
-        try:
-            ip_info = SCHEMA_IP_BAN_ENTRY(ip_info)
-            ban = IpBan(ip_ban, ip_info["banned_at"])
-            ip_bans_lookup[ban.ip_address] = ban
-        except vol.Invalid as err:
-            _LOGGER.error("Failed to load IP ban %s: %s", ip_info, err)
-            continue
-
-    return ip_bans_lookup
-=======
 class IpBanManager:
     """Manage IP bans."""
 
@@ -246,7 +201,6 @@
         self.hass = hass
         self.path = hass.config.path(IP_BANS_FILE)
         self.ip_bans_lookup: dict[IPv4Address | IPv6Address, IpBan] = {}
->>>>>>> db967bab
 
     async def async_load(self) -> None:
         """Load the existing IP bans."""
