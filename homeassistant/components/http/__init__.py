--- conflicted
+++ resolved
@@ -190,15 +190,9 @@
         ssl_profile,
     ):
         """Initialize the HTTP Home Assistant server."""
-<<<<<<< HEAD
-        # 1024^2 bytes = 1 MBx5 = 5MB we need this to upload from camera, going to resize after POST
-        max_size = (1024 ** 2) * 5
-        app = self.app = web.Application(middlewares=[], client_max_size=max_size)
-=======
         app = self.app = web.Application(
             middlewares=[], client_max_size=MAX_CLIENT_SIZE
         )
->>>>>>> 4bb319e6
         app[KEY_HASS] = hass
 
         # This order matters
