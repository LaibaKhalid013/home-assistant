--- conflicted
+++ resolved
@@ -17,10 +17,6 @@
 
 from .const import CONF_PROVINCE, DOMAIN
 
-<<<<<<< HEAD
-ATTRIBUTION = "Data provided by rivm.nl"
-=======
->>>>>>> 82013e68
 SCAN_INTERVAL = timedelta(minutes=60)
 
 
