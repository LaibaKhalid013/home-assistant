"""Config flow for Minecraft Server integration."""
from __future__ import annotations

import logging
from typing import Any

import voluptuous as vol

from homeassistant.config_entries import ConfigFlow, ConfigFlowResult
from homeassistant.const import CONF_ADDRESS, CONF_NAME, CONF_TYPE

from .api import MinecraftServer, MinecraftServerAddressError, MinecraftServerType
from .const import DEFAULT_NAME, DOMAIN

DEFAULT_ADDRESS = "localhost:25565"

_LOGGER = logging.getLogger(__name__)


class MinecraftServerConfigFlow(ConfigFlow, domain=DOMAIN):
    """Handle a config flow for Minecraft Server."""

    VERSION = 3

<<<<<<< HEAD
    async def async_step_user(self, user_input=None) -> ConfigFlowResult:
=======
    async def async_step_user(
        self, user_input: dict[str, Any] | None = None
    ) -> FlowResult:
>>>>>>> 33dd6f66
        """Handle the initial step."""
        errors: dict[str, str] = {}

        if user_input:
            address = user_input[CONF_ADDRESS]

            # Prepare config entry data.
            config_data = {
                CONF_NAME: user_input[CONF_NAME],
                CONF_ADDRESS: address,
            }

            # Some Bedrock Edition servers mimic a Java Edition server, therefore check for a Bedrock Edition server first.
            for server_type in MinecraftServerType:
                api = MinecraftServer(self.hass, server_type, address)

                try:
                    await api.async_initialize()
                except MinecraftServerAddressError:
                    pass
                else:
                    if await api.async_is_online():
                        config_data[CONF_TYPE] = server_type
                        return self.async_create_entry(title=address, data=config_data)

                _LOGGER.debug(
                    "Connection check to %s server '%s' failed", server_type, address
                )

            # Host or port invalid or server not reachable.
            errors["base"] = "cannot_connect"

        # Show configuration form (default form in case of no user_input,
        # form filled with user_input and eventually with errors otherwise).
        return self._show_config_form(user_input, errors)

<<<<<<< HEAD
    def _show_config_form(self, user_input=None, errors=None) -> ConfigFlowResult:
=======
    def _show_config_form(
        self,
        user_input: dict[str, Any] | None = None,
        errors: dict[str, str] | None = None,
    ) -> FlowResult:
>>>>>>> 33dd6f66
        """Show the setup form to the user."""
        if user_input is None:
            user_input = {}

        return self.async_show_form(
            step_id="user",
            data_schema=vol.Schema(
                {
                    vol.Required(
                        CONF_NAME, default=user_input.get(CONF_NAME, DEFAULT_NAME)
                    ): str,
                    vol.Required(
                        CONF_ADDRESS,
                        default=user_input.get(CONF_ADDRESS, DEFAULT_ADDRESS),
                    ): vol.All(str, vol.Lower),
                }
            ),
            errors=errors,
        )<|MERGE_RESOLUTION|>--- conflicted
+++ resolved
@@ -22,13 +22,9 @@
 
     VERSION = 3
 
-<<<<<<< HEAD
-    async def async_step_user(self, user_input=None) -> ConfigFlowResult:
-=======
     async def async_step_user(
         self, user_input: dict[str, Any] | None = None
-    ) -> FlowResult:
->>>>>>> 33dd6f66
+    ) -> ConfigFlowResult:
         """Handle the initial step."""
         errors: dict[str, str] = {}
 
@@ -65,15 +61,11 @@
         # form filled with user_input and eventually with errors otherwise).
         return self._show_config_form(user_input, errors)
 
-<<<<<<< HEAD
-    def _show_config_form(self, user_input=None, errors=None) -> ConfigFlowResult:
-=======
     def _show_config_form(
         self,
         user_input: dict[str, Any] | None = None,
         errors: dict[str, str] | None = None,
-    ) -> FlowResult:
->>>>>>> 33dd6f66
+    ) -> ConfigFlowResult:
         """Show the setup form to the user."""
         if user_input is None:
             user_input = {}
