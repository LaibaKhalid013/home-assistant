--- conflicted
+++ resolved
@@ -64,17 +64,6 @@
     return host.endswith(".ui.direct")
 
 
-<<<<<<< HEAD
-def _async_entry_is_in_failure_state(
-    hass: HomeAssistant,
-    entry: config_entries.ConfigEntry,
-) -> bool:
-    """Check if an entry is in a failure state."""
-    return entry.state in (
-        config_entries.ConfigEntryState.SETUP_ERROR,
-        config_entries.ConfigEntryState.SETUP_RETRY,
-    ) or not async_last_update_was_successful(hass, entry)
-=======
 async def _async_console_is_offline(
     hass: HomeAssistant,
     entry: config_entries.ConfigEntry,
@@ -92,7 +81,6 @@
     ) and not await async_console_is_alive(
         async_get_clientsession(hass, verify_ssl=False), entry.data[CONF_HOST]
     )
->>>>>>> 2ee9554b
 
 
 class ProtectFlowHandler(config_entries.ConfigFlow, domain=DOMAIN):
@@ -153,11 +141,7 @@
                     not entry_has_direct_connect
                     and is_ip_address(entry_host)
                     and entry_host != source_ip
-<<<<<<< HEAD
-                    and _async_entry_is_in_failure_state(self.hass, entry)
-=======
                     and await _async_console_is_offline(self.hass, entry)
->>>>>>> 2ee9554b
                 ):
                     new_host = source_ip
                 if new_host:
