"""Base class for protect data."""
from __future__ import annotations

from collections.abc import Callable, Generator, Iterable
from datetime import timedelta
import logging
from typing import Any

from pyunifiprotect import ProtectApiClient
from pyunifiprotect.data import (
    Bootstrap,
    Event,
    Liveview,
    ModelType,
    ProtectAdoptableDeviceModel,
    ProtectModelWithId,
    WSSubscriptionMessage,
)
<<<<<<< HEAD
=======
from pyunifiprotect.data.base import ProtectAdoptableDeviceModel
from pyunifiprotect.exceptions import ClientError, NotAuthorized
>>>>>>> 1264fe80

from homeassistant.config_entries import ConfigEntry
from homeassistant.core import CALLBACK_TYPE, HomeAssistant, callback
from homeassistant.helpers.event import async_track_time_interval

from .const import CONF_DISABLE_RTSP, DEVICES_THAT_ADOPT, DEVICES_WITH_ENTITIES, DOMAIN
from .utils import async_get_devices, async_get_devices_by_type

_LOGGER = logging.getLogger(__name__)


@callback
def async_last_update_was_successful(hass: HomeAssistant, entry: ConfigEntry) -> bool:
    """Check if the last update was successful for a config entry."""
    return bool(
        DOMAIN in hass.data
        and entry.entry_id in hass.data[DOMAIN]
        and hass.data[DOMAIN][entry.entry_id].last_update_success
    )


class ProtectData:
    """Coordinate updates."""

    def __init__(
        self,
        hass: HomeAssistant,
        protect: ProtectApiClient,
        update_interval: timedelta,
        entry: ConfigEntry,
    ) -> None:
        """Initialize an subscriber."""
        super().__init__()

        self._hass = hass
        self._entry = entry
        self._hass = hass
        self._update_interval = update_interval
        self._subscriptions: dict[str, list[Callable[[ProtectModelWithId], None]]] = {}
        self._unsub_interval: CALLBACK_TYPE | None = None
        self._unsub_websocket: CALLBACK_TYPE | None = None

        self.last_update_success = False
        self.api = protect

    @property
    def disable_stream(self) -> bool:
        """Check if RTSP is disabled."""
        return self._entry.options.get(CONF_DISABLE_RTSP, False)

    def get_by_types(
        self, device_types: Iterable[ModelType]
    ) -> Generator[ProtectAdoptableDeviceModel, None, None]:
        """Get all devices matching types."""
        for device_type in device_types:
            yield from async_get_devices_by_type(
                self.api.bootstrap, device_type
            ).values()

    async def async_setup(self) -> None:
        """Subscribe and do the refresh."""
        self._unsub_websocket = self.api.subscribe_websocket(
            self._async_process_ws_message
        )
        await self.async_refresh()

    async def async_stop(self, *args: Any) -> None:
        """Stop processing data."""
        if self._unsub_websocket:
            self._unsub_websocket()
            self._unsub_websocket = None
        if self._unsub_interval:
            self._unsub_interval()
            self._unsub_interval = None
        await self.api.async_disconnect_ws()

    async def async_refresh(self, *_: Any, force: bool = False) -> None:
        """Update the data."""

        # if last update was failure, force until success
        if not self.last_update_success:
            force = True

        try:
            updates = await self.api.update(force=force)
        except NotAuthorized:
            await self.async_stop()
            _LOGGER.exception("Reauthentication required")
            self._entry.async_start_reauth(self._hass)
            self.last_update_success = False
        except ClientError:
            if self.last_update_success:
                _LOGGER.exception("Error while updating")
            self.last_update_success = False
            # manually trigger update to mark entities unavailable
            self._async_process_updates(self.api.bootstrap)
        else:
            self.last_update_success = True
            self._async_process_updates(updates)

    @callback
    def _async_process_ws_message(self, message: WSSubscriptionMessage) -> None:
        # removed packets are not processed yet
        if message.new_obj is None:  # pragma: no cover
            return

        if message.new_obj.model in DEVICES_WITH_ENTITIES:
            self._async_signal_device_update(message.new_obj)
            # trigger update for all Cameras with LCD screens when NVR Doorbell settings updates
            if "doorbell_settings" in message.changed_data:
                _LOGGER.debug(
                    "Doorbell messages updated. Updating devices with LCD screens"
                )
                self.api.bootstrap.nvr.update_all_messages()
                for camera in self.api.bootstrap.cameras.values():
                    if camera.feature_flags.has_lcd_screen:
                        self._async_signal_device_update(camera)
        # trigger updates for camera that the event references
        elif isinstance(message.new_obj, Event):
            if message.new_obj.camera is not None:
                self._async_signal_device_update(message.new_obj.camera)
            elif message.new_obj.light is not None:
                self._async_signal_device_update(message.new_obj.light)
            elif message.new_obj.sensor is not None:
                self._async_signal_device_update(message.new_obj.sensor)
        # alert user viewport needs restart so voice clients can get new options
        elif len(self.api.bootstrap.viewers) > 0 and isinstance(
            message.new_obj, Liveview
        ):
            _LOGGER.warning(
                "Liveviews updated. Restart Home Assistant to update Viewport select options"
            )

    @callback
    def _async_process_updates(self, updates: Bootstrap | None) -> None:
        """Process update from the protect data."""

        # Websocket connected, use data from it
        if updates is None:
            return

        self._async_signal_device_update(self.api.bootstrap.nvr)
        for device in async_get_devices(self.api.bootstrap, DEVICES_THAT_ADOPT):
            self._async_signal_device_update(device)

    @callback
    def async_subscribe_device_id(
        self, device_id: str, update_callback: Callable[[ProtectModelWithId], None]
    ) -> CALLBACK_TYPE:
        """Add an callback subscriber."""
        if not self._subscriptions:
            self._unsub_interval = async_track_time_interval(
                self._hass, self.async_refresh, self._update_interval
            )
        self._subscriptions.setdefault(device_id, []).append(update_callback)

        def _unsubscribe() -> None:
            self.async_unsubscribe_device_id(device_id, update_callback)

        return _unsubscribe

    @callback
    def async_unsubscribe_device_id(
        self, device_id: str, update_callback: Callable[[ProtectModelWithId], None]
    ) -> None:
        """Remove a callback subscriber."""
        self._subscriptions[device_id].remove(update_callback)
        if not self._subscriptions[device_id]:
            del self._subscriptions[device_id]
        if not self._subscriptions and self._unsub_interval:
            self._unsub_interval()
            self._unsub_interval = None

    @callback
    def _async_signal_device_update(self, device: ProtectModelWithId) -> None:
        """Call the callbacks for a device_id."""
        device_id = device.id
        if not self._subscriptions.get(device_id):
            return

        _LOGGER.debug("Updating device: %s", device_id)
        for update_callback in self._subscriptions[device_id]:
            update_callback(device)


@callback
def async_ufp_instance_for_config_entry_ids(
    hass: HomeAssistant, config_entry_ids: set[str]
) -> ProtectApiClient | None:
    """Find the UFP instance for the config entry ids."""
    domain_data = hass.data[DOMAIN]
    for config_entry_id in config_entry_ids:
        if config_entry_id in domain_data:
            protect_data: ProtectData = domain_data[config_entry_id]
            return protect_data.api
    return None<|MERGE_RESOLUTION|>--- conflicted
+++ resolved
@@ -16,11 +16,7 @@
     ProtectModelWithId,
     WSSubscriptionMessage,
 )
-<<<<<<< HEAD
-=======
-from pyunifiprotect.data.base import ProtectAdoptableDeviceModel
 from pyunifiprotect.exceptions import ClientError, NotAuthorized
->>>>>>> 1264fe80
 
 from homeassistant.config_entries import ConfigEntry
 from homeassistant.core import CALLBACK_TYPE, HomeAssistant, callback
@@ -125,7 +121,7 @@
     def _async_process_ws_message(self, message: WSSubscriptionMessage) -> None:
         # removed packets are not processed yet
         if message.new_obj is None:  # pragma: no cover
-            return
+            return  # type: ignore[unreachable]
 
         if message.new_obj.model in DEVICES_WITH_ENTITIES:
             self._async_signal_device_update(message.new_obj)
