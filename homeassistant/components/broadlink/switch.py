"""Support for Broadlink switches."""
from abc import ABC, abstractmethod
from functools import partial
import logging

from broadlink.exceptions import BroadlinkException
import voluptuous as vol

from homeassistant.components.switch import (
    DEVICE_CLASS_OUTLET,
    DEVICE_CLASS_SWITCH,
    PLATFORM_SCHEMA,
    SwitchEntity,
)
from homeassistant.const import (
    CONF_COMMAND_OFF,
    CONF_COMMAND_ON,
    CONF_FRIENDLY_NAME,
    CONF_HOST,
    CONF_MAC,
    CONF_NAME,
    CONF_SWITCHES,
    CONF_TIMEOUT,
    CONF_TYPE,
    STATE_ON,
)
from homeassistant.core import callback
import homeassistant.helpers.config_validation as cv
from homeassistant.helpers.restore_state import RestoreEntity

from .const import DOMAIN, SWITCH_DOMAIN
from .entity import BroadlinkEntity
from .helpers import data_packet, import_device, mac_address

_LOGGER = logging.getLogger(__name__)

CONF_SLOTS = "slots"

SWITCH_SCHEMA = vol.Schema(
    {
        vol.Required(CONF_NAME): cv.string,
        vol.Optional(CONF_COMMAND_OFF): data_packet,
        vol.Optional(CONF_COMMAND_ON): data_packet,
    }
)

OLD_SWITCH_SCHEMA = vol.Schema(
    {
        vol.Optional(CONF_COMMAND_OFF): data_packet,
        vol.Optional(CONF_COMMAND_ON): data_packet,
        vol.Optional(CONF_FRIENDLY_NAME): cv.string,
    }
)

PLATFORM_SCHEMA = vol.All(
    cv.deprecated(CONF_HOST),
    cv.deprecated(CONF_SLOTS),
    cv.deprecated(CONF_TIMEOUT),
    cv.deprecated(CONF_TYPE),
    PLATFORM_SCHEMA.extend(
        {
            vol.Required(CONF_MAC): mac_address,
            vol.Optional(CONF_HOST): cv.string,
            vol.Optional(CONF_SWITCHES, default=[]): vol.Any(
                cv.schema_with_slug_keys(OLD_SWITCH_SCHEMA),
                vol.All(cv.ensure_list, [SWITCH_SCHEMA]),
            ),
        }
    ),
)


async def async_setup_platform(hass, config, async_add_entities, discovery_info=None):
    """Import the device and set up custom switches.

    This is for backward compatibility.
    Do not use this method.
    """
    mac_addr = config[CONF_MAC]
    host = config.get(CONF_HOST)
    switches = config.get(CONF_SWITCHES)

    if not isinstance(switches, list):
        switches = [
            {CONF_NAME: switch.pop(CONF_FRIENDLY_NAME, name), **switch}
            for name, switch in switches.items()
        ]

        _LOGGER.warning(
            "Your configuration for the switch platform is deprecated. "
            "Please refer to the Broadlink documentation to catch up"
        )

    if switches:
        platform_data = hass.data[DOMAIN].platforms.setdefault(SWITCH_DOMAIN, {})
        platform_data.setdefault(mac_addr, []).extend(switches)

    else:
        _LOGGER.warning(
            "The switch platform is deprecated, except for custom IR/RF "
            "switches. Please refer to the Broadlink documentation to "
            "catch up"
        )

    if host:
        import_device(hass, host)


async def async_setup_entry(hass, config_entry, async_add_entities):
    """Set up the Broadlink switch."""
    device = hass.data[DOMAIN].devices[config_entry.entry_id]

    if device.api.type in {"RM4MINI", "RM4PRO", "RMMINI", "RMMINIB", "RMPRO"}:
        platform_data = hass.data[DOMAIN].platforms.get(SWITCH_DOMAIN, {})
        user_defined_switches = platform_data.get(device.api.mac, {})
        switches = [
            BroadlinkRMSwitch(device, config) for config in user_defined_switches
        ]

    elif device.api.type == "SP1":
        switches = [BroadlinkSP1Switch(device)]

    elif device.api.type in {"SP2", "SP2S", "SP3", "SP3S", "SP4", "SP4B"}:
        switches = [BroadlinkSP2Switch(device)]

    elif device.api.type == "BG1":
        switches = [BroadlinkBG1Slot(device, slot) for slot in range(1, 3)]

    elif device.api.type == "MP1":
        switches = [BroadlinkMP1Slot(device, slot) for slot in range(1, 5)]

    async_add_entities(switches)


class BroadlinkSwitch(BroadlinkEntity, SwitchEntity, RestoreEntity, ABC):
    """Representation of a Broadlink switch."""

    _attr_assumed_state = True
    _attr_device_class = DEVICE_CLASS_SWITCH

    def __init__(self, device, command_on, command_off):
        """Initialize the switch."""
        super().__init__(device)
        self._command_on = command_on
        self._command_off = command_off
        self._coordinator = device.update_manager.coordinator
<<<<<<< HEAD
=======
        self._state = None

        self._attr_assumed_state = True
        self._attr_device_class = DEVICE_CLASS_SWITCH
        self._attr_name = f"{self._device.name} Switch"
>>>>>>> c7b61fd8

        self._attr_name = f"{device.name} Switch"
        self._attr_unique_id = device.unique_id

    @callback
    def update_data(self):
        """Update data."""
        self.async_write_ha_state()

    async def async_added_to_hass(self):
        """Call when the switch is added to hass."""
        if self.state is None:
            state = await self.async_get_last_state()
            self._attr_state = state is not None and state.state == STATE_ON
        self.async_on_remove(self._coordinator.async_add_listener(self.update_data))

    async def async_update(self):
        """Update the switch."""
        await self._coordinator.async_request_refresh()
        state = await self.async_get_last_state()
        self._attr_state = state is not None and state.state == STATE_ON

    async def async_turn_on(self, **kwargs):
        """Turn on the switch."""
        if await self._async_send_packet(self._command_on):
            self._attr_state = True
            self.async_write_ha_state()

    async def async_turn_off(self, **kwargs):
        """Turn off the switch."""
        if await self._async_send_packet(self._command_off):
            self._attr_state = False
            self.async_write_ha_state()

    @abstractmethod
    async def _async_send_packet(self, packet):
        """Send a packet to the device."""


class BroadlinkRMSwitch(BroadlinkSwitch):
    """Representation of a Broadlink RM switch."""

    def __init__(self, device, config):
        """Initialize the switch."""
        super().__init__(
            device, config.get(CONF_COMMAND_ON), config.get(CONF_COMMAND_OFF)
        )
        self._attr_name = config[CONF_NAME]

    async def _async_send_packet(self, packet):
        """Send a packet to the device."""
        if packet is None:
            return True

        try:
            await self._device.async_request(self._device.api.send_data, packet)
        except (BroadlinkException, OSError) as err:
            _LOGGER.error("Failed to send packet: %s", err)
            return False
        return True


class BroadlinkSP1Switch(BroadlinkSwitch):
    """Representation of a Broadlink SP1 switch."""

    def __init__(self, device):
        """Initialize the switch."""
        super().__init__(device, 1, 0)
        self._attr_unique_id = self._device.unique_id

    async def _async_send_packet(self, packet):
        """Send a packet to the device."""
        try:
            await self._device.async_request(self._device.api.set_power, packet)
        except (BroadlinkException, OSError) as err:
            _LOGGER.error("Failed to send packet: %s", err)
            return False
        return True


class BroadlinkSP2Switch(BroadlinkSP1Switch):
    """Representation of a Broadlink SP2 switch."""

    _attr_assumed_state = False

    def __init__(self, device, *args, **kwargs):
        """Initialize the switch."""
        super().__init__(device, *args, **kwargs)
        self._attr_is_on = self._coordinator.data["pwr"]

    @callback
    def update_data(self):
        """Update data."""
        if self._coordinator.last_update_success:
            self._attr_is_on = self._coordinator.data["pwr"]
            self._attr_current_power_w = self._coordinator.data.get("power")
        self.async_write_ha_state()


class BroadlinkMP1Slot(BroadlinkSwitch):
    """Representation of a Broadlink MP1 slot."""

    _attr_assumed_state = False

    def __init__(self, device, slot):
        """Initialize the switch."""
        super().__init__(device, 1, 0)
        self._slot = slot
        self._attr_is_on = self._coordinator.data[f"s{slot}"]
        self._attr_name = f"{device.name} S{slot}"
        self._attr_unique_id = f"{device.unique_id}-s{slot}"

    @callback
    def update_data(self):
        """Update data."""
        if self._coordinator.last_update_success:
            self._attr_is_on = self._coordinator.data[f"s{self._slot}"]
        self.async_write_ha_state()

    async def _async_send_packet(self, packet):
        """Send a packet to the device."""
        try:
            await self._device.async_request(
                self._device.api.set_power, self._slot, packet
            )
        except (BroadlinkException, OSError) as err:
            _LOGGER.error("Failed to send packet: %s", err)
            return False
        return True


class BroadlinkBG1Slot(BroadlinkSwitch):
    """Representation of a Broadlink BG1 slot."""

    _attr_assumed_state = False

    def __init__(self, device, slot):
        """Initialize the switch."""
        super().__init__(device, 1, 0)
        self._slot = slot
        self._attr_is_on = self._coordinator.data[f"pwr{slot}"]

        self._attr_name = f"{device.name} S{slot}"
        self._attr_device_class = DEVICE_CLASS_OUTLET
        self._attr_unique_id = f"{device.unique_id}-s{slot}"

    @callback
    def update_data(self):
        """Update data."""
        if self._coordinator.last_update_success:
            self._attr_is_on = self._coordinator.data[f"pwr{self._slot}"]
        self.async_write_ha_state()

    async def _async_send_packet(self, packet):
        """Send a packet to the device."""
        set_state = partial(self._device.api.set_state, **{f"pwr{self._slot}": packet})
        try:
            await self._device.async_request(set_state)
        except (BroadlinkException, OSError) as err:
            _LOGGER.error("Failed to send packet: %s", err)
            return False
        return True<|MERGE_RESOLUTION|>--- conflicted
+++ resolved
@@ -144,15 +144,9 @@
         self._command_on = command_on
         self._command_off = command_off
         self._coordinator = device.update_manager.coordinator
-<<<<<<< HEAD
-=======
-        self._state = None
 
         self._attr_assumed_state = True
         self._attr_device_class = DEVICE_CLASS_SWITCH
-        self._attr_name = f"{self._device.name} Switch"
->>>>>>> c7b61fd8
-
         self._attr_name = f"{device.name} Switch"
         self._attr_unique_id = device.unique_id
 
