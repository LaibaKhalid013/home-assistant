--- conflicted
+++ resolved
@@ -2,11 +2,7 @@
 """Constants used by Home Assistant components."""
 MAJOR_VERSION = 0
 MINOR_VERSION = 104
-<<<<<<< HEAD
-PATCH_VERSION = "1b0"
-=======
-PATCH_VERSION = "2"
->>>>>>> 7ef7d1df
+PATCH_VERSION = "2b0"
 __short_version__ = f"{MAJOR_VERSION}.{MINOR_VERSION}"
 __version__ = f"{__short_version__}.{PATCH_VERSION}"
 REQUIRED_PYTHON_VER = (3, 7, 0)
