--- conflicted
+++ resolved
@@ -494,11 +494,7 @@
 POWER_WATT: Final = "W"
 """Deprecated: please use UnitOfPower.WATT."""
 POWER_KILO_WATT: Final = "kW"
-<<<<<<< HEAD
-POWER_MEGA_WATT: Final = "MW"
-=======
 """Deprecated: please use UnitOfPower.KILO_WATT."""
->>>>>>> c757c9b9
 POWER_BTU_PER_HOUR: Final = "BTU/h"
 """Deprecated: please use UnitOfPower.BTU_PER_HOUR."""
 
