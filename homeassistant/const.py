--- conflicted
+++ resolved
@@ -1,13 +1,8 @@
 """Constants used by Home Assistant components."""
 
 MAJOR_VERSION = 0
-<<<<<<< HEAD
-MINOR_VERSION = 112
-PATCH_VERSION = "6"
-=======
 MINOR_VERSION = 113
-PATCH_VERSION = "0"
->>>>>>> c9380d49
+PATCH_VERSION = "0b0"
 __short_version__ = f"{MAJOR_VERSION}.{MINOR_VERSION}"
 __version__ = f"{__short_version__}.{PATCH_VERSION}"
 REQUIRED_PYTHON_VER = (3, 7, 1)
