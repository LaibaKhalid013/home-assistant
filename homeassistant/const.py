from __future__ import annotations

from typing import Final

from .backports.enum import StrEnum

MAJOR_VERSION: Final = 2022
MINOR_VERSION: Final = 3
<<<<<<< HEAD
PATCH_VERSION: Final = "7b0"
=======
PATCH_VERSION: Final = "8"
>>>>>>> be39a3ce
__short_version__: Final = f"{MAJOR_VERSION}.{MINOR_VERSION}"
__version__: Final = f"{__short_version__}.{PATCH_VERSION}"
REQUIRED_PYTHON_VER: Final[tuple[int, int, int]] = (3, 9, 0)
REQUIRED_NEXT_PYTHON_VER: Final[tuple[int, int, int]] = (3, 9, 0)
# Truthy date string triggers showing related deprecation warning messages.
REQUIRED_NEXT_PYTHON_HA_RELEASE: Final = ""

# Format for platform files
PLATFORM_FORMAT: Final = "{platform}.{domain}"


class Platform(StrEnum):
    """Available entity platforms."""

    AIR_QUALITY = "air_quality"
    ALARM_CONTROL_PANEL = "alarm_control_panel"
    BINARY_SENSOR = "binary_sensor"
    BUTTON = "button"
    CALENDAR = "calendar"
    CAMERA = "camera"
    CLIMATE = "climate"
    COVER = "cover"
    DEVICE_TRACKER = "device_tracker"
    FAN = "fan"
    GEO_LOCATION = "geo_location"
    HUMIDIFIER = "humidifier"
    IMAGE_PROCESSING = "image_processing"
    LIGHT = "light"
    LOCK = "lock"
    MAILBOX = "mailbox"
    MEDIA_PLAYER = "media_player"
    NOTIFY = "notify"
    NUMBER = "number"
    REMOTE = "remote"
    SCENE = "scene"
    SELECT = "select"
    SENSOR = "sensor"
    SIREN = "siren"
    STT = "stt"
    SWITCH = "switch"
    TTS = "tts"
    VACUUM = "vacuum"
    WATER_HEATER = "water_heater"
    WEATHER = "weather"


# Can be used to specify a catch all when registering state or event listeners.
MATCH_ALL: Final = "*"

# Entity target all constant
ENTITY_MATCH_NONE: Final = "none"
ENTITY_MATCH_ALL: Final = "all"

# If no name is specified
DEVICE_DEFAULT_NAME: Final = "Unnamed Device"

# Max characters for data stored in the recorder (changes to these limits would require
# a database migration)
MAX_LENGTH_EVENT_EVENT_TYPE: Final = 64
MAX_LENGTH_EVENT_ORIGIN: Final = 32
MAX_LENGTH_EVENT_CONTEXT_ID: Final = 36
MAX_LENGTH_STATE_DOMAIN: Final = 64
MAX_LENGTH_STATE_ENTITY_ID: Final = 255
MAX_LENGTH_STATE_STATE: Final = 255

# Sun events
SUN_EVENT_SUNSET: Final = "sunset"
SUN_EVENT_SUNRISE: Final = "sunrise"

# #### CONFIG ####
CONF_ABOVE: Final = "above"
CONF_ACCESS_TOKEN: Final = "access_token"
CONF_ADDRESS: Final = "address"
CONF_AFTER: Final = "after"
CONF_ALIAS: Final = "alias"
CONF_ALLOWLIST_EXTERNAL_URLS: Final = "allowlist_external_urls"
CONF_API_KEY: Final = "api_key"
CONF_API_TOKEN: Final = "api_token"
CONF_API_VERSION: Final = "api_version"
CONF_ARMING_TIME: Final = "arming_time"
CONF_AT: Final = "at"
CONF_ATTRIBUTE: Final = "attribute"
CONF_AUTH_MFA_MODULES: Final = "auth_mfa_modules"
CONF_AUTH_PROVIDERS: Final = "auth_providers"
CONF_AUTHENTICATION: Final = "authentication"
CONF_BASE: Final = "base"
CONF_BEFORE: Final = "before"
CONF_BELOW: Final = "below"
CONF_BINARY_SENSORS: Final = "binary_sensors"
CONF_BRIGHTNESS: Final = "brightness"
CONF_BROADCAST_ADDRESS: Final = "broadcast_address"
CONF_BROADCAST_PORT: Final = "broadcast_port"
CONF_CHOOSE: Final = "choose"
CONF_CLIENT_ID: Final = "client_id"
CONF_CLIENT_SECRET: Final = "client_secret"
CONF_CODE: Final = "code"
CONF_COLOR_TEMP: Final = "color_temp"
CONF_COMMAND: Final = "command"
CONF_COMMAND_CLOSE: Final = "command_close"
CONF_COMMAND_OFF: Final = "command_off"
CONF_COMMAND_ON: Final = "command_on"
CONF_COMMAND_OPEN: Final = "command_open"
CONF_COMMAND_STATE: Final = "command_state"
CONF_COMMAND_STOP: Final = "command_stop"
CONF_CONDITION: Final = "condition"
CONF_CONDITIONS: Final = "conditions"
CONF_CONTINUE_ON_TIMEOUT: Final = "continue_on_timeout"
CONF_COUNT: Final = "count"
CONF_COVERS: Final = "covers"
CONF_CURRENCY: Final = "currency"
CONF_CUSTOMIZE: Final = "customize"
CONF_CUSTOMIZE_DOMAIN: Final = "customize_domain"
CONF_CUSTOMIZE_GLOB: Final = "customize_glob"
CONF_DEFAULT: Final = "default"
CONF_DELAY: Final = "delay"
CONF_DELAY_TIME: Final = "delay_time"
CONF_DESCRIPTION: Final = "description"
CONF_DEVICE: Final = "device"
CONF_DEVICES: Final = "devices"
CONF_DEVICE_CLASS: Final = "device_class"
CONF_DEVICE_ID: Final = "device_id"
CONF_DISARM_AFTER_TRIGGER: Final = "disarm_after_trigger"
CONF_DISCOVERY: Final = "discovery"
CONF_DISKS: Final = "disks"
CONF_DISPLAY_CURRENCY: Final = "display_currency"
CONF_DISPLAY_OPTIONS: Final = "display_options"
CONF_DOMAIN: Final = "domain"
CONF_DOMAINS: Final = "domains"
CONF_EFFECT: Final = "effect"
CONF_ELEVATION: Final = "elevation"
CONF_EMAIL: Final = "email"
CONF_ENTITIES: Final = "entities"
CONF_ENTITY_CATEGORY: Final = "entity_category"
CONF_ENTITY_ID: Final = "entity_id"
CONF_ENTITY_NAMESPACE: Final = "entity_namespace"
CONF_ENTITY_PICTURE_TEMPLATE: Final = "entity_picture_template"
CONF_EVENT: Final = "event"
CONF_EVENT_DATA: Final = "event_data"
CONF_EVENT_DATA_TEMPLATE: Final = "event_data_template"
CONF_EXCLUDE: Final = "exclude"
CONF_EXTERNAL_URL: Final = "external_url"
CONF_FILENAME: Final = "filename"
CONF_FILE_PATH: Final = "file_path"
CONF_FOR: Final = "for"
CONF_FORCE_UPDATE: Final = "force_update"
CONF_FRIENDLY_NAME: Final = "friendly_name"
CONF_FRIENDLY_NAME_TEMPLATE: Final = "friendly_name_template"
CONF_HEADERS: Final = "headers"
CONF_HOST: Final = "host"
CONF_HOSTS: Final = "hosts"
CONF_HS: Final = "hs"
CONF_ICON: Final = "icon"
CONF_ICON_TEMPLATE: Final = "icon_template"
CONF_ID: Final = "id"
CONF_INCLUDE: Final = "include"
CONF_INTERNAL_URL: Final = "internal_url"
CONF_IP_ADDRESS: Final = "ip_address"
CONF_LATITUDE: Final = "latitude"
CONF_LEGACY_TEMPLATES: Final = "legacy_templates"
CONF_LIGHTS: Final = "lights"
CONF_LONGITUDE: Final = "longitude"
CONF_MAC: Final = "mac"
CONF_MAXIMUM: Final = "maximum"
CONF_MEDIA_DIRS: Final = "media_dirs"
CONF_METHOD: Final = "method"
CONF_MINIMUM: Final = "minimum"
CONF_MODE: Final = "mode"
CONF_MONITORED_CONDITIONS: Final = "monitored_conditions"
CONF_MONITORED_VARIABLES: Final = "monitored_variables"
CONF_NAME: Final = "name"
CONF_OFFSET: Final = "offset"
CONF_OPTIMISTIC: Final = "optimistic"
CONF_PACKAGES: Final = "packages"
CONF_PARAMS: Final = "params"
CONF_PASSWORD: Final = "password"
CONF_PATH: Final = "path"
CONF_PAYLOAD: Final = "payload"
CONF_PAYLOAD_OFF: Final = "payload_off"
CONF_PAYLOAD_ON: Final = "payload_on"
CONF_PENDING_TIME: Final = "pending_time"
CONF_PIN: Final = "pin"
CONF_PLATFORM: Final = "platform"
CONF_PORT: Final = "port"
CONF_PREFIX: Final = "prefix"
CONF_PROFILE_NAME: Final = "profile_name"
CONF_PROTOCOL: Final = "protocol"
CONF_PROXY_SSL: Final = "proxy_ssl"
CONF_QUOTE: Final = "quote"
CONF_RADIUS: Final = "radius"
CONF_RECIPIENT: Final = "recipient"
CONF_REGION: Final = "region"
CONF_REPEAT: Final = "repeat"
CONF_RESOURCE: Final = "resource"
CONF_RESOURCES: Final = "resources"
CONF_RESOURCE_TEMPLATE: Final = "resource_template"
CONF_RGB: Final = "rgb"
CONF_ROOM: Final = "room"
CONF_SCAN_INTERVAL: Final = "scan_interval"
CONF_SCENE: Final = "scene"
CONF_SELECTOR: Final = "selector"
CONF_SENDER: Final = "sender"
CONF_SENSORS: Final = "sensors"
CONF_SENSOR_TYPE: Final = "sensor_type"
CONF_SEQUENCE: Final = "sequence"
CONF_SERVICE: Final = "service"
CONF_SERVICE_DATA: Final = "data"
CONF_SERVICE_TEMPLATE: Final = "service_template"
CONF_SHOW_ON_MAP: Final = "show_on_map"
CONF_SLAVE: Final = "slave"
CONF_SOURCE: Final = "source"
CONF_SSL: Final = "ssl"
CONF_STATE: Final = "state"
CONF_STATE_TEMPLATE: Final = "state_template"
CONF_STRUCTURE: Final = "structure"
CONF_SWITCHES: Final = "switches"
CONF_TARGET: Final = "target"
CONF_TEMPERATURE_UNIT: Final = "temperature_unit"
CONF_TIMEOUT: Final = "timeout"
CONF_TIME_ZONE: Final = "time_zone"
CONF_TOKEN: Final = "token"
CONF_TRIGGER_TIME: Final = "trigger_time"
CONF_TTL: Final = "ttl"
CONF_TYPE: Final = "type"
CONF_UNIQUE_ID: Final = "unique_id"
CONF_UNIT_OF_MEASUREMENT: Final = "unit_of_measurement"
CONF_UNIT_SYSTEM: Final = "unit_system"
CONF_UNTIL: Final = "until"
CONF_URL: Final = "url"
CONF_USERNAME: Final = "username"
CONF_VALUE_TEMPLATE: Final = "value_template"
CONF_VARIABLES: Final = "variables"
CONF_VERIFY_SSL: Final = "verify_ssl"
CONF_WAIT_FOR_TRIGGER: Final = "wait_for_trigger"
CONF_WAIT_TEMPLATE: Final = "wait_template"
CONF_WEBHOOK_ID: Final = "webhook_id"
CONF_WEEKDAY: Final = "weekday"
CONF_WHILE: Final = "while"
CONF_WHITELIST: Final = "whitelist"
CONF_ALLOWLIST_EXTERNAL_DIRS: Final = "allowlist_external_dirs"
LEGACY_CONF_WHITELIST_EXTERNAL_DIRS: Final = "whitelist_external_dirs"
CONF_WHITE_VALUE: Final = "white_value"
CONF_XY: Final = "xy"
CONF_ZONE: Final = "zone"

# #### EVENTS ####
EVENT_CALL_SERVICE: Final = "call_service"
EVENT_COMPONENT_LOADED: Final = "component_loaded"
EVENT_CORE_CONFIG_UPDATE: Final = "core_config_updated"
EVENT_HOMEASSISTANT_CLOSE: Final = "homeassistant_close"
EVENT_HOMEASSISTANT_START: Final = "homeassistant_start"
EVENT_HOMEASSISTANT_STARTED: Final = "homeassistant_started"
EVENT_HOMEASSISTANT_STOP: Final = "homeassistant_stop"
EVENT_HOMEASSISTANT_FINAL_WRITE: Final = "homeassistant_final_write"
EVENT_LOGBOOK_ENTRY: Final = "logbook_entry"
EVENT_SERVICE_REGISTERED: Final = "service_registered"
EVENT_SERVICE_REMOVED: Final = "service_removed"
EVENT_STATE_CHANGED: Final = "state_changed"
EVENT_THEMES_UPDATED: Final = "themes_updated"
EVENT_TIMER_OUT_OF_SYNC: Final = "timer_out_of_sync"
EVENT_TIME_CHANGED: Final = "time_changed"


# #### DEVICE CLASSES ####
# DEVICE_CLASS_* below are deprecated as of 2021.12
# use the SensorDeviceClass enum instead.
DEVICE_CLASS_AQI: Final = "aqi"
DEVICE_CLASS_BATTERY: Final = "battery"
DEVICE_CLASS_CO: Final = "carbon_monoxide"
DEVICE_CLASS_CO2: Final = "carbon_dioxide"
DEVICE_CLASS_CURRENT: Final = "current"
DEVICE_CLASS_DATE: Final = "date"
DEVICE_CLASS_ENERGY: Final = "energy"
DEVICE_CLASS_FREQUENCY: Final = "frequency"
DEVICE_CLASS_GAS: Final = "gas"
DEVICE_CLASS_HUMIDITY: Final = "humidity"
DEVICE_CLASS_ILLUMINANCE: Final = "illuminance"
DEVICE_CLASS_MONETARY: Final = "monetary"
DEVICE_CLASS_NITROGEN_DIOXIDE = "nitrogen_dioxide"
DEVICE_CLASS_NITROGEN_MONOXIDE = "nitrogen_monoxide"
DEVICE_CLASS_NITROUS_OXIDE = "nitrous_oxide"
DEVICE_CLASS_OZONE: Final = "ozone"
DEVICE_CLASS_PM1: Final = "pm1"
DEVICE_CLASS_PM10: Final = "pm10"
DEVICE_CLASS_PM25: Final = "pm25"
DEVICE_CLASS_POWER_FACTOR: Final = "power_factor"
DEVICE_CLASS_POWER: Final = "power"
DEVICE_CLASS_PRESSURE: Final = "pressure"
DEVICE_CLASS_SIGNAL_STRENGTH: Final = "signal_strength"
DEVICE_CLASS_SULPHUR_DIOXIDE = "sulphur_dioxide"
DEVICE_CLASS_TEMPERATURE: Final = "temperature"
DEVICE_CLASS_TIMESTAMP: Final = "timestamp"
DEVICE_CLASS_VOLATILE_ORGANIC_COMPOUNDS = "volatile_organic_compounds"
DEVICE_CLASS_VOLTAGE: Final = "voltage"

# #### STATES ####
STATE_ON: Final = "on"
STATE_OFF: Final = "off"
STATE_HOME: Final = "home"
STATE_NOT_HOME: Final = "not_home"
STATE_UNKNOWN: Final = "unknown"
STATE_OPEN: Final = "open"
STATE_OPENING: Final = "opening"
STATE_CLOSED: Final = "closed"
STATE_CLOSING: Final = "closing"
STATE_PLAYING: Final = "playing"
STATE_PAUSED: Final = "paused"
STATE_IDLE: Final = "idle"
STATE_STANDBY: Final = "standby"
STATE_ALARM_DISARMED: Final = "disarmed"
STATE_ALARM_ARMED_HOME: Final = "armed_home"
STATE_ALARM_ARMED_AWAY: Final = "armed_away"
STATE_ALARM_ARMED_NIGHT: Final = "armed_night"
STATE_ALARM_ARMED_VACATION: Final = "armed_vacation"
STATE_ALARM_ARMED_CUSTOM_BYPASS: Final = "armed_custom_bypass"
STATE_ALARM_PENDING: Final = "pending"
STATE_ALARM_ARMING: Final = "arming"
STATE_ALARM_DISARMING: Final = "disarming"
STATE_ALARM_TRIGGERED: Final = "triggered"
STATE_LOCKED: Final = "locked"
STATE_UNLOCKED: Final = "unlocked"
STATE_LOCKING: Final = "locking"
STATE_UNLOCKING: Final = "unlocking"
STATE_JAMMED: Final = "jammed"
STATE_UNAVAILABLE: Final = "unavailable"
STATE_OK: Final = "ok"
STATE_PROBLEM: Final = "problem"

# #### STATE AND EVENT ATTRIBUTES ####
# Attribution
ATTR_ATTRIBUTION: Final = "attribution"

# Credentials
ATTR_CREDENTIALS: Final = "credentials"

# Contains time-related attributes
ATTR_NOW: Final = "now"
ATTR_DATE: Final = "date"
ATTR_TIME: Final = "time"
ATTR_SECONDS: Final = "seconds"

# Contains domain, service for a SERVICE_CALL event
ATTR_DOMAIN: Final = "domain"
ATTR_SERVICE: Final = "service"
ATTR_SERVICE_DATA: Final = "service_data"

# IDs
ATTR_ID: Final = "id"

# Name
ATTR_NAME: Final = "name"

# Contains one string or a list of strings, each being an entity id
ATTR_ENTITY_ID: Final = "entity_id"

# Contains one string or a list of strings, each being an area id
ATTR_AREA_ID: Final = "area_id"

# Contains one string, the device ID
ATTR_DEVICE_ID: Final = "device_id"

# String with a friendly name for the entity
ATTR_FRIENDLY_NAME: Final = "friendly_name"

# A picture to represent entity
ATTR_ENTITY_PICTURE: Final = "entity_picture"

ATTR_IDENTIFIERS: Final = "identifiers"

# Icon to use in the frontend
ATTR_ICON: Final = "icon"

# The unit of measurement if applicable
ATTR_UNIT_OF_MEASUREMENT: Final = "unit_of_measurement"

CONF_UNIT_SYSTEM_METRIC: Final = "metric"
CONF_UNIT_SYSTEM_IMPERIAL: Final = "imperial"

# Electrical attributes
ATTR_VOLTAGE: Final = "voltage"

# Location of the device/sensor
ATTR_LOCATION: Final = "location"

ATTR_MODE: Final = "mode"

ATTR_CONFIGURATION_URL: Final = "configuration_url"
ATTR_CONNECTIONS: Final = "connections"
ATTR_DEFAULT_NAME: Final = "default_name"
ATTR_MANUFACTURER: Final = "manufacturer"
ATTR_MODEL: Final = "model"
ATTR_SUGGESTED_AREA: Final = "suggested_area"
ATTR_SW_VERSION: Final = "sw_version"
ATTR_HW_VERSION: Final = "hw_version"
ATTR_VIA_DEVICE: Final = "via_device"

ATTR_BATTERY_CHARGING: Final = "battery_charging"
ATTR_BATTERY_LEVEL: Final = "battery_level"
ATTR_WAKEUP: Final = "wake_up_interval"

# For devices which support a code attribute
ATTR_CODE: Final = "code"
ATTR_CODE_FORMAT: Final = "code_format"

# For calling a device specific command
ATTR_COMMAND: Final = "command"

# For devices which support an armed state
ATTR_ARMED: Final = "device_armed"

# For devices which support a locked state
ATTR_LOCKED: Final = "locked"

# For sensors that support 'tripping', eg. motion and door sensors
ATTR_TRIPPED: Final = "device_tripped"

# For sensors that support 'tripping' this holds the most recent
# time the device was tripped
ATTR_LAST_TRIP_TIME: Final = "last_tripped_time"

# For all entity's, this hold whether or not it should be hidden
ATTR_HIDDEN: Final = "hidden"

# Location of the entity
ATTR_LATITUDE: Final = "latitude"
ATTR_LONGITUDE: Final = "longitude"

# Accuracy of location in meters
ATTR_GPS_ACCURACY: Final = "gps_accuracy"

# If state is assumed
ATTR_ASSUMED_STATE: Final = "assumed_state"
ATTR_STATE: Final = "state"

ATTR_EDITABLE: Final = "editable"
ATTR_OPTION: Final = "option"

# The entity has been restored with restore state
ATTR_RESTORED: Final = "restored"

# Bitfield of supported component features for the entity
ATTR_SUPPORTED_FEATURES: Final = "supported_features"

# Class of device within its domain
ATTR_DEVICE_CLASS: Final = "device_class"

# Temperature attribute
ATTR_TEMPERATURE: Final = "temperature"


# #### UNITS OF MEASUREMENT ####
# Apparent power units
POWER_VOLT_AMPERE: Final = "VA"

# Power units
POWER_WATT: Final = "W"
POWER_KILO_WATT: Final = "kW"
POWER_BTU_PER_HOUR: Final = "BTU/h"

# Reactive power units
POWER_VOLT_AMPERE_REACTIVE: Final = "var"

# Energy units
ENERGY_WATT_HOUR: Final = "Wh"
ENERGY_KILO_WATT_HOUR: Final = "kWh"
ENERGY_MEGA_WATT_HOUR: Final = "MWh"

# Electric_current units
ELECTRIC_CURRENT_MILLIAMPERE: Final = "mA"
ELECTRIC_CURRENT_AMPERE: Final = "A"

# Electric_potential units
ELECTRIC_POTENTIAL_MILLIVOLT: Final = "mV"
ELECTRIC_POTENTIAL_VOLT: Final = "V"

# Degree units
DEGREE: Final = "°"

# Currency units
CURRENCY_EURO: Final = "€"
CURRENCY_DOLLAR: Final = "$"
CURRENCY_CENT: Final = "¢"

# Temperature units
TEMP_CELSIUS: Final = "°C"
TEMP_FAHRENHEIT: Final = "°F"
TEMP_KELVIN: Final = "K"

# Time units
TIME_MICROSECONDS: Final = "μs"
TIME_MILLISECONDS: Final = "ms"
TIME_SECONDS: Final = "s"
TIME_MINUTES: Final = "min"
TIME_HOURS: Final = "h"
TIME_DAYS: Final = "d"
TIME_WEEKS: Final = "w"
TIME_MONTHS: Final = "m"
TIME_YEARS: Final = "y"

# Length units
LENGTH_MILLIMETERS: Final = "mm"
LENGTH_CENTIMETERS: Final = "cm"
LENGTH_METERS: Final = "m"
LENGTH_KILOMETERS: Final = "km"

LENGTH_INCHES: Final = "in"
LENGTH_FEET: Final = "ft"
LENGTH_YARD: Final = "yd"
LENGTH_MILES: Final = "mi"

# Frequency units
FREQUENCY_HERTZ: Final = "Hz"
FREQUENCY_KILOHERTZ: Final = "kHz"
FREQUENCY_MEGAHERTZ: Final = "MHz"
FREQUENCY_GIGAHERTZ: Final = "GHz"

# Pressure units
PRESSURE_PA: Final = "Pa"
PRESSURE_HPA: Final = "hPa"
PRESSURE_KPA: Final = "kPa"
PRESSURE_BAR: Final = "bar"
PRESSURE_CBAR: Final = "cbar"
PRESSURE_MBAR: Final = "mbar"
PRESSURE_MMHG: Final = "mmHg"
PRESSURE_INHG: Final = "inHg"
PRESSURE_PSI: Final = "psi"

# Sound pressure units
SOUND_PRESSURE_DB: Final = "dB"
SOUND_PRESSURE_WEIGHTED_DBA: Final = "dBa"

# Volume units
VOLUME_LITERS: Final = "L"
VOLUME_MILLILITERS: Final = "mL"
VOLUME_CUBIC_METERS: Final = "m³"
VOLUME_CUBIC_FEET: Final = "ft³"

VOLUME_GALLONS: Final = "gal"
VOLUME_FLUID_OUNCE: Final = "fl. oz."

# Volume Flow Rate units
VOLUME_FLOW_RATE_CUBIC_METERS_PER_HOUR: Final = "m³/h"
VOLUME_FLOW_RATE_CUBIC_FEET_PER_MINUTE: Final = "ft³/m"

# Area units
AREA_SQUARE_METERS: Final = "m²"

# Mass units
MASS_GRAMS: Final = "g"
MASS_KILOGRAMS: Final = "kg"
MASS_MILLIGRAMS: Final = "mg"
MASS_MICROGRAMS: Final = "µg"

MASS_OUNCES: Final = "oz"
MASS_POUNDS: Final = "lb"

# Conductivity units
CONDUCTIVITY: Final = "µS/cm"

# Light units
LIGHT_LUX: Final = "lx"

# UV Index units
UV_INDEX: Final = "UV index"

# Percentage units
PERCENTAGE: Final = "%"

# Irradiation units
IRRADIATION_WATTS_PER_SQUARE_METER: Final = "W/m²"
IRRADIATION_BTUS_PER_HOUR_SQUARE_FOOT: Final = "BTU/(h×ft²)"

# Precipitation units
PRECIPITATION_MILLIMETERS_PER_HOUR: Final = "mm/h"
PRECIPITATION_INCHES: Final = "in"
PRECIPITATION_INCHES_PER_HOUR: Final = "in/h"

# Concentration units
CONCENTRATION_MICROGRAMS_PER_CUBIC_METER: Final = "µg/m³"
CONCENTRATION_MILLIGRAMS_PER_CUBIC_METER: Final = "mg/m³"
CONCENTRATION_MICROGRAMS_PER_CUBIC_FOOT: Final = "μg/ft³"
CONCENTRATION_PARTS_PER_CUBIC_METER: Final = "p/m³"
CONCENTRATION_PARTS_PER_MILLION: Final = "ppm"
CONCENTRATION_PARTS_PER_BILLION: Final = "ppb"

# Speed units
SPEED_MILLIMETERS_PER_DAY: Final = "mm/d"
SPEED_INCHES_PER_DAY: Final = "in/d"
SPEED_METERS_PER_SECOND: Final = "m/s"
SPEED_INCHES_PER_HOUR: Final = "in/h"
SPEED_KILOMETERS_PER_HOUR: Final = "km/h"
SPEED_MILES_PER_HOUR: Final = "mph"

# Signal_strength units
SIGNAL_STRENGTH_DECIBELS: Final = "dB"
SIGNAL_STRENGTH_DECIBELS_MILLIWATT: Final = "dBm"

# Data units
DATA_BITS: Final = "bit"
DATA_KILOBITS: Final = "kbit"
DATA_MEGABITS: Final = "Mbit"
DATA_GIGABITS: Final = "Gbit"
DATA_BYTES: Final = "B"
DATA_KILOBYTES: Final = "kB"
DATA_MEGABYTES: Final = "MB"
DATA_GIGABYTES: Final = "GB"
DATA_TERABYTES: Final = "TB"
DATA_PETABYTES: Final = "PB"
DATA_EXABYTES: Final = "EB"
DATA_ZETTABYTES: Final = "ZB"
DATA_YOTTABYTES: Final = "YB"
DATA_KIBIBYTES: Final = "KiB"
DATA_MEBIBYTES: Final = "MiB"
DATA_GIBIBYTES: Final = "GiB"
DATA_TEBIBYTES: Final = "TiB"
DATA_PEBIBYTES: Final = "PiB"
DATA_EXBIBYTES: Final = "EiB"
DATA_ZEBIBYTES: Final = "ZiB"
DATA_YOBIBYTES: Final = "YiB"

# Data_rate units
DATA_RATE_BITS_PER_SECOND: Final = "bit/s"
DATA_RATE_KILOBITS_PER_SECOND: Final = "kbit/s"
DATA_RATE_MEGABITS_PER_SECOND: Final = "Mbit/s"
DATA_RATE_GIGABITS_PER_SECOND: Final = "Gbit/s"
DATA_RATE_BYTES_PER_SECOND: Final = "B/s"
DATA_RATE_KILOBYTES_PER_SECOND: Final = "kB/s"
DATA_RATE_MEGABYTES_PER_SECOND: Final = "MB/s"
DATA_RATE_GIGABYTES_PER_SECOND: Final = "GB/s"
DATA_RATE_KIBIBYTES_PER_SECOND: Final = "KiB/s"
DATA_RATE_MEBIBYTES_PER_SECOND: Final = "MiB/s"
DATA_RATE_GIBIBYTES_PER_SECOND: Final = "GiB/s"


# #### SERVICES ####
SERVICE_HOMEASSISTANT_STOP: Final = "stop"
SERVICE_HOMEASSISTANT_RESTART: Final = "restart"

SERVICE_TURN_ON: Final = "turn_on"
SERVICE_TURN_OFF: Final = "turn_off"
SERVICE_TOGGLE: Final = "toggle"
SERVICE_RELOAD: Final = "reload"

SERVICE_VOLUME_UP: Final = "volume_up"
SERVICE_VOLUME_DOWN: Final = "volume_down"
SERVICE_VOLUME_MUTE: Final = "volume_mute"
SERVICE_VOLUME_SET: Final = "volume_set"
SERVICE_MEDIA_PLAY_PAUSE: Final = "media_play_pause"
SERVICE_MEDIA_PLAY: Final = "media_play"
SERVICE_MEDIA_PAUSE: Final = "media_pause"
SERVICE_MEDIA_STOP: Final = "media_stop"
SERVICE_MEDIA_NEXT_TRACK: Final = "media_next_track"
SERVICE_MEDIA_PREVIOUS_TRACK: Final = "media_previous_track"
SERVICE_MEDIA_SEEK: Final = "media_seek"
SERVICE_REPEAT_SET: Final = "repeat_set"
SERVICE_SHUFFLE_SET: Final = "shuffle_set"

SERVICE_ALARM_DISARM: Final = "alarm_disarm"
SERVICE_ALARM_ARM_HOME: Final = "alarm_arm_home"
SERVICE_ALARM_ARM_AWAY: Final = "alarm_arm_away"
SERVICE_ALARM_ARM_NIGHT: Final = "alarm_arm_night"
SERVICE_ALARM_ARM_VACATION: Final = "alarm_arm_vacation"
SERVICE_ALARM_ARM_CUSTOM_BYPASS: Final = "alarm_arm_custom_bypass"
SERVICE_ALARM_TRIGGER: Final = "alarm_trigger"


SERVICE_LOCK: Final = "lock"
SERVICE_UNLOCK: Final = "unlock"

SERVICE_OPEN: Final = "open"
SERVICE_CLOSE: Final = "close"

SERVICE_CLOSE_COVER: Final = "close_cover"
SERVICE_CLOSE_COVER_TILT: Final = "close_cover_tilt"
SERVICE_OPEN_COVER: Final = "open_cover"
SERVICE_OPEN_COVER_TILT: Final = "open_cover_tilt"
SERVICE_SAVE_PERSISTENT_STATES: Final = "save_persistent_states"
SERVICE_SET_COVER_POSITION: Final = "set_cover_position"
SERVICE_SET_COVER_TILT_POSITION: Final = "set_cover_tilt_position"
SERVICE_STOP_COVER: Final = "stop_cover"
SERVICE_STOP_COVER_TILT: Final = "stop_cover_tilt"
SERVICE_TOGGLE_COVER_TILT: Final = "toggle_cover_tilt"

SERVICE_SELECT_OPTION: Final = "select_option"

# #### API / REMOTE ####
SERVER_PORT: Final = 8123

URL_ROOT: Final = "/"
URL_API: Final = "/api/"
URL_API_STREAM: Final = "/api/stream"
URL_API_CONFIG: Final = "/api/config"
URL_API_STATES: Final = "/api/states"
URL_API_STATES_ENTITY: Final = "/api/states/{}"
URL_API_EVENTS: Final = "/api/events"
URL_API_EVENTS_EVENT: Final = "/api/events/{}"
URL_API_SERVICES: Final = "/api/services"
URL_API_SERVICES_SERVICE: Final = "/api/services/{}/{}"
URL_API_COMPONENTS: Final = "/api/components"
URL_API_ERROR_LOG: Final = "/api/error_log"
URL_API_LOG_OUT: Final = "/api/log_out"
URL_API_TEMPLATE: Final = "/api/template"

HTTP_BASIC_AUTHENTICATION: Final = "basic"
HTTP_BEARER_AUTHENTICATION: Final = "bearer_token"
HTTP_DIGEST_AUTHENTICATION: Final = "digest"

HTTP_HEADER_X_REQUESTED_WITH: Final = "X-Requested-With"

CONTENT_TYPE_JSON: Final = "application/json"
CONTENT_TYPE_MULTIPART: Final = "multipart/x-mixed-replace; boundary={}"
CONTENT_TYPE_TEXT_PLAIN: Final = "text/plain"

# The exit code to send to request a restart
RESTART_EXIT_CODE: Final = 100

UNIT_NOT_RECOGNIZED_TEMPLATE: Final = "{} is not a recognized {} unit."

LENGTH: Final = "length"
MASS: Final = "mass"
PRESSURE: Final = "pressure"
VOLUME: Final = "volume"
TEMPERATURE: Final = "temperature"
SPEED: Final = "speed"
WIND_SPEED: Final = "wind_speed"
ILLUMINANCE: Final = "illuminance"
ACCUMULATED_PRECIPITATION: Final = "accumulated_precipitation"

WEEKDAYS: Final[list[str]] = ["mon", "tue", "wed", "thu", "fri", "sat", "sun"]

# The degree of precision for platforms
PRECISION_WHOLE: Final = 1
PRECISION_HALVES: Final = 0.5
PRECISION_TENTHS: Final = 0.1

# Static list of entities that will never be exposed to
# cloud, alexa, or google_home components
CLOUD_NEVER_EXPOSED_ENTITIES: Final[list[str]] = ["group.all_locks"]

# ENTITY_CATEGOR* below are deprecated as of 2021.12
# use the EntityCategory enum instead.
ENTITY_CATEGORY_CONFIG: Final = "config"
ENTITY_CATEGORY_DIAGNOSTIC: Final = "diagnostic"
ENTITY_CATEGORY_SYSTEM: Final = "system"
ENTITY_CATEGORIES: Final[list[str]] = [
    ENTITY_CATEGORY_CONFIG,
    ENTITY_CATEGORY_DIAGNOSTIC,
    ENTITY_CATEGORY_SYSTEM,
]

# The ID of the Home Assistant Media Player Cast App
CAST_APP_ID_HOMEASSISTANT_MEDIA: Final = "B45F4572"
# The ID of the Home Assistant Lovelace Cast App
CAST_APP_ID_HOMEASSISTANT_LOVELACE: Final = "A078F6B0"

# User used by Supervisor
HASSIO_USER_NAME = "Supervisor"

SIGNAL_BOOTSTRAP_INTEGRATONS = "bootstrap_integrations"<|MERGE_RESOLUTION|>--- conflicted
+++ resolved
@@ -6,11 +6,7 @@
 
 MAJOR_VERSION: Final = 2022
 MINOR_VERSION: Final = 3
-<<<<<<< HEAD
-PATCH_VERSION: Final = "7b0"
-=======
-PATCH_VERSION: Final = "8"
->>>>>>> be39a3ce
+PATCH_VERSION: Final = "8b0"
 __short_version__: Final = f"{MAJOR_VERSION}.{MINOR_VERSION}"
 __version__: Final = f"{__short_version__}.{PATCH_VERSION}"
 REQUIRED_PYTHON_VER: Final[tuple[int, int, int]] = (3, 9, 0)
