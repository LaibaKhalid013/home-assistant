--- conflicted
+++ resolved
@@ -1,12 +1,7 @@
 """Constants used by Home Assistant components."""
 MAJOR_VERSION = 0
-<<<<<<< HEAD
-MINOR_VERSION = 99
-PATCH_VERSION = "6"
-=======
 MINOR_VERSION = 100
 PATCH_VERSION = "1"
->>>>>>> 8f384e6b
 __short_version__ = "{}.{}".format(MAJOR_VERSION, MINOR_VERSION)
 __version__ = "{}.{}".format(__short_version__, PATCH_VERSION)
 REQUIRED_PYTHON_VER = (3, 6, 0)
