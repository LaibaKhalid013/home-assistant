from __future__ import annotations

from typing import Final

MAJOR_VERSION: Final = 2021
MINOR_VERSION: Final = 8
<<<<<<< HEAD
PATCH_VERSION: Final = "1b2"
=======
PATCH_VERSION: Final = "6"
>>>>>>> 745afc8f
__short_version__: Final = f"{MAJOR_VERSION}.{MINOR_VERSION}"
__version__: Final = f"{__short_version__}.{PATCH_VERSION}"
REQUIRED_PYTHON_VER: Final[tuple[int, int, int]] = (3, 8, 0)
# Truthy date string triggers showing related deprecation warning messages.
REQUIRED_NEXT_PYTHON_VER: Final[tuple[int, int, int]] = (3, 9, 0)
REQUIRED_NEXT_PYTHON_DATE: Final = ""

# Format for platform files
PLATFORM_FORMAT: Final = "{platform}.{domain}"

# Can be used to specify a catch all when registering state or event listeners.
MATCH_ALL: Final = "*"

# Entity target all constant
ENTITY_MATCH_NONE: Final = "none"
ENTITY_MATCH_ALL: Final = "all"

# If no name is specified
DEVICE_DEFAULT_NAME: Final = "Unnamed Device"

# Max characters for data stored in the recorder (changes to these limits would require
# a database migration)
MAX_LENGTH_EVENT_EVENT_TYPE: Final = 64
MAX_LENGTH_EVENT_ORIGIN: Final = 32
MAX_LENGTH_EVENT_CONTEXT_ID: Final = 36
MAX_LENGTH_STATE_DOMAIN: Final = 64
MAX_LENGTH_STATE_ENTITY_ID: Final = 255
MAX_LENGTH_STATE_STATE: Final = 255

# Sun events
SUN_EVENT_SUNSET: Final = "sunset"
SUN_EVENT_SUNRISE: Final = "sunrise"

# #### CONFIG ####
CONF_ABOVE: Final = "above"
CONF_ACCESS_TOKEN: Final = "access_token"
CONF_ADDRESS: Final = "address"
CONF_AFTER: Final = "after"
CONF_ALIAS: Final = "alias"
CONF_ALLOWLIST_EXTERNAL_URLS: Final = "allowlist_external_urls"
CONF_API_KEY: Final = "api_key"
CONF_API_TOKEN: Final = "api_token"
CONF_API_VERSION: Final = "api_version"
CONF_ARMING_TIME: Final = "arming_time"
CONF_AT: Final = "at"
CONF_ATTRIBUTE: Final = "attribute"
CONF_AUTH_MFA_MODULES: Final = "auth_mfa_modules"
CONF_AUTH_PROVIDERS: Final = "auth_providers"
CONF_AUTHENTICATION: Final = "authentication"
CONF_BASE: Final = "base"
CONF_BEFORE: Final = "before"
CONF_BELOW: Final = "below"
CONF_BINARY_SENSORS: Final = "binary_sensors"
CONF_BRIGHTNESS: Final = "brightness"
CONF_BROADCAST_ADDRESS: Final = "broadcast_address"
CONF_BROADCAST_PORT: Final = "broadcast_port"
CONF_CHOOSE: Final = "choose"
CONF_CLIENT_ID: Final = "client_id"
CONF_CLIENT_SECRET: Final = "client_secret"
CONF_CODE: Final = "code"
CONF_COLOR_TEMP: Final = "color_temp"
CONF_COMMAND: Final = "command"
CONF_COMMAND_CLOSE: Final = "command_close"
CONF_COMMAND_OFF: Final = "command_off"
CONF_COMMAND_ON: Final = "command_on"
CONF_COMMAND_OPEN: Final = "command_open"
CONF_COMMAND_STATE: Final = "command_state"
CONF_COMMAND_STOP: Final = "command_stop"
CONF_CONDITION: Final = "condition"
CONF_CONDITIONS: Final = "conditions"
CONF_CONTINUE_ON_TIMEOUT: Final = "continue_on_timeout"
CONF_COUNT: Final = "count"
CONF_COVERS: Final = "covers"
CONF_CURRENCY: Final = "currency"
CONF_CUSTOMIZE: Final = "customize"
CONF_CUSTOMIZE_DOMAIN: Final = "customize_domain"
CONF_CUSTOMIZE_GLOB: Final = "customize_glob"
CONF_DEFAULT: Final = "default"
CONF_DELAY: Final = "delay"
CONF_DELAY_TIME: Final = "delay_time"
CONF_DESCRIPTION: Final = "description"
CONF_DEVICE: Final = "device"
CONF_DEVICES: Final = "devices"
CONF_DEVICE_CLASS: Final = "device_class"
CONF_DEVICE_ID: Final = "device_id"
CONF_DISARM_AFTER_TRIGGER: Final = "disarm_after_trigger"
CONF_DISCOVERY: Final = "discovery"
CONF_DISKS: Final = "disks"
CONF_DISPLAY_CURRENCY: Final = "display_currency"
CONF_DISPLAY_OPTIONS: Final = "display_options"
CONF_DOMAIN: Final = "domain"
CONF_DOMAINS: Final = "domains"
CONF_EFFECT: Final = "effect"
CONF_ELEVATION: Final = "elevation"
CONF_EMAIL: Final = "email"
CONF_ENTITIES: Final = "entities"
CONF_ENTITY_ID: Final = "entity_id"
CONF_ENTITY_NAMESPACE: Final = "entity_namespace"
CONF_ENTITY_PICTURE_TEMPLATE: Final = "entity_picture_template"
CONF_EVENT: Final = "event"
CONF_EVENT_DATA: Final = "event_data"
CONF_EVENT_DATA_TEMPLATE: Final = "event_data_template"
CONF_EXCLUDE: Final = "exclude"
CONF_EXTERNAL_URL: Final = "external_url"
CONF_FILENAME: Final = "filename"
CONF_FILE_PATH: Final = "file_path"
CONF_FOR: Final = "for"
CONF_FORCE_UPDATE: Final = "force_update"
CONF_FRIENDLY_NAME: Final = "friendly_name"
CONF_FRIENDLY_NAME_TEMPLATE: Final = "friendly_name_template"
CONF_HEADERS: Final = "headers"
CONF_HOST: Final = "host"
CONF_HOSTS: Final = "hosts"
CONF_HS: Final = "hs"
CONF_ICON: Final = "icon"
CONF_ICON_TEMPLATE: Final = "icon_template"
CONF_ID: Final = "id"
CONF_INCLUDE: Final = "include"
CONF_INTERNAL_URL: Final = "internal_url"
CONF_IP_ADDRESS: Final = "ip_address"
CONF_LATITUDE: Final = "latitude"
CONF_LEGACY_TEMPLATES: Final = "legacy_templates"
CONF_LIGHTS: Final = "lights"
CONF_LONGITUDE: Final = "longitude"
CONF_MAC: Final = "mac"
CONF_MAXIMUM: Final = "maximum"
CONF_MEDIA_DIRS: Final = "media_dirs"
CONF_METHOD: Final = "method"
CONF_MINIMUM: Final = "minimum"
CONF_MODE: Final = "mode"
CONF_MONITORED_CONDITIONS: Final = "monitored_conditions"
CONF_MONITORED_VARIABLES: Final = "monitored_variables"
CONF_NAME: Final = "name"
CONF_OFFSET: Final = "offset"
CONF_OPTIMISTIC: Final = "optimistic"
CONF_PACKAGES: Final = "packages"
CONF_PARAMS: Final = "params"
CONF_PASSWORD: Final = "password"
CONF_PATH: Final = "path"
CONF_PAYLOAD: Final = "payload"
CONF_PAYLOAD_OFF: Final = "payload_off"
CONF_PAYLOAD_ON: Final = "payload_on"
CONF_PENDING_TIME: Final = "pending_time"
CONF_PIN: Final = "pin"
CONF_PLATFORM: Final = "platform"
CONF_PORT: Final = "port"
CONF_PREFIX: Final = "prefix"
CONF_PROFILE_NAME: Final = "profile_name"
CONF_PROTOCOL: Final = "protocol"
CONF_PROXY_SSL: Final = "proxy_ssl"
CONF_QUOTE: Final = "quote"
CONF_RADIUS: Final = "radius"
CONF_RECIPIENT: Final = "recipient"
CONF_REGION: Final = "region"
CONF_REPEAT: Final = "repeat"
CONF_RESOURCE: Final = "resource"
CONF_RESOURCES: Final = "resources"
CONF_RESOURCE_TEMPLATE: Final = "resource_template"
CONF_RGB: Final = "rgb"
CONF_ROOM: Final = "room"
CONF_SCAN_INTERVAL: Final = "scan_interval"
CONF_SCENE: Final = "scene"
CONF_SELECTOR: Final = "selector"
CONF_SENDER: Final = "sender"
CONF_SENSORS: Final = "sensors"
CONF_SENSOR_TYPE: Final = "sensor_type"
CONF_SEQUENCE: Final = "sequence"
CONF_SERVICE: Final = "service"
CONF_SERVICE_DATA: Final = "data"
CONF_SERVICE_TEMPLATE: Final = "service_template"
CONF_SHOW_ON_MAP: Final = "show_on_map"
CONF_SLAVE: Final = "slave"
CONF_SOURCE: Final = "source"
CONF_SSL: Final = "ssl"
CONF_STATE: Final = "state"
CONF_STATE_TEMPLATE: Final = "state_template"
CONF_STRUCTURE: Final = "structure"
CONF_SWITCHES: Final = "switches"
CONF_TARGET: Final = "target"
CONF_TEMPERATURE_UNIT: Final = "temperature_unit"
CONF_TIMEOUT: Final = "timeout"
CONF_TIME_ZONE: Final = "time_zone"
CONF_TOKEN: Final = "token"
CONF_TRIGGER_TIME: Final = "trigger_time"
CONF_TTL: Final = "ttl"
CONF_TYPE: Final = "type"
CONF_UNIQUE_ID: Final = "unique_id"
CONF_UNIT_OF_MEASUREMENT: Final = "unit_of_measurement"
CONF_UNIT_SYSTEM: Final = "unit_system"
CONF_UNTIL: Final = "until"
CONF_URL: Final = "url"
CONF_USERNAME: Final = "username"
CONF_VALUE_TEMPLATE: Final = "value_template"
CONF_VARIABLES: Final = "variables"
CONF_VERIFY_SSL: Final = "verify_ssl"
CONF_WAIT_FOR_TRIGGER: Final = "wait_for_trigger"
CONF_WAIT_TEMPLATE: Final = "wait_template"
CONF_WEBHOOK_ID: Final = "webhook_id"
CONF_WEEKDAY: Final = "weekday"
CONF_WHILE: Final = "while"
CONF_WHITELIST: Final = "whitelist"
CONF_ALLOWLIST_EXTERNAL_DIRS: Final = "allowlist_external_dirs"
LEGACY_CONF_WHITELIST_EXTERNAL_DIRS: Final = "whitelist_external_dirs"
CONF_WHITE_VALUE: Final = "white_value"
CONF_XY: Final = "xy"
CONF_ZONE: Final = "zone"

# #### EVENTS ####
EVENT_CALL_SERVICE: Final = "call_service"
EVENT_COMPONENT_LOADED: Final = "component_loaded"
EVENT_CORE_CONFIG_UPDATE: Final = "core_config_updated"
EVENT_HOMEASSISTANT_CLOSE: Final = "homeassistant_close"
EVENT_HOMEASSISTANT_START: Final = "homeassistant_start"
EVENT_HOMEASSISTANT_STARTED: Final = "homeassistant_started"
EVENT_HOMEASSISTANT_STOP: Final = "homeassistant_stop"
EVENT_HOMEASSISTANT_FINAL_WRITE: Final = "homeassistant_final_write"
EVENT_LOGBOOK_ENTRY: Final = "logbook_entry"
EVENT_SERVICE_REGISTERED: Final = "service_registered"
EVENT_SERVICE_REMOVED: Final = "service_removed"
EVENT_STATE_CHANGED: Final = "state_changed"
EVENT_THEMES_UPDATED: Final = "themes_updated"
EVENT_TIMER_OUT_OF_SYNC: Final = "timer_out_of_sync"
EVENT_TIME_CHANGED: Final = "time_changed"


# #### DEVICE CLASSES ####
DEVICE_CLASS_BATTERY: Final = "battery"
DEVICE_CLASS_CO: Final = "carbon_monoxide"
DEVICE_CLASS_CO2: Final = "carbon_dioxide"
DEVICE_CLASS_CURRENT: Final = "current"
DEVICE_CLASS_ENERGY: Final = "energy"
DEVICE_CLASS_HUMIDITY: Final = "humidity"
DEVICE_CLASS_ILLUMINANCE: Final = "illuminance"
DEVICE_CLASS_MONETARY: Final = "monetary"
DEVICE_CLASS_POWER_FACTOR: Final = "power_factor"
DEVICE_CLASS_POWER: Final = "power"
DEVICE_CLASS_PRESSURE: Final = "pressure"
DEVICE_CLASS_SIGNAL_STRENGTH: Final = "signal_strength"
DEVICE_CLASS_TEMPERATURE: Final = "temperature"
DEVICE_CLASS_TIMESTAMP: Final = "timestamp"
DEVICE_CLASS_VOLTAGE: Final = "voltage"

# #### STATES ####
STATE_ON: Final = "on"
STATE_OFF: Final = "off"
STATE_HOME: Final = "home"
STATE_NOT_HOME: Final = "not_home"
STATE_UNKNOWN: Final = "unknown"
STATE_OPEN: Final = "open"
STATE_OPENING: Final = "opening"
STATE_CLOSED: Final = "closed"
STATE_CLOSING: Final = "closing"
STATE_PLAYING: Final = "playing"
STATE_PAUSED: Final = "paused"
STATE_IDLE: Final = "idle"
STATE_STANDBY: Final = "standby"
STATE_ALARM_DISARMED: Final = "disarmed"
STATE_ALARM_ARMED_HOME: Final = "armed_home"
STATE_ALARM_ARMED_AWAY: Final = "armed_away"
STATE_ALARM_ARMED_NIGHT: Final = "armed_night"
STATE_ALARM_ARMED_VACATION: Final = "armed_vacation"
STATE_ALARM_ARMED_CUSTOM_BYPASS: Final = "armed_custom_bypass"
STATE_ALARM_PENDING: Final = "pending"
STATE_ALARM_ARMING: Final = "arming"
STATE_ALARM_DISARMING: Final = "disarming"
STATE_ALARM_TRIGGERED: Final = "triggered"
STATE_LOCKED: Final = "locked"
STATE_UNLOCKED: Final = "unlocked"
STATE_LOCKING: Final = "locking"
STATE_UNLOCKING: Final = "unlocking"
STATE_JAMMED: Final = "jammed"
STATE_UNAVAILABLE: Final = "unavailable"
STATE_OK: Final = "ok"
STATE_PROBLEM: Final = "problem"

# #### STATE AND EVENT ATTRIBUTES ####
# Attribution
ATTR_ATTRIBUTION: Final = "attribution"

# Credentials
ATTR_CREDENTIALS: Final = "credentials"

# Contains time-related attributes
ATTR_NOW: Final = "now"
ATTR_DATE: Final = "date"
ATTR_TIME: Final = "time"
ATTR_SECONDS: Final = "seconds"

# Contains domain, service for a SERVICE_CALL event
ATTR_DOMAIN: Final = "domain"
ATTR_SERVICE: Final = "service"
ATTR_SERVICE_DATA: Final = "service_data"

# IDs
ATTR_ID: Final = "id"

# Name
ATTR_NAME: Final = "name"

# Contains one string or a list of strings, each being an entity id
ATTR_ENTITY_ID: Final = "entity_id"

# Contains one string or a list of strings, each being an area id
ATTR_AREA_ID: Final = "area_id"

# Contains one string, the device ID
ATTR_DEVICE_ID: Final = "device_id"

# String with a friendly name for the entity
ATTR_FRIENDLY_NAME: Final = "friendly_name"

# A picture to represent entity
ATTR_ENTITY_PICTURE: Final = "entity_picture"

ATTR_IDENTIFIERS: Final = "identifiers"

# Icon to use in the frontend
ATTR_ICON: Final = "icon"

# The unit of measurement if applicable
ATTR_UNIT_OF_MEASUREMENT: Final = "unit_of_measurement"

CONF_UNIT_SYSTEM_METRIC: Final = "metric"
CONF_UNIT_SYSTEM_IMPERIAL: Final = "imperial"

# Electrical attributes
ATTR_VOLTAGE: Final = "voltage"

# Location of the device/sensor
ATTR_LOCATION: Final = "location"

ATTR_MODE: Final = "mode"

ATTR_MANUFACTURER: Final = "manufacturer"
ATTR_MODEL: Final = "model"
ATTR_SW_VERSION: Final = "sw_version"

ATTR_BATTERY_CHARGING: Final = "battery_charging"
ATTR_BATTERY_LEVEL: Final = "battery_level"
ATTR_WAKEUP: Final = "wake_up_interval"

# For devices which support a code attribute
ATTR_CODE: Final = "code"
ATTR_CODE_FORMAT: Final = "code_format"

# For calling a device specific command
ATTR_COMMAND: Final = "command"

# For devices which support an armed state
ATTR_ARMED: Final = "device_armed"

# For devices which support a locked state
ATTR_LOCKED: Final = "locked"

# For sensors that support 'tripping', eg. motion and door sensors
ATTR_TRIPPED: Final = "device_tripped"

# For sensors that support 'tripping' this holds the most recent
# time the device was tripped
ATTR_LAST_TRIP_TIME: Final = "last_tripped_time"

# For all entity's, this hold whether or not it should be hidden
ATTR_HIDDEN: Final = "hidden"

# Location of the entity
ATTR_LATITUDE: Final = "latitude"
ATTR_LONGITUDE: Final = "longitude"

# Accuracy of location in meters
ATTR_GPS_ACCURACY: Final = "gps_accuracy"

# If state is assumed
ATTR_ASSUMED_STATE: Final = "assumed_state"
ATTR_STATE: Final = "state"

ATTR_EDITABLE: Final = "editable"
ATTR_OPTION: Final = "option"

# The entity has been restored with restore state
ATTR_RESTORED: Final = "restored"

# Bitfield of supported component features for the entity
ATTR_SUPPORTED_FEATURES: Final = "supported_features"

# Class of device within its domain
ATTR_DEVICE_CLASS: Final = "device_class"

# Temperature attribute
ATTR_TEMPERATURE: Final = "temperature"


# #### UNITS OF MEASUREMENT ####
# Power units
POWER_WATT: Final = "W"
POWER_KILO_WATT: Final = "kW"
POWER_VOLT_AMPERE: Final = "VA"

# Energy units
ENERGY_WATT_HOUR: Final = "Wh"
ENERGY_KILO_WATT_HOUR: Final = "kWh"

# Electric_current units
ELECTRIC_CURRENT_MILLIAMPERE: Final = "mA"
ELECTRIC_CURRENT_AMPERE: Final = "A"

# Electric_potential units
ELECTRIC_POTENTIAL_MILLIVOLT: Final = "mV"
ELECTRIC_POTENTIAL_VOLT: Final = "V"

# Degree units
DEGREE: Final = "°"

# Currency units
CURRENCY_EURO: Final = "€"
CURRENCY_DOLLAR: Final = "$"
CURRENCY_CENT: Final = "¢"

# Temperature units
TEMP_CELSIUS: Final = "°C"
TEMP_FAHRENHEIT: Final = "°F"
TEMP_KELVIN: Final = "K"

# Time units
TIME_MICROSECONDS: Final = "μs"
TIME_MILLISECONDS: Final = "ms"
TIME_SECONDS: Final = "s"
TIME_MINUTES: Final = "min"
TIME_HOURS: Final = "h"
TIME_DAYS: Final = "d"
TIME_WEEKS: Final = "w"
TIME_MONTHS: Final = "m"
TIME_YEARS: Final = "y"

# Length units
LENGTH_MILLIMETERS: Final = "mm"
LENGTH_CENTIMETERS: Final = "cm"
LENGTH_METERS: Final = "m"
LENGTH_KILOMETERS: Final = "km"

LENGTH_INCHES: Final = "in"
LENGTH_FEET: Final = "ft"
LENGTH_YARD: Final = "yd"
LENGTH_MILES: Final = "mi"

# Frequency units
FREQUENCY_HERTZ: Final = "Hz"
FREQUENCY_MEGAHERTZ: Final = "MHz"
FREQUENCY_GIGAHERTZ: Final = "GHz"

# Pressure units
PRESSURE_PA: Final = "Pa"
PRESSURE_HPA: Final = "hPa"
PRESSURE_BAR: Final = "bar"
PRESSURE_MBAR: Final = "mbar"
PRESSURE_INHG: Final = "inHg"
PRESSURE_PSI: Final = "psi"

# Sound pressure units
SOUND_PRESSURE_DB: Final = "dB"
SOUND_PRESSURE_WEIGHTED_DBA: Final = "dBa"

# Volume units
VOLUME_LITERS: Final = "L"
VOLUME_MILLILITERS: Final = "mL"
VOLUME_CUBIC_METERS: Final = "m³"
VOLUME_CUBIC_FEET: Final = "ft³"

VOLUME_GALLONS: Final = "gal"
VOLUME_FLUID_OUNCE: Final = "fl. oz."

# Volume Flow Rate units
VOLUME_FLOW_RATE_CUBIC_METERS_PER_HOUR: Final = "m³/h"
VOLUME_FLOW_RATE_CUBIC_FEET_PER_MINUTE: Final = "ft³/m"

# Area units
AREA_SQUARE_METERS: Final = "m²"

# Mass units
MASS_GRAMS: Final = "g"
MASS_KILOGRAMS: Final = "kg"
MASS_MILLIGRAMS: Final = "mg"
MASS_MICROGRAMS: Final = "µg"

MASS_OUNCES: Final = "oz"
MASS_POUNDS: Final = "lb"

# Conductivity units
CONDUCTIVITY: Final = "µS/cm"

# Light units
LIGHT_LUX: Final = "lx"

# UV Index units
UV_INDEX: Final = "UV index"

# Percentage units
PERCENTAGE: Final = "%"

# Irradiation units
IRRADIATION_WATTS_PER_SQUARE_METER: Final = "W/m²"
IRRADIATION_BTUS_PER_HOUR_SQUARE_FOOT: Final = "BTU/(h×ft²)"

# Precipitation units
PRECIPITATION_MILLIMETERS_PER_HOUR: Final = "mm/h"
PRECIPITATION_INCHES: Final = "in"
PRECIPITATION_INCHES_PER_HOUR: Final = "in/h"

# Concentration units
CONCENTRATION_MICROGRAMS_PER_CUBIC_METER: Final = "µg/m³"
CONCENTRATION_MILLIGRAMS_PER_CUBIC_METER: Final = "mg/m³"
CONCENTRATION_MICROGRAMS_PER_CUBIC_FOOT: Final = "μg/ft³"
CONCENTRATION_PARTS_PER_CUBIC_METER: Final = "p/m³"
CONCENTRATION_PARTS_PER_MILLION: Final = "ppm"
CONCENTRATION_PARTS_PER_BILLION: Final = "ppb"

# Speed units
SPEED_MILLIMETERS_PER_DAY: Final = "mm/d"
SPEED_INCHES_PER_DAY: Final = "in/d"
SPEED_METERS_PER_SECOND: Final = "m/s"
SPEED_INCHES_PER_HOUR: Final = "in/h"
SPEED_KILOMETERS_PER_HOUR: Final = "km/h"
SPEED_MILES_PER_HOUR: Final = "mph"

# Signal_strength units
SIGNAL_STRENGTH_DECIBELS: Final = "dB"
SIGNAL_STRENGTH_DECIBELS_MILLIWATT: Final = "dBm"

# Data units
DATA_BITS: Final = "bit"
DATA_KILOBITS: Final = "kbit"
DATA_MEGABITS: Final = "Mbit"
DATA_GIGABITS: Final = "Gbit"
DATA_BYTES: Final = "B"
DATA_KILOBYTES: Final = "kB"
DATA_MEGABYTES: Final = "MB"
DATA_GIGABYTES: Final = "GB"
DATA_TERABYTES: Final = "TB"
DATA_PETABYTES: Final = "PB"
DATA_EXABYTES: Final = "EB"
DATA_ZETTABYTES: Final = "ZB"
DATA_YOTTABYTES: Final = "YB"
DATA_KIBIBYTES: Final = "KiB"
DATA_MEBIBYTES: Final = "MiB"
DATA_GIBIBYTES: Final = "GiB"
DATA_TEBIBYTES: Final = "TiB"
DATA_PEBIBYTES: Final = "PiB"
DATA_EXBIBYTES: Final = "EiB"
DATA_ZEBIBYTES: Final = "ZiB"
DATA_YOBIBYTES: Final = "YiB"

# Data_rate units
DATA_RATE_BITS_PER_SECOND: Final = "bit/s"
DATA_RATE_KILOBITS_PER_SECOND: Final = "kbit/s"
DATA_RATE_MEGABITS_PER_SECOND: Final = "Mbit/s"
DATA_RATE_GIGABITS_PER_SECOND: Final = "Gbit/s"
DATA_RATE_BYTES_PER_SECOND: Final = "B/s"
DATA_RATE_KILOBYTES_PER_SECOND: Final = "kB/s"
DATA_RATE_MEGABYTES_PER_SECOND: Final = "MB/s"
DATA_RATE_GIGABYTES_PER_SECOND: Final = "GB/s"
DATA_RATE_KIBIBYTES_PER_SECOND: Final = "KiB/s"
DATA_RATE_MEBIBYTES_PER_SECOND: Final = "MiB/s"
DATA_RATE_GIBIBYTES_PER_SECOND: Final = "GiB/s"


# #### SERVICES ####
SERVICE_HOMEASSISTANT_STOP: Final = "stop"
SERVICE_HOMEASSISTANT_RESTART: Final = "restart"

SERVICE_TURN_ON: Final = "turn_on"
SERVICE_TURN_OFF: Final = "turn_off"
SERVICE_TOGGLE: Final = "toggle"
SERVICE_RELOAD: Final = "reload"

SERVICE_VOLUME_UP: Final = "volume_up"
SERVICE_VOLUME_DOWN: Final = "volume_down"
SERVICE_VOLUME_MUTE: Final = "volume_mute"
SERVICE_VOLUME_SET: Final = "volume_set"
SERVICE_MEDIA_PLAY_PAUSE: Final = "media_play_pause"
SERVICE_MEDIA_PLAY: Final = "media_play"
SERVICE_MEDIA_PAUSE: Final = "media_pause"
SERVICE_MEDIA_STOP: Final = "media_stop"
SERVICE_MEDIA_NEXT_TRACK: Final = "media_next_track"
SERVICE_MEDIA_PREVIOUS_TRACK: Final = "media_previous_track"
SERVICE_MEDIA_SEEK: Final = "media_seek"
SERVICE_REPEAT_SET: Final = "repeat_set"
SERVICE_SHUFFLE_SET: Final = "shuffle_set"

SERVICE_ALARM_DISARM: Final = "alarm_disarm"
SERVICE_ALARM_ARM_HOME: Final = "alarm_arm_home"
SERVICE_ALARM_ARM_AWAY: Final = "alarm_arm_away"
SERVICE_ALARM_ARM_NIGHT: Final = "alarm_arm_night"
SERVICE_ALARM_ARM_VACATION: Final = "alarm_arm_vacation"
SERVICE_ALARM_ARM_CUSTOM_BYPASS: Final = "alarm_arm_custom_bypass"
SERVICE_ALARM_TRIGGER: Final = "alarm_trigger"


SERVICE_LOCK: Final = "lock"
SERVICE_UNLOCK: Final = "unlock"

SERVICE_OPEN: Final = "open"
SERVICE_CLOSE: Final = "close"

SERVICE_CLOSE_COVER: Final = "close_cover"
SERVICE_CLOSE_COVER_TILT: Final = "close_cover_tilt"
SERVICE_OPEN_COVER: Final = "open_cover"
SERVICE_OPEN_COVER_TILT: Final = "open_cover_tilt"
SERVICE_SET_COVER_POSITION: Final = "set_cover_position"
SERVICE_SET_COVER_TILT_POSITION: Final = "set_cover_tilt_position"
SERVICE_STOP_COVER: Final = "stop_cover"
SERVICE_STOP_COVER_TILT: Final = "stop_cover_tilt"
SERVICE_TOGGLE_COVER_TILT: Final = "toggle_cover_tilt"

SERVICE_SELECT_OPTION: Final = "select_option"

# #### API / REMOTE ####
SERVER_PORT: Final = 8123

URL_ROOT: Final = "/"
URL_API: Final = "/api/"
URL_API_STREAM: Final = "/api/stream"
URL_API_CONFIG: Final = "/api/config"
URL_API_DISCOVERY_INFO: Final = "/api/discovery_info"
URL_API_STATES: Final = "/api/states"
URL_API_STATES_ENTITY: Final = "/api/states/{}"
URL_API_EVENTS: Final = "/api/events"
URL_API_EVENTS_EVENT: Final = "/api/events/{}"
URL_API_SERVICES: Final = "/api/services"
URL_API_SERVICES_SERVICE: Final = "/api/services/{}/{}"
URL_API_COMPONENTS: Final = "/api/components"
URL_API_ERROR_LOG: Final = "/api/error_log"
URL_API_LOG_OUT: Final = "/api/log_out"
URL_API_TEMPLATE: Final = "/api/template"

HTTP_OK: Final = 200
HTTP_CREATED: Final = 201
HTTP_ACCEPTED: Final = 202
HTTP_MOVED_PERMANENTLY: Final = 301
HTTP_BAD_REQUEST: Final = 400
HTTP_UNAUTHORIZED: Final = 401
HTTP_FORBIDDEN: Final = 403
HTTP_NOT_FOUND: Final = 404
HTTP_METHOD_NOT_ALLOWED: Final = 405
HTTP_UNPROCESSABLE_ENTITY: Final = 422
HTTP_TOO_MANY_REQUESTS: Final = 429
HTTP_INTERNAL_SERVER_ERROR: Final = 500
HTTP_BAD_GATEWAY: Final = 502
HTTP_SERVICE_UNAVAILABLE: Final = 503

HTTP_BASIC_AUTHENTICATION: Final = "basic"
HTTP_BEARER_AUTHENTICATION: Final = "bearer_token"
HTTP_DIGEST_AUTHENTICATION: Final = "digest"

HTTP_HEADER_X_REQUESTED_WITH: Final = "X-Requested-With"

CONTENT_TYPE_JSON: Final = "application/json"
CONTENT_TYPE_MULTIPART: Final = "multipart/x-mixed-replace; boundary={}"
CONTENT_TYPE_TEXT_PLAIN: Final = "text/plain"

# The exit code to send to request a restart
RESTART_EXIT_CODE: Final = 100

UNIT_NOT_RECOGNIZED_TEMPLATE: Final = "{} is not a recognized {} unit."

LENGTH: Final = "length"
MASS: Final = "mass"
PRESSURE: Final = "pressure"
VOLUME: Final = "volume"
TEMPERATURE: Final = "temperature"
SPEED_MS: Final = "speed_ms"
ILLUMINANCE: Final = "illuminance"

WEEKDAYS: Final[list[str]] = ["mon", "tue", "wed", "thu", "fri", "sat", "sun"]

# The degree of precision for platforms
PRECISION_WHOLE: Final = 1
PRECISION_HALVES: Final = 0.5
PRECISION_TENTHS: Final = 0.1

# Static list of entities that will never be exposed to
# cloud, alexa, or google_home components
CLOUD_NEVER_EXPOSED_ENTITIES: Final[list[str]] = ["group.all_locks"]

# The ID of the Home Assistant Cast App
CAST_APP_ID_HOMEASSISTANT: Final = "B12CE3CA"<|MERGE_RESOLUTION|>--- conflicted
+++ resolved
@@ -4,11 +4,7 @@
 
 MAJOR_VERSION: Final = 2021
 MINOR_VERSION: Final = 8
-<<<<<<< HEAD
-PATCH_VERSION: Final = "1b2"
-=======
-PATCH_VERSION: Final = "6"
->>>>>>> 745afc8f
+PATCH_VERSION: Final = "6b0"
 __short_version__: Final = f"{MAJOR_VERSION}.{MINOR_VERSION}"
 __version__: Final = f"{__short_version__}.{PATCH_VERSION}"
 REQUIRED_PYTHON_VER: Final[tuple[int, int, int]] = (3, 8, 0)
