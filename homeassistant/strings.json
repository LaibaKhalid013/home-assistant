{
  "common": {
    "state": {
      "off": "Off",
      "on": "On",
      "open": "Open",
      "closed": "Closed",
      "connected": "Connected",
      "disconnected": "Disconnected",
      "locked": "Locked",
      "unlocked": "Unlocked",
      "active": "Active",
      "idle": "Idle",
      "standby": "Standby",
      "paused": "Paused",
      "home": "Home",
      "not_home": "Away"
    },
    "config_flow": {
      "title": {
        "oauth2_pick_implementation": "Pick Authentication Method",
        "via_hassio_addon": "{name} via Home Assistant add-on"
      },
      "description": {
        "confirm_setup": "Do you want to start set up?"
      },
      "data": {
        "email": "Email",
        "username": "Username",
        "password": "Password",
        "host": "Host",
        "ip": "IP Address",
        "port": "Port",
        "url": "URL",
        "usb_path": "USB Device Path",
        "access_token": "Access Token",
        "api_key": "API Key",
<<<<<<< HEAD
        "ssl": "Uses a SSL certificate",
        "verify_ssl": "Verify SSL certificate"
=======
        "longitude": "Longitude",
        "latitude": "Latitude"
>>>>>>> 576fbbe0
      },
      "create_entry": {
        "authenticated": "Successfully authenticated"
      },
      "error": {
        "invalid_api_key": "Invalid API key",
        "invalid_access_token": "Invalid access token",
        "cannot_connect": "Failed to connect",
        "invalid_auth": "Invalid authentication",
        "unknown": "Unexpected error"
      },
      "abort": {
        "single_instance_allowed": "Already configured. Only a single configuration possible.",
        "already_configured_account": "Account is already configured",
        "already_configured_service": "Service is already configured",
        "already_configured_device": "Device is already configured",
        "no_devices_found": "No devices found on the network",
        "oauth2_missing_configuration": "The component is not configured. Please follow the documentation.",
        "oauth2_authorize_url_timeout": "Timeout generating authorize URL.",
        "oauth2_no_url_available": "No URL available. For information about this error, [check the help section]({docs_url})"
      }
    }
  }
}<|MERGE_RESOLUTION|>--- conflicted
+++ resolved
@@ -35,13 +35,10 @@
         "usb_path": "USB Device Path",
         "access_token": "Access Token",
         "api_key": "API Key",
-<<<<<<< HEAD
         "ssl": "Uses a SSL certificate",
-        "verify_ssl": "Verify SSL certificate"
-=======
+        "verify_ssl": "Verify SSL certificate",
         "longitude": "Longitude",
         "latitude": "Latitude"
->>>>>>> 576fbbe0
       },
       "create_entry": {
         "authenticated": "Successfully authenticated"
