--- conflicted
+++ resolved
@@ -670,7 +670,6 @@
         progress_task: asyncio.Task[Any] | None = None,
     ) -> FlowResult:
         """Show a progress message to the user, without user input allowed."""
-<<<<<<< HEAD
         if progress_task is None and not self.__no_progress_task_reported:
             self.__no_progress_task_reported = True
             cls = self.__class__
@@ -686,10 +685,7 @@
                 report_issue,
             )
 
-        return FlowResult(
-=======
         result = FlowResult(
->>>>>>> a9420bf0
             type=FlowResultType.SHOW_PROGRESS,
             flow_id=self.flow_id,
             handler=self.handler,
