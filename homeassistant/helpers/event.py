--- conflicted
+++ resolved
@@ -619,18 +619,9 @@
         hass.async_run_job(action, dt_util.as_local(now) if local else now)
 
         if next_time <= now:
-<<<<<<< HEAD
-            # We only want second level precision for time patterns
-            # as we do not want to fire them multiple times in
-            # the same second.
-            next_time = calculate_next(now + timedelta(seconds=1))
-        else:
-            next_time = calculate_next(now)
-=======
             calculate_next(now + timedelta(seconds=1))
         else:
             calculate_next(now)
->>>>>>> d3d98785
 
         cancel_callback = hass.loop.call_at(
             hass.loop.time() + next_time.timestamp() - time.time(),
