"""Helpers to help coordinate updates."""

from __future__ import annotations

from abc import abstractmethod
import asyncio
from collections.abc import Awaitable, Callable, Coroutine, Generator
from datetime import datetime, timedelta
import logging
from random import randint
from time import monotonic
from typing import Any, Generic, Protocol
import urllib.error

import aiohttp
from propcache import cached_property
import requests
from typing_extensions import TypeVar

from homeassistant import config_entries
from homeassistant.const import EVENT_HOMEASSISTANT_STOP
from homeassistant.core import CALLBACK_TYPE, Event, HomeAssistant, callback
from homeassistant.exceptions import (
    ConfigEntryAuthFailed,
    ConfigEntryError,
    ConfigEntryNotReady,
)
from homeassistant.util.dt import utcnow

from . import entity, event
from .debounce import Debouncer
from .frame import report
from .typing import UNDEFINED, UndefinedType

REQUEST_REFRESH_DEFAULT_COOLDOWN = 10
REQUEST_REFRESH_DEFAULT_IMMEDIATE = True

_DataT = TypeVar("_DataT", default=dict[str, Any])
_DataUpdateCoordinatorT = TypeVar(
    "_DataUpdateCoordinatorT",
    bound="DataUpdateCoordinator[Any]",
    default="DataUpdateCoordinator[dict[str, Any]]",
)


class UpdateFailed(Exception):
    """Raised when an update has failed."""


class BaseDataUpdateCoordinatorProtocol(Protocol):
    """Base protocol type for DataUpdateCoordinator."""

    @callback
    def async_add_listener(
        self, update_callback: CALLBACK_TYPE, context: Any = None
    ) -> Callable[[], None]:
        """Listen for data updates."""


class DataUpdateCoordinator(BaseDataUpdateCoordinatorProtocol, Generic[_DataT]):
    """Class to manage fetching data from single endpoint.

    Setting :attr:`always_update` to ``False`` will cause coordinator to only
    callback listeners when data has changed. This requires that the data
    implements ``__eq__`` or uses a python object that already does.
    """

    def __init__(
        self,
        hass: HomeAssistant,
        logger: logging.Logger,
        *,
        config_entry: config_entries.ConfigEntry | None | UndefinedType = UNDEFINED,
        name: str,
        update_interval: timedelta | None = None,
        update_method: Callable[[], Awaitable[_DataT]] | None = None,
        setup_method: Callable[[], Awaitable[None]] | None = None,
        request_refresh_debouncer: Debouncer[Coroutine[Any, Any, None]] | None = None,
        always_update: bool = True,
    ) -> None:
        """Initialize global data updater."""
        self.hass = hass
        self.logger = logger
        self.name = name
        self.update_method = update_method
        self.setup_method = setup_method
        self._update_interval_seconds: float | None = None
        self.update_interval = update_interval
        self._shutdown_requested = False
        if config_entry is UNDEFINED:
            self.config_entry = config_entries.current_entry.get()
            # This should be deprecated once all core integrations are updated
            # to pass in the config entry explicitly.
        else:
            self.config_entry = config_entry
        self.always_update = always_update

        # It's None before the first successful update.
        # Components should call async_config_entry_first_refresh
        # to make sure the first update was successful.
        # Set type to just T to remove annoying checks that data is not None
        # when it was already checked during setup.
        self.data: _DataT = None  # type: ignore[assignment]

        # Pick a random microsecond in range 0.05..0.50 to stagger the refreshes
        # and avoid a thundering herd.
        self._microsecond = (
            randint(event.RANDOM_MICROSECOND_MIN, event.RANDOM_MICROSECOND_MAX) / 10**6
        )

        self._listeners: dict[CALLBACK_TYPE, tuple[CALLBACK_TYPE, object | None]] = {}
        self._unsub_refresh: CALLBACK_TYPE | None = None
        self._unsub_shutdown: CALLBACK_TYPE | None = None
        self._request_refresh_task: asyncio.TimerHandle | None = None
        self.last_update_success = True
        self.last_exception: Exception | None = None

        if request_refresh_debouncer is None:
            request_refresh_debouncer = Debouncer(
                hass,
                logger,
                cooldown=REQUEST_REFRESH_DEFAULT_COOLDOWN,
                immediate=REQUEST_REFRESH_DEFAULT_IMMEDIATE,
                function=self.async_refresh,
            )
        else:
            request_refresh_debouncer.function = self.async_refresh

        self._debounced_refresh = request_refresh_debouncer

        if self.config_entry:
            self.config_entry.async_on_unload(self.async_shutdown)

    async def async_register_shutdown(self) -> None:
        """Register shutdown on HomeAssistant stop.

        Should only be used by coordinators that are not linked to a config entry.
        """
        if self.config_entry:
            raise RuntimeError("This should only be used outside of config entries.")

        async def _on_hass_stop(_: Event) -> None:
            """Shutdown coordinator on HomeAssistant stop."""
            await self.async_shutdown()

        self._unsub_shutdown = self.hass.bus.async_listen_once(
            EVENT_HOMEASSISTANT_STOP, _on_hass_stop
        )

    @callback
    def async_add_listener(
        self, update_callback: CALLBACK_TYPE, context: Any = None
    ) -> Callable[[], None]:
        """Listen for data updates."""
        schedule_refresh = not self._listeners

        @callback
        def remove_listener() -> None:
            """Remove update listener."""
            self._listeners.pop(remove_listener)
            if not self._listeners:
                self._unschedule_refresh()

        self._listeners[remove_listener] = (update_callback, context)

        # This is the first listener, set up interval.
        if schedule_refresh:
            self._schedule_refresh()

        return remove_listener

    @callback
    def async_update_listeners(self) -> None:
        """Update all registered listeners."""
        for update_callback, _ in list(self._listeners.values()):
            update_callback()

    async def async_shutdown(self) -> None:
        """Cancel any scheduled call, and ignore new runs."""
        self._shutdown_requested = True
        self._async_unsub_refresh()
        self._async_unsub_shutdown()
        self._debounced_refresh.async_shutdown()

    @callback
    def _unschedule_refresh(self) -> None:
        """Unschedule any pending refresh since there is no longer any listeners."""
        self._async_unsub_refresh()
        self._debounced_refresh.async_cancel()

    def async_contexts(self) -> Generator[Any]:
        """Return all registered contexts."""
        yield from (
            context for _, context in self._listeners.values() if context is not None
        )

    def _async_unsub_refresh(self) -> None:
        """Cancel any scheduled call."""
        if self._unsub_refresh:
            self._unsub_refresh()
            self._unsub_refresh = None

    def _async_unsub_shutdown(self) -> None:
        """Cancel any scheduled call."""
        if self._unsub_shutdown:
            self._unsub_shutdown()
            self._unsub_shutdown = None

    @property
    def update_interval(self) -> timedelta | None:
        """Interval between updates."""
        return self._update_interval

    @update_interval.setter
    def update_interval(self, value: timedelta | None) -> None:
        """Set interval between updates."""
        self._update_interval = value
        self._update_interval_seconds = value.total_seconds() if value else None

    @callback
    def _schedule_refresh(self) -> None:
        """Schedule a refresh."""
        if self._update_interval_seconds is None:
            return

        if self.config_entry and self.config_entry.pref_disable_polling:
            return

        # We do not cancel the debouncer here. If the refresh interval is shorter
        # than the debouncer cooldown, this would cause the debounce to never be called
        self._async_unsub_refresh()

        # We use loop.call_at because DataUpdateCoordinator does
        # not need an exact update interval which also avoids
        # calling dt_util.utcnow() on every update.
        hass = self.hass
        loop = hass.loop

        next_refresh = (
            int(loop.time()) + self._microsecond + self._update_interval_seconds
        )
        self._unsub_refresh = loop.call_at(
            next_refresh, self.__wrap_handle_refresh_interval
        ).cancel

    @callback
    def __wrap_handle_refresh_interval(self) -> None:
        """Handle a refresh interval occurrence."""
        if self.config_entry:
            self.config_entry.async_create_background_task(
                self.hass,
                self._handle_refresh_interval(),
                name=f"{self.name} - {self.config_entry.title} - refresh",
                eager_start=True,
            )
        else:
            self.hass.async_create_background_task(
                self._handle_refresh_interval(),
                name=f"{self.name} - refresh",
                eager_start=True,
            )

    async def _handle_refresh_interval(self, _now: datetime | None = None) -> None:
        """Handle a refresh interval occurrence."""
        self._unsub_refresh = None
        await self._async_refresh(log_failures=True, scheduled=True)

    async def async_request_refresh(self) -> None:
        """Request a refresh.

        Refresh will wait a bit to see if it can batch them.
        """
        await self._debounced_refresh.async_call()

    async def _async_update_data(self) -> _DataT:
        """Fetch the latest data from the source."""
        if self.update_method is None:
            raise NotImplementedError("Update method not implemented")
        return await self.update_method()

    async def async_config_entry_first_refresh(self) -> None:
        """Refresh data for the first time when a config entry is setup.

        Will automatically raise ConfigEntryNotReady if the refresh
        fails. Additionally logging is handled by config entry setup
        to ensure that multiple retries do not cause log spam.
        """
        if self.config_entry is None:
            report(
                "uses `async_config_entry_first_refresh`, which is only supported "
                "for coordinators with a config entry and will stop working in "
                "Home Assistant 2025.11",
                error_if_core=True,
                error_if_integration=False,
<<<<<<< HEAD
            )
        elif (
            self.config_entry.state
            is not config_entries.ConfigEntryState.SETUP_IN_PROGRESS
        ):
            report(
                "uses `async_config_entry_first_refresh`, which is only supported "
                f"when entry state is {config_entries.ConfigEntryState.SETUP_IN_PROGRESS}, "
                f"but it is in state {self.config_entry.state}, "
                "This will stop working in Home Assistant 2025.11",
                error_if_core=True,
                error_if_integration=True,
=======
>>>>>>> 63391717
            )
        if await self.__wrap_async_setup():
            await self._async_refresh(
                log_failures=False, raise_on_auth_failed=True, raise_on_entry_error=True
            )
            if self.last_update_success:
                return
        ex = ConfigEntryNotReady()
        ex.__cause__ = self.last_exception
        raise ex

    async def __wrap_async_setup(self) -> bool:
        """Error handling for _async_setup."""
        try:
            await self._async_setup()
        except (
            TimeoutError,
            requests.exceptions.Timeout,
            aiohttp.ClientError,
            requests.exceptions.RequestException,
            urllib.error.URLError,
            UpdateFailed,
        ) as err:
            self.last_exception = err

        except (ConfigEntryError, ConfigEntryAuthFailed) as err:
            self.last_exception = err
            self.last_update_success = False
            raise

        except Exception as err:  # pylint: disable=broad-except
            self.last_exception = err
            self.logger.exception("Unexpected error fetching %s data", self.name)
        else:
            return True

        self.last_update_success = False
        return False

    async def _async_setup(self) -> None:
        """Set up the coordinator.

        Can be overwritten by integrations to load data or resources
        only once during the first refresh.
        """
        if self.setup_method is None:
            return None
        return await self.setup_method()

    async def async_refresh(self) -> None:
        """Refresh data and log errors."""
        await self._async_refresh(log_failures=True)

    async def _async_refresh(  # noqa: C901
        self,
        log_failures: bool = True,
        raise_on_auth_failed: bool = False,
        scheduled: bool = False,
        raise_on_entry_error: bool = False,
    ) -> None:
        """Refresh data."""
        self._async_unsub_refresh()
        self._debounced_refresh.async_cancel()

        if self._shutdown_requested or scheduled and self.hass.is_stopping:
            return

        if log_timing := self.logger.isEnabledFor(logging.DEBUG):
            start = monotonic()

        auth_failed = False
        previous_update_success = self.last_update_success
        previous_data = self.data

        try:
            self.data = await self._async_update_data()

        except (TimeoutError, requests.exceptions.Timeout) as err:
            self.last_exception = err
            if self.last_update_success:
                if log_failures:
                    self.logger.error("Timeout fetching %s data", self.name)
                self.last_update_success = False

        except (aiohttp.ClientError, requests.exceptions.RequestException) as err:
            self.last_exception = err
            if self.last_update_success:
                if log_failures:
                    self.logger.error("Error requesting %s data: %s", self.name, err)
                self.last_update_success = False

        except urllib.error.URLError as err:
            self.last_exception = err
            if self.last_update_success:
                if log_failures:
                    if err.reason == "timed out":
                        self.logger.error("Timeout fetching %s data", self.name)
                    else:
                        self.logger.error(
                            "Error requesting %s data: %s", self.name, err
                        )
                self.last_update_success = False

        except UpdateFailed as err:
            self.last_exception = err
            if self.last_update_success:
                if log_failures:
                    self.logger.error("Error fetching %s data: %s", self.name, err)
                self.last_update_success = False

        except ConfigEntryError as err:
            self.last_exception = err
            if self.last_update_success:
                if log_failures:
                    self.logger.error(
                        "Config entry setup failed while fetching %s data: %s",
                        self.name,
                        err,
                    )
                self.last_update_success = False
            if raise_on_entry_error:
                raise

        except ConfigEntryAuthFailed as err:
            auth_failed = True
            self.last_exception = err
            if self.last_update_success:
                if log_failures:
                    self.logger.error(
                        "Authentication failed while fetching %s data: %s",
                        self.name,
                        err,
                    )
                self.last_update_success = False
            if raise_on_auth_failed:
                raise

            if self.config_entry:
                self.config_entry.async_start_reauth(self.hass)
        except NotImplementedError as err:
            self.last_exception = err
            raise

        except Exception as err:
            self.last_exception = err
            self.last_update_success = False
            self.logger.exception("Unexpected error fetching %s data", self.name)

        else:
            if not self.last_update_success:
                self.last_update_success = True
                self.logger.info("Fetching %s data recovered", self.name)

        finally:
            if log_timing:
                self.logger.debug(
                    "Finished fetching %s data in %.3f seconds (success: %s)",
                    self.name,
                    monotonic() - start,  # pylint: disable=possibly-used-before-assignment
                    self.last_update_success,
                )
            if not auth_failed and self._listeners and not self.hass.is_stopping:
                self._schedule_refresh()

        self._async_refresh_finished()

        if not self.last_update_success and not previous_update_success:
            return

        if (
            self.always_update
            or self.last_update_success != previous_update_success
            or previous_data != self.data
        ):
            self.async_update_listeners()

    @callback
    def _async_refresh_finished(self) -> None:
        """Handle when a refresh has finished.

        Called when refresh is finished before listeners are updated.

        To be overridden by subclasses.
        """

    @callback
    def async_set_update_error(self, err: Exception) -> None:
        """Manually set an error, log the message and notify listeners."""
        self.last_exception = err
        if self.last_update_success:
            self.logger.error("Error requesting %s data: %s", self.name, err)
            self.last_update_success = False
            self.async_update_listeners()

    @callback
    def async_set_updated_data(self, data: _DataT) -> None:
        """Manually update data, notify listeners and reset refresh interval."""
        self._async_unsub_refresh()
        self._debounced_refresh.async_cancel()

        self.data = data
        self.last_update_success = True
        self.logger.debug(
            "Manually updated %s data",
            self.name,
        )

        if self._listeners:
            self._schedule_refresh()

        self.async_update_listeners()


class TimestampDataUpdateCoordinator(DataUpdateCoordinator[_DataT]):
    """DataUpdateCoordinator which keeps track of the last successful update."""

    last_update_success_time: datetime | None = None

    @callback
    def _async_refresh_finished(self) -> None:
        """Handle when a refresh has finished."""
        if self.last_update_success:
            self.last_update_success_time = utcnow()


class BaseCoordinatorEntity[
    _BaseDataUpdateCoordinatorT: BaseDataUpdateCoordinatorProtocol
](entity.Entity):
    """Base class for all Coordinator entities."""

    def __init__(
        self, coordinator: _BaseDataUpdateCoordinatorT, context: Any = None
    ) -> None:
        """Create the entity with a DataUpdateCoordinator."""
        self.coordinator = coordinator
        self.coordinator_context = context

    @cached_property
    def should_poll(self) -> bool:
        """No need to poll. Coordinator notifies entity of updates."""
        return False

    async def async_added_to_hass(self) -> None:
        """When entity is added to hass."""
        await super().async_added_to_hass()
        self.async_on_remove(
            self.coordinator.async_add_listener(
                self._handle_coordinator_update, self.coordinator_context
            )
        )

    @callback
    def _handle_coordinator_update(self) -> None:
        """Handle updated data from the coordinator."""
        self.async_write_ha_state()

    @abstractmethod
    async def async_update(self) -> None:
        """Update the entity.

        Only used by the generic entity update service.
        """


class CoordinatorEntity(BaseCoordinatorEntity[_DataUpdateCoordinatorT]):
    """A class for entities using DataUpdateCoordinator."""

    def __init__(
        self, coordinator: _DataUpdateCoordinatorT, context: Any = None
    ) -> None:
        """Create the entity with a DataUpdateCoordinator.

        Passthrough to BaseCoordinatorEntity.

        Necessary to bind TypeVar to correct scope.
        """
        super().__init__(coordinator, context)

    @property
    def available(self) -> bool:
        """Return if entity is available."""
        return self.coordinator.last_update_success

    async def async_update(self) -> None:
        """Update the entity.

        Only used by the generic entity update service.
        """
        # Ignore manual update requests if the entity is disabled
        if not self.enabled:
            return

        await self.coordinator.async_request_refresh()<|MERGE_RESOLUTION|>--- conflicted
+++ resolved
@@ -291,8 +291,7 @@
                 "for coordinators with a config entry and will stop working in "
                 "Home Assistant 2025.11",
                 error_if_core=True,
-                error_if_integration=False,
-<<<<<<< HEAD
+                error_if_integration=False,3l
             )
         elif (
             self.config_entry.state
@@ -305,8 +304,6 @@
                 "This will stop working in Home Assistant 2025.11",
                 error_if_core=True,
                 error_if_integration=True,
-=======
->>>>>>> 63391717
             )
         if await self.__wrap_async_setup():
             await self._async_refresh(
