--- conflicted
+++ resolved
@@ -82,11 +82,8 @@
     CONF_TARGET,
     CONF_THEN,
     CONF_TIMEOUT,
-<<<<<<< HEAD
     CONF_TRIGGER,
-=======
     CONF_TRIGGERS,
->>>>>>> 4c0fb04f
     CONF_UNTIL,
     CONF_VALUE_TEMPLATE,
     CONF_VARIABLES,
@@ -1833,11 +1830,9 @@
 
 
 TRIGGER_SCHEMA = vol.All(
-<<<<<<< HEAD
-    ensure_list, [vol.All(_base_trigger_validator, _backward_compat_trigger_schema)]
-=======
-    ensure_list, _base_trigger_list_flatten, [_base_trigger_validator]
->>>>>>> 4c0fb04f
+    ensure_list,
+    _base_trigger_list_flatten,
+    [vol.All(_base_trigger_validator, _backward_compat_trigger_schema)],
 )
 
 _SCRIPT_DELAY_SCHEMA = vol.Schema(
