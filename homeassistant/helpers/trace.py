--- conflicted
+++ resolved
@@ -4,23 +4,8 @@
 from collections import deque
 from contextlib import contextmanager
 from contextvars import ContextVar
-<<<<<<< HEAD
 from functools import wraps
-from typing import (
-    Any,
-    Callable,
-    Deque,
-    Dict,
-    Generator,
-    List,
-    Optional,
-    Tuple,
-    Union,
-    cast,
-)
-=======
-from typing import Any, Deque, Generator, cast
->>>>>>> a21d0cad
+from typing import Any, Callable, Deque, Generator, cast
 
 from homeassistant.helpers.typing import TemplateVarsType
 import homeassistant.util.dt as dt_util
@@ -183,16 +168,11 @@
 
 
 @contextmanager
-<<<<<<< HEAD
-def trace_path(suffix: Union[str, List[str]]) -> Generator:
+def trace_path(suffix: str | list[str]) -> Generator:
     """Go deeper in the config tree.
 
     Can not be used as a decorator on couroutine functions.
     """
-=======
-def trace_path(suffix: str | list[str]) -> Generator:
-    """Go deeper in the config tree."""
->>>>>>> a21d0cad
     count = trace_path_push(suffix)
     try:
         yield
@@ -200,7 +180,7 @@
         trace_path_pop(count)
 
 
-def async_trace_path(suffix: Union[str, List[str]]) -> Callable:
+def async_trace_path(suffix: str | list[str]) -> Callable:
     """Go deeper in the config tree.
 
     To be used as a decorator on coroutine functions.
