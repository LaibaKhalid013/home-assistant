--- conflicted
+++ resolved
@@ -1,14 +1,9 @@
 """Helpers to check recorder."""
 import logging
-<<<<<<< HEAD
-=======
 from typing import TYPE_CHECKING
 
 if TYPE_CHECKING:
     from homeassistant.core import HomeAssistant
->>>>>>> fd720346
-
-_LOGGER = logging.getLogger(__name__)
 
 _LOGGER = logging.getLogger(__name__)
 
