"""Helpers to check recorder."""
<<<<<<< HEAD
import logging
from typing import TYPE_CHECKING

if TYPE_CHECKING:
    from homeassistant.core import HomeAssistant

=======
from __future__ import annotations

import logging
from typing import TYPE_CHECKING

if TYPE_CHECKING:
    from homeassistant.core import HomeAssistant

>>>>>>> 6fe77b5f
_LOGGER = logging.getLogger(__name__)


async def async_migration_in_progress(hass: HomeAssistant) -> bool:
    """Check to see if a recorder migration is in progress."""
    if "recorder" not in hass.config.components:
        return False
    from homeassistant.components import (  # pylint: disable=import-outside-toplevel
        recorder,
    )

    return await recorder.async_migration_in_progress(hass)


def wait_for_recorder_shutdown(hass: HomeAssistant) -> None:
    """Wait for recorder to shutdown."""
    if "recorder" not in hass.config.components:
        return
    from homeassistant.components.recorder.const import (  # pylint: disable=import-outside-toplevel
        DATA_INSTANCE,
    )

    instance = hass.data[DATA_INSTANCE]
    while True:
        instance.join(timeout=10)
        if not instance.is_alive():
            return
        _LOGGER.critical("Waiting for the recorder to safely shutdown")<|MERGE_RESOLUTION|>--- conflicted
+++ resolved
@@ -1,12 +1,4 @@
 """Helpers to check recorder."""
-<<<<<<< HEAD
-import logging
-from typing import TYPE_CHECKING
-
-if TYPE_CHECKING:
-    from homeassistant.core import HomeAssistant
-
-=======
 from __future__ import annotations
 
 import logging
@@ -15,7 +7,6 @@
 if TYPE_CHECKING:
     from homeassistant.core import HomeAssistant
 
->>>>>>> 6fe77b5f
 _LOGGER = logging.getLogger(__name__)
 
 
