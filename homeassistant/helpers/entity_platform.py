"""Class to manage the entities for a single platform."""
from __future__ import annotations

import asyncio
from contextvars import ContextVar
from datetime import datetime, timedelta
from logging import Logger
from types import ModuleType
from typing import TYPE_CHECKING, Callable, Coroutine, Iterable

from homeassistant import config_entries
from homeassistant.const import ATTR_RESTORED, DEVICE_DEFAULT_NAME
from homeassistant.core import (
    CALLBACK_TYPE,
    HomeAssistant,
    ServiceCall,
    callback,
    split_entity_id,
    valid_entity_id,
)
from homeassistant.exceptions import HomeAssistantError, PlatformNotReady
from homeassistant.helpers import (
    config_validation as cv,
    device_registry as dev_reg,
    entity_registry as ent_reg,
    service,
)
<<<<<<< HEAD
from homeassistant.helpers.typing import HomeAssistantType
=======
>>>>>>> 21c7d991
from homeassistant.setup import async_start_setup
from homeassistant.util.async_ import run_callback_threadsafe

from .entity_registry import DISABLED_INTEGRATION
from .event import async_call_later, async_track_time_interval

if TYPE_CHECKING:
    from .entity import Entity


SLOW_SETUP_WARNING = 10
SLOW_SETUP_MAX_WAIT = 60
SLOW_ADD_ENTITY_MAX_WAIT = 15  # Per Entity
SLOW_ADD_MIN_TIMEOUT = 500

PLATFORM_NOT_READY_RETRIES = 10
DATA_ENTITY_PLATFORM = "entity_platform"
PLATFORM_NOT_READY_BASE_WAIT_TIME = 30  # seconds


class EntityPlatform:
    """Manage the entities for a single platform."""

    def __init__(
        self,
        *,
        hass: HomeAssistant,
        logger: Logger,
        domain: str,
        platform_name: str,
        platform: ModuleType | None,
        scan_interval: timedelta,
        entity_namespace: str | None,
    ):
        """Initialize the entity platform."""
        self.hass = hass
        self.logger = logger
        self.domain = domain
        self.platform_name = platform_name
        self.platform = platform
        self.scan_interval = scan_interval
        self.entity_namespace = entity_namespace
        self.config_entry: config_entries.ConfigEntry | None = None
        self.entities: dict[str, Entity] = {}
        self._tasks: list[asyncio.Future] = []
        # Stop tracking tasks after setup is completed
        self._setup_complete = False
        # Method to cancel the state change listener
        self._async_unsub_polling: CALLBACK_TYPE | None = None
        # Method to cancel the retry of setup
        self._async_cancel_retry_setup: CALLBACK_TYPE | None = None
        self._process_updates: asyncio.Lock | None = None

        self.parallel_updates: asyncio.Semaphore | None = None

        # Platform is None for the EntityComponent "catch-all" EntityPlatform
        # which powers entity_component.add_entities
        self.parallel_updates_created = platform is None

        hass.data.setdefault(DATA_ENTITY_PLATFORM, {}).setdefault(
            self.platform_name, []
        ).append(self)

    def __repr__(self) -> str:
        """Represent an EntityPlatform."""
        return f"<EntityPlatform domain={self.domain} platform_name={self.platform_name} config_entry={self.config_entry}>"

    @callback
    def _get_parallel_updates_semaphore(
        self, entity_has_async_update: bool
    ) -> asyncio.Semaphore | None:
        """Get or create a semaphore for parallel updates.

        Semaphore will be created on demand because we base it off if update method is async or not.

        If parallel updates is set to 0, we skip the semaphore.
        If parallel updates is set to a number, we initialize the semaphore to that number.
        The default value for parallel requests is decided based on the first entity that is added to Home Assistant.
        It's 0 if the entity defines the async_update method, else it's 1.
        """
        if self.parallel_updates_created:
            return self.parallel_updates

        self.parallel_updates_created = True

        parallel_updates = getattr(self.platform, "PARALLEL_UPDATES", None)

        if parallel_updates is None and not entity_has_async_update:
            parallel_updates = 1

        if parallel_updates == 0:
            parallel_updates = None

        if parallel_updates is not None:
            self.parallel_updates = asyncio.Semaphore(parallel_updates)

        return self.parallel_updates

    async def async_setup(self, platform_config, discovery_info=None):  # type: ignore[no-untyped-def]
        """Set up the platform from a config file."""
        platform = self.platform
        hass = self.hass

        if not hasattr(platform, "async_setup_platform") and not hasattr(
            platform, "setup_platform"
        ):
            self.logger.error(
                "The %s platform for the %s integration does not support platform setup. Please remove it from your config.",
                self.platform_name,
                self.domain,
            )
            return

        @callback
        def async_create_setup_task() -> Coroutine:
            """Get task to set up platform."""
            if getattr(platform, "async_setup_platform", None):
                return platform.async_setup_platform(  # type: ignore
                    hass,
                    platform_config,
                    self._async_schedule_add_entities,
                    discovery_info,
                )

            # This should not be replaced with hass.async_add_job because
            # we don't want to track this task in case it blocks startup.
            return hass.loop.run_in_executor(  # type: ignore[return-value]
                None,
                platform.setup_platform,  # type: ignore
                hass,
                platform_config,
                self._schedule_add_entities,
                discovery_info,
            )

        await self._async_setup_platform(async_create_setup_task)

    async def async_setup_entry(self, config_entry: config_entries.ConfigEntry) -> bool:
        """Set up the platform from a config entry."""
        # Store it so that we can save config entry ID in entity registry
        self.config_entry = config_entry
        platform = self.platform

        @callback
        def async_create_setup_task():  # type: ignore[no-untyped-def]
            """Get task to set up platform."""
            return platform.async_setup_entry(  # type: ignore
                self.hass, config_entry, self._async_schedule_add_entities
            )

        return await self._async_setup_platform(async_create_setup_task)

    async def _async_setup_platform(
        self, async_create_setup_task: Callable[[], Coroutine], tries: int = 0
    ) -> bool:
        """Set up a platform via config file or config entry.

        async_create_setup_task creates a coroutine that sets up platform.
        """
        current_platform.set(self)
        logger = self.logger
        hass = self.hass
        full_name = f"{self.domain}.{self.platform_name}"

        logger.info("Setting up %s", full_name)
        warn_task = hass.loop.call_later(
            SLOW_SETUP_WARNING,
            logger.warning,
            "Setup of %s platform %s is taking over %s seconds.",
            self.domain,
            self.platform_name,
            SLOW_SETUP_WARNING,
        )
        with async_start_setup(hass, [full_name]):
            try:
                task = async_create_setup_task()

                async with hass.timeout.async_timeout(SLOW_SETUP_MAX_WAIT, self.domain):
                    await asyncio.shield(task)

                # Block till all entities are done
                while self._tasks:
                    pending = [task for task in self._tasks if not task.done()]
                    self._tasks.clear()

                    if pending:
                        await asyncio.gather(*pending)

                hass.config.components.add(full_name)
                self._setup_complete = True
                return True
            except PlatformNotReady:
                tries += 1
                wait_time = min(tries, 6) * PLATFORM_NOT_READY_BASE_WAIT_TIME
                logger.warning(
                    "Platform %s not ready yet. Retrying in %d seconds.",
                    self.platform_name,
                    wait_time,
                )

                async def setup_again(now):  # type: ignore[no-untyped-def]
                    """Run setup again."""
                    self._async_cancel_retry_setup = None
                    await self._async_setup_platform(async_create_setup_task, tries)

                self._async_cancel_retry_setup = async_call_later(
                    hass, wait_time, setup_again
                )
                return False
            except asyncio.TimeoutError:
                logger.error(
                    "Setup of platform %s is taking longer than %s seconds."
                    " Startup will proceed without waiting any longer.",
                    self.platform_name,
                    SLOW_SETUP_MAX_WAIT,
                )
                return False
            except Exception:  # pylint: disable=broad-except
                logger.exception(
                    "Error while setting up %s platform for %s",
                    self.platform_name,
                    self.domain,
                )
                return False
            finally:
                warn_task.cancel()

    def _schedule_add_entities(
        self, new_entities: Iterable[Entity], update_before_add: bool = False
    ) -> None:
        """Schedule adding entities for a single platform, synchronously."""
        run_callback_threadsafe(
            self.hass.loop,
            self._async_schedule_add_entities,
            list(new_entities),
            update_before_add,
        ).result()

    @callback
    def _async_schedule_add_entities(
        self, new_entities: Iterable[Entity], update_before_add: bool = False
    ) -> None:
        """Schedule adding entities for a single platform async."""
        task = self.hass.async_create_task(
            self.async_add_entities(new_entities, update_before_add=update_before_add),
        )

        if not self._setup_complete:
            self._tasks.append(task)

    def add_entities(
        self, new_entities: Iterable[Entity], update_before_add: bool = False
    ) -> None:
        """Add entities for a single platform."""
        # That avoid deadlocks
        if update_before_add:
            self.logger.warning(
                "Call 'add_entities' with update_before_add=True "
                "only inside tests or you can run into a deadlock!"
            )

        asyncio.run_coroutine_threadsafe(
            self.async_add_entities(list(new_entities), update_before_add),
            self.hass.loop,
        ).result()

    async def async_add_entities(
        self, new_entities: Iterable[Entity], update_before_add: bool = False
    ) -> None:
        """Add entities for a single platform async.

        This method must be run in the event loop.
        """
        # handle empty list from component/platform
        if not new_entities:
            return

        hass = self.hass

        device_registry = dev_reg.async_get(hass)
        entity_registry = ent_reg.async_get(hass)
        tasks = [
            self._async_add_entity(  # type: ignore
                entity, update_before_add, entity_registry, device_registry
            )
            for entity in new_entities
        ]

        # No entities for processing
        if not tasks:
            return

        timeout = max(SLOW_ADD_ENTITY_MAX_WAIT * len(tasks), SLOW_ADD_MIN_TIMEOUT)
        try:
            async with self.hass.timeout.async_timeout(timeout, self.domain):
                await asyncio.gather(*tasks)
        except asyncio.TimeoutError:
            self.logger.warning(
                "Timed out adding entities for domain %s with platform %s after %ds",
                self.domain,
                self.platform_name,
                timeout,
            )
        except Exception:
            self.logger.exception(
                "Error adding entities for domain %s with platform %s",
                self.domain,
                self.platform_name,
            )
            raise

        if self._async_unsub_polling is not None or not any(
            entity.should_poll for entity in self.entities.values()
        ):
            return

        self._async_unsub_polling = async_track_time_interval(
            self.hass,
            self._update_entity_states,
            self.scan_interval,
        )

    async def _async_add_entity(  # type: ignore[no-untyped-def]
        self, entity, update_before_add, entity_registry, device_registry
    ):
        """Add an entity to the platform."""
        if entity is None:
            raise ValueError("Entity cannot be None")

        entity.add_to_platform_start(
            self.hass,
            self,
            self._get_parallel_updates_semaphore(hasattr(entity, "async_update")),
        )

        # Update properties before we generate the entity_id
        if update_before_add:
            try:
                await entity.async_device_update(warning=False)
            except Exception:  # pylint: disable=broad-except
                self.logger.exception("%s: Error on device update!", self.platform_name)
                entity.add_to_platform_abort()
                return

        requested_entity_id = None
        suggested_object_id: str | None = None

        # Get entity_id from unique ID registration
        if entity.unique_id is not None:
            if entity.entity_id is not None:
                requested_entity_id = entity.entity_id
                suggested_object_id = split_entity_id(entity.entity_id)[1]
            else:
                suggested_object_id = entity.name

            if self.entity_namespace is not None:
                suggested_object_id = f"{self.entity_namespace} {suggested_object_id}"

            if self.config_entry is not None:
                config_entry_id: str | None = self.config_entry.entry_id
            else:
                config_entry_id = None

            device_info = entity.device_info
            device_id = None

            if config_entry_id is not None and device_info is not None:
                processed_dev_info = {"config_entry_id": config_entry_id}
                for key in (
                    "connections",
                    "identifiers",
                    "manufacturer",
                    "model",
                    "name",
                    "default_manufacturer",
                    "default_model",
                    "default_name",
                    "sw_version",
                    "entry_type",
                    "via_device",
                    "suggested_area",
                ):
                    if key in device_info:
                        processed_dev_info[key] = device_info[key]

                device = device_registry.async_get_or_create(**processed_dev_info)
                if device:
                    device_id = device.id

            disabled_by: str | None = None
            if not entity.entity_registry_enabled_default:
                disabled_by = DISABLED_INTEGRATION

            entry = entity_registry.async_get_or_create(
                self.domain,
                self.platform_name,
                entity.unique_id,
                suggested_object_id=suggested_object_id,
                config_entry=self.config_entry,
                device_id=device_id,
                known_object_ids=self.entities.keys(),
                disabled_by=disabled_by,
                capabilities=entity.capability_attributes,
                supported_features=entity.supported_features,
                device_class=entity.device_class,
                unit_of_measurement=entity.unit_of_measurement,
                original_name=entity.name,
                original_icon=entity.icon,
            )

            entity.registry_entry = entry
            entity.entity_id = entry.entity_id

            if entry.disabled:
                self.logger.info(
                    "Not adding entity %s because it's disabled",
                    entry.name
                    or entity.name
                    or f'"{self.platform_name} {entity.unique_id}"',
                )
                entity.add_to_platform_abort()
                return

        # We won't generate an entity ID if the platform has already set one
        # We will however make sure that platform cannot pick a registered ID
        elif entity.entity_id is not None and entity_registry.async_is_registered(
            entity.entity_id
        ):
            # If entity already registered, convert entity id to suggestion
            suggested_object_id = split_entity_id(entity.entity_id)[1]
            entity.entity_id = None

        # Generate entity ID
        if entity.entity_id is None:
            suggested_object_id = (
                suggested_object_id or entity.name or DEVICE_DEFAULT_NAME
            )

            if self.entity_namespace is not None:
                suggested_object_id = f"{self.entity_namespace} {suggested_object_id}"
            entity.entity_id = entity_registry.async_generate_entity_id(
                self.domain, suggested_object_id, self.entities.keys()
            )

        # Make sure it is valid in case an entity set the value themselves
        if not valid_entity_id(entity.entity_id):
            entity.add_to_platform_abort()
            raise HomeAssistantError(f"Invalid entity ID: {entity.entity_id}")

        already_exists = entity.entity_id in self.entities
        restored = False

        if not already_exists and not self.hass.states.async_available(
            entity.entity_id
        ):
            existing = self.hass.states.get(entity.entity_id)
            if existing is not None and ATTR_RESTORED in existing.attributes:
                restored = True
            else:
                already_exists = True

        if already_exists:
            if entity.unique_id is not None:
                msg = f"Platform {self.platform_name} does not generate unique IDs. "
                if requested_entity_id:
                    msg += f"ID {entity.unique_id} is already used by {entity.entity_id} - ignoring {requested_entity_id}"
                else:
                    msg += f"ID {entity.unique_id} already exists - ignoring {entity.entity_id}"
            else:
                msg = f"Entity id already exists - ignoring: {entity.entity_id}"
            self.logger.error(msg)
            entity.add_to_platform_abort()
            return

        entity_id = entity.entity_id
        self.entities[entity_id] = entity

        if not restored:
            # Reserve the state in the state machine
            # because as soon as we return control to the event
            # loop below, another entity could be added
            # with the same id before `entity.add_to_platform_finish()`
            # has a chance to finish.
            self.hass.states.async_reserve(entity.entity_id)

        entity.async_on_remove(lambda: self.entities.pop(entity_id))

        await entity.add_to_platform_finish()

    async def async_reset(self) -> None:
        """Remove all entities and reset data.

        This method must be run in the event loop.
        """
        if self._async_cancel_retry_setup is not None:
            self._async_cancel_retry_setup()
            self._async_cancel_retry_setup = None

        if not self.entities:
            return

        tasks = [entity.async_remove() for entity in self.entities.values()]

        await asyncio.gather(*tasks)

        if self._async_unsub_polling is not None:
            self._async_unsub_polling()
            self._async_unsub_polling = None
        self._setup_complete = False

    async def async_destroy(self) -> None:
        """Destroy an entity platform.

        Call before discarding the object.
        """
        await self.async_reset()
        self.hass.data[DATA_ENTITY_PLATFORM][self.platform_name].remove(self)

    async def async_remove_entity(self, entity_id: str) -> None:
        """Remove entity id from platform."""
        await self.entities[entity_id].async_remove()

        # Clean up polling job if no longer needed
        if self._async_unsub_polling is not None and not any(
            entity.should_poll for entity in self.entities.values()
        ):
            self._async_unsub_polling()
            self._async_unsub_polling = None

    async def async_extract_from_service(
        self, service_call: ServiceCall, expand_group: bool = True
    ) -> list[Entity]:
        """Extract all known and available entities from a service call.

        Will return an empty list if entities specified but unknown.

        This method must be run in the event loop.
        """
        return await service.async_extract_entities(
            self.hass, self.entities.values(), service_call, expand_group
        )

    @callback
    def async_register_entity_service(self, name, schema, func, required_features=None):  # type: ignore[no-untyped-def]
        """Register an entity service.

        Services will automatically be shared by all platforms of the same domain.
        """
        if self.hass.services.has_service(self.platform_name, name):
            return

        if isinstance(schema, dict):
            schema = cv.make_entity_service_schema(schema)

        async def handle_service(call: ServiceCall) -> None:
            """Handle the service."""
            await service.entity_service_call(
                self.hass,
                [
                    plf
                    for plf in self.hass.data[DATA_ENTITY_PLATFORM][self.platform_name]
                    if plf.domain == self.domain
                ],
                func,
                call,
                required_features,
            )

        self.hass.services.async_register(
            self.platform_name, name, handle_service, schema
        )

    async def _update_entity_states(self, now: datetime) -> None:
        """Update the states of all the polling entities.

        To protect from flooding the executor, we will update async entities
        in parallel and other entities sequential.

        This method must be run in the event loop.
        """
        if self._process_updates is None:
            self._process_updates = asyncio.Lock()
        if self._process_updates.locked():
            self.logger.warning(
                "Updating %s %s took longer than the scheduled update interval %s",
                self.platform_name,
                self.domain,
                self.scan_interval,
            )
            return

        async with self._process_updates:
            tasks = []
            for entity in self.entities.values():
                if not entity.should_poll:
                    continue
                tasks.append(entity.async_update_ha_state(True))

            if tasks:
                await asyncio.gather(*tasks)


current_platform: ContextVar[EntityPlatform | None] = ContextVar(
    "current_platform", default=None
)


@callback
def async_get_platforms(
    hass: HomeAssistant, integration_name: str
) -> list[EntityPlatform]:
    """Find existing platforms."""
    if (
        DATA_ENTITY_PLATFORM not in hass.data
        or integration_name not in hass.data[DATA_ENTITY_PLATFORM]
    ):
        return []

    platforms: list[EntityPlatform] = hass.data[DATA_ENTITY_PLATFORM][integration_name]

    return platforms<|MERGE_RESOLUTION|>--- conflicted
+++ resolved
@@ -25,10 +25,6 @@
     entity_registry as ent_reg,
     service,
 )
-<<<<<<< HEAD
-from homeassistant.helpers.typing import HomeAssistantType
-=======
->>>>>>> 21c7d991
 from homeassistant.setup import async_start_setup
 from homeassistant.util.async_ import run_callback_threadsafe
 
