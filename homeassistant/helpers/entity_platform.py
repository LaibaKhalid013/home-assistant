"""Class to manage the entities for a single platform."""
import asyncio
from contextvars import ContextVar
from datetime import datetime, timedelta
from logging import Logger
from types import ModuleType
from typing import TYPE_CHECKING, Callable, Coroutine, Dict, Iterable, List, Optional

from homeassistant import config_entries
from homeassistant.const import ATTR_RESTORED, DEVICE_DEFAULT_NAME
from homeassistant.core import (
    CALLBACK_TYPE,
    ServiceCall,
    callback,
    split_entity_id,
    valid_entity_id,
)
from homeassistant.exceptions import HomeAssistantError, PlatformNotReady
from homeassistant.helpers import config_validation as cv, service
from homeassistant.helpers.typing import HomeAssistantType
from homeassistant.util.async_ import run_callback_threadsafe

from .entity_registry import DISABLED_INTEGRATION
from .event import async_call_later, async_track_time_interval

if TYPE_CHECKING:
    from .entity import Entity

# mypy: allow-untyped-defs

SLOW_SETUP_WARNING = 10
SLOW_SETUP_MAX_WAIT = 60
SLOW_ADD_ENTITY_MAX_WAIT = 15  # Per Entity
SLOW_ADD_MIN_TIMEOUT = 500

PLATFORM_NOT_READY_RETRIES = 10
DATA_ENTITY_PLATFORM = "entity_platform"
PLATFORM_NOT_READY_BASE_WAIT_TIME = 30  # seconds


class EntityPlatform:
    """Manage the entities for a single platform."""

    def __init__(
        self,
        *,
        hass: HomeAssistantType,
        logger: Logger,
        domain: str,
        platform_name: str,
        platform: Optional[ModuleType],
        scan_interval: timedelta,
        entity_namespace: Optional[str],
    ):
        """Initialize the entity platform."""
        self.hass = hass
        self.logger = logger
        self.domain = domain
        self.platform_name = platform_name
        self.platform = platform
        self.scan_interval = scan_interval
        self.entity_namespace = entity_namespace
        self.config_entry: Optional[config_entries.ConfigEntry] = None
        self.entities: Dict[str, Entity] = {}  # pylint: disable=used-before-assignment
        self._tasks: List[asyncio.Future] = []
        # Stop tracking tasks after setup is completed
        self._setup_complete = False
        # Method to cancel the state change listener
        self._async_unsub_polling: Optional[CALLBACK_TYPE] = None
        # Method to cancel the retry of setup
        self._async_cancel_retry_setup: Optional[CALLBACK_TYPE] = None
        self._process_updates: Optional[asyncio.Lock] = None

        self.parallel_updates: Optional[asyncio.Semaphore] = None

        # Platform is None for the EntityComponent "catch-all" EntityPlatform
        # which powers entity_component.add_entities
        self.parallel_updates_created = platform is None

        hass.data.setdefault(DATA_ENTITY_PLATFORM, {}).setdefault(
            self.platform_name, []
        ).append(self)

    def __repr__(self):
        """Represent an EntityPlatform."""
        return f"<EntityPlatform domain={self.domain} platform_name={self.platform_name} config_entry={self.config_entry}>"

    @callback
    def _get_parallel_updates_semaphore(
        self, entity_has_async_update: bool
    ) -> Optional[asyncio.Semaphore]:
        """Get or create a semaphore for parallel updates.

        Semaphore will be created on demand because we base it off if update method is async or not.

        If parallel updates is set to 0, we skip the semaphore.
        If parallel updates is set to a number, we initialize the semaphore to that number.
        The default value for parallel requests is decided based on the first entity that is added to Home Assistant.
        It's 0 if the entity defines the async_update method, else it's 1.
        """
        if self.parallel_updates_created:
            return self.parallel_updates

        self.parallel_updates_created = True

        parallel_updates = getattr(self.platform, "PARALLEL_UPDATES", None)

        if parallel_updates is None and not entity_has_async_update:
            parallel_updates = 1

        if parallel_updates == 0:
            parallel_updates = None

        if parallel_updates is not None:
            self.parallel_updates = asyncio.Semaphore(parallel_updates)

        return self.parallel_updates

    async def async_setup(self, platform_config, discovery_info=None):
        """Set up the platform from a config file."""
        platform = self.platform
        hass = self.hass

        if not hasattr(platform, "async_setup_platform") and not hasattr(
            platform, "setup_platform"
        ):
            self.logger.error(
                "The %s platform for the %s integration does not support platform setup. Please remove it from your config.",
                self.platform_name,
                self.domain,
            )
            return

        @callback
        def async_create_setup_task() -> Coroutine:
            """Get task to set up platform."""
            if getattr(platform, "async_setup_platform", None):
                return platform.async_setup_platform(  # type: ignore
                    hass,
                    platform_config,
                    self._async_schedule_add_entities,
                    discovery_info,
                )

            # This should not be replaced with hass.async_add_job because
            # we don't want to track this task in case it blocks startup.
            return hass.loop.run_in_executor(  # type: ignore[return-value]
                None,
                platform.setup_platform,  # type: ignore
                hass,
                platform_config,
                self._schedule_add_entities,
                discovery_info,
            )

        await self._async_setup_platform(async_create_setup_task)

    async def async_setup_entry(self, config_entry: config_entries.ConfigEntry) -> bool:
        """Set up the platform from a config entry."""
        # Store it so that we can save config entry ID in entity registry
        self.config_entry = config_entry
        platform = self.platform

        @callback
        def async_create_setup_task():
            """Get task to set up platform."""
            return platform.async_setup_entry(  # type: ignore
                self.hass, config_entry, self._async_schedule_add_entities
            )

        return await self._async_setup_platform(async_create_setup_task)

    async def _async_setup_platform(
        self, async_create_setup_task: Callable[[], Coroutine], tries: int = 0
    ) -> bool:
        """Set up a platform via config file or config entry.

        async_create_setup_task creates a coroutine that sets up platform.
        """
        current_platform.set(self)
        logger = self.logger
        hass = self.hass
        full_name = f"{self.domain}.{self.platform_name}"

        logger.info("Setting up %s", full_name)
        warn_task = hass.loop.call_later(
            SLOW_SETUP_WARNING,
            logger.warning,
            "Setup of %s platform %s is taking over %s seconds.",
            self.domain,
            self.platform_name,
            SLOW_SETUP_WARNING,
        )

        try:
            task = async_create_setup_task()

            async with hass.timeout.async_timeout(SLOW_SETUP_MAX_WAIT, self.domain):
                await asyncio.shield(task)

            # Block till all entities are done
            while self._tasks:
                pending = [task for task in self._tasks if not task.done()]
                self._tasks.clear()

                if pending:
                    await asyncio.gather(*pending)

            hass.config.components.add(full_name)
            self._setup_complete = True
            return True
        except PlatformNotReady:
            tries += 1
            wait_time = min(tries, 6) * PLATFORM_NOT_READY_BASE_WAIT_TIME
            logger.warning(
                "Platform %s not ready yet. Retrying in %d seconds.",
                self.platform_name,
                wait_time,
            )

            async def setup_again(now):
                """Run setup again."""
                self._async_cancel_retry_setup = None
                await self._async_setup_platform(async_create_setup_task, tries)

            self._async_cancel_retry_setup = async_call_later(
                hass, wait_time, setup_again
            )
            return False
        except asyncio.TimeoutError:
            logger.error(
                "Setup of platform %s is taking longer than %s seconds."
                " Startup will proceed without waiting any longer.",
                self.platform_name,
                SLOW_SETUP_MAX_WAIT,
            )
            return False
        except Exception:  # pylint: disable=broad-except
            logger.exception(
                "Error while setting up %s platform for %s",
                self.platform_name,
                self.domain,
            )
            return False
        finally:
            warn_task.cancel()

    def _schedule_add_entities(
        self, new_entities: Iterable["Entity"], update_before_add: bool = False
    ) -> None:
        """Schedule adding entities for a single platform, synchronously."""
        run_callback_threadsafe(
            self.hass.loop,
            self._async_schedule_add_entities,
            list(new_entities),
            update_before_add,
        ).result()

    @callback
    def _async_schedule_add_entities(
        self, new_entities: Iterable["Entity"], update_before_add: bool = False
    ) -> None:
        """Schedule adding entities for a single platform async."""
        task = self.hass.async_create_task(
            self.async_add_entities(new_entities, update_before_add=update_before_add),
        )

        if not self._setup_complete:
            self._tasks.append(task)
<<<<<<< HEAD
        else:
            self.logger.warning(
                "_async_schedule_add_entities called after setup was completed for %s",
                self,
            )
=======
>>>>>>> b47a5449

    def add_entities(
        self, new_entities: Iterable["Entity"], update_before_add: bool = False
    ) -> None:
        """Add entities for a single platform."""
        # That avoid deadlocks
        if update_before_add:
            self.logger.warning(
                "Call 'add_entities' with update_before_add=True "
                "only inside tests or you can run into a deadlock!"
            )

        asyncio.run_coroutine_threadsafe(
            self.async_add_entities(list(new_entities), update_before_add),
            self.hass.loop,
        ).result()

    async def async_add_entities(
        self, new_entities: Iterable["Entity"], update_before_add: bool = False
    ) -> None:
        """Add entities for a single platform async.

        This method must be run in the event loop.
        """
        # handle empty list from component/platform
        if not new_entities:
            return

        hass = self.hass

        device_registry = await hass.helpers.device_registry.async_get_registry()
        entity_registry = await hass.helpers.entity_registry.async_get_registry()
        tasks = [
            self._async_add_entity(  # type: ignore
                entity, update_before_add, entity_registry, device_registry
            )
            for entity in new_entities
        ]

        # No entities for processing
        if not tasks:
            return

        timeout = max(SLOW_ADD_ENTITY_MAX_WAIT * len(tasks), SLOW_ADD_MIN_TIMEOUT)
        try:
            async with self.hass.timeout.async_timeout(timeout, self.domain):
                await asyncio.gather(*tasks)
        except asyncio.TimeoutError:
            self.logger.warning(
                "Timed out adding entities for domain %s with platform %s after %ds",
                self.domain,
                self.platform_name,
                timeout,
            )
        except Exception:
            self.logger.exception(
                "Error adding entities for domain %s with platform %s",
                self.domain,
                self.platform_name,
            )
            raise

        if self._async_unsub_polling is not None or not any(
            entity.should_poll for entity in self.entities.values()
        ):
            return

        self._async_unsub_polling = async_track_time_interval(
            self.hass,
            self._update_entity_states,
            self.scan_interval,
        )

    async def _async_add_entity(
        self, entity, update_before_add, entity_registry, device_registry
    ):
        """Add an entity to the platform."""
        if entity is None:
            raise ValueError("Entity cannot be None")

        entity.add_to_platform_start(
            self.hass,
            self,
            self._get_parallel_updates_semaphore(hasattr(entity, "async_update")),
        )

        # Update properties before we generate the entity_id
        if update_before_add:
            try:
                await entity.async_device_update(warning=False)
            except Exception:  # pylint: disable=broad-except
                self.logger.exception("%s: Error on device update!", self.platform_name)
                entity.add_to_platform_abort()
                return

        requested_entity_id = None
        suggested_object_id: Optional[str] = None

        # Get entity_id from unique ID registration
        if entity.unique_id is not None:
            if entity.entity_id is not None:
                requested_entity_id = entity.entity_id
                suggested_object_id = split_entity_id(entity.entity_id)[1]
            else:
                suggested_object_id = entity.name

            if self.entity_namespace is not None:
                suggested_object_id = f"{self.entity_namespace} {suggested_object_id}"

            if self.config_entry is not None:
                config_entry_id: Optional[str] = self.config_entry.entry_id
            else:
                config_entry_id = None

            device_info = entity.device_info
            device_id = None

            if config_entry_id is not None and device_info is not None:
                processed_dev_info = {"config_entry_id": config_entry_id}
                for key in (
                    "connections",
                    "identifiers",
                    "manufacturer",
                    "model",
                    "name",
                    "default_manufacturer",
                    "default_model",
                    "default_name",
                    "sw_version",
                    "entry_type",
                    "via_device",
                ):
                    if key in device_info:
                        processed_dev_info[key] = device_info[key]

                device = device_registry.async_get_or_create(**processed_dev_info)
                if device:
                    device_id = device.id

            disabled_by: Optional[str] = None
            if not entity.entity_registry_enabled_default:
                disabled_by = DISABLED_INTEGRATION

            entry = entity_registry.async_get_or_create(
                self.domain,
                self.platform_name,
                entity.unique_id,
                suggested_object_id=suggested_object_id,
                config_entry=self.config_entry,
                device_id=device_id,
                known_object_ids=self.entities.keys(),
                disabled_by=disabled_by,
                capabilities=entity.capability_attributes,
                supported_features=entity.supported_features,
                device_class=entity.device_class,
                unit_of_measurement=entity.unit_of_measurement,
                original_name=entity.name,
                original_icon=entity.icon,
            )

            entity.registry_entry = entry
            entity.entity_id = entry.entity_id

            if entry.disabled:
                self.logger.info(
                    "Not adding entity %s because it's disabled",
                    entry.name
                    or entity.name
                    or f'"{self.platform_name} {entity.unique_id}"',
                )
                entity.add_to_platform_abort()
                return

        # We won't generate an entity ID if the platform has already set one
        # We will however make sure that platform cannot pick a registered ID
        elif entity.entity_id is not None and entity_registry.async_is_registered(
            entity.entity_id
        ):
            # If entity already registered, convert entity id to suggestion
            suggested_object_id = split_entity_id(entity.entity_id)[1]
            entity.entity_id = None

        # Generate entity ID
        if entity.entity_id is None:
            suggested_object_id = (
                suggested_object_id or entity.name or DEVICE_DEFAULT_NAME
            )

            if self.entity_namespace is not None:
                suggested_object_id = f"{self.entity_namespace} {suggested_object_id}"
            entity.entity_id = entity_registry.async_generate_entity_id(
                self.domain, suggested_object_id, self.entities.keys()
            )

        # Make sure it is valid in case an entity set the value themselves
        if not valid_entity_id(entity.entity_id):
            entity.add_to_platform_abort()
            raise HomeAssistantError(f"Invalid entity id: {entity.entity_id}")

        already_exists = entity.entity_id in self.entities
        restored = False

        if not already_exists and not self.hass.states.async_available(
            entity.entity_id
        ):
            existing = self.hass.states.get(entity.entity_id)
            if existing is not None and ATTR_RESTORED in existing.attributes:
                restored = True
            else:
                already_exists = True

        if already_exists:
            if entity.unique_id is not None:
                msg = f"Platform {self.platform_name} does not generate unique IDs. "
                if requested_entity_id:
                    msg += f"ID {entity.unique_id} is already used by {entity.entity_id} - ignoring {requested_entity_id}"
                else:
                    msg += f"ID {entity.unique_id} already exists - ignoring {entity.entity_id}"
            else:
                msg = f"Entity id already exists - ignoring: {entity.entity_id}"
            self.logger.error(msg)
            entity.add_to_platform_abort()
            return

        entity_id = entity.entity_id
        self.entities[entity_id] = entity

        if not restored:
            # Reserve the state in the state machine
            # because as soon as we return control to the event
            # loop below, another entity could be added
            # with the same id before `entity.add_to_platform_finish()`
            # has a chance to finish.
            self.hass.states.async_reserve(entity.entity_id)

        entity.async_on_remove(lambda: self.entities.pop(entity_id))

        await entity.add_to_platform_finish()

    async def async_reset(self) -> None:
        """Remove all entities and reset data.

        This method must be run in the event loop.
        """
        if self._async_cancel_retry_setup is not None:
            self._async_cancel_retry_setup()
            self._async_cancel_retry_setup = None

        if not self.entities:
            return

        tasks = [self.async_remove_entity(entity_id) for entity_id in self.entities]

        await asyncio.gather(*tasks)

        if self._async_unsub_polling is not None:
            self._async_unsub_polling()
            self._async_unsub_polling = None
        self._setup_complete = False

    async def async_destroy(self) -> None:
        """Destroy an entity platform.

        Call before discarding the object.
        """
        await self.async_reset()
        self.hass.data[DATA_ENTITY_PLATFORM][self.platform_name].remove(self)

    async def async_remove_entity(self, entity_id: str) -> None:
        """Remove entity id from platform."""
        await self.entities[entity_id].async_remove()

        # Clean up polling job if no longer needed
        if self._async_unsub_polling is not None and not any(
            entity.should_poll for entity in self.entities.values()
        ):
            self._async_unsub_polling()
            self._async_unsub_polling = None

    async def async_extract_from_service(
        self, service_call: ServiceCall, expand_group: bool = True
    ) -> List["Entity"]:
        """Extract all known and available entities from a service call.

        Will return an empty list if entities specified but unknown.

        This method must be run in the event loop.
        """
        return await service.async_extract_entities(
            self.hass, self.entities.values(), service_call, expand_group
        )

    @callback
    def async_register_entity_service(self, name, schema, func, required_features=None):
        """Register an entity service.

        Services will automatically be shared by all platforms of the same domain.
        """
        if self.hass.services.has_service(self.platform_name, name):
            return

        if isinstance(schema, dict):
            schema = cv.make_entity_service_schema(schema)

        async def handle_service(call: ServiceCall) -> None:
            """Handle the service."""
            await service.entity_service_call(
                self.hass,
                [
                    plf
                    for plf in self.hass.data[DATA_ENTITY_PLATFORM][self.platform_name]
                    if plf.domain == self.domain
                ],
                func,
                call,
                required_features,
            )

        self.hass.services.async_register(
            self.platform_name, name, handle_service, schema
        )

    async def _update_entity_states(self, now: datetime) -> None:
        """Update the states of all the polling entities.

        To protect from flooding the executor, we will update async entities
        in parallel and other entities sequential.

        This method must be run in the event loop.
        """
        if self._process_updates is None:
            self._process_updates = asyncio.Lock()
        if self._process_updates.locked():
            self.logger.warning(
                "Updating %s %s took longer than the scheduled update interval %s",
                self.platform_name,
                self.domain,
                self.scan_interval,
            )
            return

        async with self._process_updates:
            tasks = []
            for entity in self.entities.values():
                if not entity.should_poll:
                    continue
                tasks.append(entity.async_update_ha_state(True))

            if tasks:
                await asyncio.gather(*tasks)


current_platform: ContextVar[Optional[EntityPlatform]] = ContextVar(
    "current_platform", default=None
)


@callback
def async_get_platforms(
    hass: HomeAssistantType, integration_name: str
) -> List[EntityPlatform]:
    """Find existing platforms."""
    if (
        DATA_ENTITY_PLATFORM not in hass.data
        or integration_name not in hass.data[DATA_ENTITY_PLATFORM]
    ):
        return []

    platforms: List[EntityPlatform] = hass.data[DATA_ENTITY_PLATFORM][integration_name]

    return platforms<|MERGE_RESOLUTION|>--- conflicted
+++ resolved
@@ -267,14 +267,6 @@
 
         if not self._setup_complete:
             self._tasks.append(task)
-<<<<<<< HEAD
-        else:
-            self.logger.warning(
-                "_async_schedule_add_entities called after setup was completed for %s",
-                self,
-            )
-=======
->>>>>>> b47a5449
 
     def add_entities(
         self, new_entities: Iterable["Entity"], update_before_add: bool = False
