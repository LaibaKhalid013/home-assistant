"""Helpers for components that manage entities."""
from __future__ import annotations

import asyncio
from datetime import timedelta
from itertools import chain
import logging
from types import ModuleType
from typing import Any, Callable, Iterable

import voluptuous as vol

from homeassistant import config as conf_util
from homeassistant.config_entries import ConfigEntry
from homeassistant.const import (
    CONF_ENTITY_NAMESPACE,
    CONF_SCAN_INTERVAL,
    EVENT_HOMEASSISTANT_STOP,
)
<<<<<<< HEAD
from homeassistant.core import HomeAssistant, ServiceCall, callback
=======
from homeassistant.core import Event, HomeAssistant, ServiceCall, callback
>>>>>>> 1329d3fd
from homeassistant.exceptions import HomeAssistantError
from homeassistant.helpers import (
    config_per_platform,
    config_validation as cv,
    discovery,
    entity,
    service,
)
from homeassistant.helpers.typing import ConfigType, DiscoveryInfoType
from homeassistant.loader import async_get_integration, bind_hass
from homeassistant.setup import async_prepare_setup_platform

from .entity_platform import EntityPlatform

DEFAULT_SCAN_INTERVAL = timedelta(seconds=15)
DATA_INSTANCES = "entity_components"


@bind_hass
async def async_update_entity(hass: HomeAssistant, entity_id: str) -> None:
    """Trigger an update for an entity."""
    domain = entity_id.split(".", 1)[0]
    entity_comp = hass.data.get(DATA_INSTANCES, {}).get(domain)

    if entity_comp is None:
        logging.getLogger(__name__).warning(
            "Forced update failed. Component for %s not loaded.", entity_id
        )
        return

    entity_obj = entity_comp.get_entity(entity_id)

    if entity_obj is None:
        logging.getLogger(__name__).warning(
            "Forced update failed. Entity %s not found.", entity_id
        )
        return

    await entity_obj.async_update_ha_state(True)


class EntityComponent:
    """The EntityComponent manages platforms that manages entities.

    This class has the following responsibilities:
     - Process the configuration and set up a platform based component.
     - Manage the platforms and their entities.
     - Help extract the entities from a service call.
     - Listen for discovery events for platforms related to the domain.
    """

    def __init__(
        self,
        logger: logging.Logger,
        domain: str,
        hass: HomeAssistant,
        scan_interval: timedelta = DEFAULT_SCAN_INTERVAL,
    ):
        """Initialize an entity component."""
        self.logger = logger
        self.hass = hass
        self.domain = domain
        self.scan_interval = scan_interval

        self.config: ConfigType | None = None

        self._platforms: dict[
            str | tuple[str, timedelta | None, str | None], EntityPlatform
        ] = {domain: self._async_init_entity_platform(domain, None)}
        self.async_add_entities = self._platforms[domain].async_add_entities
        self.add_entities = self._platforms[domain].add_entities

        hass.data.setdefault(DATA_INSTANCES, {})[domain] = self

    @property
    def entities(self) -> Iterable[entity.Entity]:
        """Return an iterable that returns all entities."""
        return chain.from_iterable(
            platform.entities.values() for platform in self._platforms.values()
        )

    def get_entity(self, entity_id: str) -> entity.Entity | None:
        """Get an entity."""
        for platform in self._platforms.values():
            entity_obj = platform.entities.get(entity_id)
            if entity_obj is not None:
                return entity_obj
        return None

    def setup(self, config: ConfigType) -> None:
        """Set up a full entity component.

        This doesn't block the executor to protect from deadlocks.
        """
        self.hass.add_job(self.async_setup(config))  # type: ignore

    async def async_setup(self, config: ConfigType) -> None:
        """Set up a full entity component.

        Loads the platforms from the config and will listen for supported
        discovered platforms.

        This method must be run in the event loop.
        """
        self.hass.bus.async_listen_once(EVENT_HOMEASSISTANT_STOP, self._async_shutdown)

        self.config = config

        # Look in config for Domain, Domain 2, Domain 3 etc and load them
        for p_type, p_config in config_per_platform(config, self.domain):
            self.hass.async_create_task(self.async_setup_platform(p_type, p_config))

        # Generic discovery listener for loading platform dynamically
        # Refer to: homeassistant.helpers.discovery.async_load_platform()
        async def component_platform_discovered(
            platform: str, info: dict[str, Any] | None
        ) -> None:
            """Handle the loading of a platform."""
            await self.async_setup_platform(platform, {}, info)

        discovery.async_listen_platform(
            self.hass, self.domain, component_platform_discovered
        )

    async def async_setup_entry(self, config_entry: ConfigEntry) -> bool:
        """Set up a config entry."""
        platform_type = config_entry.domain
        platform = await async_prepare_setup_platform(
            self.hass,
            # In future PR we should make hass_config part of the constructor
            # params.
            self.config or {},
            self.domain,
            platform_type,
        )

        if platform is None:
            return False

        key = config_entry.entry_id

        if key in self._platforms:
            raise ValueError("Config entry has already been setup!")

        self._platforms[key] = self._async_init_entity_platform(
            platform_type,
            platform,
            scan_interval=getattr(platform, "SCAN_INTERVAL", None),
        )

        return await self._platforms[key].async_setup_entry(config_entry)

    async def async_unload_entry(self, config_entry: ConfigEntry) -> bool:
        """Unload a config entry."""
        key = config_entry.entry_id

        platform = self._platforms.pop(key, None)

        if platform is None:
            raise ValueError("Config entry was never loaded!")

        await platform.async_reset()
        return True

    async def async_extract_from_service(
        self, service_call: ServiceCall, expand_group: bool = True
    ) -> list[entity.Entity]:
        """Extract all known and available entities from a service call.

        Will return an empty list if entities specified but unknown.

        This method must be run in the event loop.
        """
        return await service.async_extract_entities(
            self.hass, self.entities, service_call, expand_group
        )

    @callback
    def async_register_entity_service(
        self,
        name: str,
        schema: dict[str, Any] | vol.Schema,
        func: str | Callable[..., Any],
        required_features: list[int] | None = None,
    ) -> None:
        """Register an entity service."""
        if isinstance(schema, dict):
            schema = cv.make_entity_service_schema(schema)

        async def handle_service(call: Callable) -> None:
            """Handle the service."""
            await self.hass.helpers.service.entity_service_call(
                self._platforms.values(), func, call, required_features
            )

        self.hass.services.async_register(self.domain, name, handle_service, schema)

    async def async_setup_platform(
        self,
        platform_type: str,
        platform_config: ConfigType,
        discovery_info: DiscoveryInfoType | None = None,
    ) -> None:
        """Set up a platform for this component."""
        if self.config is None:
            raise RuntimeError("async_setup needs to be called first")

        platform = await async_prepare_setup_platform(
            self.hass, self.config, self.domain, platform_type
        )

        if platform is None:
            return

        # Use config scan interval, fallback to platform if none set
        scan_interval = platform_config.get(
            CONF_SCAN_INTERVAL, getattr(platform, "SCAN_INTERVAL", None)
        )
        entity_namespace = platform_config.get(CONF_ENTITY_NAMESPACE)

        key = (platform_type, scan_interval, entity_namespace)

        if key not in self._platforms:
            self._platforms[key] = self._async_init_entity_platform(
                platform_type, platform, scan_interval, entity_namespace
            )

        await self._platforms[key].async_setup(  # type: ignore
            platform_config, discovery_info
        )

    async def _async_reset(self) -> None:
        """Remove entities and reset the entity component to initial values.

        This method must be run in the event loop.
        """
        tasks = []

        for key, platform in self._platforms.items():
            if key == self.domain:
                tasks.append(platform.async_reset())
            else:
                tasks.append(platform.async_destroy())

        if tasks:
            await asyncio.gather(*tasks)

        self._platforms = {self.domain: self._platforms[self.domain]}
        self.config = None

    async def async_remove_entity(self, entity_id: str) -> None:
        """Remove an entity managed by one of the platforms."""
        found = None

        for platform in self._platforms.values():
            if entity_id in platform.entities:
                found = platform
                break

        if found:
            await found.async_remove_entity(entity_id)

    async def async_prepare_reload(
        self, *, skip_reset: bool = False
    ) -> ConfigType | None:
        """Prepare reloading this entity component.

        This method must be run in the event loop.
        """
        try:
            conf = await conf_util.async_hass_config_yaml(self.hass)
        except HomeAssistantError as err:
            self.logger.error(err)
            return None

        integration = await async_get_integration(self.hass, self.domain)

        processed_conf = await conf_util.async_process_component_config(
            self.hass, conf, integration
        )

        if processed_conf is None:
            return None

        if not skip_reset:
            await self._async_reset()

        return processed_conf

    @callback
    def _async_init_entity_platform(
        self,
        platform_type: str,
        platform: ModuleType | None,
        scan_interval: timedelta | None = None,
        entity_namespace: str | None = None,
    ) -> EntityPlatform:
        """Initialize an entity platform."""
        if scan_interval is None:
            scan_interval = self.scan_interval

        return EntityPlatform(
            hass=self.hass,
            logger=self.logger,
            domain=self.domain,
            platform_name=platform_type,
            platform=platform,
            scan_interval=scan_interval,
            entity_namespace=entity_namespace,
        )

<<<<<<< HEAD
    async def _async_shutdown(self) -> None:
        """Call when Home Assistant is stopping."""
        if not self._platforms:
            return
=======
    async def _async_shutdown(self, event: Event) -> None:
        """Call when Home Assistant is stopping."""
>>>>>>> 1329d3fd
        await asyncio.gather(
            *[platform.async_shutdown() for platform in chain(self._platforms.values())]
        )<|MERGE_RESOLUTION|>--- conflicted
+++ resolved
@@ -17,11 +17,7 @@
     CONF_SCAN_INTERVAL,
     EVENT_HOMEASSISTANT_STOP,
 )
-<<<<<<< HEAD
-from homeassistant.core import HomeAssistant, ServiceCall, callback
-=======
 from homeassistant.core import Event, HomeAssistant, ServiceCall, callback
->>>>>>> 1329d3fd
 from homeassistant.exceptions import HomeAssistantError
 from homeassistant.helpers import (
     config_per_platform,
@@ -333,15 +329,8 @@
             entity_namespace=entity_namespace,
         )
 
-<<<<<<< HEAD
-    async def _async_shutdown(self) -> None:
-        """Call when Home Assistant is stopping."""
-        if not self._platforms:
-            return
-=======
     async def _async_shutdown(self, event: Event) -> None:
         """Call when Home Assistant is stopping."""
->>>>>>> 1329d3fd
         await asyncio.gather(
             *[platform.async_shutdown() for platform in chain(self._platforms.values())]
         )