"""Service calling related helpers."""
from __future__ import annotations

import asyncio
import dataclasses
from functools import partial, wraps
import logging
<<<<<<< HEAD
from typing import (
    TYPE_CHECKING,
    Any,
    Awaitable,
    Callable,
    Iterable,
    Optional,
    TypedDict,
    Union,
)
=======
from typing import TYPE_CHECKING, Any, Awaitable, Callable, Iterable, TypedDict
>>>>>>> fb849b81

import voluptuous as vol

from homeassistant.auth.permissions.const import CAT_ENTITIES, POLICY_CONTROL
from homeassistant.const import (
    ATTR_AREA_ID,
    ATTR_DEVICE_ID,
    ATTR_ENTITY_ID,
    CONF_ENTITY_ID,
    CONF_SERVICE,
    CONF_SERVICE_DATA,
    CONF_SERVICE_TEMPLATE,
    CONF_TARGET,
    ENTITY_MATCH_ALL,
    ENTITY_MATCH_NONE,
)
import homeassistant.core as ha
from homeassistant.exceptions import (
    HomeAssistantError,
    TemplateError,
    Unauthorized,
    UnknownUser,
)
from homeassistant.helpers import (
    area_registry,
    config_validation as cv,
    device_registry,
    entity_registry,
    template,
)
from homeassistant.helpers.typing import ConfigType, HomeAssistantType, TemplateVarsType
from homeassistant.loader import (
    MAX_LOAD_CONCURRENTLY,
    Integration,
    async_get_integration,
    bind_hass,
)
from homeassistant.util.async_ import gather_with_concurrency
from homeassistant.util.yaml import load_yaml
from homeassistant.util.yaml.loader import JSON_TYPE

if TYPE_CHECKING:
    from homeassistant.helpers.entity import Entity
    from homeassistant.helpers.entity_platform import EntityPlatform


CONF_SERVICE_ENTITY_ID = "entity_id"
CONF_SERVICE_DATA_TEMPLATE = "data_template"

_LOGGER = logging.getLogger(__name__)

SERVICE_DESCRIPTION_CACHE = "service_description_cache"


class ServiceParams(TypedDict):
    """Type for service call parameters."""

    domain: str
    service: str
    service_data: dict[str, Any]
    target: dict | None


class ServiceTargetSelector:
    """Class to hold a target selector for a service."""

    def __init__(self, service_call: ha.ServiceCall):
        """Extract ids from service call data."""
<<<<<<< HEAD
        entity_ids: Optional[Union[str, list]] = service_call.data.get(ATTR_ENTITY_ID)
        device_ids: Optional[Union[str, list]] = service_call.data.get(ATTR_DEVICE_ID)
        area_ids: Optional[Union[str, list]] = service_call.data.get(ATTR_AREA_ID)
=======
        entity_ids: str | list | None = service_call.data.get(ATTR_ENTITY_ID)
        device_ids: str | list | None = service_call.data.get(ATTR_DEVICE_ID)
        area_ids: str | list | None = service_call.data.get(ATTR_AREA_ID)
>>>>>>> fb849b81

        self.entity_ids = (
            set(cv.ensure_list(entity_ids)) if _has_match(entity_ids) else set()
        )
        self.device_ids = (
            set(cv.ensure_list(device_ids)) if _has_match(device_ids) else set()
        )
        self.area_ids = set(cv.ensure_list(area_ids)) if _has_match(area_ids) else set()

    @property
    def has_any_selector(self) -> bool:
        """Determine if any selectors are present."""
        return bool(self.entity_ids or self.device_ids or self.area_ids)


@dataclasses.dataclass
class SelectedEntities:
    """Class to hold the selected entities."""

    # Entities that were explicitly mentioned.
    referenced: set[str] = dataclasses.field(default_factory=set)

    # Entities that were referenced via device/area ID.
    # Should not trigger a warning when they don't exist.
    indirectly_referenced: set[str] = dataclasses.field(default_factory=set)

    # Referenced items that could not be found.
    missing_devices: set[str] = dataclasses.field(default_factory=set)
    missing_areas: set[str] = dataclasses.field(default_factory=set)

    # Referenced devices
    referenced_devices: set[str] = dataclasses.field(default_factory=set)

    def log_missing(self, missing_entities: set[str]) -> None:
        """Log about missing items."""
        parts = []
        for label, items in (
            ("areas", self.missing_areas),
            ("devices", self.missing_devices),
            ("entities", missing_entities),
        ):
            if items:
                parts.append(f"{label} {', '.join(sorted(items))}")

        if not parts:
            return

        _LOGGER.warning("Unable to find referenced %s", ", ".join(parts))


@bind_hass
def call_from_config(
    hass: HomeAssistantType,
    config: ConfigType,
    blocking: bool = False,
    variables: TemplateVarsType = None,
    validate_config: bool = True,
) -> None:
    """Call a service based on a config hash."""
    asyncio.run_coroutine_threadsafe(
        async_call_from_config(hass, config, blocking, variables, validate_config),
        hass.loop,
    ).result()


@bind_hass
async def async_call_from_config(
    hass: HomeAssistantType,
    config: ConfigType,
    blocking: bool = False,
    variables: TemplateVarsType = None,
    validate_config: bool = True,
    context: ha.Context | None = None,
) -> None:
    """Call a service based on a config hash."""
    try:
        params = async_prepare_call_from_config(
            hass, config, variables, validate_config
        )
    except HomeAssistantError as ex:
        if blocking:
            raise
        _LOGGER.error(ex)
    else:
        await hass.services.async_call(**params, blocking=blocking, context=context)


@ha.callback
@bind_hass
def async_prepare_call_from_config(
    hass: HomeAssistantType,
    config: ConfigType,
    variables: TemplateVarsType = None,
    validate_config: bool = False,
) -> ServiceParams:
    """Prepare to call a service based on a config hash."""
    if validate_config:
        try:
            config = cv.SERVICE_SCHEMA(config)
        except vol.Invalid as ex:
            raise HomeAssistantError(
                f"Invalid config for calling service: {ex}"
            ) from ex

    if CONF_SERVICE in config:
        domain_service = config[CONF_SERVICE]
    else:
        domain_service = config[CONF_SERVICE_TEMPLATE]

    if isinstance(domain_service, template.Template):
        try:
            domain_service.hass = hass
            domain_service = domain_service.async_render(variables)
            domain_service = cv.service(domain_service)
        except TemplateError as ex:
            raise HomeAssistantError(
                f"Error rendering service name template: {ex}"
            ) from ex
        except vol.Invalid as ex:
            raise HomeAssistantError(
                f"Template rendered invalid service: {domain_service}"
            ) from ex

    domain, service = domain_service.split(".", 1)

    target = {}
    if CONF_TARGET in config:
        conf = config.get(CONF_TARGET)
        try:
            template.attach(hass, conf)
            target.update(template.render_complex(conf, variables))
            if CONF_ENTITY_ID in target:
                target[CONF_ENTITY_ID] = cv.comp_entity_ids(target[CONF_ENTITY_ID])
        except TemplateError as ex:
            raise HomeAssistantError(
                f"Error rendering service target template: {ex}"
            ) from ex
        except vol.Invalid as ex:
            raise HomeAssistantError(
                f"Template rendered invalid entity IDs: {target[CONF_ENTITY_ID]}"
            ) from ex

    service_data = {}

    for conf in [CONF_SERVICE_DATA, CONF_SERVICE_DATA_TEMPLATE]:
        if conf not in config:
            continue
        try:
            template.attach(hass, config[conf])
            service_data.update(template.render_complex(config[conf], variables))
        except TemplateError as ex:
            raise HomeAssistantError(f"Error rendering data template: {ex}") from ex

    if CONF_SERVICE_ENTITY_ID in config:
        if target:
            target[ATTR_ENTITY_ID] = config[CONF_SERVICE_ENTITY_ID]
        else:
            target = {ATTR_ENTITY_ID: config[CONF_SERVICE_ENTITY_ID]}

    return {
        "domain": domain,
        "service": service,
        "service_data": service_data,
        "target": target,
    }


@bind_hass
def extract_entity_ids(
    hass: HomeAssistantType, service_call: ha.ServiceCall, expand_group: bool = True
) -> set[str]:
    """Extract a list of entity ids from a service call.

    Will convert group entity ids to the entity ids it represents.
    """
    return asyncio.run_coroutine_threadsafe(
        async_extract_entity_ids(hass, service_call, expand_group), hass.loop
    ).result()


@bind_hass
async def async_extract_entities(
    hass: HomeAssistantType,
    entities: Iterable[Entity],
    service_call: ha.ServiceCall,
    expand_group: bool = True,
) -> list[Entity]:
    """Extract a list of entity objects from a service call.

    Will convert group entity ids to the entity ids it represents.
    """
    data_ent_id = service_call.data.get(ATTR_ENTITY_ID)

    if data_ent_id == ENTITY_MATCH_ALL:
        return [entity for entity in entities if entity.available]

    referenced = await async_extract_referenced_entity_ids(
        hass, service_call, expand_group
    )
    combined = referenced.referenced | referenced.indirectly_referenced

    found = []

    for entity in entities:
        if entity.entity_id not in combined:
            continue

        combined.remove(entity.entity_id)

        if not entity.available:
            continue

        found.append(entity)

    referenced.log_missing(referenced.referenced & combined)

    return found


@bind_hass
async def async_extract_entity_ids(
    hass: HomeAssistantType, service_call: ha.ServiceCall, expand_group: bool = True
) -> set[str]:
    """Extract a set of entity ids from a service call.

    Will convert group entity ids to the entity ids it represents.
    """
    referenced = await async_extract_referenced_entity_ids(
        hass, service_call, expand_group
    )
    return referenced.referenced | referenced.indirectly_referenced


<<<<<<< HEAD
def _has_match(ids: Optional[Union[str, list]]) -> bool:
=======
def _has_match(ids: str | list | None) -> bool:
>>>>>>> fb849b81
    """Check if ids can match anything."""
    return ids not in (None, ENTITY_MATCH_NONE)


@bind_hass
async def async_extract_referenced_entity_ids(
    hass: HomeAssistantType, service_call: ha.ServiceCall, expand_group: bool = True
) -> SelectedEntities:
    """Extract referenced entity IDs from a service call."""
    selector = ServiceTargetSelector(service_call)
    selected = SelectedEntities()

    if not selector.has_any_selector:
        return selected

    entity_ids = selector.entity_ids
    if expand_group:
        entity_ids = hass.components.group.expand_entity_ids(entity_ids)
<<<<<<< HEAD

    selected.referenced.update(entity_ids)

=======

    selected.referenced.update(entity_ids)

>>>>>>> fb849b81
    if not selector.device_ids and not selector.area_ids:
        return selected

    ent_reg = entity_registry.async_get(hass)
    dev_reg = device_registry.async_get(hass)
    area_reg = area_registry.async_get(hass)
<<<<<<< HEAD

    for device_id in selector.device_ids:
        if device_id not in dev_reg.devices:
            selected.missing_devices.add(device_id)

    for area_id in selector.area_ids:
        if area_id not in area_reg.areas:
            selected.missing_areas.add(area_id)

    # Find devices for this area
    selected.referenced_devices.update(selector.device_ids)
    for device_entry in dev_reg.devices.values():
        if device_entry.area_id in selector.area_ids:
            selected.referenced_devices.add(device_entry.id)

    if not selector.area_ids and not selected.referenced_devices:
        return selected

    for ent_entry in ent_reg.entities.values():
        if ent_entry.area_id in selector.area_ids or (
            not ent_entry.area_id and ent_entry.device_id in selected.referenced_devices
        ):
            selected.indirectly_referenced.add(ent_entry.entity_id)
=======

    for device_id in selector.device_ids:
        if device_id not in dev_reg.devices:
            selected.missing_devices.add(device_id)

    for area_id in selector.area_ids:
        if area_id not in area_reg.areas:
            selected.missing_areas.add(area_id)

    # Find devices for this area
    selected.referenced_devices.update(selector.device_ids)
    for device_entry in dev_reg.devices.values():
        if device_entry.area_id in selector.area_ids:
            selected.referenced_devices.add(device_entry.id)

    if not selector.area_ids and not selected.referenced_devices:
        return selected

    for ent_entry in ent_reg.entities.values():
        if ent_entry.area_id in selector.area_ids or (
            not ent_entry.area_id and ent_entry.device_id in selected.referenced_devices
        ):
            selected.indirectly_referenced.add(ent_entry.entity_id)

    return selected


@bind_hass
async def async_extract_config_entry_ids(
    hass: HomeAssistantType, service_call: ha.ServiceCall, expand_group: bool = True
) -> set:
    """Extract referenced config entry ids from a service call."""
    referenced = await async_extract_referenced_entity_ids(
        hass, service_call, expand_group
    )
    ent_reg = entity_registry.async_get(hass)
    dev_reg = device_registry.async_get(hass)
    config_entry_ids: set[str] = set()

    # Some devices may have no entities
    for device_id in referenced.referenced_devices:
        if device_id in dev_reg.devices:
            device = dev_reg.async_get(device_id)
            if device is not None:
                config_entry_ids.update(device.config_entries)

    for entity_id in referenced.referenced | referenced.indirectly_referenced:
        entry = ent_reg.async_get(entity_id)
        if entry is not None and entry.config_entry_id is not None:
            config_entry_ids.add(entry.config_entry_id)
>>>>>>> fb849b81

    return config_entry_ids


@bind_hass
async def async_extract_config_entry_ids(
    hass: HomeAssistantType, service_call: ha.ServiceCall, expand_group: bool = True
) -> set:
    """Extract referenced config entry ids from a service call."""
    referenced = await async_extract_referenced_entity_ids(
        hass, service_call, expand_group
    )
    ent_reg = entity_registry.async_get(hass)
    dev_reg = device_registry.async_get(hass)
    config_entry_ids: set[str] = set()

    # Some devices may have no entities
    for device_id in referenced.referenced_devices:
        if device_id in dev_reg.devices:
            device = dev_reg.async_get(device_id)
            if device is not None:
                config_entry_ids.update(device.config_entries)

    for entity_id in referenced.referenced | referenced.indirectly_referenced:
        entry = ent_reg.async_get(entity_id)
        if entry is not None and entry.config_entry_id is not None:
            config_entry_ids.add(entry.config_entry_id)

    return config_entry_ids


def _load_services_file(hass: HomeAssistantType, integration: Integration) -> JSON_TYPE:
    """Load services file for an integration."""
    try:
        return load_yaml(str(integration.file_path / "services.yaml"))
    except FileNotFoundError:
        _LOGGER.warning(
            "Unable to find services.yaml for the %s integration", integration.domain
        )
        return {}
    except HomeAssistantError:
        _LOGGER.warning(
            "Unable to parse services.yaml for the %s integration", integration.domain
        )
        return {}


def _load_services_files(
    hass: HomeAssistantType, integrations: Iterable[Integration]
) -> list[JSON_TYPE]:
    """Load service files for multiple intergrations."""
    return [_load_services_file(hass, integration) for integration in integrations]


@bind_hass
async def async_get_all_descriptions(
    hass: HomeAssistantType,
) -> dict[str, dict[str, Any]]:
    """Return descriptions (i.e. user documentation) for all service calls."""
    descriptions_cache = hass.data.setdefault(SERVICE_DESCRIPTION_CACHE, {})
    format_cache_key = "{}.{}".format
    services = hass.services.async_services()

    # See if there are new services not seen before.
    # Any service that we saw before already has an entry in description_cache.
    missing = set()
    for domain in services:
        for service in services[domain]:
            if format_cache_key(domain, service) not in descriptions_cache:
                missing.add(domain)
                break

    # Files we loaded for missing descriptions
    loaded = {}

    if missing:
        integrations = await gather_with_concurrency(
            MAX_LOAD_CONCURRENTLY,
            *(async_get_integration(hass, domain) for domain in missing),
        )

        contents = await hass.async_add_executor_job(
            _load_services_files, hass, integrations
        )

        for domain, content in zip(missing, contents):
            loaded[domain] = content

    # Build response
    descriptions: dict[str, dict[str, Any]] = {}
    for domain in services:
        descriptions[domain] = {}

        for service in services[domain]:
            cache_key = format_cache_key(domain, service)
            description = descriptions_cache.get(cache_key)

            # Cache missing descriptions
            if description is None:
                domain_yaml = loaded[domain]
                yaml_description = domain_yaml.get(service, {})  # type: ignore

                # Don't warn for missing services, because it triggers false
                # positives for things like scripts, that register as a service

                description = {
                    "name": yaml_description.get("name", ""),
                    "description": yaml_description.get("description", ""),
                    "fields": yaml_description.get("fields", {}),
                }

                if "target" in yaml_description:
                    description["target"] = yaml_description["target"]

                descriptions_cache[cache_key] = description

            descriptions[domain][service] = description

    return descriptions


@ha.callback
@bind_hass
def async_set_service_schema(
    hass: HomeAssistantType, domain: str, service: str, schema: dict[str, Any]
) -> None:
    """Register a description for a service."""
    hass.data.setdefault(SERVICE_DESCRIPTION_CACHE, {})

    description = {
        "name": schema.get("name", ""),
        "description": schema.get("description", ""),
        "fields": schema.get("fields", {}),
    }

    if "target" in schema:
        description["target"] = schema["target"]

    hass.data[SERVICE_DESCRIPTION_CACHE][f"{domain}.{service}"] = description


@bind_hass
async def entity_service_call(
    hass: HomeAssistantType,
    platforms: Iterable[EntityPlatform],
    func: str | Callable[..., Any],
    call: ha.ServiceCall,
    required_features: Iterable[int] | None = None,
) -> None:
    """Handle an entity service call.

    Calls all platforms simultaneously.
    """
    if call.context.user_id:
        user = await hass.auth.async_get_user(call.context.user_id)
        if user is None:
            raise UnknownUser(context=call.context)
        entity_perms: None | (
            Callable[[str, str], bool]
        ) = user.permissions.check_entity
    else:
        entity_perms = None

    target_all_entities = call.data.get(ATTR_ENTITY_ID) == ENTITY_MATCH_ALL

    if target_all_entities:
        referenced: SelectedEntities | None = None
        all_referenced: set[str] | None = None
    else:
        # A set of entities we're trying to target.
        referenced = await async_extract_referenced_entity_ids(hass, call, True)
        all_referenced = referenced.referenced | referenced.indirectly_referenced

    # If the service function is a string, we'll pass it the service call data
    if isinstance(func, str):
        data: dict | ha.ServiceCall = {
            key: val
            for key, val in call.data.items()
            if key not in cv.ENTITY_SERVICE_FIELDS
        }
    # If the service function is not a string, we pass the service call
    else:
        data = call

    # Check the permissions

    # A list with entities to call the service on.
    entity_candidates: list[Entity] = []

    if entity_perms is None:
        for platform in platforms:
            if target_all_entities:
                entity_candidates.extend(platform.entities.values())
            else:
                assert all_referenced is not None
                entity_candidates.extend(
                    [
                        entity
                        for entity in platform.entities.values()
                        if entity.entity_id in all_referenced
                    ]
                )

    elif target_all_entities:
        # If we target all entities, we will select all entities the user
        # is allowed to control.
        for platform in platforms:
            entity_candidates.extend(
                [
                    entity
                    for entity in platform.entities.values()
                    if entity_perms(entity.entity_id, POLICY_CONTROL)
                ]
            )

    else:
        assert all_referenced is not None

        for platform in platforms:
            platform_entities = []
            for entity in platform.entities.values():

                if entity.entity_id not in all_referenced:
                    continue

                if not entity_perms(entity.entity_id, POLICY_CONTROL):
                    raise Unauthorized(
                        context=call.context,
                        entity_id=entity.entity_id,
                        permission=POLICY_CONTROL,
                    )

                platform_entities.append(entity)

            entity_candidates.extend(platform_entities)

    if not target_all_entities:
        assert referenced is not None

        # Only report on explicit referenced entities
        missing = set(referenced.referenced)

        for entity in entity_candidates:
            missing.discard(entity.entity_id)

        referenced.log_missing(missing)

    entities = []

    for entity in entity_candidates:
        if not entity.available:
            continue

        # Skip entities that don't have the required feature.
        if required_features is not None and (
            entity.supported_features is None
            or not any(
                entity.supported_features & feature_set == feature_set
                for feature_set in required_features
            )
        ):
            continue

        entities.append(entity)

    if not entities:
        return

    done, pending = await asyncio.wait(
        [
            asyncio.create_task(
                entity.async_request_call(
                    _handle_entity_call(hass, entity, func, data, call.context)
                )
            )
            for entity in entities
        ]
    )
    assert not pending
    for future in done:
        future.result()  # pop exception if have

    tasks = []

    for entity in entities:
        if not entity.should_poll:
            continue

        # Context expires if the turn on commands took a long time.
        # Set context again so it's there when we update
        entity.async_set_context(call.context)
        tasks.append(asyncio.create_task(entity.async_update_ha_state(True)))

    if tasks:
        done, pending = await asyncio.wait(tasks)
        assert not pending
        for future in done:
            future.result()  # pop exception if have


async def _handle_entity_call(
    hass: HomeAssistantType,
    entity: Entity,
    func: str | Callable[..., Any],
    data: dict | ha.ServiceCall,
    context: ha.Context,
) -> None:
    """Handle calling service method."""
    entity.async_set_context(context)

    if isinstance(func, str):
        result = hass.async_run_job(partial(getattr(entity, func), **data))  # type: ignore
    else:
        result = hass.async_run_job(func, entity, data)

    # Guard because callback functions do not return a task when passed to async_run_job.
    if result is not None:
        await result

    if asyncio.iscoroutine(result):
        _LOGGER.error(
            "Service %s for %s incorrectly returns a coroutine object. Await result instead in service handler. Report bug to integration author",
            func,
            entity.entity_id,
        )
        await result  # type: ignore


@bind_hass
@ha.callback
def async_register_admin_service(
    hass: HomeAssistantType,
    domain: str,
    service: str,
    service_func: Callable[[ha.ServiceCall], Awaitable | None],
    schema: vol.Schema = vol.Schema({}, extra=vol.PREVENT_EXTRA),
) -> None:
    """Register a service that requires admin access."""

    @wraps(service_func)
    async def admin_handler(call: ha.ServiceCall) -> None:
        if call.context.user_id:
            user = await hass.auth.async_get_user(call.context.user_id)
            if user is None:
                raise UnknownUser(context=call.context)
            if not user.is_admin:
                raise Unauthorized(context=call.context)

        result = hass.async_run_job(service_func, call)
        if result is not None:
            await result

    hass.services.async_register(domain, service, admin_handler, schema)


@bind_hass
@ha.callback
def verify_domain_control(
    hass: HomeAssistantType, domain: str
) -> Callable[[Callable[[ha.ServiceCall], Any]], Callable[[ha.ServiceCall], Any]]:
    """Ensure permission to access any entity under domain in service call."""

    def decorator(
        service_handler: Callable[[ha.ServiceCall], Any]
    ) -> Callable[[ha.ServiceCall], Any]:
        """Decorate."""
        if not asyncio.iscoroutinefunction(service_handler):
            raise HomeAssistantError("Can only decorate async functions.")

        async def check_permissions(call: ha.ServiceCall) -> Any:
            """Check user permission and raise before call if unauthorized."""
            if not call.context.user_id:
                return await service_handler(call)

            user = await hass.auth.async_get_user(call.context.user_id)

            if user is None:
                raise UnknownUser(
                    context=call.context,
                    permission=POLICY_CONTROL,
                    user_id=call.context.user_id,
                )

            reg = await hass.helpers.entity_registry.async_get_registry()

            authorized = False

            for entity in reg.entities.values():
                if entity.platform != domain:
                    continue

                if user.permissions.check_entity(entity.entity_id, POLICY_CONTROL):
                    authorized = True
                    break

            if not authorized:
                raise Unauthorized(
                    context=call.context,
                    permission=POLICY_CONTROL,
                    user_id=call.context.user_id,
                    perm_category=CAT_ENTITIES,
                )

            return await service_handler(call)

        return check_permissions

    return decorator<|MERGE_RESOLUTION|>--- conflicted
+++ resolved
@@ -5,20 +5,7 @@
 import dataclasses
 from functools import partial, wraps
 import logging
-<<<<<<< HEAD
-from typing import (
-    TYPE_CHECKING,
-    Any,
-    Awaitable,
-    Callable,
-    Iterable,
-    Optional,
-    TypedDict,
-    Union,
-)
-=======
 from typing import TYPE_CHECKING, Any, Awaitable, Callable, Iterable, TypedDict
->>>>>>> fb849b81
 
 import voluptuous as vol
 
@@ -87,15 +74,9 @@
 
     def __init__(self, service_call: ha.ServiceCall):
         """Extract ids from service call data."""
-<<<<<<< HEAD
-        entity_ids: Optional[Union[str, list]] = service_call.data.get(ATTR_ENTITY_ID)
-        device_ids: Optional[Union[str, list]] = service_call.data.get(ATTR_DEVICE_ID)
-        area_ids: Optional[Union[str, list]] = service_call.data.get(ATTR_AREA_ID)
-=======
         entity_ids: str | list | None = service_call.data.get(ATTR_ENTITY_ID)
         device_ids: str | list | None = service_call.data.get(ATTR_DEVICE_ID)
         area_ids: str | list | None = service_call.data.get(ATTR_AREA_ID)
->>>>>>> fb849b81
 
         self.entity_ids = (
             set(cv.ensure_list(entity_ids)) if _has_match(entity_ids) else set()
@@ -329,11 +310,7 @@
     return referenced.referenced | referenced.indirectly_referenced
 
 
-<<<<<<< HEAD
-def _has_match(ids: Optional[Union[str, list]]) -> bool:
-=======
 def _has_match(ids: str | list | None) -> bool:
->>>>>>> fb849b81
     """Check if ids can match anything."""
     return ids not in (None, ENTITY_MATCH_NONE)
 
@@ -352,22 +329,15 @@
     entity_ids = selector.entity_ids
     if expand_group:
         entity_ids = hass.components.group.expand_entity_ids(entity_ids)
-<<<<<<< HEAD
 
     selected.referenced.update(entity_ids)
 
-=======
-
-    selected.referenced.update(entity_ids)
-
->>>>>>> fb849b81
     if not selector.device_ids and not selector.area_ids:
         return selected
 
     ent_reg = entity_registry.async_get(hass)
     dev_reg = device_registry.async_get(hass)
     area_reg = area_registry.async_get(hass)
-<<<<<<< HEAD
 
     for device_id in selector.device_ids:
         if device_id not in dev_reg.devices:
@@ -391,60 +361,8 @@
             not ent_entry.area_id and ent_entry.device_id in selected.referenced_devices
         ):
             selected.indirectly_referenced.add(ent_entry.entity_id)
-=======
-
-    for device_id in selector.device_ids:
-        if device_id not in dev_reg.devices:
-            selected.missing_devices.add(device_id)
-
-    for area_id in selector.area_ids:
-        if area_id not in area_reg.areas:
-            selected.missing_areas.add(area_id)
-
-    # Find devices for this area
-    selected.referenced_devices.update(selector.device_ids)
-    for device_entry in dev_reg.devices.values():
-        if device_entry.area_id in selector.area_ids:
-            selected.referenced_devices.add(device_entry.id)
-
-    if not selector.area_ids and not selected.referenced_devices:
-        return selected
-
-    for ent_entry in ent_reg.entities.values():
-        if ent_entry.area_id in selector.area_ids or (
-            not ent_entry.area_id and ent_entry.device_id in selected.referenced_devices
-        ):
-            selected.indirectly_referenced.add(ent_entry.entity_id)
 
     return selected
-
-
-@bind_hass
-async def async_extract_config_entry_ids(
-    hass: HomeAssistantType, service_call: ha.ServiceCall, expand_group: bool = True
-) -> set:
-    """Extract referenced config entry ids from a service call."""
-    referenced = await async_extract_referenced_entity_ids(
-        hass, service_call, expand_group
-    )
-    ent_reg = entity_registry.async_get(hass)
-    dev_reg = device_registry.async_get(hass)
-    config_entry_ids: set[str] = set()
-
-    # Some devices may have no entities
-    for device_id in referenced.referenced_devices:
-        if device_id in dev_reg.devices:
-            device = dev_reg.async_get(device_id)
-            if device is not None:
-                config_entry_ids.update(device.config_entries)
-
-    for entity_id in referenced.referenced | referenced.indirectly_referenced:
-        entry = ent_reg.async_get(entity_id)
-        if entry is not None and entry.config_entry_id is not None:
-            config_entry_ids.add(entry.config_entry_id)
->>>>>>> fb849b81
-
-    return config_entry_ids
 
 
 @bind_hass
