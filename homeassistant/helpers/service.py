--- conflicted
+++ resolved
@@ -355,22 +355,9 @@
         if device_id not in dev_reg.devices:
             selected.missing_devices.add(device_id)
 
-<<<<<<< HEAD
-    area_reg = area_registry.async_get(hass)
     for area_id in selector.area_ids:
         if area_id not in area_reg.areas:
             selected.missing_areas.add(area_id)
-            continue
-
-    # Find entities tied to an area
-    for entity_entry in ent_reg.entities.values():
-        if entity_entry.area_id in selector.area_ids:
-            selected.indirectly_referenced.add(entity_entry.entity_id)
-=======
-    for area_id in selector.area_ids:
-        if area_id not in area_reg.areas:
-            selected.missing_areas.add(area_id)
->>>>>>> f18c1796
 
     # Find devices for this area
     selected.referenced_devices.update(selector.device_ids)
@@ -382,13 +369,9 @@
         return selected
 
     for ent_entry in ent_reg.entities.values():
-<<<<<<< HEAD
-        if not ent_entry.area_id and ent_entry.device_id in selected.referenced_devices:
-=======
         if ent_entry.area_id in selector.area_ids or (
             not ent_entry.area_id and ent_entry.device_id in selected.referenced_devices
         ):
->>>>>>> f18c1796
             selected.indirectly_referenced.add(ent_entry.entity_id)
 
     return selected
