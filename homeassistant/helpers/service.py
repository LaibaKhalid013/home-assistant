"""Service calling related helpers."""
import asyncio
from functools import wraps
import logging
from typing import Callable

import voluptuous as vol

from homeassistant.auth.permissions.const import CAT_ENTITIES, POLICY_CONTROL
from homeassistant.const import ATTR_ENTITY_ID, ENTITY_MATCH_ALL, ATTR_AREA_ID
import homeassistant.core as ha
from homeassistant.exceptions import (
    HomeAssistantError,
    TemplateError,
    Unauthorized,
    UnknownUser,
)
from homeassistant.helpers import template, typing
from homeassistant.loader import async_get_integration, bind_hass
from homeassistant.util.yaml import load_yaml
import homeassistant.helpers.config_validation as cv
from homeassistant.util.async_ import run_coroutine_threadsafe
from homeassistant.helpers.typing import HomeAssistantType


# mypy: allow-incomplete-defs, allow-untyped-defs, no-check-untyped-defs

CONF_SERVICE = "service"
CONF_SERVICE_TEMPLATE = "service_template"
CONF_SERVICE_ENTITY_ID = "entity_id"
CONF_SERVICE_DATA = "data"
CONF_SERVICE_DATA_TEMPLATE = "data_template"

_LOGGER = logging.getLogger(__name__)

SERVICE_DESCRIPTION_CACHE = "service_description_cache"


@bind_hass
def call_from_config(
    hass, config, blocking=False, variables=None, validate_config=True
):
    """Call a service based on a config hash."""
    run_coroutine_threadsafe(
        async_call_from_config(hass, config, blocking, variables, validate_config),
        hass.loop,
    ).result()


@bind_hass
async def async_call_from_config(
    hass, config, blocking=False, variables=None, validate_config=True, context=None
):
    """Call a service based on a config hash."""
    if validate_config:
        try:
            config = cv.SERVICE_SCHEMA(config)
        except vol.Invalid as ex:
            _LOGGER.error("Invalid config for calling service: %s", ex)
            return

    if CONF_SERVICE in config:
        domain_service = config[CONF_SERVICE]
    else:
        try:
            config[CONF_SERVICE_TEMPLATE].hass = hass
            domain_service = config[CONF_SERVICE_TEMPLATE].async_render(variables)
            domain_service = cv.service(domain_service)
        except TemplateError as ex:
            if blocking:
                raise
            _LOGGER.error("Error rendering service name template: %s", ex)
            return
        except vol.Invalid:
            if blocking:
                raise
            _LOGGER.error("Template rendered invalid service: %s", domain_service)
            return

    domain, service_name = domain_service.split(".", 1)
    service_data = dict(config.get(CONF_SERVICE_DATA, {}))

    if CONF_SERVICE_DATA_TEMPLATE in config:
        try:
            template.attach(hass, config[CONF_SERVICE_DATA_TEMPLATE])
            service_data.update(
                template.render_complex(config[CONF_SERVICE_DATA_TEMPLATE], variables)
            )
        except TemplateError as ex:
            _LOGGER.error("Error rendering data template: %s", ex)
            return

    if CONF_SERVICE_ENTITY_ID in config:
        service_data[ATTR_ENTITY_ID] = config[CONF_SERVICE_ENTITY_ID]

    await hass.services.async_call(
        domain, service_name, service_data, blocking=blocking, context=context
    )


@bind_hass
def extract_entity_ids(hass, service_call, expand_group=True):
    """Extract a list of entity ids from a service call.

    Will convert group entity ids to the entity ids it represents.
    """
    return run_coroutine_threadsafe(
        async_extract_entity_ids(hass, service_call, expand_group), hass.loop
    ).result()


@bind_hass
async def async_extract_entity_ids(hass, service_call, expand_group=True):
    """Extract a list of entity ids from a service call.

    Will convert group entity ids to the entity ids it represents.

    Async friendly.
    """
    entity_ids = service_call.data.get(ATTR_ENTITY_ID)
    area_ids = service_call.data.get(ATTR_AREA_ID)

    if not entity_ids and not area_ids:
        return []

    extracted = set()

    if entity_ids:
        # Entity ID attr can be a list or a string
        if isinstance(entity_ids, str):
            entity_ids = [entity_ids]

        if expand_group:
            entity_ids = hass.components.group.expand_entity_ids(entity_ids)

        extracted.update(entity_ids)

    if area_ids:
        if isinstance(area_ids, str):
            area_ids = [area_ids]

        dev_reg, ent_reg = await asyncio.gather(
            hass.helpers.device_registry.async_get_registry(),
            hass.helpers.entity_registry.async_get_registry(),
        )
        devices = [
            device
            for area_id in area_ids
            for device in hass.helpers.device_registry.async_entries_for_area(
                dev_reg, area_id
            )
        ]
        extracted.update(
            entry.entity_id
            for device in devices
            for entry in hass.helpers.entity_registry.async_entries_for_device(
                ent_reg, device.id
            )
        )

    return extracted


async def _load_services_file(hass: HomeAssistantType, domain: str):
    """Load services file for an integration."""
    integration = await async_get_integration(hass, domain)
    try:
        return await hass.async_add_executor_job(
            load_yaml, str(integration.file_path / "services.yaml")
        )
    except FileNotFoundError:
        _LOGGER.warning("Unable to find services.yaml for the %s integration", domain)
        return {}
    except HomeAssistantError:
        _LOGGER.warning("Unable to parse services.yaml for the %s integration", domain)
        return {}


@bind_hass
async def async_get_all_descriptions(hass):
    """Return descriptions (i.e. user documentation) for all service calls."""
    descriptions_cache = hass.data.setdefault(SERVICE_DESCRIPTION_CACHE, {})
    format_cache_key = "{}.{}".format
    services = hass.services.async_services()

    # See if there are new services not seen before.
    # Any service that we saw before already has an entry in description_cache.
    missing = set()
    for domain in services:
        for service in services[domain]:
            if format_cache_key(domain, service) not in descriptions_cache:
                missing.add(domain)
                break

    # Files we loaded for missing descriptions
    loaded = {}

    if missing:
        contents = await asyncio.gather(
            *(_load_services_file(hass, domain) for domain in missing)
        )

        for domain, content in zip(missing, contents):
            loaded[domain] = content

    # Build response
    descriptions = {}
    for domain in services:
        descriptions[domain] = {}

        for service in services[domain]:
            cache_key = format_cache_key(domain, service)
            description = descriptions_cache.get(cache_key)

            # Cache missing descriptions
            if description is None:
                domain_yaml = loaded[domain]
                yaml_description = domain_yaml.get(service, {})

                # Don't warn for missing services, because it triggers false
                # positives for things like scripts, that register as a service

                description = descriptions_cache[cache_key] = {
                    "description": yaml_description.get("description", ""),
                    "fields": yaml_description.get("fields", {}),
                }

            descriptions[domain][service] = description

    return descriptions


@bind_hass
async def entity_service_call(
    hass, platforms, func, call, service_name="", required_features=None
):
    """Handle an entity service call.

    Calls all platforms simultaneously.
    """
    if call.context.user_id:
        user = await hass.auth.async_get_user(call.context.user_id)
        if user is None:
            raise UnknownUser(context=call.context)
        entity_perms = user.permissions.check_entity
    else:
        entity_perms = None

    # Are we trying to target all entities
    if ATTR_ENTITY_ID in call.data:
        target_all_entities = call.data[ATTR_ENTITY_ID] == ENTITY_MATCH_ALL
    else:
        # Remove the service_name parameter along with this warning
        _LOGGER.warning(
<<<<<<< HEAD
            'Not passing an entity ID to a service to target all '
            'entities is not supported.', service_name, ENTITY_MATCH_ALL)
=======
            "Not passing an entity ID to a service to target all "
            "entities is deprecated. Update your call to %s to be "
            "instead: entity_id: %s",
            service_name,
            ENTITY_MATCH_ALL,
        )
        target_all_entities = True
>>>>>>> 0449132c

    if not target_all_entities:
        # A set of entities we're trying to target.
        entity_ids = await async_extract_entity_ids(hass, call, True)

    # If the service function is a string, we'll pass it the service call data
    if isinstance(func, str):
        data = {key: val for key, val in call.data.items() if key != ATTR_ENTITY_ID}
    # If the service function is not a string, we pass the service call
    else:
        data = call

    # Check the permissions

    # A list with for each platform in platforms a list of entities to call
    # the service on.
    platforms_entities = []

    if entity_perms is None:
        for platform in platforms:
            if target_all_entities:
                platforms_entities.append(list(platform.entities.values()))
            else:
                platforms_entities.append(
                    [
                        entity
                        for entity in platform.entities.values()
                        if entity.entity_id in entity_ids
                    ]
                )

    elif target_all_entities:
        # If we target all entities, we will select all entities the user
        # is allowed to control.
        for platform in platforms:
            platforms_entities.append(
                [
                    entity
                    for entity in platform.entities.values()
                    if entity_perms(entity.entity_id, POLICY_CONTROL)
                ]
            )

    else:
        for platform in platforms:
            platform_entities = []
            for entity in platform.entities.values():
                if entity.entity_id not in entity_ids:
                    continue

                if not entity_perms(entity.entity_id, POLICY_CONTROL):
                    raise Unauthorized(
                        context=call.context,
                        entity_id=entity.entity_id,
                        permission=POLICY_CONTROL,
                    )

                platform_entities.append(entity)

            platforms_entities.append(platform_entities)

    tasks = [
        _handle_service_platform_call(
            func, data, entities, call.context, required_features
        )
        for platform, entities in zip(platforms, platforms_entities)
    ]

    if tasks:
        done, pending = await asyncio.wait(tasks)
        assert not pending
        for future in done:
            future.result()  # pop exception if have


async def _handle_service_platform_call(
    func, data, entities, context, required_features
):
    """Handle a function call."""
    tasks = []

    for entity in entities:
        if not entity.available:
            continue

        # Skip entities that don't have the required feature.
        if required_features is not None and not any(
            entity.supported_features & feature_set for feature_set in required_features
        ):
            continue

        entity.async_set_context(context)

        if isinstance(func, str):
            await getattr(entity, func)(**data)
        else:
            await func(entity, data)

        if entity.should_poll:
            tasks.append(entity.async_update_ha_state(True))

    if tasks:
        done, pending = await asyncio.wait(tasks)
        assert not pending
        for future in done:
            future.result()  # pop exception if have


@bind_hass
@ha.callback
def async_register_admin_service(
    hass: typing.HomeAssistantType,
    domain: str,
    service: str,
    service_func: Callable,
    schema: vol.Schema = vol.Schema({}, extra=vol.PREVENT_EXTRA),
) -> None:
    """Register a service that requires admin access."""

    @wraps(service_func)
    async def admin_handler(call):
        if call.context.user_id:
            user = await hass.auth.async_get_user(call.context.user_id)
            if user is None:
                raise UnknownUser(context=call.context)
            if not user.is_admin:
                raise Unauthorized(context=call.context)

        await hass.async_add_job(service_func, call)

    hass.services.async_register(domain, service, admin_handler, schema)


@bind_hass
@ha.callback
def verify_domain_control(hass: HomeAssistantType, domain: str) -> Callable:
    """Ensure permission to access any entity under domain in service call."""

    def decorator(service_handler: Callable) -> Callable:
        """Decorate."""
        if not asyncio.iscoroutinefunction(service_handler):
            raise HomeAssistantError("Can only decorate async functions.")

        async def check_permissions(call):
            """Check user permission and raise before call if unauthorized."""
            if not call.context.user_id:
                return await service_handler(call)

            user = await hass.auth.async_get_user(call.context.user_id)
            if user is None:
                raise UnknownUser(
                    context=call.context,
                    permission=POLICY_CONTROL,
                    user_id=call.context.user_id,
                )

            reg = await hass.helpers.entity_registry.async_get_registry()
            entities = [
                entity.entity_id
                for entity in reg.entities.values()
                if entity.platform == domain
            ]

            for entity_id in entities:
                if user.permissions.check_entity(entity_id, POLICY_CONTROL):
                    return await service_handler(call)

            raise Unauthorized(
                context=call.context,
                permission=POLICY_CONTROL,
                user_id=call.context.user_id,
                perm_category=CAT_ENTITIES,
            )

        return check_permissions

    return decorator<|MERGE_RESOLUTION|>--- conflicted
+++ resolved
@@ -252,18 +252,8 @@
     else:
         # Remove the service_name parameter along with this warning
         _LOGGER.warning(
-<<<<<<< HEAD
             'Not passing an entity ID to a service to target all '
             'entities is not supported.', service_name, ENTITY_MATCH_ALL)
-=======
-            "Not passing an entity ID to a service to target all "
-            "entities is deprecated. Update your call to %s to be "
-            "instead: entity_id: %s",
-            service_name,
-            ENTITY_MATCH_ALL,
-        )
-        target_all_entities = True
->>>>>>> 0449132c
 
     if not target_all_entities:
         # A set of entities we're trying to target.
