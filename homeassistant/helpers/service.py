"""Service calling related helpers."""
from __future__ import annotations

import asyncio
import dataclasses
from functools import partial, wraps
import logging
from typing import (
    TYPE_CHECKING,
    Any,
    Awaitable,
    Callable,
    Iterable,
    Optional,
<<<<<<< HEAD
    Set,
=======
>>>>>>> 786be1d0
    TypedDict,
    Union,
)

import voluptuous as vol

from homeassistant.auth.permissions.const import CAT_ENTITIES, POLICY_CONTROL
from homeassistant.const import (
    ATTR_AREA_ID,
    ATTR_DEVICE_ID,
    ATTR_ENTITY_ID,
    CONF_ENTITY_ID,
    CONF_SERVICE,
    CONF_SERVICE_DATA,
    CONF_SERVICE_TEMPLATE,
    CONF_TARGET,
    ENTITY_MATCH_ALL,
    ENTITY_MATCH_NONE,
)
import homeassistant.core as ha
from homeassistant.exceptions import (
    HomeAssistantError,
    TemplateError,
    Unauthorized,
    UnknownUser,
)
from homeassistant.helpers import (
    area_registry,
    config_validation as cv,
    device_registry,
    entity_registry,
    template,
)
from homeassistant.helpers.typing import ConfigType, HomeAssistantType, TemplateVarsType
from homeassistant.loader import (
    MAX_LOAD_CONCURRENTLY,
    Integration,
    async_get_integration,
    bind_hass,
)
from homeassistant.util.async_ import gather_with_concurrency
from homeassistant.util.yaml import load_yaml
from homeassistant.util.yaml.loader import JSON_TYPE

if TYPE_CHECKING:
    from homeassistant.helpers.entity import Entity
    from homeassistant.helpers.entity_platform import EntityPlatform


CONF_SERVICE_ENTITY_ID = "entity_id"
CONF_SERVICE_DATA_TEMPLATE = "data_template"

_LOGGER = logging.getLogger(__name__)

SERVICE_DESCRIPTION_CACHE = "service_description_cache"


class ServiceParams(TypedDict):
    """Type for service call parameters."""

    domain: str
    service: str
    service_data: dict[str, Any]
    target: dict | None


class ServiceTargetSelector:
    """Class to hold a target selector for a service."""

    def __init__(self, service_call: ha.ServiceCall):
        """Extract ids from service call data."""
        entity_ids: Optional[Union[str, list]] = service_call.data.get(ATTR_ENTITY_ID)
        device_ids: Optional[Union[str, list]] = service_call.data.get(ATTR_DEVICE_ID)
        area_ids: Optional[Union[str, list]] = service_call.data.get(ATTR_AREA_ID)

        self.entity_ids = (
            set(cv.ensure_list(entity_ids)) if _has_match(entity_ids) else set()
        )
        self.device_ids = (
            set(cv.ensure_list(device_ids)) if _has_match(device_ids) else set()
        )
        self.area_ids = set(cv.ensure_list(area_ids)) if _has_match(area_ids) else set()

    @property
    def has_any_selector(self) -> bool:
        """Determine if any selectors are present."""
        return bool(self.entity_ids or self.device_ids or self.area_ids)


@dataclasses.dataclass
class SelectedEntities:
    """Class to hold the selected entities."""

    # Entities that were explicitly mentioned.
    referenced: set[str] = dataclasses.field(default_factory=set)

    # Entities that were referenced via device/area ID.
    # Should not trigger a warning when they don't exist.
    indirectly_referenced: set[str] = dataclasses.field(default_factory=set)

    # Referenced items that could not be found.
    missing_devices: set[str] = dataclasses.field(default_factory=set)
    missing_areas: set[str] = dataclasses.field(default_factory=set)

    # Referenced devices
    referenced_devices: set[str] = dataclasses.field(default_factory=set)

    def log_missing(self, missing_entities: set[str]) -> None:
        """Log about missing items."""
        parts = []
        for label, items in (
            ("areas", self.missing_areas),
            ("devices", self.missing_devices),
            ("entities", missing_entities),
        ):
            if items:
                parts.append(f"{label} {', '.join(sorted(items))}")

        if not parts:
            return

        _LOGGER.warning("Unable to find referenced %s", ", ".join(parts))


@bind_hass
def call_from_config(
    hass: HomeAssistantType,
    config: ConfigType,
    blocking: bool = False,
    variables: TemplateVarsType = None,
    validate_config: bool = True,
) -> None:
    """Call a service based on a config hash."""
    asyncio.run_coroutine_threadsafe(
        async_call_from_config(hass, config, blocking, variables, validate_config),
        hass.loop,
    ).result()


@bind_hass
async def async_call_from_config(
    hass: HomeAssistantType,
    config: ConfigType,
    blocking: bool = False,
    variables: TemplateVarsType = None,
    validate_config: bool = True,
    context: ha.Context | None = None,
) -> None:
    """Call a service based on a config hash."""
    try:
        params = async_prepare_call_from_config(
            hass, config, variables, validate_config
        )
    except HomeAssistantError as ex:
        if blocking:
            raise
        _LOGGER.error(ex)
    else:
        await hass.services.async_call(**params, blocking=blocking, context=context)


@ha.callback
@bind_hass
def async_prepare_call_from_config(
    hass: HomeAssistantType,
    config: ConfigType,
    variables: TemplateVarsType = None,
    validate_config: bool = False,
) -> ServiceParams:
    """Prepare to call a service based on a config hash."""
    if validate_config:
        try:
            config = cv.SERVICE_SCHEMA(config)
        except vol.Invalid as ex:
            raise HomeAssistantError(
                f"Invalid config for calling service: {ex}"
            ) from ex

    if CONF_SERVICE in config:
        domain_service = config[CONF_SERVICE]
    else:
        domain_service = config[CONF_SERVICE_TEMPLATE]

    if isinstance(domain_service, template.Template):
        try:
            domain_service.hass = hass
            domain_service = domain_service.async_render(variables)
            domain_service = cv.service(domain_service)
        except TemplateError as ex:
            raise HomeAssistantError(
                f"Error rendering service name template: {ex}"
            ) from ex
        except vol.Invalid as ex:
            raise HomeAssistantError(
                f"Template rendered invalid service: {domain_service}"
            ) from ex

    domain, service = domain_service.split(".", 1)

    target = {}
    if CONF_TARGET in config:
        conf = config.get(CONF_TARGET)
        try:
            template.attach(hass, conf)
            target.update(template.render_complex(conf, variables))
            if CONF_ENTITY_ID in target:
                target[CONF_ENTITY_ID] = cv.comp_entity_ids(target[CONF_ENTITY_ID])
        except TemplateError as ex:
            raise HomeAssistantError(
                f"Error rendering service target template: {ex}"
            ) from ex
        except vol.Invalid as ex:
            raise HomeAssistantError(
                f"Template rendered invalid entity IDs: {target[CONF_ENTITY_ID]}"
            ) from ex

    service_data = {}

    for conf in [CONF_SERVICE_DATA, CONF_SERVICE_DATA_TEMPLATE]:
        if conf not in config:
            continue
        try:
            template.attach(hass, config[conf])
            service_data.update(template.render_complex(config[conf], variables))
        except TemplateError as ex:
            raise HomeAssistantError(f"Error rendering data template: {ex}") from ex

    if CONF_SERVICE_ENTITY_ID in config:
        if target:
            target[ATTR_ENTITY_ID] = config[CONF_SERVICE_ENTITY_ID]
        else:
            target = {ATTR_ENTITY_ID: config[CONF_SERVICE_ENTITY_ID]}

    return {
        "domain": domain,
        "service": service,
        "service_data": service_data,
        "target": target,
    }


@bind_hass
def extract_entity_ids(
    hass: HomeAssistantType, service_call: ha.ServiceCall, expand_group: bool = True
) -> set[str]:
    """Extract a list of entity ids from a service call.

    Will convert group entity ids to the entity ids it represents.
    """
    return asyncio.run_coroutine_threadsafe(
        async_extract_entity_ids(hass, service_call, expand_group), hass.loop
    ).result()


@bind_hass
async def async_extract_entities(
    hass: HomeAssistantType,
    entities: Iterable[Entity],
    service_call: ha.ServiceCall,
    expand_group: bool = True,
) -> list[Entity]:
    """Extract a list of entity objects from a service call.

    Will convert group entity ids to the entity ids it represents.
    """
    data_ent_id = service_call.data.get(ATTR_ENTITY_ID)

    if data_ent_id == ENTITY_MATCH_ALL:
        return [entity for entity in entities if entity.available]

    referenced = await async_extract_referenced_entity_ids(
        hass, service_call, expand_group
    )
    combined = referenced.referenced | referenced.indirectly_referenced

    found = []

    for entity in entities:
        if entity.entity_id not in combined:
            continue

        combined.remove(entity.entity_id)

        if not entity.available:
            continue

        found.append(entity)

    referenced.log_missing(referenced.referenced & combined)

    return found


@bind_hass
async def async_extract_entity_ids(
    hass: HomeAssistantType, service_call: ha.ServiceCall, expand_group: bool = True
) -> set[str]:
    """Extract a set of entity ids from a service call.

    Will convert group entity ids to the entity ids it represents.
    """
    referenced = await async_extract_referenced_entity_ids(
        hass, service_call, expand_group
    )
    return referenced.referenced | referenced.indirectly_referenced


def _has_match(ids: Optional[Union[str, list]]) -> bool:
    """Check if ids can match anything."""
    return ids not in (None, ENTITY_MATCH_NONE)


@bind_hass
async def async_extract_referenced_entity_ids(
    hass: HomeAssistantType, service_call: ha.ServiceCall, expand_group: bool = True
) -> SelectedEntities:
    """Extract referenced entity IDs from a service call."""
    selector = ServiceTargetSelector(service_call)
    selected = SelectedEntities()

    if not selector.has_any_selector:
        return selected

    entity_ids = selector.entity_ids
    if expand_group:
        entity_ids = hass.components.group.expand_entity_ids(entity_ids)

    selected.referenced.update(entity_ids)

    if not selector.device_ids and not selector.area_ids:
        return selected

    ent_reg = entity_registry.async_get(hass)
    dev_reg = device_registry.async_get(hass)
    area_reg = area_registry.async_get(hass)

    for device_id in selector.device_ids:
        if device_id not in dev_reg.devices:
            selected.missing_devices.add(device_id)

    for area_id in selector.area_ids:
        if area_id not in area_reg.areas:
            selected.missing_areas.add(area_id)

    # Find devices for this area
    selected.referenced_devices.update(selector.device_ids)
    for device_entry in dev_reg.devices.values():
        if device_entry.area_id in selector.area_ids:
            selected.referenced_devices.add(device_entry.id)

    if not selector.area_ids and not selected.referenced_devices:
        return selected

    for ent_entry in ent_reg.entities.values():
        if ent_entry.area_id in selector.area_ids or (
            not ent_entry.area_id and ent_entry.device_id in selected.referenced_devices
        ):
            selected.indirectly_referenced.add(ent_entry.entity_id)

    return selected


@bind_hass
async def async_extract_config_entry_ids(
    hass: HomeAssistantType, service_call: ha.ServiceCall, expand_group: bool = True
) -> set:
    """Extract referenced config entry ids from a service call."""
    referenced = await async_extract_referenced_entity_ids(
        hass, service_call, expand_group
    )
    ent_reg = entity_registry.async_get(hass)
    dev_reg = device_registry.async_get(hass)
    config_entry_ids: set[str] = set()

    # Some devices may have no entities
    for device_id in referenced.referenced_devices:
        if device_id in dev_reg.devices:
            device = dev_reg.async_get(device_id)
            if device is not None:
                config_entry_ids.update(device.config_entries)

    for entity_id in referenced.referenced | referenced.indirectly_referenced:
        entry = ent_reg.async_get(entity_id)
        if entry is not None and entry.config_entry_id is not None:
            config_entry_ids.add(entry.config_entry_id)

    return config_entry_ids


def _load_services_file(hass: HomeAssistantType, integration: Integration) -> JSON_TYPE:
    """Load services file for an integration."""
    try:
        return load_yaml(str(integration.file_path / "services.yaml"))
    except FileNotFoundError:
        _LOGGER.warning(
            "Unable to find services.yaml for the %s integration", integration.domain
        )
        return {}
    except HomeAssistantError:
        _LOGGER.warning(
            "Unable to parse services.yaml for the %s integration", integration.domain
        )
        return {}


def _load_services_files(
    hass: HomeAssistantType, integrations: Iterable[Integration]
) -> list[JSON_TYPE]:
    """Load service files for multiple intergrations."""
    return [_load_services_file(hass, integration) for integration in integrations]


@bind_hass
async def async_get_all_descriptions(
    hass: HomeAssistantType,
) -> dict[str, dict[str, Any]]:
    """Return descriptions (i.e. user documentation) for all service calls."""
    descriptions_cache = hass.data.setdefault(SERVICE_DESCRIPTION_CACHE, {})
    format_cache_key = "{}.{}".format
    services = hass.services.async_services()

    # See if there are new services not seen before.
    # Any service that we saw before already has an entry in description_cache.
    missing = set()
    for domain in services:
        for service in services[domain]:
            if format_cache_key(domain, service) not in descriptions_cache:
                missing.add(domain)
                break

    # Files we loaded for missing descriptions
    loaded = {}

    if missing:
        integrations = await gather_with_concurrency(
            MAX_LOAD_CONCURRENTLY,
            *(async_get_integration(hass, domain) for domain in missing),
        )

        contents = await hass.async_add_executor_job(
            _load_services_files, hass, integrations
        )

        for domain, content in zip(missing, contents):
            loaded[domain] = content

    # Build response
    descriptions: dict[str, dict[str, Any]] = {}
    for domain in services:
        descriptions[domain] = {}

        for service in services[domain]:
            cache_key = format_cache_key(domain, service)
            description = descriptions_cache.get(cache_key)

            # Cache missing descriptions
            if description is None:
                domain_yaml = loaded[domain]
                yaml_description = domain_yaml.get(service, {})  # type: ignore

                # Don't warn for missing services, because it triggers false
                # positives for things like scripts, that register as a service

                description = {
                    "name": yaml_description.get("name", ""),
                    "description": yaml_description.get("description", ""),
                    "fields": yaml_description.get("fields", {}),
                }

                if "target" in yaml_description:
                    description["target"] = yaml_description["target"]

                descriptions_cache[cache_key] = description

            descriptions[domain][service] = description

    return descriptions


@ha.callback
@bind_hass
def async_set_service_schema(
    hass: HomeAssistantType, domain: str, service: str, schema: dict[str, Any]
) -> None:
    """Register a description for a service."""
    hass.data.setdefault(SERVICE_DESCRIPTION_CACHE, {})

    description = {
        "name": schema.get("name", ""),
        "description": schema.get("description", ""),
        "fields": schema.get("fields", {}),
    }

    if "target" in schema:
        description["target"] = schema["target"]

    hass.data[SERVICE_DESCRIPTION_CACHE][f"{domain}.{service}"] = description


@bind_hass
async def entity_service_call(
    hass: HomeAssistantType,
    platforms: Iterable["EntityPlatform"],
    func: str | Callable[..., Any],
    call: ha.ServiceCall,
    required_features: Iterable[int] | None = None,
) -> None:
    """Handle an entity service call.

    Calls all platforms simultaneously.
    """
    if call.context.user_id:
        user = await hass.auth.async_get_user(call.context.user_id)
        if user is None:
            raise UnknownUser(context=call.context)
        entity_perms: None | (
            Callable[[str, str], bool]
        ) = user.permissions.check_entity
    else:
        entity_perms = None

    target_all_entities = call.data.get(ATTR_ENTITY_ID) == ENTITY_MATCH_ALL

    if target_all_entities:
        referenced: SelectedEntities | None = None
        all_referenced: set[str] | None = None
    else:
        # A set of entities we're trying to target.
        referenced = await async_extract_referenced_entity_ids(hass, call, True)
        all_referenced = referenced.referenced | referenced.indirectly_referenced

    # If the service function is a string, we'll pass it the service call data
    if isinstance(func, str):
        data: dict | ha.ServiceCall = {
            key: val
            for key, val in call.data.items()
            if key not in cv.ENTITY_SERVICE_FIELDS
        }
    # If the service function is not a string, we pass the service call
    else:
        data = call

    # Check the permissions

    # A list with entities to call the service on.
    entity_candidates: list["Entity"] = []

    if entity_perms is None:
        for platform in platforms:
            if target_all_entities:
                entity_candidates.extend(platform.entities.values())
            else:
                assert all_referenced is not None
                entity_candidates.extend(
                    [
                        entity
                        for entity in platform.entities.values()
                        if entity.entity_id in all_referenced
                    ]
                )

    elif target_all_entities:
        # If we target all entities, we will select all entities the user
        # is allowed to control.
        for platform in platforms:
            entity_candidates.extend(
                [
                    entity
                    for entity in platform.entities.values()
                    if entity_perms(entity.entity_id, POLICY_CONTROL)
                ]
            )

    else:
        assert all_referenced is not None

        for platform in platforms:
            platform_entities = []
            for entity in platform.entities.values():

                if entity.entity_id not in all_referenced:
                    continue

                if not entity_perms(entity.entity_id, POLICY_CONTROL):
                    raise Unauthorized(
                        context=call.context,
                        entity_id=entity.entity_id,
                        permission=POLICY_CONTROL,
                    )

                platform_entities.append(entity)

            entity_candidates.extend(platform_entities)

    if not target_all_entities:
        assert referenced is not None

        # Only report on explicit referenced entities
        missing = set(referenced.referenced)

        for entity in entity_candidates:
            missing.discard(entity.entity_id)

        referenced.log_missing(missing)

    entities = []

    for entity in entity_candidates:
        if not entity.available:
            continue

        # Skip entities that don't have the required feature.
        if required_features is not None and (
            entity.supported_features is None
            or not any(
                entity.supported_features & feature_set == feature_set
                for feature_set in required_features
            )
        ):
            continue

        entities.append(entity)

    if not entities:
        return

    done, pending = await asyncio.wait(
        [
            asyncio.create_task(
                entity.async_request_call(
                    _handle_entity_call(hass, entity, func, data, call.context)
                )
            )
            for entity in entities
        ]
    )
    assert not pending
    for future in done:
        future.result()  # pop exception if have

    tasks = []

    for entity in entities:
        if not entity.should_poll:
            continue

        # Context expires if the turn on commands took a long time.
        # Set context again so it's there when we update
        entity.async_set_context(call.context)
        tasks.append(asyncio.create_task(entity.async_update_ha_state(True)))

    if tasks:
        done, pending = await asyncio.wait(tasks)
        assert not pending
        for future in done:
            future.result()  # pop exception if have


async def _handle_entity_call(
    hass: HomeAssistantType,
    entity: Entity,
    func: str | Callable[..., Any],
    data: dict | ha.ServiceCall,
    context: ha.Context,
) -> None:
    """Handle calling service method."""
    entity.async_set_context(context)

    if isinstance(func, str):
        result = hass.async_run_job(partial(getattr(entity, func), **data))  # type: ignore
    else:
        result = hass.async_run_job(func, entity, data)

    # Guard because callback functions do not return a task when passed to async_run_job.
    if result is not None:
        await result

    if asyncio.iscoroutine(result):
        _LOGGER.error(
            "Service %s for %s incorrectly returns a coroutine object. Await result instead in service handler. Report bug to integration author",
            func,
            entity.entity_id,
        )
        await result  # type: ignore


@bind_hass
@ha.callback
def async_register_admin_service(
    hass: HomeAssistantType,
    domain: str,
    service: str,
    service_func: Callable[[ha.ServiceCall], Awaitable | None],
    schema: vol.Schema = vol.Schema({}, extra=vol.PREVENT_EXTRA),
) -> None:
    """Register a service that requires admin access."""

    @wraps(service_func)
    async def admin_handler(call: ha.ServiceCall) -> None:
        if call.context.user_id:
            user = await hass.auth.async_get_user(call.context.user_id)
            if user is None:
                raise UnknownUser(context=call.context)
            if not user.is_admin:
                raise Unauthorized(context=call.context)

        result = hass.async_run_job(service_func, call)
        if result is not None:
            await result

    hass.services.async_register(domain, service, admin_handler, schema)


@bind_hass
@ha.callback
def verify_domain_control(
    hass: HomeAssistantType, domain: str
) -> Callable[[Callable[[ha.ServiceCall], Any]], Callable[[ha.ServiceCall], Any]]:
    """Ensure permission to access any entity under domain in service call."""

    def decorator(
        service_handler: Callable[[ha.ServiceCall], Any]
    ) -> Callable[[ha.ServiceCall], Any]:
        """Decorate."""
        if not asyncio.iscoroutinefunction(service_handler):
            raise HomeAssistantError("Can only decorate async functions.")

        async def check_permissions(call: ha.ServiceCall) -> Any:
            """Check user permission and raise before call if unauthorized."""
            if not call.context.user_id:
                return await service_handler(call)

            user = await hass.auth.async_get_user(call.context.user_id)

            if user is None:
                raise UnknownUser(
                    context=call.context,
                    permission=POLICY_CONTROL,
                    user_id=call.context.user_id,
                )

            reg = await hass.helpers.entity_registry.async_get_registry()

            authorized = False

            for entity in reg.entities.values():
                if entity.platform != domain:
                    continue

                if user.permissions.check_entity(entity.entity_id, POLICY_CONTROL):
                    authorized = True
                    break

            if not authorized:
                raise Unauthorized(
                    context=call.context,
                    permission=POLICY_CONTROL,
                    user_id=call.context.user_id,
                    perm_category=CAT_ENTITIES,
                )

            return await service_handler(call)

        return check_permissions

    return decorator<|MERGE_RESOLUTION|>--- conflicted
+++ resolved
@@ -12,10 +12,6 @@
     Callable,
     Iterable,
     Optional,
-<<<<<<< HEAD
-    Set,
-=======
->>>>>>> 786be1d0
     TypedDict,
     Union,
 )
