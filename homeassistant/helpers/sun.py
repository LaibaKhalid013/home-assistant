--- conflicted
+++ resolved
@@ -20,13 +20,8 @@
 @callback
 @bind_hass
 def get_astral_location(
-<<<<<<< HEAD
-    hass: HomeAssistantType,
-) -> tuple[astral.location.Location, astral.Elevation]:
-=======
     hass: HomeAssistant
 ) -> tuple[astral.location.location, astral.Elevation]:
->>>>>>> dc1a4907
     """Get an astral location for the current Home Assistant configuration."""
     from astral import LocationInfo  # pylint: disable=import-outside-toplevel
     from astral.location import Location  # pylint: disable=import-outside-toplevel
