--- conflicted
+++ resolved
@@ -226,8 +226,7 @@
 
         response = intent_obj.create_response(conversation_id=conversation_id)
         response.async_set_speech(self.speech.format(state.name))
-<<<<<<< HEAD
-
+        
         # Targets go from general to specific
         response.async_set_targets(
             [
@@ -241,14 +240,6 @@
                     id=state.entity_id,
                 ),
             ],
-=======
-        response.async_set_target(
-            IntentResponseTarget(
-                name=state.name,
-                type=IntentResponseTargetType.ENTITY,
-                id=state.entity_id,
-            )
->>>>>>> 5ef972c5
         )
         return response
 
@@ -403,10 +394,7 @@
         self,
         intent: Intent | None = None,
         language: str | None = None,
-<<<<<<< HEAD
         conversation_id: str | None = None,
-=======
->>>>>>> 5ef972c5
     ) -> None:
         """Initialize an IntentResponse."""
         self.intent = intent
@@ -414,14 +402,9 @@
         self.reprompt: dict[str, dict[str, Any]] = {}
         self.card: dict[str, dict[str, str]] = {}
         self.language = language
-<<<<<<< HEAD
         self.conversation_id = conversation_id
         self.error_code: IntentResponseErrorCode | None = None
         self.targets: list[IntentResponseTarget] = []
-=======
-        self.error_code: IntentResponseErrorCode | None = None
-        self.target: IntentResponseTarget | None = None
->>>>>>> 5ef972c5
 
         if (self.intent is not None) and (self.intent.category == IntentCategory.QUERY):
             # speech will be the answer to the query
@@ -472,15 +455,9 @@
         self.async_set_speech(message)
 
     @callback
-<<<<<<< HEAD
     def async_set_targets(self, targets: list[IntentResponseTarget]) -> None:
         """Set response targets."""
         self.targets = targets
-=======
-    def async_set_target(self, target: IntentResponseTarget) -> None:
-        """Set response target."""
-        self.target = target
->>>>>>> 5ef972c5
 
     @callback
     def as_dict(self) -> dict[str, Any]:
@@ -490,10 +467,7 @@
             "card": self.card,
             "language": self.language,
             "response_type": self.response_type.value,
-<<<<<<< HEAD
             "conversation_id": self.conversation_id,
-=======
->>>>>>> 5ef972c5
         }
 
         if self.reprompt:
@@ -506,15 +480,9 @@
             response_data["code"] = self.error_code.value
         else:
             # action done or query answer
-<<<<<<< HEAD
             response_data["targets"] = [
                 dataclasses.asdict(target) for target in self.targets
             ]
-=======
-            response_data["target"] = (
-                dataclasses.asdict(self.target) if self.target is not None else None
-            )
->>>>>>> 5ef972c5
 
         response_dict["data"] = response_data
 
