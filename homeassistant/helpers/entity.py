--- conflicted
+++ resolved
@@ -1002,16 +1002,10 @@
     @callback
     def async_write_ha_state(self) -> None:
         """Write the state to the state machine."""
-<<<<<<< HEAD
         if not self.hass or not self._verified_state_writable:
             self._async_verify_state_writable()
-        if self._is_custom_component or self.hass.config.debug:
-            self.hass.verify_event_loop_thread("async_write_ha_state")
-=======
-        self._async_verify_state_writable()
         if self.hass.loop_thread_id != threading.get_ident():
             report_non_thread_safe_operation("async_write_ha_state")
->>>>>>> 5914ff0d
         self._async_write_ha_state()
 
     def _stringify_state(self, available: bool) -> str:
