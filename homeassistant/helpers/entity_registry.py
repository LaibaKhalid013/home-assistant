--- conflicted
+++ resolved
@@ -1378,11 +1378,7 @@
 @singleton(DATA_REGISTRY)
 def async_get(hass: HomeAssistant) -> EntityRegistry:
     """Get entity registry."""
-<<<<<<< HEAD
     return EntityRegistry(hass)
-=======
-    return hass.data[DATA_REGISTRY]
->>>>>>> b9d26c09
 
 
 async def async_load(hass: HomeAssistant) -> None:
