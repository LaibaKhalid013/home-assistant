"""Provide a registry to track entity IDs.

The Entity Registry keeps a registry of entities. Entities are uniquely
identified by their domain, platform and a unique id provided by that platform.

The Entity Registry will persist itself 10 seconds after a new entity is
registered. Registering a new entity while a timer is in progress resets the
timer.

After initializing, call EntityRegistry.async_ensure_loaded to load the data
from disk.
"""

from collections import OrderedDict
from itertools import chain
import logging
import os
import weakref

import attr

from ..core import callback, split_entity_id
from ..loader import bind_hass
from ..util import ensure_unique_string, slugify
from ..util.yaml import load_yaml, save_yaml

PATH_REGISTRY = 'entity_registry.yaml'
DATA_REGISTRY = 'entity_registry'
SAVE_DELAY = 10
_LOGGER = logging.getLogger(__name__)
_UNDEF = object()
DISABLED_HASS = 'hass'
DISABLED_USER = 'user'


@attr.s(slots=True, frozen=True)
class RegistryEntry:
    """Entity Registry Entry."""

    # pylint: disable=no-member

    entity_id = attr.ib(type=str)
    unique_id = attr.ib(type=str)
    platform = attr.ib(type=str)
    name = attr.ib(type=str, default=None)
    disabled_by = attr.ib(
        type=str, default=None,
        validator=attr.validators.in_((DISABLED_HASS, DISABLED_USER, None)))
    update_listeners = attr.ib(type=list, default=attr.Factory(list),
                               repr=False)
    domain = attr.ib(type=str, init=False, repr=False)

    @domain.default
    def _domain_default(self):
        """Compute domain value."""
        return split_entity_id(self.entity_id)[0]

    @property
    def disabled(self):
        """Return if entry is disabled."""
        return self.disabled_by is not None

    def add_update_listener(self, listener):
        """Listen for when entry is updated.

        Listener: Callback function(old_entry, new_entry)
        """
        self.update_listeners.append(weakref.ref(listener))


class EntityRegistry:
    """Class to hold a registry of entities."""

    def __init__(self, hass):
        """Initialize the registry."""
        self.hass = hass
        self.entities = None
        self._load_task = None
        self._sched_save = None

    @callback
    def async_is_registered(self, entity_id):
        """Check if an entity_id is currently registered."""
        return entity_id in self.entities

    @callback
    def async_generate_entity_id(self, domain, suggested_object_id):
        """Generate an entity ID that does not conflict.

        Conflicts checked against registered and currently existing entities.
        """
        return ensure_unique_string(
            '{}.{}'.format(domain, slugify(suggested_object_id)),
            chain(self.entities.keys(),
                  self.hass.states.async_entity_ids(domain))
        )

    @callback
    def async_get_or_create(self, domain, platform, unique_id, *,
                            suggested_object_id=None):
        """Get entity. Create if it doesn't exist."""
        for entity in self.entities.values():
            if entity.domain == domain and entity.platform == platform and \
               entity.unique_id == unique_id:
                return entity

        entity_id = self.async_generate_entity_id(
            domain, suggested_object_id or '{}_{}'.format(platform, unique_id))
        entity = RegistryEntry(
            entity_id=entity_id,
            unique_id=unique_id,
            platform=platform,
        )
        self.entities[entity_id] = entity
        _LOGGER.info('Registered new %s.%s entity: %s',
                     domain, platform, entity_id)
        self.async_schedule_save()
        return entity

<<<<<<< HEAD
    async def async_ensure_loaded(self):
=======
    @callback
    def async_update_entity(self, entity_id, *, name=_UNDEF):
        """Update properties of an entity."""
        old = self.entities[entity_id]

        changes = {}

        if name is not _UNDEF and name != old.name:
            changes['name'] = name

        if not changes:
            return old

        new = self.entities[entity_id] = attr.evolve(old, **changes)

        to_remove = []
        for listener_ref in new.update_listeners:
            listener = listener_ref()
            if listener is None:
                to_remove.append(listener)
            else:
                try:
                    listener.async_registry_updated(old, new)
                except Exception:  # pylint: disable=broad-except
                    _LOGGER.exception('Error calling update listener')

        for ref in to_remove:
            new.update_listeners.remove(ref)

        self.async_schedule_save()

        return new

    @asyncio.coroutine
    def async_ensure_loaded(self):
>>>>>>> 6d431c3f
        """Load the registry from disk."""
        if self.entities is not None:
            return

        if self._load_task is None:
            self._load_task = self.hass.async_add_job(self._async_load)

        await self._load_task

    async def _async_load(self):
        """Load the entity registry."""
        path = self.hass.config.path(PATH_REGISTRY)
        entities = OrderedDict()

        if os.path.isfile(path):
            data = await self.hass.async_add_job(load_yaml, path)

            for entity_id, info in data.items():
                entities[entity_id] = RegistryEntry(
                    entity_id=entity_id,
                    unique_id=info['unique_id'],
                    platform=info['platform'],
                    name=info.get('name'),
                    disabled_by=info.get('disabled_by')
                )

        self.entities = entities
        self._load_task = None

    @callback
    def async_schedule_save(self):
        """Schedule saving the entity registry."""
        if self._sched_save is not None:
            self._sched_save.cancel()

        self._sched_save = self.hass.loop.call_later(
            SAVE_DELAY, self.hass.async_add_job, self._async_save
        )

    async def _async_save(self):
        """Save the entity registry to a file."""
        self._sched_save = None
        data = OrderedDict()

        for entry in self.entities.values():
            data[entry.entity_id] = {
                'unique_id': entry.unique_id,
                'platform': entry.platform,
                'name': entry.name,
            }

<<<<<<< HEAD
        await self.hass.async_add_job(
            save_yaml, self.hass.config.path(PATH_REGISTRY), data)
=======
        yield from self.hass.async_add_job(
            save_yaml, self.hass.config.path(PATH_REGISTRY), data)


@bind_hass
async def async_get_registry(hass) -> EntityRegistry:
    """Return entity registry instance."""
    registry = hass.data.get(DATA_REGISTRY)

    if registry is None:
        registry = hass.data[DATA_REGISTRY] = EntityRegistry(hass)

    await registry.async_ensure_loaded()
    return registry
>>>>>>> 6d431c3f
<|MERGE_RESOLUTION|>--- conflicted
+++ resolved
@@ -117,9 +117,6 @@
         self.async_schedule_save()
         return entity
 
-<<<<<<< HEAD
-    async def async_ensure_loaded(self):
-=======
     @callback
     def async_update_entity(self, entity_id, *, name=_UNDEF):
         """Update properties of an entity."""
@@ -153,9 +150,7 @@
 
         return new
 
-    @asyncio.coroutine
-    def async_ensure_loaded(self):
->>>>>>> 6d431c3f
+    async def async_ensure_loaded(self):
         """Load the registry from disk."""
         if self.entities is not None:
             return
@@ -207,11 +202,7 @@
                 'name': entry.name,
             }
 
-<<<<<<< HEAD
         await self.hass.async_add_job(
-            save_yaml, self.hass.config.path(PATH_REGISTRY), data)
-=======
-        yield from self.hass.async_add_job(
             save_yaml, self.hass.config.path(PATH_REGISTRY), data)
 
 
@@ -224,5 +215,4 @@
         registry = hass.data[DATA_REGISTRY] = EntityRegistry(hass)
 
     await registry.async_ensure_loaded()
-    return registry
->>>>>>> 6d431c3f
+    return registry