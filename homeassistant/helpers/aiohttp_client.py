"""Helper for aiohttp webclient stuff."""

from __future__ import annotations

import asyncio
from collections.abc import Awaitable, Callable
from contextlib import suppress
from ssl import SSLContext
import sys
from types import MappingProxyType
from typing import TYPE_CHECKING, Any

import aiohttp
from aiohttp import web
from aiohttp.hdrs import CONTENT_TYPE, USER_AGENT
from aiohttp.web_exceptions import HTTPBadGateway, HTTPGatewayTimeout

from homeassistant import config_entries
from homeassistant.const import APPLICATION_NAME, EVENT_HOMEASSISTANT_CLOSE, __version__
from homeassistant.core import Event, HomeAssistant, callback
from homeassistant.loader import bind_hass
from homeassistant.util import ssl as ssl_util
from homeassistant.util.json import json_loads

from .frame import warn_use
from .json import json_dumps

if TYPE_CHECKING:
    from aiohttp.typedefs import JSONDecoder


DATA_CONNECTOR = "aiohttp_connector"
DATA_CLIENTSESSION = "aiohttp_clientsession"

<<<<<<< HEAD
SERVER_SOFTWARE = f"{APPLICATION_NAME}/{__version__} aiohttp/{aiohttp.__version__} Python/{sys.version_info[0]}.{sys.version_info[1]}"
=======
SERVER_SOFTWARE = (
    f"{APPLICATION_NAME}/{__version__} "
    f"aiohttp/{aiohttp.__version__} Python/{sys.version_info[0]}.{sys.version_info[1]}"
)
>>>>>>> de886d8c

ENABLE_CLEANUP_CLOSED = not (3, 11, 1) <= sys.version_info < (3, 11, 4)
# Enabling cleanup closed on python 3.11.1+ leaks memory relatively quickly
# see https://github.com/aio-libs/aiohttp/issues/7252
# aiohttp interacts poorly with https://github.com/python/cpython/pull/98540
# The issue was fixed in 3.11.4 via https://github.com/python/cpython/pull/104485

WARN_CLOSE_MSG = "closes the Home Assistant aiohttp session"

#
# The default connection limit of 100 meant that you could only have
# 100 concurrent connections.
#
# This was effectively a limit of 100 devices and than
# the supervisor API would fail as soon as it was hit.
#
# We now apply the 100 limit per host, so that we can have 100 connections
# to a single host, but can have more than 4096 connections in total to
# prevent a single host from using all available connections.
#
MAXIMUM_CONNECTIONS = 4096
MAXIMUM_CONNECTIONS_PER_HOST = 100


class HassClientResponse(aiohttp.ClientResponse):
    """aiohttp.ClientResponse with a json method that uses json_loads by default."""

    async def json(
        self,
        *args: Any,
        loads: JSONDecoder = json_loads,
        **kwargs: Any,
    ) -> Any:
        """Send a json request and parse the json response."""
        return await super().json(*args, loads=loads, **kwargs)


@callback
@bind_hass
def async_get_clientsession(
    hass: HomeAssistant, verify_ssl: bool = True, family: int = 0
) -> aiohttp.ClientSession:
    """Return default aiohttp ClientSession.

    This method must be run in the event loop.
    """
    session_key = _make_key(verify_ssl, family)
    if DATA_CLIENTSESSION not in hass.data:
        sessions: dict[tuple[bool, int], aiohttp.ClientSession] = {}
        hass.data[DATA_CLIENTSESSION] = sessions
    else:
        sessions = hass.data[DATA_CLIENTSESSION]

    if session_key not in sessions:
        session = _async_create_clientsession(
            hass,
            verify_ssl,
            auto_cleanup_method=_async_register_default_clientsession_shutdown,
            family=family,
        )
        sessions[session_key] = session
    else:
        session = sessions[session_key]

    return session


@callback
@bind_hass
def async_create_clientsession(
    hass: HomeAssistant,
    verify_ssl: bool = True,
    auto_cleanup: bool = True,
    family: int = 0,
    **kwargs: Any,
) -> aiohttp.ClientSession:
    """Create a new ClientSession with kwargs, i.e. for cookies.

    If auto_cleanup is False, you need to call detach() after the session
    returned is no longer used. Default is True, the session will be
    automatically detached on homeassistant_stop or when being created
    in config entry setup, the config entry is unloaded.

    This method must be run in the event loop.
    """
    auto_cleanup_method = None
    if auto_cleanup:
        auto_cleanup_method = _async_register_clientsession_shutdown

    clientsession = _async_create_clientsession(
        hass,
        verify_ssl,
        auto_cleanup_method=auto_cleanup_method,
        family=family,
        **kwargs,
    )

    return clientsession


@callback
def _async_create_clientsession(
    hass: HomeAssistant,
    verify_ssl: bool = True,
    auto_cleanup_method: Callable[[HomeAssistant, aiohttp.ClientSession], None]
    | None = None,
    family: int = 0,
    **kwargs: Any,
) -> aiohttp.ClientSession:
    """Create a new ClientSession with kwargs, i.e. for cookies."""
    clientsession = aiohttp.ClientSession(
        connector=_async_get_connector(hass, verify_ssl, family),
        json_serialize=json_dumps,
        response_class=HassClientResponse,
        **kwargs,
    )
    # Prevent packages accidentally overriding our default headers
    # It's important that we identify as Home Assistant
    # If a package requires a different user agent, override it by passing a headers
    # dictionary to the request method.
    # pylint: disable-next=protected-access
    clientsession._default_headers = MappingProxyType(  # type: ignore[assignment]
        {USER_AGENT: SERVER_SOFTWARE},
    )

    clientsession.close = warn_use(  # type: ignore[method-assign]
        clientsession.close,
        WARN_CLOSE_MSG,
    )

    if auto_cleanup_method:
        auto_cleanup_method(hass, clientsession)

    return clientsession


@bind_hass
async def async_aiohttp_proxy_web(
    hass: HomeAssistant,
    request: web.BaseRequest,
    web_coro: Awaitable[aiohttp.ClientResponse],
    buffer_size: int = 102400,
    timeout: int = 10,
) -> web.StreamResponse | None:
    """Stream websession request to aiohttp web response."""
    try:
        async with asyncio.timeout(timeout):
            req = await web_coro

    except asyncio.CancelledError:
        # The user cancelled the request
        return None

    except TimeoutError as err:
        # Timeout trying to start the web request
        raise HTTPGatewayTimeout() from err

    except aiohttp.ClientError as err:
        # Something went wrong with the connection
        raise HTTPBadGateway() from err

    try:
        return await async_aiohttp_proxy_stream(
            hass, request, req.content, req.headers.get(CONTENT_TYPE)
        )
    finally:
        req.close()


@bind_hass
async def async_aiohttp_proxy_stream(
    hass: HomeAssistant,
    request: web.BaseRequest,
    stream: aiohttp.StreamReader,
    content_type: str | None,
    buffer_size: int = 102400,
    timeout: int = 10,
) -> web.StreamResponse:
    """Stream a stream to aiohttp web response."""
    response = web.StreamResponse()
    if content_type is not None:
        response.content_type = content_type
    await response.prepare(request)

    # Suppressing something went wrong fetching data, closed connection
    with suppress(TimeoutError, aiohttp.ClientError):
        while hass.is_running:
            async with asyncio.timeout(timeout):
                data = await stream.read(buffer_size)

            if not data:
                break
            await response.write(data)

    return response


@callback
def _async_register_clientsession_shutdown(
    hass: HomeAssistant, clientsession: aiohttp.ClientSession
) -> None:
    """Register ClientSession close on Home Assistant shutdown or config entry unload.

    This method must be run in the event loop.
    """

    @callback
    def _async_close_websession(*_: Any) -> None:
        """Close websession."""
        clientsession.detach()

    unsub = hass.bus.async_listen_once(
        EVENT_HOMEASSISTANT_CLOSE, _async_close_websession
    )

    if not (config_entry := config_entries.current_entry.get()):
        return

    config_entry.async_on_unload(unsub)
    config_entry.async_on_unload(_async_close_websession)


@callback
def _async_register_default_clientsession_shutdown(
    hass: HomeAssistant, clientsession: aiohttp.ClientSession
) -> None:
    """Register default ClientSession close on Home Assistant shutdown.

    This method must be run in the event loop.
    """

    @callback
    def _async_close_websession(event: Event) -> None:
        """Close websession."""
        clientsession.detach()

    hass.bus.async_listen_once(EVENT_HOMEASSISTANT_CLOSE, _async_close_websession)


@callback
def _make_key(verify_ssl: bool = True, family: int = 0) -> tuple[bool, int]:
    """Make a key for connector or session pool."""
    return (verify_ssl, family)


@callback
def _async_get_connector(
    hass: HomeAssistant, verify_ssl: bool = True, family: int = 0
) -> aiohttp.BaseConnector:
    """Return the connector pool for aiohttp.

    This method must be run in the event loop.
    """
    connector_key = _make_key(verify_ssl, family)
    if DATA_CONNECTOR not in hass.data:
        connectors: dict[tuple[bool, int], aiohttp.BaseConnector] = {}
        hass.data[DATA_CONNECTOR] = connectors
    else:
        connectors = hass.data[DATA_CONNECTOR]

    if connector_key in connectors:
        return connectors[connector_key]

    if verify_ssl:
        ssl_context: SSLContext = ssl_util.get_default_context()
    else:
        ssl_context = ssl_util.get_default_no_verify_context()

    connector = aiohttp.TCPConnector(
        family=family,
        enable_cleanup_closed=ENABLE_CLEANUP_CLOSED,
        ssl=ssl_context,
        limit=MAXIMUM_CONNECTIONS,
        limit_per_host=MAXIMUM_CONNECTIONS_PER_HOST,
    )
    connectors[connector_key] = connector

    async def _async_close_connector(event: Event) -> None:
        """Close connector pool."""
        await connector.close()

    hass.bus.async_listen_once(EVENT_HOMEASSISTANT_CLOSE, _async_close_connector)

    return connector<|MERGE_RESOLUTION|>--- conflicted
+++ resolved
@@ -32,14 +32,10 @@
 DATA_CONNECTOR = "aiohttp_connector"
 DATA_CLIENTSESSION = "aiohttp_clientsession"
 
-<<<<<<< HEAD
-SERVER_SOFTWARE = f"{APPLICATION_NAME}/{__version__} aiohttp/{aiohttp.__version__} Python/{sys.version_info[0]}.{sys.version_info[1]}"
-=======
 SERVER_SOFTWARE = (
     f"{APPLICATION_NAME}/{__version__} "
     f"aiohttp/{aiohttp.__version__} Python/{sys.version_info[0]}.{sys.version_info[1]}"
 )
->>>>>>> de886d8c
 
 ENABLE_CLEANUP_CLOSED = not (3, 11, 1) <= sys.version_info < (3, 11, 4)
 # Enabling cleanup closed on python 3.11.1+ leaks memory relatively quickly
