--- conflicted
+++ resolved
@@ -1939,28 +1939,16 @@
 def median(*args: Any, default: Any = _SENTINEL) -> Any:
     """Filter and function to calculate the median.
 
-<<<<<<< HEAD
-    Calculates of an iterable or of two or more arguments.
-=======
     Calculates median of an iterable of two or more arguments.
->>>>>>> afed45d5
 
     The parameters may be passed as an iterable or as separate arguments.
     """
     if len(args) == 0:
-<<<<<<< HEAD
-        raise TypeError("average expected at least 1 argument, got 0")
-
-    # If first argument is a list or tuple and more than 1 argument provided but not a named
-    # default, then use 2nd argument as default.
-    if isinstance(args[0], list | tuple):
-=======
         raise TypeError("median expected at least 1 argument, got 0")
 
     # If first argument is a list or tuple and more than 1 argument provided but not a named
     # default, then use 2nd argument as default.
     if isinstance(args[0], Iterable):
->>>>>>> afed45d5
         median_list = args[0]
         if len(args) > 1 and default is _SENTINEL:
             default = args[1]
@@ -1977,21 +1965,6 @@
         return default
 
 
-<<<<<<< HEAD
-def mode(*args: Any, default: Any = _SENTINEL) -> Any:
-    """Filter and function to calculate the mode.
-
-    Calculates of an iterable or of two or more arguments.
-
-    The parameters may be passed as an iterable or as separate arguments.
-    """
-    if len(args) == 0:
-        raise TypeError("average expected at least 1 argument, got 0")
-
-    # If first argument is a list or tuple and more than 1 argument provided but not a named
-    # default, then use 2nd argument as default.
-    if isinstance(args[0], list | tuple):
-=======
 def statistical_mode(*args: Any, default: Any = _SENTINEL) -> Any:
     """Filter and function to calculate the statistical mode.
 
@@ -2007,7 +1980,6 @@
     if len(args) == 1 and isinstance(args[0], Iterable):
         mode_list = args[0]
     elif isinstance(args[0], list | tuple):
->>>>>>> afed45d5
         mode_list = args[0]
         if len(args) > 1 and default is _SENTINEL:
             default = args[1]
@@ -2020,11 +1992,7 @@
         return statistics.mode(mode_list)
     except (TypeError, statistics.StatisticsError):
         if default is _SENTINEL:
-<<<<<<< HEAD
-            raise_no_default("mode", args)
-=======
             raise_no_default("statistical_mode", args)
->>>>>>> afed45d5
         return default
 
 
@@ -2511,11 +2479,7 @@
         self.filters["is_defined"] = fail_when_undefined
         self.filters["average"] = average
         self.filters["median"] = median
-<<<<<<< HEAD
-        self.filters["mode"] = mode
-=======
         self.filters["statistical_mode"] = statistical_mode
->>>>>>> afed45d5
         self.filters["random"] = random_every_time
         self.filters["base64_encode"] = base64_encode
         self.filters["base64_decode"] = base64_decode
@@ -2539,11 +2503,7 @@
         self.filters["version"] = version
         self.filters["contains"] = contains
         self.filters["median"] = median
-<<<<<<< HEAD
-        self.filters["mode"] = mode
-=======
         self.filters["statistical_mode"] = statistical_mode
->>>>>>> afed45d5
         self.globals["log"] = logarithm
         self.globals["sin"] = sine
         self.globals["cos"] = cosine
@@ -2566,11 +2526,7 @@
         self.globals["urlencode"] = urlencode
         self.globals["average"] = average
         self.globals["median"] = median
-<<<<<<< HEAD
-        self.globals["mode"] = mode
-=======
         self.globals["statistical_mode"] = statistical_mode
->>>>>>> afed45d5
         self.globals["max"] = min_max_from_filter(self.filters["max"], "max")
         self.globals["min"] = min_max_from_filter(self.filters["min"], "min")
         self.globals["is_number"] = is_number
@@ -2584,11 +2540,7 @@
         self.globals["bool"] = forgiving_boolean
         self.globals["version"] = version
         self.globals["median"] = median
-<<<<<<< HEAD
-        self.globals["mode"] = mode
-=======
         self.globals["statistical_mode"] = statistical_mode
->>>>>>> afed45d5
         self.tests["is_number"] = is_number
         self.tests["list"] = _is_list
         self.tests["set"] = _is_set
