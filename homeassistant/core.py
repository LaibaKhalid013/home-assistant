--- conflicted
+++ resolved
@@ -817,8 +817,7 @@
     def async_run_job(
         self,
         target: Callable[..., Coroutine[Any, Any, _R]],
-        *args: Any,
-        eager_start: bool = False,
+        *args: Any
     ) -> asyncio.Future[_R] | None:
         ...
 
@@ -827,15 +826,14 @@
     def async_run_job(
         self,
         target: Callable[..., Coroutine[Any, Any, _R] | _R],
-        *args: Any,
-        eager_start: bool = False,
+        *args: Any
     ) -> asyncio.Future[_R] | None:
         ...
 
     @overload
     @callback
     def async_run_job(
-        self, target: Coroutine[Any, Any, _R], *args: Any, eager_start: bool = False
+        self, target: Coroutine[Any, Any, _R], *args: Any
     ) -> asyncio.Future[_R] | None:
         ...
 
@@ -843,8 +841,7 @@
     def async_run_job(
         self,
         target: Callable[..., Coroutine[Any, Any, _R] | _R] | Coroutine[Any, Any, _R],
-        *args: Any,
-        eager_start: bool = False,
+        *args: Any
     ) -> asyncio.Future[_R] | None:
         """Run a job from within the event loop.
 
@@ -854,7 +851,7 @@
         args: parameters for method to call.
         """
         if asyncio.iscoroutine(target):
-            return self.async_create_task(target, eager_start=eager_start)
+            return self.async_create_task(target, eager_start=True)
 
         # This code path is performance sensitive and uses
         # if TYPE_CHECKING to avoid the overhead of constructing
@@ -862,11 +859,7 @@
         # https://github.com/home-assistant/core/pull/71960
         if TYPE_CHECKING:
             target = cast(Callable[..., Coroutine[Any, Any, _R] | _R], target)
-<<<<<<< HEAD
-        return self.async_run_hass_job(HassJob(target), *args, eager_start=eager_start)
-=======
         return self.async_run_hass_job(HassJob(target), *args, eager_start=True)
->>>>>>> 77cdecf0
 
     def block_till_done(self) -> None:
         """Block until all pending work is done."""
