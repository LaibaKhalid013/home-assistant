--- conflicted
+++ resolved
@@ -1471,18 +1471,8 @@
 
         This method must be run in the event loop.
         """
-<<<<<<< HEAD
-        if self._hass.config.debug:
-            self._hass.verify_event_loop_thread("async_fire")
-
-        if len(event_type) > MAX_LENGTH_EVENT_EVENT_TYPE:
-            raise MaxLengthExceeded(
-                event_type, "event_type", MAX_LENGTH_EVENT_EVENT_TYPE
-            )
-=======
         _verify_event_type_length_or_raise(event_type)
         self._hass.verify_event_loop_thread("async_fire")
->>>>>>> 44208a5b
         return self.async_fire_internal(
             event_type, event_data, origin, context, time_fired
         )
