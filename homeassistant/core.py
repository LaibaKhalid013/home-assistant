"""
Core components of Home Assistant.

Home Assistant is a Home Automation framework for observing the state
of entities and react to changes.
"""
import asyncio
from concurrent.futures import ThreadPoolExecutor
import datetime
import enum
import functools
from ipaddress import ip_address
import logging
import os
import pathlib
import re
import threading
from time import monotonic
from types import MappingProxyType
from typing import (
    TYPE_CHECKING,
    Any,
    Awaitable,
    Callable,
    Coroutine,
    Dict,
    List,
    Mapping,
    Optional,
    Set,
    TypeVar,
    Union,
    cast,
)
import uuid

from async_timeout import timeout
import attr
import voluptuous as vol
import yarl

from homeassistant import block_async_io, loader, util
from homeassistant.const import (
    ATTR_DOMAIN,
    ATTR_FRIENDLY_NAME,
    ATTR_NOW,
    ATTR_SECONDS,
    ATTR_SERVICE,
    ATTR_SERVICE_DATA,
    CONF_UNIT_SYSTEM_IMPERIAL,
    EVENT_CALL_SERVICE,
    EVENT_CORE_CONFIG_UPDATE,
    EVENT_HOMEASSISTANT_CLOSE,
    EVENT_HOMEASSISTANT_FINAL_WRITE,
    EVENT_HOMEASSISTANT_START,
    EVENT_HOMEASSISTANT_STARTED,
    EVENT_HOMEASSISTANT_STOP,
    EVENT_SERVICE_REGISTERED,
    EVENT_SERVICE_REMOVED,
    EVENT_STATE_CHANGED,
    EVENT_TIME_CHANGED,
    EVENT_TIMER_OUT_OF_SYNC,
    LENGTH_METERS,
    MATCH_ALL,
    __version__,
)
from homeassistant.exceptions import (
    HomeAssistantError,
    InvalidEntityFormatError,
    InvalidStateError,
    ServiceNotFound,
    Unauthorized,
)
from homeassistant.util import location, network
from homeassistant.util.async_ import fire_coroutine_threadsafe, run_callback_threadsafe
import homeassistant.util.dt as dt_util
from homeassistant.util.thread import fix_threading_exception_logging
from homeassistant.util.unit_system import IMPERIAL_SYSTEM, METRIC_SYSTEM, UnitSystem

# Typing imports that create a circular dependency
if TYPE_CHECKING:
    from homeassistant.auth import AuthManager
    from homeassistant.config_entries import ConfigEntries
    from homeassistant.components.http import HomeAssistantHTTP


block_async_io.enable()
fix_threading_exception_logging()

T = TypeVar("T")
_UNDEF: dict = {}
# pylint: disable=invalid-name
CALLABLE_T = TypeVar("CALLABLE_T", bound=Callable)
CALLBACK_TYPE = Callable[[], None]
# pylint: enable=invalid-name

CORE_STORAGE_KEY = "core.config"
CORE_STORAGE_VERSION = 1

DOMAIN = "homeassistant"

# How long we wait for the result of a service call
SERVICE_CALL_LIMIT = 10  # seconds

# Source of core configuration
SOURCE_DISCOVERED = "discovered"
SOURCE_STORAGE = "storage"
SOURCE_YAML = "yaml"

# How long to wait until things that run on startup have to finish.
TIMEOUT_EVENT_START = 15

_LOGGER = logging.getLogger(__name__)


def split_entity_id(entity_id: str) -> List[str]:
    """Split a state entity_id into domain, object_id."""
    return entity_id.split(".", 1)


VALID_ENTITY_ID = re.compile(r"^(?!.+__)(?!_)[\da-z_]+(?<!_)\.(?!_)[\da-z_]+(?<!_)$")


def valid_entity_id(entity_id: str) -> bool:
    """Test if an entity ID is a valid format.

    Format: <domain>.<entity> where both are slugs.
    """
    return VALID_ENTITY_ID.match(entity_id) is not None


def valid_state(state: str) -> bool:
    """Test if a state is valid."""
    return len(state) < 256


def callback(func: CALLABLE_T) -> CALLABLE_T:
    """Annotation to mark method as safe to call from within the event loop."""
    setattr(func, "_hass_callback", True)
    return func


def is_callback(func: Callable[..., Any]) -> bool:
    """Check if function is safe to be called in the event loop."""
    return getattr(func, "_hass_callback", False) is True


@callback
def async_loop_exception_handler(_: Any, context: Dict) -> None:
    """Handle all exception inside the core loop."""
    kwargs = {}
    exception = context.get("exception")
    if exception:
        kwargs["exc_info"] = (type(exception), exception, exception.__traceback__)

    _LOGGER.error(
        "Error doing job: %s", context["message"], **kwargs  # type: ignore
    )


class CoreState(enum.Enum):
    """Represent the current state of Home Assistant."""

    not_running = "NOT_RUNNING"
    starting = "STARTING"
    running = "RUNNING"
    stopping = "STOPPING"
    final_write = "FINAL_WRITE"

    def __str__(self) -> str:
        """Return the event."""
        return self.value  # type: ignore


class HomeAssistant:
    """Root object of the Home Assistant home automation."""

    auth: "AuthManager"
    http: "HomeAssistantHTTP" = None  # type: ignore
    config_entries: "ConfigEntries" = None  # type: ignore

    def __init__(self, loop: Optional[asyncio.events.AbstractEventLoop] = None) -> None:
        """Initialize new Home Assistant object."""
        self.loop: asyncio.events.AbstractEventLoop = (loop or asyncio.get_event_loop())

        executor_opts: Dict[str, Any] = {
            "max_workers": None,
            "thread_name_prefix": "SyncWorker",
        }

        self.executor = ThreadPoolExecutor(**executor_opts)
        self.loop.set_default_executor(self.executor)
        self.loop.set_exception_handler(async_loop_exception_handler)
        self._pending_tasks: list = []
        self._track_task = True
        self.bus = EventBus(self)
        self.services = ServiceRegistry(self)
        self.states = StateMachine(self.bus, self.loop)
        self.config = Config(self)
        self.components = loader.Components(self)
        self.helpers = loader.Helpers(self)
        self.simple_state_tracker = TrackSimpleStateChange(self)
        # This is a dictionary that any component can store any data on.
        self.data: dict = {}
        self.state = CoreState.not_running
        self.exit_code = 0
        # If not None, use to signal end-of-loop
        self._stopped: Optional[asyncio.Event] = None

    @property
    def is_running(self) -> bool:
        """Return if Home Assistant is running."""
        return self.state in (CoreState.starting, CoreState.running)

    @property
    def is_stopping(self) -> bool:
        """Return if Home Assistant is stopping."""
        return self.state in (CoreState.stopping, CoreState.final_write)

    def start(self) -> int:
        """Start Home Assistant.

        Note: This function is only used for testing.
        For regular use, use "await hass.run()".
        """
        # Register the async start
        fire_coroutine_threadsafe(self.async_start(), self.loop)

        # Run forever
        try:
            # Block until stopped
            _LOGGER.info("Starting Home Assistant core loop")
            self.loop.run_forever()
        finally:
            self.loop.close()
        return self.exit_code

    async def async_run(self, *, attach_signals: bool = True) -> int:
        """Home Assistant main entry point.

        Start Home Assistant and block until stopped.

        This method is a coroutine.
        """
        if self.state != CoreState.not_running:
            raise RuntimeError("Home Assistant is already running")

        # _async_stop will set this instead of stopping the loop
        self._stopped = asyncio.Event()

        await self.async_start()
        if attach_signals:
            # pylint: disable=import-outside-toplevel
            from homeassistant.helpers.signal import async_register_signal_handling

            async_register_signal_handling(self)

        await self._stopped.wait()
        return self.exit_code

    async def async_start(self) -> None:
        """Finalize startup from inside the event loop.

        This method is a coroutine.
        """
        _LOGGER.info("Starting Home Assistant")
        setattr(self.loop, "_thread_ident", threading.get_ident())

        self.state = CoreState.starting
        self.bus.async_fire(EVENT_CORE_CONFIG_UPDATE)
        self.bus.async_fire(EVENT_HOMEASSISTANT_START)

        try:
            # Only block for EVENT_HOMEASSISTANT_START listener
            self.async_stop_track_tasks()
            async with timeout(TIMEOUT_EVENT_START):
                await self.async_block_till_done()
        except asyncio.TimeoutError:
            _LOGGER.warning(
                "Something is blocking Home Assistant from wrapping up the "
                "start up phase. We're going to continue anyway. Please "
                "report the following info at http://bit.ly/2ogP58T : %s",
                ", ".join(self.config.components),
            )

        # Allow automations to set up the start triggers before changing state
        await asyncio.sleep(0)

        if self.state != CoreState.starting:
            _LOGGER.warning(
                "Home Assistant startup has been interrupted. "
                "Its state may be inconsistent."
            )
            return

        self.state = CoreState.running
        self.bus.async_fire(EVENT_CORE_CONFIG_UPDATE)
        self.bus.async_fire(EVENT_HOMEASSISTANT_STARTED)
        _async_create_timer(self)

    def add_job(self, target: Callable[..., Any], *args: Any) -> None:
        """Add job to the executor pool.

        target: target to call.
        args: parameters for method to call.
        """
        if target is None:
            raise ValueError("Don't call add_job with None")
        self.loop.call_soon_threadsafe(self.async_add_job, target, *args)

    @callback
    def async_add_job(
        self, target: Callable[..., Any], *args: Any
    ) -> Optional[asyncio.Future]:
        """Add a job from within the event loop.

        This method must be run in the event loop.

        target: target to call.
        args: parameters for method to call.
        """
        task = None

        # Check for partials to properly determine if coroutine function
        check_target = target
        while isinstance(check_target, functools.partial):
            check_target = check_target.func

        if asyncio.iscoroutine(check_target):
            task = self.loop.create_task(target)  # type: ignore
        elif asyncio.iscoroutinefunction(check_target):
            task = self.loop.create_task(target(*args))
        elif is_callback(check_target):
            self.loop.call_soon(target, *args)
        else:
            task = self.loop.run_in_executor(  # type: ignore
                None, target, *args
            )

        # If a task is scheduled
        if self._track_task and task is not None:
            self._pending_tasks.append(task)

        return task

    @callback
    def async_create_task(self, target: Coroutine) -> asyncio.tasks.Task:
        """Create a task from within the eventloop.

        This method must be run in the event loop.

        target: target to call.
        """
        task: asyncio.tasks.Task = self.loop.create_task(target)

        if self._track_task:
            self._pending_tasks.append(task)

        return task

    @callback
    def async_add_executor_job(
        self, target: Callable[..., T], *args: Any
    ) -> Awaitable[T]:
        """Add an executor job from within the event loop."""
        task = self.loop.run_in_executor(None, target, *args)

        # If a task is scheduled
        if self._track_task:
            self._pending_tasks.append(task)

        return task

    @callback
    def async_track_tasks(self) -> None:
        """Track tasks so you can wait for all tasks to be done."""
        self._track_task = True

    @callback
    def async_stop_track_tasks(self) -> None:
        """Stop track tasks so you can't wait for all tasks to be done."""
        self._track_task = False

    @callback
    def async_run_job(
        self, target: Callable[..., Union[None, Awaitable]], *args: Any
    ) -> None:
        """Run a job from within the event loop.

        This method must be run in the event loop.

        target: target to call.
        args: parameters for method to call.
        """
        if (
            not asyncio.iscoroutine(target)
            and not asyncio.iscoroutinefunction(target)
            and is_callback(target)
        ):
            target(*args)
        else:
            self.async_add_job(target, *args)

    def block_till_done(self) -> None:
        """Block until all pending work is done."""
        asyncio.run_coroutine_threadsafe(
            self.async_block_till_done(), self.loop
        ).result()

    async def async_block_till_done(self) -> None:
        """Block until all pending work is done."""
        # To flush out any call_soon_threadsafe
        await asyncio.sleep(0)

        while self._pending_tasks:
            pending = [task for task in self._pending_tasks if not task.done()]
            _LOGGER.debug("Waiting for pending tasks: %s", pending)
            self._pending_tasks.clear()

            if pending:
                await asyncio.wait(pending)
            else:
                await asyncio.sleep(0)

    def stop(self) -> None:
        """Stop Home Assistant and shuts down all threads."""
        if self.state == CoreState.not_running:  # just ignore
            return
        fire_coroutine_threadsafe(self.async_stop(), self.loop)

    async def async_stop(self, exit_code: int = 0, *, force: bool = False) -> None:
        """Stop Home Assistant and shuts down all threads.

        The "force" flag commands async_stop to proceed regardless of
        Home Assistan't current state. You should not set this flag
        unless you're testing.

        This method is a coroutine.
        """
        if not force:
            # Some tests require async_stop to run,
            # regardless of the state of the loop.
            if self.state == CoreState.not_running:  # just ignore
                return
            if self.state in [CoreState.stopping, CoreState.final_write]:
                _LOGGER.info("async_stop called twice: ignored")
                return
            if self.state == CoreState.starting:
                # This may not work
                _LOGGER.warning("async_stop called before startup is complete")

        # stage 1
        self.state = CoreState.stopping
        self.async_track_tasks()
        self.bus.async_fire(EVENT_HOMEASSISTANT_STOP)
        await self.async_block_till_done()

        # stage 2
        self.state = CoreState.final_write
        self.bus.async_fire(EVENT_HOMEASSISTANT_FINAL_WRITE)
        await self.async_block_till_done()

        # stage 3
        self.state = CoreState.not_running
        self.bus.async_fire(EVENT_HOMEASSISTANT_CLOSE)
        await self.async_block_till_done()
        self.executor.shutdown()

        self.exit_code = exit_code

        if self._stopped is not None:
            self._stopped.set()
        else:
            self.loop.stop()


@attr.s(slots=True, frozen=True)
class Context:
    """The context that triggered something."""

    user_id = attr.ib(type=str, default=None)
    parent_id = attr.ib(type=Optional[str], default=None)
    id = attr.ib(type=str, default=attr.Factory(lambda: uuid.uuid4().hex))

    def as_dict(self) -> dict:
        """Return a dictionary representation of the context."""
        return {"id": self.id, "parent_id": self.parent_id, "user_id": self.user_id}


class EventOrigin(enum.Enum):
    """Represent the origin of an event."""

    local = "LOCAL"
    remote = "REMOTE"

    def __str__(self) -> str:
        """Return the event."""
        return self.value  # type: ignore


class Event:
    """Representation of an event within the bus."""

    __slots__ = ["event_type", "data", "origin", "time_fired", "context"]

    def __init__(
        self,
        event_type: str,
        data: Optional[Dict[str, Any]] = None,
        origin: EventOrigin = EventOrigin.local,
        time_fired: Optional[int] = None,
        context: Optional[Context] = None,
    ) -> None:
        """Initialize a new event."""
        self.event_type = event_type
        self.data = data or {}
        self.origin = origin
        self.time_fired = time_fired or dt_util.utcnow()
        self.context: Context = context or Context()

    def as_dict(self) -> Dict:
        """Create a dict representation of this Event.

        Async friendly.
        """
        return {
            "event_type": self.event_type,
            "data": dict(self.data),
            "origin": str(self.origin),
            "time_fired": self.time_fired,
            "context": self.context.as_dict(),
        }

    def __repr__(self) -> str:
        """Return the representation."""
        # pylint: disable=maybe-no-member
        if self.data:
            return f"<Event {self.event_type}[{str(self.origin)[0]}]: {util.repr_helper(self.data)}>"

        return f"<Event {self.event_type}[{str(self.origin)[0]}]>"

    def __eq__(self, other: Any) -> bool:
        """Return the comparison."""
        return (  # type: ignore
            self.__class__ == other.__class__
            and self.event_type == other.event_type
            and self.data == other.data
            and self.origin == other.origin
            and self.time_fired == other.time_fired
            and self.context == other.context
        )


class EventBus:
    """Allow the firing of and listening for events."""

    def __init__(self, hass: HomeAssistant) -> None:
        """Initialize a new event bus."""
        self._listeners: Dict[str, List[Callable]] = {}
        self._hass = hass

    @callback
    def async_listeners(self) -> Dict[str, int]:
        """Return dictionary with events and the number of listeners.

        This method must be run in the event loop.
        """
        return {key: len(self._listeners[key]) for key in self._listeners}

    @property
    def listeners(self) -> Dict[str, int]:
        """Return dictionary with events and the number of listeners."""
        return run_callback_threadsafe(self._hass.loop, self.async_listeners).result()

    def fire(
        self,
        event_type: str,
        event_data: Optional[Dict] = None,
        origin: EventOrigin = EventOrigin.local,
        context: Optional[Context] = None,
    ) -> None:
        """Fire an event."""
        self._hass.loop.call_soon_threadsafe(
            self.async_fire, event_type, event_data, origin, context
        )

    @callback
    def async_fire(
        self,
        event_type: str,
        event_data: Optional[Dict] = None,
        origin: EventOrigin = EventOrigin.local,
        context: Optional[Context] = None,
    ) -> None:
        """Fire an event.

        This method must be run in the event loop.
        """
        listeners = self._listeners.get(event_type, [])

        # EVENT_HOMEASSISTANT_CLOSE should go only to his listeners
        match_all_listeners = self._listeners.get(MATCH_ALL)
        if match_all_listeners is not None and event_type != EVENT_HOMEASSISTANT_CLOSE:
            listeners = match_all_listeners + listeners

        event = Event(event_type, event_data, origin, None, context)

        if event_type != EVENT_TIME_CHANGED:
            _LOGGER.debug("Bus:Handling %s", event)

        if not listeners:
            return

        for func in listeners:
            self._hass.async_add_job(func, event)

    def listen(self, event_type: str, listener: Callable) -> CALLBACK_TYPE:
        """Listen for all events or events of a specific type.

        To listen to all events specify the constant ``MATCH_ALL``
        as event_type.
        """
        async_remove_listener = run_callback_threadsafe(
            self._hass.loop, self.async_listen, event_type, listener
        ).result()

        def remove_listener() -> None:
            """Remove the listener."""
            run_callback_threadsafe(self._hass.loop, async_remove_listener).result()

        return remove_listener

    @callback
    def async_listen(self, event_type: str, listener: Callable) -> CALLBACK_TYPE:
        """Listen for all events or events of a specific type.

        To listen to all events specify the constant ``MATCH_ALL``
        as event_type.

        This method must be run in the event loop.
        """
        if event_type in self._listeners:
            self._listeners[event_type].append(listener)
        else:
            self._listeners[event_type] = [listener]

        def remove_listener() -> None:
            """Remove the listener."""
            self._async_remove_listener(event_type, listener)

        return remove_listener

    def listen_once(self, event_type: str, listener: Callable) -> CALLBACK_TYPE:
        """Listen once for event of a specific type.

        To listen to all events specify the constant ``MATCH_ALL``
        as event_type.

        Returns function to unsubscribe the listener.
        """
        async_remove_listener = run_callback_threadsafe(
            self._hass.loop, self.async_listen_once, event_type, listener
        ).result()

        def remove_listener() -> None:
            """Remove the listener."""
            run_callback_threadsafe(self._hass.loop, async_remove_listener).result()

        return remove_listener

    @callback
    def async_listen_once(self, event_type: str, listener: Callable) -> CALLBACK_TYPE:
        """Listen once for event of a specific type.

        To listen to all events specify the constant ``MATCH_ALL``
        as event_type.

        Returns registered listener that can be used with remove_listener.

        This method must be run in the event loop.
        """

        @callback
        def onetime_listener(event: Event) -> None:
            """Remove listener from event bus and then fire listener."""
            if hasattr(onetime_listener, "run"):
                return
            # Set variable so that we will never run twice.
            # Because the event bus loop might have async_fire queued multiple
            # times, its possible this listener may already be lined up
            # multiple times as well.
            # This will make sure the second time it does nothing.
            setattr(onetime_listener, "run", True)
            self._async_remove_listener(event_type, onetime_listener)
            self._hass.async_run_job(listener, event)

        return self.async_listen(event_type, onetime_listener)

    @callback
    def _async_remove_listener(self, event_type: str, listener: Callable) -> None:
        """Remove a listener of a specific event_type.

        This method must be run in the event loop.
        """
        try:
            self._listeners[event_type].remove(listener)

            # delete event_type list if empty
            if not self._listeners[event_type]:
                self._listeners.pop(event_type)
        except (KeyError, ValueError):
            # KeyError is key event_type listener did not exist
            # ValueError if listener did not exist within event_type
            _LOGGER.warning("Unable to remove unknown listener %s", listener)


class State:
    """Object to represent a state within the state machine.

    entity_id: the entity that is represented.
    state: the state of the entity
    attributes: extra information on entity and state
    last_changed: last time the state was changed, not the attributes.
    last_updated: last time this object was updated.
    context: Context in which it was created
    """

    __slots__ = [
        "entity_id",
        "state",
        "attributes",
        "last_changed",
        "last_updated",
        "context",
    ]

    def __init__(
        self,
        entity_id: str,
        state: str,
        attributes: Optional[Mapping] = None,
        last_changed: Optional[datetime.datetime] = None,
        last_updated: Optional[datetime.datetime] = None,
        context: Optional[Context] = None,
        validate_entity_id: Optional[bool] = True,
    ) -> None:
        """Initialize a new state."""
        state = str(state)

        if validate_entity_id and not valid_entity_id(entity_id):
            raise InvalidEntityFormatError(
                f"Invalid entity id encountered: {entity_id}. "
                "Format should be <domain>.<object_id>"
            )

        if not valid_state(state):
            raise InvalidStateError(
                f"Invalid state encountered for entity id: {entity_id}. "
                "State max length is 255 characters."
            )

        self.entity_id = entity_id.lower()
        self.state = state
        self.attributes = MappingProxyType(attributes or {})
        self.last_updated = last_updated or dt_util.utcnow()
        self.last_changed = last_changed or self.last_updated
        self.context = context or Context()

    @property
    def domain(self) -> str:
        """Domain of this state."""
        return split_entity_id(self.entity_id)[0]

    @property
    def object_id(self) -> str:
        """Object id of this state."""
        return split_entity_id(self.entity_id)[1]

    @property
    def name(self) -> str:
        """Name of this state."""
        return self.attributes.get(ATTR_FRIENDLY_NAME) or self.object_id.replace(
            "_", " "
        )

    def as_dict(self) -> Dict:
        """Return a dict representation of the State.

        Async friendly.

        To be used for JSON serialization.
        Ensures: state == State.from_dict(state.as_dict())
        """
        return {
            "entity_id": self.entity_id,
            "state": self.state,
            "attributes": dict(self.attributes),
            "last_changed": self.last_changed,
            "last_updated": self.last_updated,
            "context": self.context.as_dict(),
        }

    @classmethod
    def from_dict(cls, json_dict: Dict) -> Any:
        """Initialize a state from a dict.

        Async friendly.

        Ensures: state == State.from_json_dict(state.to_json_dict())
        """
        if not (json_dict and "entity_id" in json_dict and "state" in json_dict):
            return None

        last_changed = json_dict.get("last_changed")

        if isinstance(last_changed, str):
            last_changed = dt_util.parse_datetime(last_changed)

        last_updated = json_dict.get("last_updated")

        if isinstance(last_updated, str):
            last_updated = dt_util.parse_datetime(last_updated)

        context = json_dict.get("context")
        if context:
            context = Context(id=context.get("id"), user_id=context.get("user_id"))

        return cls(
            json_dict["entity_id"],
            json_dict["state"],
            json_dict.get("attributes"),
            last_changed,
            last_updated,
            context,
        )

    def __eq__(self, other: Any) -> bool:
        """Return the comparison of the state."""
        return (  # type: ignore
            self.__class__ == other.__class__
            and self.entity_id == other.entity_id
            and self.state == other.state
            and self.attributes == other.attributes
            and self.context == other.context
        )

    def __repr__(self) -> str:
        """Return the representation of the states."""
        attrs = f"; {util.repr_helper(self.attributes)}" if self.attributes else ""

        return (
            f"<state {self.entity_id}={self.state}{attrs}"
            f" @ {dt_util.as_local(self.last_changed).isoformat()}>"
        )


class StateMachine:
    """Helper class that tracks the state of different entities."""

    def __init__(self, bus: EventBus, loop: asyncio.events.AbstractEventLoop) -> None:
        """Initialize state machine."""
        self._states: Dict[str, State] = {}
        self._bus = bus
        self._loop = loop

    def entity_ids(self, domain_filter: Optional[str] = None) -> List[str]:
        """List of entity ids that are being tracked."""
        future = run_callback_threadsafe(
            self._loop, self.async_entity_ids, domain_filter
        )
        return future.result()

    @callback
    def async_entity_ids(self, domain_filter: Optional[str] = None) -> List[str]:
        """List of entity ids that are being tracked.

        This method must be run in the event loop.
        """
        if domain_filter is None:
            return list(self._states.keys())

        domain_filter = domain_filter.lower()

        return [
            state.entity_id
            for state in self._states.values()
            if state.domain == domain_filter
        ]

    def all(self) -> List[State]:
        """Create a list of all states."""
        return run_callback_threadsafe(self._loop, self.async_all).result()

    @callback
    def async_all(self) -> List[State]:
        """Create a list of all states.

        This method must be run in the event loop.
        """
        return list(self._states.values())

    def get(self, entity_id: str) -> Optional[State]:
        """Retrieve state of entity_id or None if not found.

        Async friendly.
        """
        return self._states.get(entity_id.lower())

    def is_state(self, entity_id: str, state: str) -> bool:
        """Test if entity exists and is in specified state.

        Async friendly.
        """
        state_obj = self.get(entity_id)
        return state_obj is not None and state_obj.state == state

    def remove(self, entity_id: str) -> bool:
        """Remove the state of an entity.

        Returns boolean to indicate if an entity was removed.
        """
        return run_callback_threadsafe(
            self._loop, self.async_remove, entity_id
        ).result()

    @callback
    def async_remove(self, entity_id: str, context: Optional[Context] = None) -> bool:
        """Remove the state of an entity.

        Returns boolean to indicate if an entity was removed.

        This method must be run in the event loop.
        """
        entity_id = entity_id.lower()
        old_state = self._states.pop(entity_id, None)

        if old_state is None:
            return False

        self._bus.async_fire(
            EVENT_STATE_CHANGED,
            {"entity_id": entity_id, "old_state": old_state, "new_state": None},
            EventOrigin.local,
            context=context,
        )
        return True

    def set(
        self,
        entity_id: str,
        new_state: str,
        attributes: Optional[Dict] = None,
        force_update: bool = False,
        context: Optional[Context] = None,
    ) -> None:
        """Set the state of an entity, add entity if it does not exist.

        Attributes is an optional dict to specify attributes of this state.

        If you just update the attributes and not the state, last changed will
        not be affected.
        """
        run_callback_threadsafe(
            self._loop,
            self.async_set,
            entity_id,
            new_state,
            attributes,
            force_update,
            context,
        ).result()

    @callback
    def async_set(
        self,
        entity_id: str,
        new_state: str,
        attributes: Optional[Dict] = None,
        force_update: bool = False,
        context: Optional[Context] = None,
    ) -> None:
        """Set the state of an entity, add entity if it does not exist.

        Attributes is an optional dict to specify attributes of this state.

        If you just update the attributes and not the state, last changed will
        not be affected.

        This method must be run in the event loop.
        """
        entity_id = entity_id.lower()
        new_state = str(new_state)
        attributes = attributes or {}
        old_state = self._states.get(entity_id)
        if old_state is None:
            same_state = False
            same_attr = False
            last_changed = None
        else:
            same_state = old_state.state == new_state and not force_update
            same_attr = old_state.attributes == MappingProxyType(attributes)
            last_changed = old_state.last_changed if same_state else None

        if same_state and same_attr:
            return

        if context is None:
            context = Context()

        state = State(entity_id, new_state, attributes, last_changed, None, context)
        self._states[entity_id] = state
        self._bus.async_fire(
            EVENT_STATE_CHANGED,
            {"entity_id": entity_id, "old_state": old_state, "new_state": state},
            EventOrigin.local,
            context,
        )


class Service:
    """Representation of a callable service."""

    __slots__ = ["func", "schema", "is_callback", "is_coroutinefunction"]

    def __init__(
        self,
        func: Callable,
        schema: Optional[vol.Schema],
        context: Optional[Context] = None,
    ) -> None:
        """Initialize a service."""
        self.func = func
        self.schema = schema
        # Properly detect wrapped functions
        while isinstance(func, functools.partial):
            func = func.func
        self.is_callback = is_callback(func)
        self.is_coroutinefunction = asyncio.iscoroutinefunction(func)


class ServiceCall:
    """Representation of a call to a service."""

    __slots__ = ["domain", "service", "data", "context"]

    def __init__(
        self,
        domain: str,
        service: str,
        data: Optional[Dict] = None,
        context: Optional[Context] = None,
    ) -> None:
        """Initialize a service call."""
        self.domain = domain.lower()
        self.service = service.lower()
        self.data = MappingProxyType(data or {})
        self.context = context or Context()

    def __repr__(self) -> str:
        """Return the representation of the service."""
        if self.data:
            return (
                f"<ServiceCall {self.domain}.{self.service} "
                f"(c:{self.context.id}): {util.repr_helper(self.data)}>"
            )

        return f"<ServiceCall {self.domain}.{self.service} (c:{self.context.id})>"


class ServiceRegistry:
    """Offer the services over the eventbus."""

    def __init__(self, hass: HomeAssistant) -> None:
        """Initialize a service registry."""
        self._services: Dict[str, Dict[str, Service]] = {}
        self._hass = hass

    @property
    def services(self) -> Dict[str, Dict[str, Service]]:
        """Return dictionary with per domain a list of available services."""
        return run_callback_threadsafe(self._hass.loop, self.async_services).result()

    @callback
    def async_services(self) -> Dict[str, Dict[str, Service]]:
        """Return dictionary with per domain a list of available services.

        This method must be run in the event loop.
        """
        return {domain: self._services[domain].copy() for domain in self._services}

    def has_service(self, domain: str, service: str) -> bool:
        """Test if specified service exists.

        Async friendly.
        """
        return service.lower() in self._services.get(domain.lower(), [])

    def register(
        self,
        domain: str,
        service: str,
        service_func: Callable,
        schema: Optional[vol.Schema] = None,
    ) -> None:
        """
        Register a service.

        Schema is called to coerce and validate the service data.
        """
        run_callback_threadsafe(
            self._hass.loop, self.async_register, domain, service, service_func, schema
        ).result()

    @callback
    def async_register(
        self,
        domain: str,
        service: str,
        service_func: Callable,
        schema: Optional[vol.Schema] = None,
    ) -> None:
        """
        Register a service.

        Schema is called to coerce and validate the service data.

        This method must be run in the event loop.
        """
        domain = domain.lower()
        service = service.lower()
        service_obj = Service(service_func, schema)

        if domain in self._services:
            self._services[domain][service] = service_obj
        else:
            self._services[domain] = {service: service_obj}

        self._hass.bus.async_fire(
            EVENT_SERVICE_REGISTERED, {ATTR_DOMAIN: domain, ATTR_SERVICE: service}
        )

    def remove(self, domain: str, service: str) -> None:
        """Remove a registered service from service handler."""
        run_callback_threadsafe(
            self._hass.loop, self.async_remove, domain, service
        ).result()

    @callback
    def async_remove(self, domain: str, service: str) -> None:
        """Remove a registered service from service handler.

        This method must be run in the event loop.
        """
        domain = domain.lower()
        service = service.lower()

        if service not in self._services.get(domain, {}):
            _LOGGER.warning("Unable to remove unknown service %s/%s.", domain, service)
            return

        self._services[domain].pop(service)

        if not self._services[domain]:
            self._services.pop(domain)

        self._hass.bus.async_fire(
            EVENT_SERVICE_REMOVED, {ATTR_DOMAIN: domain, ATTR_SERVICE: service}
        )

    def call(
        self,
        domain: str,
        service: str,
        service_data: Optional[Dict] = None,
        blocking: bool = False,
        context: Optional[Context] = None,
        limit: Optional[float] = SERVICE_CALL_LIMIT,
    ) -> Optional[bool]:
        """
        Call a service.

        See description of async_call for details.
        """
        return asyncio.run_coroutine_threadsafe(
            self.async_call(domain, service, service_data, blocking, context, limit),
            self._hass.loop,
        ).result()

    async def async_call(
        self,
        domain: str,
        service: str,
        service_data: Optional[Dict] = None,
        blocking: bool = False,
        context: Optional[Context] = None,
        limit: Optional[float] = SERVICE_CALL_LIMIT,
    ) -> Optional[bool]:
        """
        Call a service.

        Specify blocking=True to wait until service is executed.
        Waits a maximum of limit, which may be None for no timeout.

        If blocking = True, will return boolean if service executed
        successfully within limit.

        This method will fire an event to indicate the service has been called.

        Because the service is sent as an event you are not allowed to use
        the keys ATTR_DOMAIN and ATTR_SERVICE in your service_data.

        This method is a coroutine.
        """
        domain = domain.lower()
        service = service.lower()
        context = context or Context()
        service_data = service_data or {}

        try:
            handler = self._services[domain][service]
        except KeyError:
            raise ServiceNotFound(domain, service) from None

        if handler.schema:
            processed_data = handler.schema(service_data)
        else:
            processed_data = service_data

        service_call = ServiceCall(domain, service, processed_data, context)

        self._hass.bus.async_fire(
            EVENT_CALL_SERVICE,
            {
                ATTR_DOMAIN: domain.lower(),
                ATTR_SERVICE: service.lower(),
                ATTR_SERVICE_DATA: service_data,
            },
            context=context,
        )

        coro = self._execute_service(handler, service_call)
        if not blocking:
            self._run_service_in_background(coro, service_call)
            return None

        task = self._hass.async_create_task(coro)
        try:
            await asyncio.wait({task}, timeout=limit)
        except asyncio.CancelledError:
            # Task calling us was cancelled, so cancel service call task, and wait for
            # it to be cancelled, within reason, before leaving.
            _LOGGER.debug("Service call was cancelled: %s", service_call)
            task.cancel()
            await asyncio.wait({task}, timeout=SERVICE_CALL_LIMIT)
            raise

        if task.cancelled():
            # Service call task was cancelled some other way, such as during shutdown.
            _LOGGER.debug("Service was cancelled: %s", service_call)
            raise asyncio.CancelledError
        if task.done():
            # Propagate any exceptions that might have happened during service call.
            task.result()
            # Service call completed successfully!
            return True
        # Service call task did not complete before timeout expired.
        # Let it keep running in background.
        self._run_service_in_background(task, service_call)
        _LOGGER.debug("Service did not complete before timeout: %s", service_call)
        return False

    def _run_service_in_background(
        self, coro_or_task: Union[Coroutine, asyncio.Task], service_call: ServiceCall
    ) -> None:
        """Run service call in background, catching and logging any exceptions."""

        async def catch_exceptions() -> None:
            try:
                await coro_or_task
            except Unauthorized:
                _LOGGER.warning(
                    "Unauthorized service called %s/%s",
                    service_call.domain,
                    service_call.service,
                )
            except asyncio.CancelledError:
                _LOGGER.debug("Service was cancelled: %s", service_call)
            except Exception:  # pylint: disable=broad-except
                _LOGGER.exception("Error executing service: %s", service_call)

        self._hass.async_create_task(catch_exceptions())

    async def _execute_service(
        self, handler: Service, service_call: ServiceCall
    ) -> None:
        """Execute a service."""
        if handler.is_coroutinefunction:
            await handler.func(service_call)
        elif handler.is_callback:
            handler.func(service_call)
        else:
            await self._hass.async_add_executor_job(handler.func, service_call)


class Config:
    """Configuration settings for Home Assistant."""

    def __init__(self, hass: HomeAssistant) -> None:
        """Initialize a new config object."""
        self.hass = hass

        self.latitude: float = 0
        self.longitude: float = 0
        self.elevation: int = 0
        self.location_name: str = "Home"
        self.time_zone: datetime.tzinfo = dt_util.UTC
        self.units: UnitSystem = METRIC_SYSTEM
        self.internal_url: Optional[str] = None
        self.external_url: Optional[str] = None

        self.config_source: str = "default"

        # If True, pip install is skipped for requirements on startup
        self.skip_pip: bool = False

        # List of loaded components
        self.components: Set[str] = set()

        # API (HTTP) server configuration, see components.http.ApiConfig
        self.api: Optional[Any] = None

        # Directory that holds the configuration
        self.config_dir: Optional[str] = None

        # List of allowed external dirs to access
        self.whitelist_external_dirs: Set[str] = set()

        # List of allowed external URLs that integrations may use
        self.allowlist_external_urls: Set[str] = set()

        # If Home Assistant is running in safe mode
        self.safe_mode: bool = False

    def distance(self, lat: float, lon: float) -> Optional[float]:
        """Calculate distance from Home Assistant.

        Async friendly.
        """
        return self.units.length(
            location.distance(self.latitude, self.longitude, lat, lon), LENGTH_METERS
        )

    def path(self, *path: str) -> str:
        """Generate path to the file within the configuration directory.

        Async friendly.
        """
        if self.config_dir is None:
            raise HomeAssistantError("config_dir is not set")
        return os.path.join(self.config_dir, *path)

    def is_allowed_external_url(self, url: str) -> bool:
        """Check if an external URL is allowed."""
        parsed_url = f"{str(yarl.URL(url))}/"

        return any(
            allowed
            for allowed in self.allowlist_external_urls
            if parsed_url.startswith(allowed)
        )

    def is_allowed_path(self, path: str) -> bool:
        """Check if the path is valid for access from outside."""
        assert path is not None

        thepath = pathlib.Path(path)
        try:
            # The file path does not have to exist (it's parent should)
            if thepath.exists():
                thepath = thepath.resolve()
            else:
                thepath = thepath.parent.resolve()
        except (FileNotFoundError, RuntimeError, PermissionError):
            return False

        for whitelisted_path in self.whitelist_external_dirs:
            try:
                thepath.relative_to(whitelisted_path)
                return True
            except ValueError:
                pass

        return False

    def as_dict(self) -> Dict:
        """Create a dictionary representation of the configuration.

        Async friendly.
        """
        time_zone = dt_util.UTC.zone
        if self.time_zone and getattr(self.time_zone, "zone"):
            time_zone = getattr(self.time_zone, "zone")

        return {
            "latitude": self.latitude,
            "longitude": self.longitude,
            "elevation": self.elevation,
            "unit_system": self.units.as_dict(),
            "location_name": self.location_name,
            "time_zone": time_zone,
            "components": self.components,
            "config_dir": self.config_dir,
            "whitelist_external_dirs": self.whitelist_external_dirs,
            "allowlist_external_urls": self.allowlist_external_urls,
            "version": __version__,
            "config_source": self.config_source,
            "safe_mode": self.safe_mode,
            "state": self.hass.state.value,
            "external_url": self.external_url,
            "internal_url": self.internal_url,
        }

    def set_time_zone(self, time_zone_str: str) -> None:
        """Help to set the time zone."""
        time_zone = dt_util.get_time_zone(time_zone_str)

        if time_zone:
            self.time_zone = time_zone
            dt_util.set_default_time_zone(time_zone)
        else:
            raise ValueError(f"Received invalid time zone {time_zone_str}")

    @callback
    def _update(
        self,
        *,
        source: str,
        latitude: Optional[float] = None,
        longitude: Optional[float] = None,
        elevation: Optional[int] = None,
        unit_system: Optional[str] = None,
        location_name: Optional[str] = None,
        time_zone: Optional[str] = None,
        external_url: Optional[Union[str, dict]] = _UNDEF,
        internal_url: Optional[Union[str, dict]] = _UNDEF,
    ) -> None:
        """Update the configuration from a dictionary."""
        self.config_source = source
        if latitude is not None:
            self.latitude = latitude
        if longitude is not None:
            self.longitude = longitude
        if elevation is not None:
            self.elevation = elevation
        if unit_system is not None:
            if unit_system == CONF_UNIT_SYSTEM_IMPERIAL:
                self.units = IMPERIAL_SYSTEM
            else:
                self.units = METRIC_SYSTEM
        if location_name is not None:
            self.location_name = location_name
        if time_zone is not None:
            self.set_time_zone(time_zone)
        if external_url is not _UNDEF:
            self.external_url = cast(Optional[str], external_url)
        if internal_url is not _UNDEF:
            self.internal_url = cast(Optional[str], internal_url)

    async def async_update(self, **kwargs: Any) -> None:
        """Update the configuration from a dictionary."""
        self._update(source=SOURCE_STORAGE, **kwargs)
        await self.async_store()
        self.hass.bus.async_fire(EVENT_CORE_CONFIG_UPDATE, kwargs)

    async def async_load(self) -> None:
        """Load [homeassistant] core config."""
        store = self.hass.helpers.storage.Store(
            CORE_STORAGE_VERSION, CORE_STORAGE_KEY, private=True
        )
        data = await store.async_load()

        async def migrate_base_url(_: Event) -> None:
            """Migrate base_url to internal_url/external_url."""
            if self.hass.config.api is None:
                return

            base_url = yarl.URL(self.hass.config.api.deprecated_base_url)

            # Check if this is an internal URL
            if str(base_url.host).endswith(".local") or (
                network.is_ip_address(str(base_url.host))
                and network.is_private(ip_address(base_url.host))
            ):
                await self.async_update(
                    internal_url=network.normalize_url(str(base_url))
                )
                return

            # External, ensure this is not a loopback address
            if not (
                network.is_ip_address(str(base_url.host))
                and network.is_loopback(ip_address(base_url.host))
            ):
                await self.async_update(
                    external_url=network.normalize_url(str(base_url))
                )

        if data:
            # Try to migrate base_url to internal_url/external_url
            if "external_url" not in data:
                self.hass.bus.async_listen_once(
                    EVENT_HOMEASSISTANT_START, migrate_base_url
                )

            self._update(
                source=SOURCE_STORAGE,
                latitude=data.get("latitude"),
                longitude=data.get("longitude"),
                elevation=data.get("elevation"),
                unit_system=data.get("unit_system"),
                location_name=data.get("location_name"),
                time_zone=data.get("time_zone"),
                external_url=data.get("external_url", _UNDEF),
                internal_url=data.get("internal_url", _UNDEF),
            )

    async def async_store(self) -> None:
        """Store [homeassistant] core config."""
        time_zone = dt_util.UTC.zone
        if self.time_zone and getattr(self.time_zone, "zone"):
            time_zone = getattr(self.time_zone, "zone")

        data = {
            "latitude": self.latitude,
            "longitude": self.longitude,
            "elevation": self.elevation,
            "unit_system": self.units.name,
            "location_name": self.location_name,
            "time_zone": time_zone,
            "external_url": self.external_url,
            "internal_url": self.internal_url,
        }

        store = self.hass.helpers.storage.Store(
            CORE_STORAGE_VERSION, CORE_STORAGE_KEY, private=True
        )
        await store.async_save(data)


class TrackSimpleStateChange:
    """A class to track simple state changes.

    This class takes care of tracking state changes
    for listener that want all the state data for
    a given entity in order to avoid hundreds of
    state change listeners being fired when a large
    number of entities exist.
    """

    def __init__(self, hass: HomeAssistant):
        """Create the simple tracker."""
        self.hass = hass
        self._entity_callbacks: Dict[str, Any] = {}
        self._state_change_listener: Optional[Callable[[], None]] = None

    @callback
    def async_add_listener(
<<<<<<< HEAD
        self,
        hass: HomeAssistant,
        entity_id: str,
        action: Callable[[str, State, State], None],
    ) -> Callable[[], None]:
        """Listen for a single entities state changes."""
        if not self._state_change_listener:
            self._state_change_listener = hass.bus.async_listen(
=======
        self, entity_id: str, action: Callable[[Event], None],
    ) -> Callable[[], None]:
        """Listen for a single entities state changes."""
        if not self._state_change_listener:
            self._state_change_listener = self.hass.bus.async_listen(
>>>>>>> 913ce1fa
                EVENT_STATE_CHANGED, self._async_state_change_dispatcher
            )

        if entity_id not in self._entity_callbacks:
            self._entity_callbacks[entity_id] = []

        self._entity_callbacks[entity_id].append(action)

        @callback
        def remove_listener() -> None:
            """Remove update listener."""
            self.async_remove_listener(entity_id, action)

        return remove_listener

    @callback
    def async_remove_listener(
<<<<<<< HEAD
        self, entity_id: str, action: Callable[[str, State, State], None]
=======
        self, entity_id: str, action: Callable[[Event], None]
>>>>>>> 913ce1fa
    ) -> None:
        """Remove a listener."""
        self._entity_callbacks[entity_id].remove(action)

        if len(self._entity_callbacks[entity_id]) == 0:
            del self._entity_callbacks[entity_id]

        if not self._entity_callbacks and self._state_change_listener:
            self._state_change_listener()
            self._state_change_listener = None

    @callback
    def _async_state_change_dispatcher(self, event: Event) -> None:
        entity_id = cast(str, event.data.get("entity_id"))

        if entity_id not in self._entity_callbacks:
            return

        for action in self._entity_callbacks[entity_id]:
<<<<<<< HEAD
            self.hass.async_run_job(
                action,
                entity_id,
                event.data.get("old_state"),
                event.data.get("new_state"),
            )
=======
            self.hass.async_run_job(action, event)
>>>>>>> 913ce1fa


def _async_create_timer(hass: HomeAssistant) -> None:
    """Create a timer that will start on HOMEASSISTANT_START."""
    handle = None

    def schedule_tick(now: datetime.datetime) -> None:
        """Schedule a timer tick when the next second rolls around."""
        nonlocal handle

        slp_seconds = 1 - (now.microsecond / 10 ** 6)
        target = monotonic() + slp_seconds
        handle = hass.loop.call_later(slp_seconds, fire_time_event, target)

    @callback
    def fire_time_event(target: float) -> None:
        """Fire next time event."""
        now = dt_util.utcnow()

        hass.bus.async_fire(EVENT_TIME_CHANGED, {ATTR_NOW: now})

        # If we are more than a second late, a tick was missed
        late = monotonic() - target
        if late > 1:
            hass.bus.async_fire(EVENT_TIMER_OUT_OF_SYNC, {ATTR_SECONDS: late})

        schedule_tick(now)

    @callback
    def stop_timer(_: Event) -> None:
        """Stop the timer."""
        if handle is not None:
            handle.cancel()

    hass.bus.async_listen_once(EVENT_HOMEASSISTANT_STOP, stop_timer)

    _LOGGER.info("Timer:starting")
    schedule_tick(dt_util.utcnow())<|MERGE_RESOLUTION|>--- conflicted
+++ resolved
@@ -1565,22 +1565,11 @@
 
     @callback
     def async_add_listener(
-<<<<<<< HEAD
-        self,
-        hass: HomeAssistant,
-        entity_id: str,
-        action: Callable[[str, State, State], None],
-    ) -> Callable[[], None]:
-        """Listen for a single entities state changes."""
-        if not self._state_change_listener:
-            self._state_change_listener = hass.bus.async_listen(
-=======
         self, entity_id: str, action: Callable[[Event], None],
     ) -> Callable[[], None]:
         """Listen for a single entities state changes."""
         if not self._state_change_listener:
             self._state_change_listener = self.hass.bus.async_listen(
->>>>>>> 913ce1fa
                 EVENT_STATE_CHANGED, self._async_state_change_dispatcher
             )
 
@@ -1598,11 +1587,7 @@
 
     @callback
     def async_remove_listener(
-<<<<<<< HEAD
-        self, entity_id: str, action: Callable[[str, State, State], None]
-=======
         self, entity_id: str, action: Callable[[Event], None]
->>>>>>> 913ce1fa
     ) -> None:
         """Remove a listener."""
         self._entity_callbacks[entity_id].remove(action)
@@ -1622,16 +1607,7 @@
             return
 
         for action in self._entity_callbacks[entity_id]:
-<<<<<<< HEAD
-            self.hass.async_run_job(
-                action,
-                entity_id,
-                event.data.get("old_state"),
-                event.data.get("new_state"),
-            )
-=======
             self.hass.async_run_job(action, event)
->>>>>>> 913ce1fa
 
 
 def _async_create_timer(hass: HomeAssistant) -> None:
