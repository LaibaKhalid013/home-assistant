--- conflicted
+++ resolved
@@ -2156,11 +2156,7 @@
             "old_state": old_state,
             "new_state": None,
         }
-<<<<<<< HEAD
-        self._bus._async_fire(  # noqa: SLF001
-=======
         self._bus.async_fire_internal(
->>>>>>> f5394dc3
             EVENT_STATE_CHANGED,
             state_changed_data,
             context=context,
@@ -2275,11 +2271,7 @@
             # mypy does not understand this is only possible if old_state is not None
             old_last_reported = old_state.last_reported  # type: ignore[union-attr]
             old_state.last_reported = now  # type: ignore[union-attr]
-<<<<<<< HEAD
-            self._bus._async_fire(  # noqa: SLF001
-=======
             self._bus.async_fire_internal(
->>>>>>> f5394dc3
                 EVENT_STATE_REPORTED,
                 {
                     "entity_id": entity_id,
@@ -2320,11 +2312,7 @@
             "old_state": old_state,
             "new_state": state,
         }
-<<<<<<< HEAD
-        self._bus._async_fire(  # noqa: SLF001
-=======
         self._bus.async_fire_internal(
->>>>>>> f5394dc3
             EVENT_STATE_CHANGED,
             state_changed_data,
             context=context,
@@ -2714,11 +2702,7 @@
             domain, service, processed_data, context, return_response
         )
 
-<<<<<<< HEAD
-        self._hass.bus._async_fire(  # noqa: SLF001
-=======
         self._hass.bus.async_fire_internal(
->>>>>>> f5394dc3
             EVENT_CALL_SERVICE,
             {
                 ATTR_DOMAIN: domain,
