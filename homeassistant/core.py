"""
Core components of Home Assistant.

Home Assistant is a Home Automation framework for observing the state
of entities and react to changes.
"""
import asyncio
from concurrent.futures import ThreadPoolExecutor
import datetime
import enum
import logging
import os
import pathlib
import re
import sys
import threading
from time import monotonic
import uuid

from types import MappingProxyType
# pylint: disable=unused-import
from typing import (  # NOQA
    Optional, Any, Callable, List, TypeVar, Dict, Coroutine, Set,
    TYPE_CHECKING, Awaitable, Iterator)

from async_timeout import timeout
import attr
import voluptuous as vol
from voluptuous.humanize import humanize_error

from homeassistant.const import (
    ATTR_DOMAIN, ATTR_FRIENDLY_NAME, ATTR_NOW, ATTR_SERVICE,
    ATTR_SERVICE_DATA, EVENT_CALL_SERVICE,
    EVENT_HOMEASSISTANT_START, EVENT_HOMEASSISTANT_STOP,
    EVENT_SERVICE_EXECUTED, EVENT_SERVICE_REGISTERED, EVENT_STATE_CHANGED,
    EVENT_TIME_CHANGED, MATCH_ALL, EVENT_HOMEASSISTANT_CLOSE,
    EVENT_SERVICE_REMOVED, __version__)
from homeassistant import loader
from homeassistant.exceptions import (
    HomeAssistantError, InvalidEntityFormatError, InvalidStateError)
from homeassistant.util.async_ import (
    run_coroutine_threadsafe, run_callback_threadsafe,
    fire_coroutine_threadsafe)
from homeassistant import util
import homeassistant.util.dt as dt_util
from homeassistant.util import location
from homeassistant.util.unit_system import UnitSystem, METRIC_SYSTEM  # NOQA

# Typing imports that create a circular dependency
# pylint: disable=using-constant-test
if TYPE_CHECKING:
    from homeassistant.config_entries import ConfigEntries  # noqa

# pylint: disable=invalid-name
T = TypeVar('T')
CALLABLE_T = TypeVar('CALLABLE_T', bound=Callable)
CALLBACK_TYPE = Callable[[], None]
# pylint: enable=invalid-name

DOMAIN = 'homeassistant'

# How long we wait for the result of a service call
SERVICE_CALL_LIMIT = 10  # seconds

# Pattern for validating entity IDs (format: <domain>.<entity>)
ENTITY_ID_PATTERN = re.compile(r"^(\w+)\.(\w+)$")

# How long to wait till things that run on startup have to finish.
TIMEOUT_EVENT_START = 15

_LOGGER = logging.getLogger(__name__)


def split_entity_id(entity_id: str) -> List[str]:
    """Split a state entity_id into domain, object_id."""
    return entity_id.split(".", 1)


def valid_entity_id(entity_id: str) -> bool:
    """Test if an entity ID is a valid format."""
    return ENTITY_ID_PATTERN.match(entity_id) is not None


def valid_state(state: str) -> bool:
    """Test if a state is valid."""
    return len(state) < 256


def callback(func: CALLABLE_T) -> CALLABLE_T:
    """Annotation to mark method as safe to call from within the event loop."""
    setattr(func, '_hass_callback', True)
    return func


def is_callback(func: Callable[..., Any]) -> bool:
    """Check if function is safe to be called in the event loop."""
    return getattr(func, '_hass_callback', False) is True


@callback
def async_loop_exception_handler(_: Any, context: Dict) -> None:
    """Handle all exception inside the core loop."""
    kwargs = {}
    exception = context.get('exception')
    if exception:
        kwargs['exc_info'] = (type(exception), exception,
                              exception.__traceback__)

    _LOGGER.error(  # type: ignore
        "Error doing job: %s", context['message'], **kwargs)


class CoreState(enum.Enum):
    """Represent the current state of Home Assistant."""

    not_running = 'NOT_RUNNING'
    starting = 'STARTING'
    running = 'RUNNING'
    stopping = 'STOPPING'

    def __str__(self) -> str:
        """Return the event."""
        return self.value  # type: ignore


class HomeAssistant:
    """Root object of the Home Assistant home automation."""

    def __init__(
            self,
            loop: Optional[asyncio.events.AbstractEventLoop] = None) -> None:
        """Initialize new Home Assistant object."""
        if sys.platform == 'win32':
            self.loop = loop or asyncio.ProactorEventLoop()
        else:
            self.loop = loop or asyncio.get_event_loop()

        executor_opts = {'max_workers': None}  # type: Dict[str, Any]
        if sys.version_info[:2] >= (3, 6):
            executor_opts['thread_name_prefix'] = 'SyncWorker'

        self.executor = ThreadPoolExecutor(**executor_opts)
        self.loop.set_default_executor(self.executor)
        self.loop.set_exception_handler(async_loop_exception_handler)
        self._pending_tasks = []  # type: list
        self._track_task = True
        self.bus = EventBus(self)
        self.services = ServiceRegistry(self)
        self.states = StateMachine(self.bus, self.loop)
        self.config = Config()  # type: Config
        self.components = loader.Components(self)
        self.helpers = loader.Helpers(self)
        # This is a dictionary that any component can store any data on.
        self.data = {}  # type: dict
        self.state = CoreState.not_running
        self.exit_code = 0  # type: int
        self.config_entries = None  # type: Optional[ConfigEntries]

    @property
    def is_running(self) -> bool:
        """Return if Home Assistant is running."""
        return self.state in (CoreState.starting, CoreState.running)

    def start(self) -> int:
        """Start home assistant."""
        # Register the async start
        fire_coroutine_threadsafe(self.async_start(), self.loop)

        # Run forever and catch keyboard interrupt
        try:
            # Block until stopped
            _LOGGER.info("Starting Home Assistant core loop")
            self.loop.run_forever()
        except KeyboardInterrupt:
            self.loop.call_soon_threadsafe(
                self.loop.create_task, self.async_stop())
            self.loop.run_forever()
        finally:
            self.loop.close()
        return self.exit_code

    async def async_start(self) -> None:
        """Finalize startup from inside the event loop.

        This method is a coroutine.
        """
        _LOGGER.info("Starting Home Assistant")
        self.state = CoreState.starting

        setattr(self.loop, '_thread_ident', threading.get_ident())
        self.bus.async_fire(EVENT_HOMEASSISTANT_START)

        try:
            # Only block for EVENT_HOMEASSISTANT_START listener
            self.async_stop_track_tasks()
            with timeout(TIMEOUT_EVENT_START):
                await self.async_block_till_done()
        except asyncio.TimeoutError:
            _LOGGER.warning(
                'Something is blocking Home Assistant from wrapping up the '
                'start up phase. We\'re going to continue anyway. Please '
                'report the following info at http://bit.ly/2ogP58T : %s',
                ', '.join(self.config.components))

        # Allow automations to set up the start triggers before changing state
        await asyncio.sleep(0)
        self.state = CoreState.running
        _async_create_timer(self)

    def add_job(self, target: Callable[..., None], *args: Any) -> None:
        """Add job to the executor pool.

        target: target to call.
        args: parameters for method to call.
        """
        if target is None:
            raise ValueError("Don't call add_job with None")
        self.loop.call_soon_threadsafe(self.async_add_job, target, *args)

    @callback
    def async_add_job(
            self,
            target: Callable[..., Any],
            *args: Any) -> Optional[asyncio.Future]:
        """Add a job from within the event loop.

        This method must be run in the event loop.

        target: target to call.
        args: parameters for method to call.
        """
        task = None

        if asyncio.iscoroutine(target):
            task = self.loop.create_task(target)  # type: ignore
        elif is_callback(target):
            self.loop.call_soon(target, *args)
        elif asyncio.iscoroutinefunction(target):
            task = self.loop.create_task(target(*args))
        else:
            task = self.loop.run_in_executor(  # type: ignore
                None, target, *args)

        # If a task is scheduled
        if self._track_task and task is not None:
            self._pending_tasks.append(task)

        return task

    @callback
    def async_create_task(self, target: Coroutine) -> asyncio.tasks.Task:
        """Create a task from within the eventloop.

        This method must be run in the event loop.

        target: target to call.
        """
        task = self.loop.create_task(target)  # type: asyncio.tasks.Task

        if self._track_task:
            self._pending_tasks.append(task)

        return task

    @callback
    def async_add_executor_job(
            self,
            target: Callable[..., T],
            *args: Any) -> Awaitable[T]:
        """Add an executor job from within the event loop."""
        task = self.loop.run_in_executor(
            None, target, *args)

        # If a task is scheduled
        if self._track_task:
            self._pending_tasks.append(task)

        return task

    @callback
    def async_track_tasks(self) -> None:
        """Track tasks so you can wait for all tasks to be done."""
        self._track_task = True

    @callback
    def async_stop_track_tasks(self) -> None:
        """Stop track tasks so you can't wait for all tasks to be done."""
        self._track_task = False

    @callback
    def async_run_job(self, target: Callable[..., None], *args: Any) -> None:
        """Run a job from within the event loop.

        This method must be run in the event loop.

        target: target to call.
        args: parameters for method to call.
        """
        if not asyncio.iscoroutine(target) and is_callback(target):
            target(*args)
        else:
            self.async_add_job(target, *args)

    def block_till_done(self) -> None:
        """Block till all pending work is done."""
        run_coroutine_threadsafe(
            self.async_block_till_done(), loop=self.loop).result()

    async def async_block_till_done(self) -> None:
        """Block till all pending work is done."""
        # To flush out any call_soon_threadsafe
        await asyncio.sleep(0)

        while self._pending_tasks:
            pending = [task for task in self._pending_tasks
                       if not task.done()]
            self._pending_tasks.clear()
            if pending:
                await asyncio.wait(pending)
            else:
                await asyncio.sleep(0)

    def stop(self) -> None:
        """Stop Home Assistant and shuts down all threads."""
        fire_coroutine_threadsafe(self.async_stop(), self.loop)

    async def async_stop(self, exit_code: int = 0) -> None:
        """Stop Home Assistant and shuts down all threads.

        This method is a coroutine.
        """
        # stage 1
        self.state = CoreState.stopping
        self.async_track_tasks()
        self.bus.async_fire(EVENT_HOMEASSISTANT_STOP)
        await self.async_block_till_done()

        # stage 2
        self.state = CoreState.not_running
        self.bus.async_fire(EVENT_HOMEASSISTANT_CLOSE)
        await self.async_block_till_done()
        self.executor.shutdown()

        self.exit_code = exit_code
        self.loop.stop()


@attr.s(slots=True, frozen=True)
class Context:
    """The context that triggered something."""

    user_id = attr.ib(
        type=str,
        default=None,
    )
    id = attr.ib(
        type=str,
        default=attr.Factory(lambda: uuid.uuid4().hex),
    )

    def as_dict(self) -> dict:
        """Return a dictionary representation of the context."""
        return {
            'id': self.id,
            'user_id': self.user_id,
        }


class EventOrigin(enum.Enum):
    """Represent the origin of an event."""

    local = 'LOCAL'
    remote = 'REMOTE'

    def __str__(self) -> str:
        """Return the event."""
        return self.value  # type: ignore


class Event:
    """Representation of an event within the bus."""

    __slots__ = ['event_type', 'data', 'origin', 'time_fired', 'context']

    def __init__(self, event_type: str, data: Optional[Dict] = None,
                 origin: EventOrigin = EventOrigin.local,
                 time_fired: Optional[int] = None,
                 context: Optional[Context] = None) -> None:
        """Initialize a new event."""
        self.event_type = event_type
        self.data = data or {}
        self.origin = origin
        self.time_fired = time_fired or dt_util.utcnow()
        self.context = context or Context()

    def as_dict(self) -> Dict:
        """Create a dict representation of this Event.

        Async friendly.
        """
        return {
            'event_type': self.event_type,
            'data': dict(self.data),
            'origin': str(self.origin),
            'time_fired': self.time_fired,
            'context': self.context.as_dict()
        }

    def __repr__(self) -> str:
        """Return the representation."""
        # pylint: disable=maybe-no-member
        if self.data:
            return "<Event {}[{}]: {}>".format(
                self.event_type, str(self.origin)[0],
                util.repr_helper(self.data))

        return "<Event {}[{}]>".format(self.event_type,
                                       str(self.origin)[0])

    def __eq__(self, other: Any) -> bool:
        """Return the comparison."""
        return (self.__class__ == other.__class__ and  # type: ignore
                self.event_type == other.event_type and
                self.data == other.data and
                self.origin == other.origin and
                self.time_fired == other.time_fired)


class EventBus:
    """Allow the firing of and listening for events."""

    def __init__(self, hass: HomeAssistant) -> None:
        """Initialize a new event bus."""
        self._listeners = {}  # type: Dict[str, List[Callable]]
        self._hass = hass

    @callback
    def async_listeners(self) -> Dict[str, int]:
        """Return dictionary with events and the number of listeners.

        This method must be run in the event loop.
        """
        return {key: len(self._listeners[key])
                for key in self._listeners}

    @property
    def listeners(self) -> Dict[str, int]:
        """Return dictionary with events and the number of listeners."""
        return run_callback_threadsafe(  # type: ignore
            self._hass.loop, self.async_listeners
        ).result()

    def fire(self, event_type: str, event_data: Optional[Dict] = None,
             origin: EventOrigin = EventOrigin.local,
             context: Optional[Context] = None) -> None:
        """Fire an event."""
        self._hass.loop.call_soon_threadsafe(
            self.async_fire, event_type, event_data, origin, context)

    @callback
    def async_fire(self, event_type: str, event_data: Optional[Dict] = None,
                   origin: EventOrigin = EventOrigin.local,
                   context: Optional[Context] = None) -> None:
        """Fire an event.

        This method must be run in the event loop.
        """
        listeners = self._listeners.get(event_type, [])

        # EVENT_HOMEASSISTANT_CLOSE should go only to his listeners
        match_all_listeners = self._listeners.get(MATCH_ALL)
        if (match_all_listeners is not None and
                event_type != EVENT_HOMEASSISTANT_CLOSE):
            listeners = match_all_listeners + listeners

        event = Event(event_type, event_data, origin, None, context)

        if event_type != EVENT_TIME_CHANGED:
            _LOGGER.info("Bus:Handling %s", event)

        if not listeners:
            return

        for func in listeners:
            self._hass.async_add_job(func, event)

    def listen(
            self, event_type: str, listener: Callable) -> CALLBACK_TYPE:
        """Listen for all events or events of a specific type.

        To listen to all events specify the constant ``MATCH_ALL``
        as event_type.
        """
        async_remove_listener = run_callback_threadsafe(
            self._hass.loop, self.async_listen, event_type, listener).result()

        def remove_listener() -> None:
            """Remove the listener."""
            run_callback_threadsafe(
                self._hass.loop, async_remove_listener).result()

        return remove_listener

    @callback
    def async_listen(
            self, event_type: str, listener: Callable) -> CALLBACK_TYPE:
        """Listen for all events or events of a specific type.

        To listen to all events specify the constant ``MATCH_ALL``
        as event_type.

        This method must be run in the event loop.
        """
        if event_type in self._listeners:
            self._listeners[event_type].append(listener)
        else:
            self._listeners[event_type] = [listener]

        def remove_listener() -> None:
            """Remove the listener."""
            self._async_remove_listener(event_type, listener)

        return remove_listener

    def listen_once(
            self, event_type: str, listener: Callable) -> CALLBACK_TYPE:
        """Listen once for event of a specific type.

        To listen to all events specify the constant ``MATCH_ALL``
        as event_type.

        Returns function to unsubscribe the listener.
        """
        async_remove_listener = run_callback_threadsafe(
            self._hass.loop, self.async_listen_once, event_type, listener,
        ).result()

        def remove_listener() -> None:
            """Remove the listener."""
            run_callback_threadsafe(
                self._hass.loop, async_remove_listener).result()

        return remove_listener

    @callback
    def async_listen_once(
            self, event_type: str, listener: Callable) -> CALLBACK_TYPE:
        """Listen once for event of a specific type.

        To listen to all events specify the constant ``MATCH_ALL``
        as event_type.

        Returns registered listener that can be used with remove_listener.

        This method must be run in the event loop.
        """
        @callback
        def onetime_listener(event: Event) -> None:
            """Remove listener from event bus and then fire listener."""
            if hasattr(onetime_listener, 'run'):
                return
            # Set variable so that we will never run twice.
            # Because the event bus loop might have async_fire queued multiple
            # times, its possible this listener may already be lined up
            # multiple times as well.
            # This will make sure the second time it does nothing.
            setattr(onetime_listener, 'run', True)
            self._async_remove_listener(event_type, onetime_listener)
            self._hass.async_run_job(listener, event)

        return self.async_listen(event_type, onetime_listener)

    @callback
    def _async_remove_listener(
            self, event_type: str, listener: Callable) -> None:
        """Remove a listener of a specific event_type.

        This method must be run in the event loop.
        """
        try:
            self._listeners[event_type].remove(listener)

            # delete event_type list if empty
            if not self._listeners[event_type]:
                self._listeners.pop(event_type)
        except (KeyError, ValueError):
            # KeyError is key event_type listener did not exist
            # ValueError if listener did not exist within event_type
            _LOGGER.warning("Unable to remove unknown listener %s", listener)


class State:
    """Object to represent a state within the state machine.

    entity_id: the entity that is represented.
    state: the state of the entity
    attributes: extra information on entity and state
    last_changed: last time the state was changed, not the attributes.
    last_updated: last time this object was updated.
    context: Context in which it was created
    """

    __slots__ = ['entity_id', 'state', 'attributes',
                 'last_changed', 'last_updated', 'context']

    def __init__(self, entity_id: str, state: Any,
                 attributes: Optional[Dict] = None,
                 last_changed: Optional[datetime.datetime] = None,
                 last_updated: Optional[datetime.datetime] = None,
                 context: Optional[Context] = None) -> None:
        """Initialize a new state."""
        state = str(state)

        if not valid_entity_id(entity_id):
            raise InvalidEntityFormatError((
                "Invalid entity id encountered: {}. "
                "Format should be <domain>.<object_id>").format(entity_id))

        if not valid_state(state):
            raise InvalidStateError((
                "Invalid state encountered for entity id: {}. "
                "State max length is 255 characters.").format(entity_id))

        self.entity_id = entity_id.lower()
        self.state = state
        self.attributes = MappingProxyType(attributes or {})
        self.last_updated = last_updated or dt_util.utcnow()
        self.last_changed = last_changed or self.last_updated
        self.context = context or Context()

    @property
    def domain(self) -> str:
        """Domain of this state."""
        return split_entity_id(self.entity_id)[0]

    @property
    def object_id(self) -> str:
        """Object id of this state."""
        return split_entity_id(self.entity_id)[1]

    @property
    def name(self) -> str:
        """Name of this state."""
        return (
            self.attributes.get(ATTR_FRIENDLY_NAME) or
            self.object_id.replace('_', ' '))

    def as_dict(self) -> Dict:
        """Return a dict representation of the State.

        Async friendly.

        To be used for JSON serialization.
        Ensures: state == State.from_dict(state.as_dict())
        """
        return {'entity_id': self.entity_id,
                'state': self.state,
                'attributes': dict(self.attributes),
                'last_changed': self.last_changed,
                'last_updated': self.last_updated,
                'context': self.context.as_dict()}

    @classmethod
    def from_dict(cls, json_dict: Dict) -> Any:
        """Initialize a state from a dict.

        Async friendly.

        Ensures: state == State.from_json_dict(state.to_json_dict())
        """
        if not (json_dict and 'entity_id' in json_dict and
                'state' in json_dict):
            return None

        last_changed = json_dict.get('last_changed')

        if isinstance(last_changed, str):
            last_changed = dt_util.parse_datetime(last_changed)

        last_updated = json_dict.get('last_updated')

        if isinstance(last_updated, str):
            last_updated = dt_util.parse_datetime(last_updated)

        context = json_dict.get('context')
        if context:
            context = Context(**context)

        return cls(json_dict['entity_id'], json_dict['state'],
                   json_dict.get('attributes'), last_changed, last_updated,
                   context)

    def __eq__(self, other: Any) -> bool:
        """Return the comparison of the state."""
        return (self.__class__ == other.__class__ and  # type: ignore
                self.entity_id == other.entity_id and
                self.state == other.state and
                self.attributes == other.attributes)

    def __repr__(self) -> str:
        """Return the representation of the states."""
        attrs = "; {}".format(util.repr_helper(self.attributes)) \
            if self.attributes else ""

        return "<state {}={}{} @ {}>".format(
            self.entity_id, self.state, attrs,
            dt_util.as_local(self.last_changed).isoformat())


class StateMachine:
    """Helper class that tracks the state of different entities."""

    def __init__(self, bus: EventBus,
                 loop: asyncio.events.AbstractEventLoop) -> None:
        """Initialize state machine."""
        self._states = {}  # type: Dict[str, State]
        self._bus = bus
        self._loop = loop

    def entity_ids(self, domain_filter: Optional[str] = None)-> List[str]:
        """List of entity ids that are being tracked."""
        future = run_callback_threadsafe(
            self._loop, self.async_entity_ids, domain_filter
        )
        return future.result()  # type: ignore

    @callback
    def async_entity_ids(
            self, domain_filter: Optional[str] = None) -> List[str]:
        """List of entity ids that are being tracked.

        This method must be run in the event loop.
        """
        if domain_filter is None:
            return list(self._states.keys())

        domain_filter = domain_filter.lower()

        return [state.entity_id for state in self._states.values()
                if state.domain == domain_filter]

    def all(self)-> List[State]:
        """Create a list of all states."""
        return run_callback_threadsafe(  # type: ignore
            self._loop, self.async_all).result()

    @callback
    def async_all(self)-> List[State]:
        """Create a list of all states.

        This method must be run in the event loop.
        """
        return list(self._states.values())

    def get(self, entity_id: str) -> Optional[State]:
        """Retrieve state of entity_id or None if not found.

        Async friendly.
        """
        return self._states.get(entity_id.lower())

    def is_state(self, entity_id: str, state: State) -> bool:
        """Test if entity exists and is specified state.

        Async friendly.
        """
        state_obj = self.get(entity_id)
        return state_obj is not None and state_obj.state == state

    def remove(self, entity_id: str) -> bool:
        """Remove the state of an entity.

        Returns boolean to indicate if an entity was removed.
        """
        return run_callback_threadsafe(  # type: ignore
            self._loop, self.async_remove, entity_id).result()

    @callback
    def async_remove(self, entity_id: str) -> bool:
        """Remove the state of an entity.

        Returns boolean to indicate if an entity was removed.

        This method must be run in the event loop.
        """
        entity_id = entity_id.lower()
        old_state = self._states.pop(entity_id, None)

        if old_state is None:
            return False

        self._bus.async_fire(EVENT_STATE_CHANGED, {
            'entity_id': entity_id,
            'old_state': old_state,
            'new_state': None,
        })
        return True

    def set(self, entity_id: str, new_state: Any,
            attributes: Optional[Dict] = None,
            force_update: bool = False,
            context: Optional[Context] = None) -> None:
        """Set the state of an entity, add entity if it does not exist.

        Attributes is an optional dict to specify attributes of this state.

        If you just update the attributes and not the state, last changed will
        not be affected.
        """
        run_callback_threadsafe(
            self._loop,
            self.async_set, entity_id, new_state, attributes, force_update,
            context,
        ).result()

    @callback
    def async_set(self, entity_id: str, new_state: Any,
                  attributes: Optional[Dict] = None,
                  force_update: bool = False,
                  context: Optional[Context] = None) -> None:
        """Set the state of an entity, add entity if it does not exist.

        Attributes is an optional dict to specify attributes of this state.

        If you just update the attributes and not the state, last changed will
        not be affected.

        This method must be run in the event loop.
        """
        entity_id = entity_id.lower()
        new_state = str(new_state)
        attributes = attributes or {}
        old_state = self._states.get(entity_id)
        if old_state is None:
            same_state = False
            same_attr = False
            last_changed = None
        else:
            same_state = (old_state.state == new_state and
                          not force_update)
            same_attr = old_state.attributes == attributes
            last_changed = old_state.last_changed if same_state else None

        if same_state and same_attr:
            return

        if context is None:
            context = Context()

        state = State(entity_id, new_state, attributes, last_changed, None,
                      context)
        self._states[entity_id] = state
        self._bus.async_fire(EVENT_STATE_CHANGED, {
            'entity_id': entity_id,
            'old_state': old_state,
            'new_state': state,
        }, EventOrigin.local, context)


class Service:
    """Representation of a callable service."""

    __slots__ = ['func', 'schema', 'is_callback', 'is_coroutinefunction']

    def __init__(self, func: Callable, schema: Optional[vol.Schema],
                 context: Optional[Context] = None) -> None:
        """Initialize a service."""
        self.func = func
        self.schema = schema
        self.is_callback = is_callback(func)
        self.is_coroutinefunction = asyncio.iscoroutinefunction(func)


class ServiceCall:
    """Representation of a call to a service."""

    __slots__ = ['domain', 'service', 'data', 'context']

    def __init__(self, domain: str, service: str, data: Optional[Dict] = None,
                 context: Optional[Context] = None) -> None:
        """Initialize a service call."""
        self.domain = domain.lower()
        self.service = service.lower()
        self.data = MappingProxyType(data or {})
        self.context = context or Context()

    def __repr__(self) -> str:
        """Return the representation of the service."""
        if self.data:
            return "<ServiceCall {}.{} (c:{}): {}>".format(
                self.domain, self.service, self.context.id,
                util.repr_helper(self.data))

        return "<ServiceCall {}.{} (c:{})>".format(
            self.domain, self.service, self.context.id)


class ServiceRegistry:
    """Offer the services over the eventbus."""

    def __init__(self, hass: HomeAssistant) -> None:
        """Initialize a service registry."""
        self._services = {}  # type: Dict[str, Dict[str, Service]]
        self._hass = hass
        self._async_unsub_call_event = None  # type: Optional[CALLBACK_TYPE]

<<<<<<< HEAD
    def _generate_unique_id(self) -> Iterator[str]:
        cur_id = 1
        while True:
            yield '{}-{}'.format(id(self), cur_id)
            cur_id += 1

=======
>>>>>>> 1e5596b5
    @property
    def services(self) -> Dict[str, Dict[str, Service]]:
        """Return dictionary with per domain a list of available services."""
        return run_callback_threadsafe(  # type: ignore
            self._hass.loop, self.async_services,
        ).result()

    @callback
    def async_services(self) -> Dict[str, Dict[str, Service]]:
        """Return dictionary with per domain a list of available services.

        This method must be run in the event loop.
        """
        return {domain: self._services[domain].copy()
                for domain in self._services}

    def has_service(self, domain: str, service: str) -> bool:
        """Test if specified service exists.

        Async friendly.
        """
        return service.lower() in self._services.get(domain.lower(), [])

    def register(self, domain: str, service: str, service_func: Callable,
                 schema: Optional[vol.Schema] = None) -> None:
        """
        Register a service.

        Schema is called to coerce and validate the service data.
        """
        run_callback_threadsafe(
            self._hass.loop,
            self.async_register, domain, service, service_func, schema
        ).result()

    @callback
    def async_register(self, domain: str, service: str, service_func: Callable,
                       schema: Optional[vol.Schema] = None) -> None:
        """
        Register a service.

        Schema is called to coerce and validate the service data.

        This method must be run in the event loop.
        """
        domain = domain.lower()
        service = service.lower()
        service_obj = Service(service_func, schema)

        if domain in self._services:
            self._services[domain][service] = service_obj
        else:
            self._services[domain] = {service: service_obj}

        if self._async_unsub_call_event is None:
            self._async_unsub_call_event = self._hass.bus.async_listen(
                EVENT_CALL_SERVICE, self._event_to_service_call)

        self._hass.bus.async_fire(
            EVENT_SERVICE_REGISTERED,
            {ATTR_DOMAIN: domain, ATTR_SERVICE: service}
        )

    def remove(self, domain: str, service: str) -> None:
        """Remove a registered service from service handler."""
        run_callback_threadsafe(
            self._hass.loop, self.async_remove, domain, service).result()

    @callback
    def async_remove(self, domain: str, service: str) -> None:
        """Remove a registered service from service handler.

        This method must be run in the event loop.
        """
        domain = domain.lower()
        service = service.lower()

        if service not in self._services.get(domain, {}):
            _LOGGER.warning(
                "Unable to remove unknown service %s/%s.", domain, service)
            return

        self._services[domain].pop(service)

        self._hass.bus.async_fire(
            EVENT_SERVICE_REMOVED,
            {ATTR_DOMAIN: domain, ATTR_SERVICE: service}
        )

    def call(self, domain: str, service: str,
             service_data: Optional[Dict] = None,
             blocking: bool = False,
             context: Optional[Context] = None) -> Optional[bool]:
        """
        Call a service.

        Specify blocking=True to wait till service is executed.
        Waits a maximum of SERVICE_CALL_LIMIT.

        If blocking = True, will return boolean if service executed
        successfully within SERVICE_CALL_LIMIT.

        This method will fire an event to call the service.
        This event will be picked up by this ServiceRegistry and any
        other ServiceRegistry that is listening on the EventBus.

        Because the service is sent as an event you are not allowed to use
        the keys ATTR_DOMAIN and ATTR_SERVICE in your service_data.
        """
        return run_coroutine_threadsafe(  # type: ignore
            self.async_call(domain, service, service_data, blocking, context),
            self._hass.loop
        ).result()

    async def async_call(self, domain: str, service: str,
                         service_data: Optional[Dict] = None,
                         blocking: bool = False,
                         context: Optional[Context] = None) -> Optional[bool]:
        """
        Call a service.

        Specify blocking=True to wait till service is executed.
        Waits a maximum of SERVICE_CALL_LIMIT.

        If blocking = True, will return boolean if service executed
        successfully within SERVICE_CALL_LIMIT.

        This method will fire an event to call the service.
        This event will be picked up by this ServiceRegistry and any
        other ServiceRegistry that is listening on the EventBus.

        Because the service is sent as an event you are not allowed to use
        the keys ATTR_DOMAIN and ATTR_SERVICE in your service_data.

        This method is a coroutine.
        """
<<<<<<< HEAD
        call_id = next(self._generate_unique_id())

=======
        context = context or Context()
>>>>>>> 1e5596b5
        event_data = {
            ATTR_DOMAIN: domain.lower(),
            ATTR_SERVICE: service.lower(),
            ATTR_SERVICE_DATA: service_data,
        }

        if not blocking:
            self._hass.bus.async_fire(
                EVENT_CALL_SERVICE, event_data, EventOrigin.local, context)
            return None

        fut = asyncio.Future()  # type: asyncio.Future

        @callback
        def service_executed(event: Event) -> None:
            """Handle an executed service."""
            if event.context == context:
                fut.set_result(True)

        unsub = self._hass.bus.async_listen(
            EVENT_SERVICE_EXECUTED, service_executed)

        self._hass.bus.async_fire(EVENT_CALL_SERVICE, event_data,
                                  EventOrigin.local, context)

        done, _ = await asyncio.wait([fut], timeout=SERVICE_CALL_LIMIT)
        success = bool(done)
        unsub()
        return success

    async def _event_to_service_call(self, event: Event) -> None:
        """Handle the SERVICE_CALLED events from the EventBus."""
        service_data = event.data.get(ATTR_SERVICE_DATA) or {}
        domain = event.data.get(ATTR_DOMAIN).lower()  # type: ignore
        service = event.data.get(ATTR_SERVICE).lower()  # type: ignore

        if not self.has_service(domain, service):
            if event.origin == EventOrigin.local:
                _LOGGER.warning("Unable to find service %s/%s",
                                domain, service)
            return

        service_handler = self._services[domain][service]

        def fire_service_executed() -> None:
            """Fire service executed event."""
            if (service_handler.is_coroutinefunction or
                    service_handler.is_callback):
                self._hass.bus.async_fire(EVENT_SERVICE_EXECUTED, {},
                                          EventOrigin.local, event.context)
            else:
                self._hass.bus.fire(EVENT_SERVICE_EXECUTED, {},
                                    EventOrigin.local, event.context)

        try:
            if service_handler.schema:
                service_data = service_handler.schema(service_data)
        except vol.Invalid as ex:
            _LOGGER.error("Invalid service data for %s.%s: %s",
                          domain, service, humanize_error(service_data, ex))
            fire_service_executed()
            return

        service_call = ServiceCall(
            domain, service, service_data, event.context)

        try:
            if service_handler.is_callback:
                service_handler.func(service_call)
                fire_service_executed()
            elif service_handler.is_coroutinefunction:
                await service_handler.func(service_call)
                fire_service_executed()
            else:
                def execute_service() -> None:
                    """Execute a service and fires a SERVICE_EXECUTED event."""
                    service_handler.func(service_call)
                    fire_service_executed()

                await self._hass.async_add_executor_job(execute_service)
        except Exception:  # pylint: disable=broad-except
            _LOGGER.exception('Error executing service %s', service_call)


class Config:
    """Configuration settings for Home Assistant."""

    def __init__(self) -> None:
        """Initialize a new config object."""
        self.latitude = None  # type: Optional[float]
        self.longitude = None  # type: Optional[float]
        self.elevation = None  # type: Optional[int]
        self.location_name = None  # type: Optional[str]
        self.time_zone = None  # type: Optional[datetime.tzinfo]
        self.units = METRIC_SYSTEM  # type: UnitSystem

        # If True, pip install is skipped for requirements on startup
        self.skip_pip = False  # type: bool

        # List of loaded components
        self.components = set()  # type: set

        # Remote.API object pointing at local API
        self.api = None

        # Directory that holds the configuration
        self.config_dir = None  # type: Optional[str]

        # List of allowed external dirs to access
        self.whitelist_external_dirs = set()  # type: Set[str]

    def distance(self, lat: float, lon: float) -> Optional[float]:
        """Calculate distance from Home Assistant.

        Async friendly.
        """
        return self.units.length(
            location.distance(self.latitude, self.longitude, lat, lon), 'm')

    def path(self, *path: str) -> str:
        """Generate path to the file within the configuration directory.

        Async friendly.
        """
        if self.config_dir is None:
            raise HomeAssistantError("config_dir is not set")
        return os.path.join(self.config_dir, *path)

    def is_allowed_path(self, path: str) -> bool:
        """Check if the path is valid for access from outside."""
        assert path is not None

        thepath = pathlib.Path(path)
        try:
            # The file path does not have to exist (it's parent should)
            if thepath.exists():
                thepath = thepath.resolve()
            else:
                thepath = thepath.parent.resolve()
        except (FileNotFoundError, RuntimeError, PermissionError):
            return False

        for whitelisted_path in self.whitelist_external_dirs:
            try:
                thepath.relative_to(whitelisted_path)
                return True
            except ValueError:
                pass

        return False

    def as_dict(self) -> Dict:
        """Create a dictionary representation of this dict.

        Async friendly.
        """
        time_zone = dt_util.UTC.zone
        if self.time_zone and getattr(self.time_zone, 'zone'):
            time_zone = getattr(self.time_zone, 'zone')

        return {
            'latitude': self.latitude,
            'longitude': self.longitude,
            'elevation': self.elevation,
            'unit_system': self.units.as_dict(),
            'location_name': self.location_name,
            'time_zone': time_zone,
            'components': self.components,
            'config_dir': self.config_dir,
            'whitelist_external_dirs': self.whitelist_external_dirs,
            'version': __version__
        }


def _async_create_timer(hass: HomeAssistant) -> None:
    """Create a timer that will start on HOMEASSISTANT_START."""
    handle = None

    @callback
    def fire_time_event(nxt: float) -> None:
        """Fire next time event."""
        nonlocal handle

        hass.bus.async_fire(EVENT_TIME_CHANGED,
                            {ATTR_NOW: dt_util.utcnow()})
        nxt += 1
        slp_seconds = nxt - monotonic()

        if slp_seconds < 0:
            _LOGGER.error('Timer got out of sync. Resetting')
            nxt = monotonic() + 1
            slp_seconds = 1

        handle = hass.loop.call_later(slp_seconds, fire_time_event, nxt)

    @callback
    def stop_timer(_: Event) -> None:
        """Stop the timer."""
        if handle is not None:
            handle.cancel()

    hass.bus.async_listen_once(EVENT_HOMEASSISTANT_STOP, stop_timer)

    _LOGGER.info("Timer:starting")
    fire_time_event(monotonic())<|MERGE_RESOLUTION|>--- conflicted
+++ resolved
@@ -904,15 +904,6 @@
         self._hass = hass
         self._async_unsub_call_event = None  # type: Optional[CALLBACK_TYPE]
 
-<<<<<<< HEAD
-    def _generate_unique_id(self) -> Iterator[str]:
-        cur_id = 1
-        while True:
-            yield '{}-{}'.format(id(self), cur_id)
-            cur_id += 1
-
-=======
->>>>>>> 1e5596b5
     @property
     def services(self) -> Dict[str, Dict[str, Service]]:
         """Return dictionary with per domain a list of available services."""
@@ -1049,12 +1040,7 @@
 
         This method is a coroutine.
         """
-<<<<<<< HEAD
-        call_id = next(self._generate_unique_id())
-
-=======
         context = context or Context()
->>>>>>> 1e5596b5
         event_data = {
             ATTR_DOMAIN: domain.lower(),
             ATTR_SERVICE: service.lower(),
