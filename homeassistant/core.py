"""Core components of Home Assistant.

Home Assistant is a Home Automation framework for observing the state
of entities and react to changes.
"""

from __future__ import annotations

import asyncio
from collections import UserDict, defaultdict
from collections.abc import (
    Callable,
    Collection,
    Coroutine,
    Iterable,
    KeysView,
    Mapping,
    ValuesView,
)
import concurrent.futures
from contextlib import suppress
import dataclasses
from dataclasses import dataclass
import datetime
import enum
import functools
from functools import cached_property
import inspect
import logging
import os
import pathlib
import re
import threading
import time
from time import monotonic
from typing import (
    TYPE_CHECKING,
    Any,
    Generic,
    Literal,
    NotRequired,
    ParamSpec,
    Self,
    TypedDict,
    TypeVarTuple,
    cast,
    overload,
)
from urllib.parse import urlparse

from typing_extensions import TypeVar
import voluptuous as vol
import yarl

from . import util
from .const import (
    ATTR_DOMAIN,
    ATTR_FRIENDLY_NAME,
    ATTR_SERVICE,
    ATTR_SERVICE_DATA,
    COMPRESSED_STATE_ATTRIBUTES,
    COMPRESSED_STATE_CONTEXT,
    COMPRESSED_STATE_LAST_CHANGED,
    COMPRESSED_STATE_LAST_UPDATED,
    COMPRESSED_STATE_STATE,
    EVENT_CALL_SERVICE,
    EVENT_CORE_CONFIG_UPDATE,
    EVENT_HOMEASSISTANT_CLOSE,
    EVENT_HOMEASSISTANT_FINAL_WRITE,
    EVENT_HOMEASSISTANT_START,
    EVENT_HOMEASSISTANT_STARTED,
    EVENT_HOMEASSISTANT_STOP,
    EVENT_LOGGING_CHANGED,
    EVENT_SERVICE_REGISTERED,
    EVENT_SERVICE_REMOVED,
    EVENT_STATE_CHANGED,
    EVENT_STATE_REPORTED,
    MATCH_ALL,
    MAX_LENGTH_EVENT_EVENT_TYPE,
    MAX_LENGTH_STATE_STATE,
    UnitOfLength,
    __version__,
)
from .exceptions import (
    HomeAssistantError,
    InvalidEntityFormatError,
    InvalidStateError,
    MaxLengthExceeded,
    ServiceNotFound,
    Unauthorized,
)
from .helpers.deprecation import (
    DeprecatedConstantEnum,
    all_with_deprecated_constants,
    check_if_deprecated_constant,
    dir_with_deprecated_constants,
)
from .helpers.json import json_bytes, json_fragment
from .util import dt as dt_util, location
from .util.async_ import (
    cancelling,
    create_eager_task,
    run_callback_threadsafe,
    shutdown_run_callback_threadsafe,
)
from .util.event_type import EventType
from .util.executor import InterruptibleThreadPoolExecutor
from .util.json import JsonObjectType
from .util.read_only_dict import ReadOnlyDict
from .util.timeout import TimeoutManager
from .util.ulid import ulid_at_time, ulid_now
from .util.unit_system import (
    _CONF_UNIT_SYSTEM_IMPERIAL,
    _CONF_UNIT_SYSTEM_US_CUSTOMARY,
    METRIC_SYSTEM,
    UnitSystem,
    get_unit_system,
)

# Typing imports that create a circular dependency
if TYPE_CHECKING:
    from .auth import AuthManager
    from .components.http import ApiConfig, HomeAssistantHTTP
    from .config_entries import ConfigEntries
    from .helpers.entity import StateInfo

STOPPING_STAGE_SHUTDOWN_TIMEOUT = 20
STOP_STAGE_SHUTDOWN_TIMEOUT = 100
FINAL_WRITE_STAGE_SHUTDOWN_TIMEOUT = 60
CLOSE_STAGE_SHUTDOWN_TIMEOUT = 30


_T = TypeVar("_T")
_R = TypeVar("_R")
_R_co = TypeVar("_R_co", covariant=True)
_P = ParamSpec("_P")
_Ts = TypeVarTuple("_Ts")
# Internal; not helpers.typing.UNDEFINED due to circular dependency
_UNDEF: dict[Any, Any] = {}
_SENTINEL = object()
_CallableT = TypeVar("_CallableT", bound=Callable[..., Any])
_DataT = TypeVar("_DataT", bound=Mapping[str, Any], default=Mapping[str, Any])
CALLBACK_TYPE = Callable[[], None]

CORE_STORAGE_KEY = "core.config"
CORE_STORAGE_VERSION = 1
CORE_STORAGE_MINOR_VERSION = 3

DOMAIN = "homeassistant"

# How long to wait to log tasks that are blocking
BLOCK_LOG_TIMEOUT = 60

ServiceResponse = JsonObjectType | None
EntityServiceResponse = dict[str, ServiceResponse]


class ConfigSource(enum.StrEnum):
    """Source of core configuration."""

    DEFAULT = "default"
    DISCOVERED = "discovered"
    STORAGE = "storage"
    YAML = "yaml"


class EventStateChangedData(TypedDict):
    """EventStateChanged data."""

    entity_id: str
    old_state: State | None
    new_state: State | None


# SOURCE_* are deprecated as of Home Assistant 2022.2, use ConfigSource instead
_DEPRECATED_SOURCE_DISCOVERED = DeprecatedConstantEnum(
    ConfigSource.DISCOVERED, "2025.1"
)
_DEPRECATED_SOURCE_STORAGE = DeprecatedConstantEnum(ConfigSource.STORAGE, "2025.1")
_DEPRECATED_SOURCE_YAML = DeprecatedConstantEnum(ConfigSource.YAML, "2025.1")


# How long to wait until things that run on startup have to finish.
TIMEOUT_EVENT_START = 15

MAX_EXPECTED_ENTITY_IDS = 16384

EVENTS_EXCLUDED_FROM_MATCH_ALL = {
    EVENT_HOMEASSISTANT_CLOSE,
    EVENT_STATE_REPORTED,
}

_LOGGER = logging.getLogger(__name__)


@functools.lru_cache(MAX_EXPECTED_ENTITY_IDS)
def split_entity_id(entity_id: str) -> tuple[str, str]:
    """Split a state entity ID into domain and object ID."""
    domain, _, object_id = entity_id.partition(".")
    if not domain or not object_id:
        raise ValueError(f"Invalid entity ID {entity_id}")
    return domain, object_id


_OBJECT_ID = r"(?!_)[\da-z_]+(?<!_)"
_DOMAIN = r"(?!.+__)" + _OBJECT_ID
VALID_DOMAIN = re.compile(r"^" + _DOMAIN + r"$")
VALID_ENTITY_ID = re.compile(r"^" + _DOMAIN + r"\." + _OBJECT_ID + r"$")


@functools.lru_cache(64)
def valid_domain(domain: str) -> bool:
    """Test if a domain a valid format."""
    return VALID_DOMAIN.match(domain) is not None


@functools.lru_cache(512)
def valid_entity_id(entity_id: str) -> bool:
    """Test if an entity ID is a valid format.

    Format: <domain>.<entity> where both are slugs.
    """
    return VALID_ENTITY_ID.match(entity_id) is not None


def validate_state(state: str) -> str:
    """Validate a state, raise if it not valid."""
    if len(state) > MAX_LENGTH_STATE_STATE:
        raise InvalidStateError(
            f"Invalid state with length {len(state)}. "
            "State max length is 255 characters."
        )
    return state


def callback(func: _CallableT) -> _CallableT:
    """Annotation to mark method as safe to call from within the event loop."""
    setattr(func, "_hass_callback", True)
    return func


def is_callback(func: Callable[..., Any]) -> bool:
    """Check if function is safe to be called in the event loop."""
    return getattr(func, "_hass_callback", False) is True


def is_callback_check_partial(target: Callable[..., Any]) -> bool:
    """Check if function is safe to be called in the event loop.

    This version of is_callback will also check if the target is a partial
    and walk the chain of partials to find the original function.
    """
    check_target = target
    while isinstance(check_target, functools.partial):
        check_target = check_target.func
    return is_callback(check_target)


class _Hass(threading.local):
    """Container which makes a HomeAssistant instance available to the event loop."""

    hass: HomeAssistant | None = None


_hass = _Hass()


@callback
def async_get_hass() -> HomeAssistant:
    """Return the HomeAssistant instance.

    Raises HomeAssistantError when called from the wrong thread.

    This should be used where it's very cumbersome or downright impossible to pass
    hass to the code which needs it.
    """
    if not _hass.hass:
        raise HomeAssistantError("async_get_hass called from the wrong thread")
    return _hass.hass


@callback
def get_release_channel() -> Literal["beta", "dev", "nightly", "stable"]:
    """Find release channel based on version number."""
    version = __version__
    if "dev0" in version:
        return "dev"
    if "dev" in version:
        return "nightly"
    if "b" in version:
        return "beta"
    return "stable"


@enum.unique
class HassJobType(enum.Enum):
    """Represent a job type."""

    Coroutinefunction = 1
    Callback = 2
    Executor = 3


class HassJob(Generic[_P, _R_co]):
    """Represent a job to be run later.

    We check the callable type in advance
    so we can avoid checking it every time
    we run the job.
    """

    def __init__(
        self,
        target: Callable[_P, _R_co],
        name: str | None = None,
        *,
        cancel_on_shutdown: bool | None = None,
        job_type: HassJobType | None = None,
    ) -> None:
        """Create a job object."""
        self.target = target
        self.name = name
        self._cancel_on_shutdown = cancel_on_shutdown
        self._job_type = job_type

    @cached_property
    def job_type(self) -> HassJobType:
        """Return the job type."""
        return self._job_type or get_hassjob_callable_job_type(self.target)

    @property
    def cancel_on_shutdown(self) -> bool | None:
        """Return if the job should be cancelled on shutdown."""
        return self._cancel_on_shutdown

    def __repr__(self) -> str:
        """Return the job."""
        return f"<Job {self.name} {self.job_type} {self.target}>"


@dataclass(frozen=True)
class HassJobWithArgs:
    """Container for a HassJob and arguments."""

    job: HassJob[..., Coroutine[Any, Any, Any] | Any]
    args: Iterable[Any]


def get_hassjob_callable_job_type(target: Callable[..., Any]) -> HassJobType:
    """Determine the job type from the callable."""
    # Check for partials to properly determine if coroutine function
    check_target = target
    while isinstance(check_target, functools.partial):
        check_target = check_target.func

    if asyncio.iscoroutinefunction(check_target):
        return HassJobType.Coroutinefunction
    if is_callback(check_target):
        return HassJobType.Callback
    if asyncio.iscoroutine(check_target):
        raise ValueError("Coroutine not allowed to be passed to HassJob")
    return HassJobType.Executor


class CoreState(enum.Enum):
    """Represent the current state of Home Assistant."""

    not_running = "NOT_RUNNING"
    starting = "STARTING"
    running = "RUNNING"
    stopping = "STOPPING"
    final_write = "FINAL_WRITE"
    stopped = "STOPPED"

    def __str__(self) -> str:
        """Return the event."""
        return self.value


class HomeAssistant:
    """Root object of the Home Assistant home automation."""

    auth: AuthManager
    http: HomeAssistantHTTP = None  # type: ignore[assignment]
    config_entries: ConfigEntries = None  # type: ignore[assignment]

    def __new__(cls, config_dir: str) -> Self:
        """Set the _hass thread local data."""
        hass = super().__new__(cls)
        _hass.hass = hass
        return hass

    def __repr__(self) -> str:
        """Return the representation."""
        return f"<HomeAssistant {self.state}>"

    def __init__(self, config_dir: str) -> None:
        """Initialize new Home Assistant object."""
        # pylint: disable-next=import-outside-toplevel
        from . import loader

        # This is a dictionary that any component can store any data on.
        self.data: dict[str, Any] = {}
        self.loop = asyncio.get_running_loop()
        self._tasks: set[asyncio.Future[Any]] = set()
        self._background_tasks: set[asyncio.Future[Any]] = set()
        self.bus = EventBus(self)
        self.services = ServiceRegistry(self)
        self.states = StateMachine(self.bus, self.loop)
        self.config = Config(self, config_dir)
        self.config.async_initialize()
        self.components = loader.Components(self)
        self.helpers = loader.Helpers(self)
        self.state: CoreState = CoreState.not_running
        self.exit_code: int = 0
        # If not None, use to signal end-of-loop
        self._stopped: asyncio.Event | None = None
        # Timeout handler for Core/Helper namespace
        self.timeout: TimeoutManager = TimeoutManager()
        self._stop_future: concurrent.futures.Future[None] | None = None
        self._shutdown_jobs: list[HassJobWithArgs] = []
        self.import_executor = InterruptibleThreadPoolExecutor(
            max_workers=1, thread_name_prefix="ImportExecutor"
        )

    @property
    def _active_tasks(self) -> set[asyncio.Future[Any]]:
        """Return all active tasks.

        This property is used in bootstrap to log all active tasks
        so we can identify what is blocking startup.

        This property is marked as private to avoid accidental use
        as it is not guaranteed to be present in future versions.
        """
        return self._tasks

    @cached_property
    def is_running(self) -> bool:
        """Return if Home Assistant is running."""
        return self.state in (CoreState.starting, CoreState.running)

    @cached_property
    def is_stopping(self) -> bool:
        """Return if Home Assistant is stopping."""
        return self.state in (CoreState.stopping, CoreState.final_write)

    def set_state(self, state: CoreState) -> None:
        """Set the current state."""
        self.state = state
        for prop in ("is_running", "is_stopping"):
            self.__dict__.pop(prop, None)

    def start(self) -> int:
        """Start Home Assistant.

        Note: This function is only used for testing.
        For regular use, use "await hass.run()".
        """
        # Register the async start
        _future = asyncio.run_coroutine_threadsafe(self.async_start(), self.loop)
        # Run forever
        # Block until stopped
        _LOGGER.info("Starting Home Assistant core loop")
        self.loop.run_forever()
        # The future is never retrieved but we still hold a reference to it
        # to prevent the task from being garbage collected prematurely.
        del _future
        return self.exit_code

    async def async_run(self, *, attach_signals: bool = True) -> int:
        """Home Assistant main entry point.

        Start Home Assistant and block until stopped.

        This method is a coroutine.
        """
        if self.state is not CoreState.not_running:
            raise RuntimeError("Home Assistant is already running")

        # _async_stop will set this instead of stopping the loop
        self._stopped = asyncio.Event()

        await self.async_start()
        if attach_signals:
            # pylint: disable-next=import-outside-toplevel
            from .helpers.signal import async_register_signal_handling

            async_register_signal_handling(self)

        await self._stopped.wait()
        return self.exit_code

    async def async_start(self) -> None:
        """Finalize startup from inside the event loop.

        This method is a coroutine.
        """
        _LOGGER.info("Starting Home Assistant")
        setattr(self.loop, "_thread_ident", threading.get_ident())

        self.set_state(CoreState.starting)
        self.bus.async_fire(EVENT_CORE_CONFIG_UPDATE)
        self.bus.async_fire(EVENT_HOMEASSISTANT_START)

        if not self._tasks:
            pending: set[asyncio.Future[Any]] | None = None
        else:
            _done, pending = await asyncio.wait(
                self._tasks, timeout=TIMEOUT_EVENT_START
            )

        if pending:
            _LOGGER.warning(
                (
                    "Something is blocking Home Assistant from wrapping up the start up"
                    " phase. We're going to continue anyway. Please report the"
                    " following info at"
                    " https://github.com/home-assistant/core/issues: %s"
                    " The system is waiting for tasks: %s"
                ),
                ", ".join(self.config.components),
                self._tasks,
            )

        # Allow automations to set up the start triggers before changing state
        await asyncio.sleep(0)

        if self.state is not CoreState.starting:
            _LOGGER.warning(
                "Home Assistant startup has been interrupted. "
                "Its state may be inconsistent"
            )
            return

        self.set_state(CoreState.running)
        self.bus.async_fire(EVENT_CORE_CONFIG_UPDATE)
        self.bus.async_fire(EVENT_HOMEASSISTANT_STARTED)

    def add_job(
        self, target: Callable[[*_Ts], Any] | Coroutine[Any, Any, Any], *args: *_Ts
    ) -> None:
        """Add a job to be executed by the event loop or by an executor.

        If the job is either a coroutine or decorated with @callback, it will be
        run by the event loop, if not it will be run by an executor.

        target: target to call.
        args: parameters for method to call.
        """
        if target is None:
            raise ValueError("Don't call add_job with None")
        if asyncio.iscoroutine(target):
            self.loop.call_soon_threadsafe(
                functools.partial(self.async_create_task, target, eager_start=True)
            )
            return
        if TYPE_CHECKING:
            target = cast(Callable[[*_Ts], Any], target)
        self.loop.call_soon_threadsafe(
            functools.partial(
                self._async_add_hass_job, HassJob(target), *args, eager_start=True
            )
        )

    @overload
    @callback
    def async_add_job(
        self,
        target: Callable[[*_Ts], Coroutine[Any, Any, _R]],
        *args: *_Ts,
        eager_start: bool = False,
    ) -> asyncio.Future[_R] | None: ...

    @overload
    @callback
    def async_add_job(
        self,
        target: Callable[[*_Ts], Coroutine[Any, Any, _R] | _R],
        *args: *_Ts,
        eager_start: bool = False,
    ) -> asyncio.Future[_R] | None: ...

    @overload
    @callback
    def async_add_job(
        self,
        target: Coroutine[Any, Any, _R],
        *args: Any,
        eager_start: bool = False,
    ) -> asyncio.Future[_R] | None: ...

    @callback
    def async_add_job(
        self,
        target: Callable[[*_Ts], Coroutine[Any, Any, _R] | _R]
        | Coroutine[Any, Any, _R],
        *args: *_Ts,
        eager_start: bool = False,
    ) -> asyncio.Future[_R] | None:
        """Add a job to be executed by the event loop or by an executor.

        If the job is either a coroutine or decorated with @callback, it will be
        run by the event loop, if not it will be run by an executor.

        This method must be run in the event loop.

        target: target to call.
        args: parameters for method to call.
        """
        # late import to avoid circular imports
        from .helpers import frame  # pylint: disable=import-outside-toplevel

        frame.report(
            "calls `async_add_job`, which is deprecated and will be removed in Home "
            "Assistant 2025.4; Please review "
            "https://developers.home-assistant.io/blog/2024/03/13/deprecate_add_run_job"
            " for replacement options",
            error_if_core=False,
        )

        if target is None:
            raise ValueError("Don't call async_add_job with None")

        if asyncio.iscoroutine(target):
            return self.async_create_task(target, eager_start=eager_start)

        # This code path is performance sensitive and uses
        # if TYPE_CHECKING to avoid the overhead of constructing
        # the type used for the cast. For history see:
        # https://github.com/home-assistant/core/pull/71960
        if TYPE_CHECKING:
            target = cast(Callable[[*_Ts], Coroutine[Any, Any, _R] | _R], target)
        return self._async_add_hass_job(HassJob(target), *args, eager_start=eager_start)

    @overload
    @callback
    def async_add_hass_job(
        self,
        hassjob: HassJob[..., Coroutine[Any, Any, _R]],
        *args: Any,
        eager_start: bool = False,
        background: bool = False,
    ) -> asyncio.Future[_R] | None: ...

    @overload
    @callback
    def async_add_hass_job(
        self,
        hassjob: HassJob[..., Coroutine[Any, Any, _R] | _R],
        *args: Any,
        eager_start: bool = False,
        background: bool = False,
    ) -> asyncio.Future[_R] | None: ...

    @callback
    def async_add_hass_job(
        self,
        hassjob: HassJob[..., Coroutine[Any, Any, _R] | _R],
        *args: Any,
        eager_start: bool = False,
        background: bool = False,
    ) -> asyncio.Future[_R] | None:
        """Add a HassJob from within the event loop.

        If eager_start is True, coroutine functions will be scheduled eagerly.
        If background is True, the task will created as a background task.

        This method must be run in the event loop.
        hassjob: HassJob to call.
        args: parameters for method to call.
        """
        # late import to avoid circular imports
        from .helpers import frame  # pylint: disable=import-outside-toplevel

        frame.report(
            "calls `async_add_hass_job`, which is deprecated and will be removed in Home "
            "Assistant 2025.5; Please review "
            "https://developers.home-assistant.io/blog/2024/04/07/deprecate_add_hass_job"
            " for replacement options",
            error_if_core=False,
        )

        return self._async_add_hass_job(
            hassjob, *args, eager_start=eager_start, background=background
        )

    @overload
    @callback
    def _async_add_hass_job(
        self,
        hassjob: HassJob[..., Coroutine[Any, Any, _R]],
        *args: Any,
        eager_start: bool = False,
        background: bool = False,
    ) -> asyncio.Future[_R] | None: ...

    @overload
    @callback
    def _async_add_hass_job(
        self,
        hassjob: HassJob[..., Coroutine[Any, Any, _R] | _R],
        *args: Any,
        eager_start: bool = False,
        background: bool = False,
    ) -> asyncio.Future[_R] | None: ...

    @callback
    def _async_add_hass_job(
        self,
        hassjob: HassJob[..., Coroutine[Any, Any, _R] | _R],
        *args: Any,
        eager_start: bool = False,
        background: bool = False,
    ) -> asyncio.Future[_R] | None:
        """Add a HassJob from within the event loop.

        If eager_start is True, coroutine functions will be scheduled eagerly.
        If background is True, the task will created as a background task.

        This method must be run in the event loop.
        hassjob: HassJob to call.
        args: parameters for method to call.
        """
        task: asyncio.Future[_R]
        # This code path is performance sensitive and uses
        # if TYPE_CHECKING to avoid the overhead of constructing
        # the type used for the cast. For history see:
        # https://github.com/home-assistant/core/pull/71960
        if hassjob.job_type is HassJobType.Coroutinefunction:
            if TYPE_CHECKING:
                hassjob.target = cast(
                    Callable[..., Coroutine[Any, Any, _R]], hassjob.target
                )
            # Use loop.create_task
            # to avoid the extra function call in asyncio.create_task.
            if eager_start:
                task = create_eager_task(
                    hassjob.target(*args), name=hassjob.name, loop=self.loop
                )
                if task.done():
                    return task
            else:
                task = self.loop.create_task(hassjob.target(*args), name=hassjob.name)
        elif hassjob.job_type is HassJobType.Callback:
            if TYPE_CHECKING:
                hassjob.target = cast(Callable[..., _R], hassjob.target)
            self.loop.call_soon(hassjob.target, *args)
            return None
        else:
            if TYPE_CHECKING:
                hassjob.target = cast(Callable[..., _R], hassjob.target)
            task = self.loop.run_in_executor(None, hassjob.target, *args)

        task_bucket = self._background_tasks if background else self._tasks
        task_bucket.add(task)
        task.add_done_callback(task_bucket.remove)

        return task

    def create_task(
        self, target: Coroutine[Any, Any, Any], name: str | None = None
    ) -> None:
        """Add task to the executor pool.

        target: target to call.
        """
        self.loop.call_soon_threadsafe(
            functools.partial(self.async_create_task, target, name, eager_start=True)
        )

    @callback
    def async_create_task(
        self,
        target: Coroutine[Any, Any, _R],
        name: str | None = None,
        eager_start: bool = True,
    ) -> asyncio.Task[_R]:
        """Create a task from within the event loop.

        This method must be run in the event loop. If you are using this in your
        integration, use the create task methods on the config entry instead.

        target: target to call.
        """
        if eager_start:
            task = create_eager_task(target, name=name, loop=self.loop)
            if task.done():
                return task
        else:
            # Use loop.create_task
            # to avoid the extra function call in asyncio.create_task.
            task = self.loop.create_task(target, name=name)
        self._tasks.add(task)
        task.add_done_callback(self._tasks.remove)
        return task

    @callback
    def async_create_background_task(
        self, target: Coroutine[Any, Any, _R], name: str, eager_start: bool = True
    ) -> asyncio.Task[_R]:
        """Create a task from within the event loop.

        This type of task is for background tasks that usually run for
        the lifetime of Home Assistant or an integration's setup.

        A background task is different from a normal task:

          - Will not block startup
          - Will be automatically cancelled on shutdown
          - Calls to async_block_till_done will not wait for completion

        If you are using this in your integration, use the create task
        methods on the config entry instead.

        This method must be run in the event loop.
        """
        if eager_start:
            task = create_eager_task(target, name=name, loop=self.loop)
            if task.done():
                return task
        else:
            # Use loop.create_task
            # to avoid the extra function call in asyncio.create_task.
            task = self.loop.create_task(target, name=name)
        self._background_tasks.add(task)
        task.add_done_callback(self._background_tasks.remove)
        return task

    @callback
    def async_add_executor_job(
        self, target: Callable[[*_Ts], _T], *args: *_Ts
    ) -> asyncio.Future[_T]:
        """Add an executor job from within the event loop."""
        task = self.loop.run_in_executor(None, target, *args)

        tracked = asyncio.current_task() in self._tasks
        task_bucket = self._tasks if tracked else self._background_tasks
        task_bucket.add(task)
        task.add_done_callback(task_bucket.remove)

        return task

    @callback
    def async_add_import_executor_job(
        self, target: Callable[[*_Ts], _T], *args: *_Ts
    ) -> asyncio.Future[_T]:
        """Add an import executor job from within the event loop.

        The future returned from this method must be awaited in the event loop.
        """
        return self.loop.run_in_executor(self.import_executor, target, *args)

    @overload
    @callback
    def async_run_hass_job(
        self,
        hassjob: HassJob[..., Coroutine[Any, Any, _R]],
        *args: Any,
        background: bool = False,
    ) -> asyncio.Future[_R] | None: ...

    @overload
    @callback
    def async_run_hass_job(
        self,
        hassjob: HassJob[..., Coroutine[Any, Any, _R] | _R],
        *args: Any,
        background: bool = False,
    ) -> asyncio.Future[_R] | None: ...

    @callback
    def async_run_hass_job(
        self,
        hassjob: HassJob[..., Coroutine[Any, Any, _R] | _R],
        *args: Any,
        background: bool = False,
    ) -> asyncio.Future[_R] | None:
        """Run a HassJob from within the event loop.

        This method must be run in the event loop.

        If background is True, the task will created as a background task.

        hassjob: HassJob
        args: parameters for method to call.
        """
        # This code path is performance sensitive and uses
        # if TYPE_CHECKING to avoid the overhead of constructing
        # the type used for the cast. For history see:
        # https://github.com/home-assistant/core/pull/71960
        if hassjob.job_type is HassJobType.Callback:
            if TYPE_CHECKING:
                hassjob.target = cast(Callable[..., _R], hassjob.target)
            hassjob.target(*args)
            return None

        return self._async_add_hass_job(
            hassjob, *args, eager_start=True, background=background
        )

    @overload
    @callback
    def async_run_job(
        self, target: Callable[[*_Ts], Coroutine[Any, Any, _R]], *args: *_Ts
    ) -> asyncio.Future[_R] | None: ...

    @overload
    @callback
    def async_run_job(
        self, target: Callable[[*_Ts], Coroutine[Any, Any, _R] | _R], *args: *_Ts
    ) -> asyncio.Future[_R] | None: ...

    @overload
    @callback
    def async_run_job(
        self, target: Coroutine[Any, Any, _R], *args: Any
    ) -> asyncio.Future[_R] | None: ...

    @callback
    def async_run_job(
        self,
        target: Callable[[*_Ts], Coroutine[Any, Any, _R] | _R]
        | Coroutine[Any, Any, _R],
        *args: *_Ts,
    ) -> asyncio.Future[_R] | None:
        """Run a job from within the event loop.

        This method must be run in the event loop.

        target: target to call.
        args: parameters for method to call.
        """
        # late import to avoid circular imports
        from .helpers import frame  # pylint: disable=import-outside-toplevel

        frame.report(
            "calls `async_run_job`, which is deprecated and will be removed in Home "
            "Assistant 2025.4; Please review "
            "https://developers.home-assistant.io/blog/2024/03/13/deprecate_add_run_job"
            " for replacement options",
            error_if_core=False,
        )

        if asyncio.iscoroutine(target):
            return self.async_create_task(target, eager_start=True)

        # This code path is performance sensitive and uses
        # if TYPE_CHECKING to avoid the overhead of constructing
        # the type used for the cast. For history see:
        # https://github.com/home-assistant/core/pull/71960
        if TYPE_CHECKING:
            target = cast(Callable[[*_Ts], Coroutine[Any, Any, _R] | _R], target)
        return self.async_run_hass_job(HassJob(target), *args)

    def block_till_done(self) -> None:
        """Block until all pending work is done."""
        asyncio.run_coroutine_threadsafe(
            self.async_block_till_done(), self.loop
        ).result()

    async def async_block_till_done(self, wait_background_tasks: bool = False) -> None:
        """Block until all pending work is done."""
        # To flush out any call_soon_threadsafe
        await asyncio.sleep(0)
        start_time: float | None = None
        current_task = asyncio.current_task()
        while tasks := [
            task
            for task in (
                self._tasks | self._background_tasks
                if wait_background_tasks
                else self._tasks
            )
            if task is not current_task and not cancelling(task)
        ]:
            await self._await_and_log_pending(tasks)

            if start_time is None:
                # Avoid calling monotonic() until we know
                # we may need to start logging blocked tasks.
                start_time = 0
            elif start_time == 0:
                # If we have waited twice then we set the start
                # time
                start_time = monotonic()
            elif monotonic() - start_time > BLOCK_LOG_TIMEOUT:
                # We have waited at least three loops and new tasks
                # continue to block. At this point we start
                # logging all waiting tasks.
                for task in tasks:
                    _LOGGER.debug("Waiting for task: %s", task)

    async def _await_and_log_pending(
        self, pending: Collection[asyncio.Future[Any]]
    ) -> None:
        """Await and log tasks that take a long time."""
        wait_time = 0
        while pending:
            _, pending = await asyncio.wait(pending, timeout=BLOCK_LOG_TIMEOUT)
            if not pending:
                return
            wait_time += BLOCK_LOG_TIMEOUT
            for task in pending:
                _LOGGER.debug("Waited %s seconds for task: %s", wait_time, task)

    @overload
    @callback
    def async_add_shutdown_job(
        self, hassjob: HassJob[..., Coroutine[Any, Any, Any]], *args: Any
    ) -> CALLBACK_TYPE: ...

    @overload
    @callback
    def async_add_shutdown_job(
        self, hassjob: HassJob[..., Coroutine[Any, Any, Any] | Any], *args: Any
    ) -> CALLBACK_TYPE: ...

    @callback
    def async_add_shutdown_job(
        self, hassjob: HassJob[..., Coroutine[Any, Any, Any] | Any], *args: Any
    ) -> CALLBACK_TYPE:
        """Add a HassJob which will be executed on shutdown.

        This method must be run in the event loop.

        hassjob: HassJob
        args: parameters for method to call.

        Returns function to remove the job.
        """
        job_with_args = HassJobWithArgs(hassjob, args)
        self._shutdown_jobs.append(job_with_args)

        @callback
        def remove_job() -> None:
            self._shutdown_jobs.remove(job_with_args)

        return remove_job

    def stop(self) -> None:
        """Stop Home Assistant and shuts down all threads."""
        if self.state is CoreState.not_running:  # just ignore
            return
        # The future is never retrieved, and we only hold a reference
        # to it to prevent it from being garbage collected.
        self._stop_future = asyncio.run_coroutine_threadsafe(
            self.async_stop(), self.loop
        )

    async def async_stop(self, exit_code: int = 0, *, force: bool = False) -> None:
        """Stop Home Assistant and shuts down all threads.

        The "force" flag commands async_stop to proceed regardless of
        Home Assistant's current state. You should not set this flag
        unless you're testing.

        This method is a coroutine.
        """
        if not force:
            # Some tests require async_stop to run,
            # regardless of the state of the loop.
            if self.state is CoreState.not_running:  # just ignore
                return
            if self.state in [CoreState.stopping, CoreState.final_write]:
                _LOGGER.info("Additional call to async_stop was ignored")
                return
            if self.state is CoreState.starting:
                # This may not work
                _LOGGER.warning(
                    "Stopping Home Assistant before startup has completed may fail"
                )

        # Stage 1 - Run shutdown jobs
        try:
            async with self.timeout.async_timeout(STOPPING_STAGE_SHUTDOWN_TIMEOUT):
                tasks: list[asyncio.Future[Any]] = []
                for job in self._shutdown_jobs:
                    task_or_none = self.async_run_hass_job(job.job, *job.args)
                    if not task_or_none:
                        continue
                    tasks.append(task_or_none)
                if tasks:
                    await asyncio.gather(*tasks, return_exceptions=True)
        except TimeoutError:
            _LOGGER.warning(
                "Timed out waiting for shutdown jobs to complete, the shutdown will"
                " continue"
            )
            self._async_log_running_tasks("run shutdown jobs")

        # Stage 2 - Stop integrations

        # Keep holding the reference to the tasks but do not allow them
        # to block shutdown. Only tasks created after this point will
        # be waited for.
        running_tasks = self._tasks
        # Avoid clearing here since we want the remove callbacks to fire
        # and remove the tasks from the original set which is now running_tasks
        self._tasks = set()

        # Cancel all background tasks
        for task in self._background_tasks:
            self._tasks.add(task)
            task.add_done_callback(self._tasks.remove)
            task.cancel("Home Assistant is stopping")
        self._cancel_cancellable_timers()

        self.exit_code = exit_code

        self.set_state(CoreState.stopping)
        self.bus.async_fire(EVENT_HOMEASSISTANT_STOP)
        try:
            async with self.timeout.async_timeout(STOP_STAGE_SHUTDOWN_TIMEOUT):
                await self.async_block_till_done()
        except TimeoutError:
            _LOGGER.warning(
                "Timed out waiting for integrations to stop, the shutdown will"
                " continue"
            )
            self._async_log_running_tasks("stop integrations")

        # Stage 3 - Final write
        self.set_state(CoreState.final_write)
        self.bus.async_fire(EVENT_HOMEASSISTANT_FINAL_WRITE)
        try:
            async with self.timeout.async_timeout(FINAL_WRITE_STAGE_SHUTDOWN_TIMEOUT):
                await self.async_block_till_done()
        except TimeoutError:
            _LOGGER.warning(
                "Timed out waiting for final writes to complete, the shutdown will"
                " continue"
            )
            self._async_log_running_tasks("final write")

        # Stage 4 - Close
        self.set_state(CoreState.not_running)
        self.bus.async_fire(EVENT_HOMEASSISTANT_CLOSE)

        # Make a copy of running_tasks since a task can finish
        # while we are awaiting canceled tasks to get their result
        # which will result in the set size changing during iteration
        for task in list(running_tasks):
            if task.done() or cancelling(task):
                # Since we made a copy we need to check
                # to see if the task finished while we
                # were awaiting another task
                continue
            _LOGGER.warning(
                "Task %s was still running after final writes shutdown stage; "
                "Integrations should cancel non-critical tasks when receiving "
                "the stop event to prevent delaying shutdown",
                task,
            )
            task.cancel("Home Assistant final writes shutdown stage")
            try:
                async with asyncio.timeout(0.1):
                    await task
            except asyncio.CancelledError:
                pass
            except TimeoutError:
                # Task may be shielded from cancellation.
                _LOGGER.exception(
                    "Task %s could not be canceled during final shutdown stage", task
                )
            except Exception:  # pylint: disable=broad-except
                _LOGGER.exception("Task %s error during final shutdown stage", task)

        # Prevent run_callback_threadsafe from scheduling any additional
        # callbacks in the event loop as callbacks created on the futures
        # it returns will never run after the final `self.async_block_till_done`
        # which will cause the futures to block forever when waiting for
        # the `result()` which will cause a deadlock when shutting down the executor.
        shutdown_run_callback_threadsafe(self.loop)

        try:
            async with self.timeout.async_timeout(CLOSE_STAGE_SHUTDOWN_TIMEOUT):
                await self.async_block_till_done()
        except TimeoutError:
            _LOGGER.warning(
                "Timed out waiting for close event to be processed, the shutdown will"
                " continue"
            )
            self._async_log_running_tasks("close")

        self.set_state(CoreState.stopped)
        self.import_executor.shutdown()

        if self._stopped is not None:
            self._stopped.set()

    def _cancel_cancellable_timers(self) -> None:
        """Cancel timer handles marked as cancellable."""
        # pylint: disable-next=protected-access
        handles: Iterable[asyncio.TimerHandle] = self.loop._scheduled  # type: ignore[attr-defined]
        for handle in handles:
            if (
                not handle.cancelled()
                and (args := handle._args)  # pylint: disable=protected-access
                and type(job := args[0]) is HassJob
                and job.cancel_on_shutdown
            ):
                handle.cancel()

    def _async_log_running_tasks(self, stage: str) -> None:
        """Log all running tasks."""
        for task in self._tasks:
            _LOGGER.warning("Shutdown stage '%s': still running: %s", stage, task)


@dataclasses.dataclass(frozen=True, kw_only=True)
class Context:
    """The context that triggered something."""

<<<<<<< HEAD
    id: str = dataclasses.field(default_factory=ulid_now)
    user_id: str | None = dataclasses.field(default=None, compare=False)
    parent_id: str | None = dataclasses.field(default=None, compare=False)
    origin_event: Event[Any] | None = dataclasses.field(default=None, compare=False)
=======
    def __init__(
        self,
        user_id: str | None = None,
        parent_id: str | None = None,
        id: str | None = None,  # pylint: disable=redefined-builtin
    ) -> None:
        """Init the context."""
        self.id = id or ulid_now()
        self.user_id = user_id
        self.parent_id = parent_id
        self.origin_event: Event[Any] | None = None

    def __eq__(self, other: object) -> bool:
        """Compare contexts."""
        return isinstance(other, Context) and self.id == other.id

    @cached_property
    def _as_dict(self) -> dict[str, str | None]:
        """Return a dictionary representation of the context.

        Callers should be careful to not mutate the returned dictionary
        as it will mutate the cached version.
        """
        return {
            "id": self.id,
            "parent_id": self.parent_id,
            "user_id": self.user_id,
        }
>>>>>>> 269429aa

    def as_dict(self) -> ReadOnlyDict[str, str | None]:
        """Return a ReadOnlyDict representation of the context."""
        dict_ = dataclasses.asdict(self)
        dict_.pop("origin_event")
        return ReadOnlyDict(dict_)

    @cached_property
    def json_fragment(self) -> json_fragment:
        """Return a JSON fragment of the context."""
        return json_fragment(json_bytes(self.as_dict()))


class EventOrigin(enum.Enum):
    """Represent the origin of an event."""

    local = "LOCAL"
    remote = "REMOTE"

    def __str__(self) -> str:
        """Return the event."""
        return self.value


class Event(Generic[_DataT]):
    """Representation of an event within the bus."""

    def __init__(
        self,
        event_type: EventType[_DataT] | str,
        data: _DataT | None = None,
        origin: EventOrigin = EventOrigin.local,
        time_fired_timestamp: float | None = None,
        context: Context | None = None,
    ) -> None:
        """Initialize a new event."""
        self.event_type = event_type
        self.data: _DataT = data or {}  # type: ignore[assignment]
        self.origin = origin
        self.time_fired_timestamp = time_fired_timestamp or time.time()
        self.context = context or Context(
            id=ulid_at_time(self.time_fired_timestamp), origin_event=self
        )

    @cached_property
    def time_fired(self) -> datetime.datetime:
        """Return time fired as a timestamp."""
        return dt_util.utc_from_timestamp(self.time_fired_timestamp)

    @cached_property
    def _as_dict(self) -> dict[str, Any]:
        """Create a dict representation of this Event.

        Callers should be careful to not mutate the returned dictionary
        as it will mutate the cached version.
        """
        return {
            "event_type": self.event_type,
            "data": self.data,
            "origin": self.origin.value,
            "time_fired": self.time_fired.isoformat(),
            "context": self.context.as_dict(),
        }

    def as_dict(self) -> ReadOnlyDict[str, Any]:
        """Create a ReadOnlyDict representation of this Event.

        Async friendly.
        """
        return self._as_read_only_dict

    @cached_property
    def _as_read_only_dict(self) -> ReadOnlyDict[str, Any]:
        """Create a ReadOnlyDict representation of this Event."""
        as_dict = self._as_dict
        data = as_dict["data"]
        context = as_dict["context"]
        # json_fragment will serialize data from a ReadOnlyDict
        # or a normal dict so its ok to have either. We only
        # mutate the cache if someone asks for the as_dict version
        # to avoid storing multiple copies of the data in memory.
        if type(data) is not ReadOnlyDict:
            as_dict["data"] = ReadOnlyDict(data)
        if type(context) is not ReadOnlyDict:
            as_dict["context"] = ReadOnlyDict(context)
        return ReadOnlyDict(as_dict)

    @cached_property
    def json_fragment(self) -> json_fragment:
        """Return an event as a JSON fragment."""
        return json_fragment(json_bytes(self._as_dict))

    def __repr__(self) -> str:
        """Return the representation."""
        return _event_repr(self.event_type, self.origin, self.data)


def _event_repr(
    event_type: EventType[_DataT] | str, origin: EventOrigin, data: _DataT | None
) -> str:
    """Return the representation."""
    if data:
        return f"<Event {event_type}[{str(origin)[0]}]: {util.repr_helper(data)}>"

    return f"<Event {event_type}[{str(origin)[0]}]>"


_FilterableJobType = tuple[
    HassJob[[Event[_DataT]], Coroutine[Any, Any, None] | None],  # job
    Callable[[_DataT], bool] | None,  # event_filter
]


@dataclass(slots=True)
class _OneTimeListener(Generic[_DataT]):
    hass: HomeAssistant
    listener_job: HassJob[[Event[_DataT]], Coroutine[Any, Any, None] | None]
    remove: CALLBACK_TYPE | None = None

    @callback
    def __call__(self, event: Event[_DataT]) -> None:
        """Remove listener from event bus and then fire listener."""
        if not self.remove:
            # If the listener was already removed, we don't need to do anything
            return
        self.remove()
        self.remove = None
        self.hass.async_run_hass_job(self.listener_job, event)

    def __repr__(self) -> str:
        """Return the representation of the listener and source module."""
        module = inspect.getmodule(self.listener_job.target)
        if module:
            return f"<_OneTimeListener {module.__name__}:{self.listener_job.target}>"
        return f"<_OneTimeListener {self.listener_job.target}>"


# Empty list, used by EventBus._async_fire
EMPTY_LIST: list[Any] = []


class EventBus:
    """Allow the firing of and listening for events."""

    __slots__ = ("_debug", "_hass", "_listeners", "_match_all_listeners")

    def __init__(self, hass: HomeAssistant) -> None:
        """Initialize a new event bus."""
        self._listeners: dict[EventType[Any] | str, list[_FilterableJobType[Any]]] = {}
        self._match_all_listeners: list[_FilterableJobType[Any]] = []
        self._listeners[MATCH_ALL] = self._match_all_listeners
        self._hass = hass
        self._async_logging_changed()
        self.async_listen(EVENT_LOGGING_CHANGED, self._async_logging_changed)

    @callback
    def _async_logging_changed(self, event: Event | None = None) -> None:
        """Handle logging change."""
        self._debug = _LOGGER.isEnabledFor(logging.DEBUG)

    @callback
    def async_listeners(self) -> dict[EventType[Any] | str, int]:
        """Return dictionary with events and the number of listeners.

        This method must be run in the event loop.
        """
        return {key: len(listeners) for key, listeners in self._listeners.items()}

    @property
    def listeners(self) -> dict[EventType[Any] | str, int]:
        """Return dictionary with events and the number of listeners."""
        return run_callback_threadsafe(self._hass.loop, self.async_listeners).result()

    def fire(
        self,
        event_type: EventType[_DataT] | str,
        event_data: _DataT | None = None,
        origin: EventOrigin = EventOrigin.local,
        context: Context | None = None,
    ) -> None:
        """Fire an event."""
        self._hass.loop.call_soon_threadsafe(
            self.async_fire, event_type, event_data, origin, context
        )

    @callback
    def async_fire(
        self,
        event_type: EventType[_DataT] | str,
        event_data: _DataT | None = None,
        origin: EventOrigin = EventOrigin.local,
        context: Context | None = None,
        time_fired: float | None = None,
    ) -> None:
        """Fire an event.

        This method must be run in the event loop.
        """
        if len(event_type) > MAX_LENGTH_EVENT_EVENT_TYPE:
            raise MaxLengthExceeded(
                event_type, "event_type", MAX_LENGTH_EVENT_EVENT_TYPE
            )
        return self._async_fire(event_type, event_data, origin, context, time_fired)

    @callback
    def _async_fire(
        self,
        event_type: EventType[_DataT] | str,
        event_data: _DataT | None = None,
        origin: EventOrigin = EventOrigin.local,
        context: Context | None = None,
        time_fired: float | None = None,
    ) -> None:
        """Fire an event.

        This method must be run in the event loop.
        """

        if self._debug:
            _LOGGER.debug(
                "Bus:Handling %s", _event_repr(event_type, origin, event_data)
            )

        listeners = self._listeners.get(event_type, EMPTY_LIST)
        if event_type not in EVENTS_EXCLUDED_FROM_MATCH_ALL:
            match_all_listeners = self._match_all_listeners
        else:
            match_all_listeners = EMPTY_LIST
        if event_type == EVENT_STATE_CHANGED:
            aliased_listeners = self._listeners.get(EVENT_STATE_REPORTED, EMPTY_LIST)
        else:
            aliased_listeners = EMPTY_LIST
        listeners = listeners + match_all_listeners + aliased_listeners
        if not listeners:
            return

        event: Event[_DataT] | None = None

        for job, event_filter in listeners:
            if event_filter is not None:
                try:
                    if event_data is None or not event_filter(event_data):
                        continue
                except Exception:  # pylint: disable=broad-except
                    _LOGGER.exception("Error in event filter")
                    continue

            if not event:
                event = Event(
                    event_type,
                    event_data,
                    origin,
                    time_fired,
                    context,
                )

            try:
                self._hass.async_run_hass_job(job, event)
            except Exception:  # pylint: disable=broad-except
                _LOGGER.exception("Error running job: %s", job)

    def listen(
        self,
        event_type: EventType[_DataT] | str,
        listener: Callable[[Event[_DataT]], Coroutine[Any, Any, None] | None],
    ) -> CALLBACK_TYPE:
        """Listen for all events or events of a specific type.

        To listen to all events specify the constant ``MATCH_ALL``
        as event_type.
        """
        async_remove_listener = run_callback_threadsafe(
            self._hass.loop, self.async_listen, event_type, listener
        ).result()

        def remove_listener() -> None:
            """Remove the listener."""
            run_callback_threadsafe(self._hass.loop, async_remove_listener).result()

        return remove_listener

    @callback
    def async_listen(
        self,
        event_type: EventType[_DataT] | str,
        listener: Callable[[Event[_DataT]], Coroutine[Any, Any, None] | None],
        event_filter: Callable[[_DataT], bool] | None = None,
        run_immediately: bool | object = _SENTINEL,
    ) -> CALLBACK_TYPE:
        """Listen for all events or events of a specific type.

        To listen to all events specify the constant ``MATCH_ALL``
        as event_type.

        An optional event_filter, which must be a callable decorated with
        @callback that returns a boolean value, determines if the
        listener callable should run.

        If run_immediately is passed:
          - callbacks will be run right away instead of using call_soon.
          - coroutine functions will be scheduled eagerly.

        This method must be run in the event loop.
        """
        if run_immediately in (True, False):
            # late import to avoid circular imports
            from .helpers import frame  # pylint: disable=import-outside-toplevel

            frame.report(
                "calls `async_listen` with run_immediately, which is"
                " deprecated and will be removed in Home Assistant 2025.5",
                error_if_core=False,
            )

        if event_filter is not None and not is_callback_check_partial(event_filter):
            raise HomeAssistantError(f"Event filter {event_filter} is not a callback")
        if event_type == EVENT_STATE_REPORTED:
            if not event_filter:
                raise HomeAssistantError(
                    f"Event filter is required for event {event_type}"
                )
        return self._async_listen_filterable_job(
            event_type,
            (
                HassJob(listener, f"listen {event_type}"),
                event_filter,
            ),
        )

    @callback
    def _async_listen_filterable_job(
        self,
        event_type: EventType[_DataT] | str,
        filterable_job: _FilterableJobType[_DataT],
    ) -> CALLBACK_TYPE:
        self._listeners.setdefault(event_type, []).append(filterable_job)
        return functools.partial(
            self._async_remove_listener, event_type, filterable_job
        )

    def listen_once(
        self,
        event_type: EventType[_DataT] | str,
        listener: Callable[[Event[_DataT]], Coroutine[Any, Any, None] | None],
    ) -> CALLBACK_TYPE:
        """Listen once for event of a specific type.

        To listen to all events specify the constant ``MATCH_ALL``
        as event_type.

        Returns function to unsubscribe the listener.
        """
        async_remove_listener = run_callback_threadsafe(
            self._hass.loop, self.async_listen_once, event_type, listener
        ).result()

        def remove_listener() -> None:
            """Remove the listener."""
            run_callback_threadsafe(self._hass.loop, async_remove_listener).result()

        return remove_listener

    @callback
    def async_listen_once(
        self,
        event_type: EventType[_DataT] | str,
        listener: Callable[[Event[_DataT]], Coroutine[Any, Any, None] | None],
        run_immediately: bool | object = _SENTINEL,
    ) -> CALLBACK_TYPE:
        """Listen once for event of a specific type.

        To listen to all events specify the constant ``MATCH_ALL``
        as event_type.

        Returns registered listener that can be used with remove_listener.

        This method must be run in the event loop.
        """
        if run_immediately in (True, False):
            # late import to avoid circular imports
            from .helpers import frame  # pylint: disable=import-outside-toplevel

            frame.report(
                "calls `async_listen_once` with run_immediately, which is "
                "deprecated and will be removed in Home Assistant 2025.5",
                error_if_core=False,
            )

        one_time_listener: _OneTimeListener[_DataT] = _OneTimeListener(
            self._hass, HassJob(listener)
        )
        remove = self._async_listen_filterable_job(
            event_type,
            (
                HassJob(
                    one_time_listener,
                    f"onetime listen {event_type} {listener}",
                    job_type=HassJobType.Callback,
                ),
                None,
            ),
        )
        one_time_listener.remove = remove
        return remove

    @callback
    def _async_remove_listener(
        self,
        event_type: EventType[_DataT] | str,
        filterable_job: _FilterableJobType[_DataT],
    ) -> None:
        """Remove a listener of a specific event_type.

        This method must be run in the event loop.
        """
        try:
            self._listeners[event_type].remove(filterable_job)

            # delete event_type list if empty
            if not self._listeners[event_type] and event_type != MATCH_ALL:
                self._listeners.pop(event_type)
        except (KeyError, ValueError):
            # KeyError is key event_type listener did not exist
            # ValueError if listener did not exist within event_type
            _LOGGER.exception(
                "Unable to remove unknown job listener %s", filterable_job
            )


class CompressedState(TypedDict):
    """Compressed dict of a state."""

    s: str  # COMPRESSED_STATE_STATE
    a: ReadOnlyDict[str, Any]  # COMPRESSED_STATE_ATTRIBUTES
    c: str | dict[str, Any]  # COMPRESSED_STATE_CONTEXT
    lc: float  # COMPRESSED_STATE_LAST_CHANGED
    lu: NotRequired[float]  # COMPRESSED_STATE_LAST_UPDATED


class State:
    """Object to represent a state within the state machine.

    entity_id: the entity that is represented.
    state: the state of the entity
    attributes: extra information on entity and state
    last_changed: last time the state was changed.
    last_reported: last time the state was reported.
    last_updated: last time the state or attributes were changed.
    context: Context in which it was created
    domain: Domain of this state.
    object_id: Object id of this state.
    """

    def __init__(
        self,
        entity_id: str,
        state: str,
        attributes: Mapping[str, Any] | None = None,
        last_changed: datetime.datetime | None = None,
        last_reported: datetime.datetime | None = None,
        last_updated: datetime.datetime | None = None,
        context: Context | None = None,
        validate_entity_id: bool | None = True,
        state_info: StateInfo | None = None,
    ) -> None:
        """Initialize a new state."""
        state = str(state)

        if validate_entity_id and not valid_entity_id(entity_id):
            raise InvalidEntityFormatError(
                f"Invalid entity id encountered: {entity_id}. "
                "Format should be <domain>.<object_id>"
            )

        validate_state(state)

        self.entity_id = entity_id
        self.state = state
        # State only creates and expects a ReadOnlyDict so
        # there is no need to check for subclassing with
        # isinstance here so we can use the faster type check.
        if type(attributes) is not ReadOnlyDict:
            self.attributes = ReadOnlyDict(attributes or {})
        else:
            self.attributes = attributes
        self.last_reported = last_reported or dt_util.utcnow()
        self.last_updated = last_updated or self.last_reported
        self.last_changed = last_changed or self.last_updated
        self.context = context or Context()
        self.state_info = state_info
        self.domain, self.object_id = split_entity_id(self.entity_id)

    @cached_property
    def name(self) -> str:
        """Name of this state."""
        return self.attributes.get(ATTR_FRIENDLY_NAME) or self.object_id.replace(
            "_", " "
        )

    @cached_property
    def last_changed_timestamp(self) -> float:
        """Timestamp of last change."""
        if self.last_changed == self.last_updated:
            return self.last_updated_timestamp
        return self.last_changed.timestamp()

    @cached_property
    def last_reported_timestamp(self) -> float:
        """Timestamp of last report."""
        if self.last_reported == self.last_updated:
            return self.last_updated_timestamp
        return self.last_reported.timestamp()

    @cached_property
    def last_updated_timestamp(self) -> float:
        """Timestamp of last update."""
        return self.last_updated.timestamp()

    @cached_property
    def _as_dict(self) -> dict[str, Any]:
        """Return a dict representation of the State.

        Callers should be careful to not mutate the returned dictionary
        as it will mutate the cached version.
        """
        last_changed_isoformat = self.last_changed.isoformat()
        if self.last_changed == self.last_updated:
            last_updated_isoformat = last_changed_isoformat
        else:
            last_updated_isoformat = self.last_updated.isoformat()
        if self.last_changed == self.last_reported:
            last_reported_isoformat = last_changed_isoformat
        else:
            last_reported_isoformat = self.last_reported.isoformat()
        return {
            "entity_id": self.entity_id,
            "state": self.state,
            "attributes": self.attributes,
            "last_changed": last_changed_isoformat,
            "last_reported": last_reported_isoformat,
            "last_updated": last_updated_isoformat,
            # _as_dict is marked as protected
            # to avoid callers outside of this module
            # from misusing it by mistake.
            "context": self.context.as_dict(),
        }

    def as_dict(
        self,
    ) -> ReadOnlyDict[str, datetime.datetime | Collection[Any]]:
        """Return a ReadOnlyDict representation of the State.

        Async friendly.

        Can be used for JSON serialization.
        Ensures: state == State.from_dict(state.as_dict())
        """
        return self._as_read_only_dict

    @cached_property
    def _as_read_only_dict(
        self,
    ) -> ReadOnlyDict[str, datetime.datetime | Collection[Any]]:
        """Return a ReadOnlyDict representation of the State."""
        as_dict = self._as_dict
        context = as_dict["context"]
        # json_fragment will serialize data from a ReadOnlyDict
        # or a normal dict so its ok to have either. We only
        # mutate the cache if someone asks for the as_dict version
        # to avoid storing multiple copies of the data in memory.
        if type(context) is not ReadOnlyDict:
            as_dict["context"] = ReadOnlyDict(context)
        return ReadOnlyDict(as_dict)

    @cached_property
    def as_dict_json(self) -> bytes:
        """Return a JSON string of the State."""
        return json_bytes(self._as_dict)

    @cached_property
    def json_fragment(self) -> json_fragment:
        """Return a JSON fragment of the State."""
        return json_fragment(self.as_dict_json)

    @cached_property
    def as_compressed_state(self) -> CompressedState:
        """Build a compressed dict of a state for adds.

        Omits the lu (last_updated) if it matches (lc) last_changed.

        Sends c (context) as a string if it only contains an id.
        """
        state_context = self.context
        if state_context.parent_id is None and state_context.user_id is None:
            context: dict[str, Any] | str = state_context.id
        else:
            context = state_context.as_dict()
        compressed_state: CompressedState = {
            COMPRESSED_STATE_STATE: self.state,
            COMPRESSED_STATE_ATTRIBUTES: self.attributes,
            COMPRESSED_STATE_CONTEXT: context,
            COMPRESSED_STATE_LAST_CHANGED: self.last_changed_timestamp,
        }
        if self.last_changed != self.last_updated:
            compressed_state[COMPRESSED_STATE_LAST_UPDATED] = (
                self.last_updated_timestamp
            )
        return compressed_state

    @cached_property
    def as_compressed_state_json(self) -> bytes:
        """Build a compressed JSON key value pair of a state for adds.

        The JSON string is a key value pair of the entity_id and the compressed state.

        It is used for sending multiple states in a single message.
        """
        return json_bytes({self.entity_id: self.as_compressed_state})[1:-1]

    @classmethod
    def from_dict(cls, json_dict: dict[str, Any]) -> Self | None:
        """Initialize a state from a dict.

        Async friendly.

        Ensures: state == State.from_json_dict(state.to_json_dict())
        """
        if not (json_dict and "entity_id" in json_dict and "state" in json_dict):
            return None

        last_changed = json_dict.get("last_changed")
        if isinstance(last_changed, str):
            last_changed = dt_util.parse_datetime(last_changed)

        last_updated = json_dict.get("last_updated")
        if isinstance(last_updated, str):
            last_updated = dt_util.parse_datetime(last_updated)

        last_reported = json_dict.get("last_reported")
        if isinstance(last_reported, str):
            last_reported = dt_util.parse_datetime(last_reported)

        if context := json_dict.get("context"):
            context = Context(id=context.get("id"), user_id=context.get("user_id"))

        return cls(
            json_dict["entity_id"],
            json_dict["state"],
            json_dict.get("attributes"),
            last_changed=last_changed,
            last_reported=last_reported,
            last_updated=last_updated,
            context=context,
        )

    def expire(self) -> None:
        """Mark the state as old.

        We give up the original reference to the context to ensure
        the context can be garbage collected by replacing it with
        a new one with the same id to ensure the old state
        can still be examined for comparison against the new state.

        Since we are always going to fire a EVENT_STATE_CHANGED event
        after we remove a state from the state machine we need to make
        sure we don't end up holding a reference to the original context
        since it can never be garbage collected as each event would
        reference the previous one.
        """
        self.context = Context(
            user_id=self.context.user_id,
            parent_id=self.context.parent_id,
            id=self.context.id,
        )

    def __repr__(self) -> str:
        """Return the representation of the states."""
        attrs = f"; {util.repr_helper(self.attributes)}" if self.attributes else ""

        return (
            f"<state {self.entity_id}={self.state}{attrs}"
            f" @ {dt_util.as_local(self.last_changed).isoformat()}>"
        )


class States(UserDict[str, State]):
    """Container for states, maps entity_id -> State.

    Maintains an additional index:
    - domain -> dict[str, State]
    """

    def __init__(self) -> None:
        """Initialize the container."""
        super().__init__()
        self._domain_index: defaultdict[str, dict[str, State]] = defaultdict(dict)

    def values(self) -> ValuesView[State]:
        """Return the underlying values to avoid __iter__ overhead."""
        return self.data.values()

    def __setitem__(self, key: str, entry: State) -> None:
        """Add an item."""
        self.data[key] = entry
        self._domain_index[entry.domain][entry.entity_id] = entry

    def __delitem__(self, key: str) -> None:
        """Remove an item."""
        entry = self[key]
        del self._domain_index[entry.domain][entry.entity_id]
        super().__delitem__(key)

    def domain_entity_ids(self, key: str) -> KeysView[str] | tuple[()]:
        """Get all entity_ids for a domain."""
        # Avoid polluting _domain_index with non-existing domains
        if key not in self._domain_index:
            return ()
        return self._domain_index[key].keys()

    def domain_states(self, key: str) -> ValuesView[State] | tuple[()]:
        """Get all states for a domain."""
        # Avoid polluting _domain_index with non-existing domains
        if key not in self._domain_index:
            return ()
        return self._domain_index[key].values()


class StateMachine:
    """Helper class that tracks the state of different entities."""

    __slots__ = ("_states", "_states_data", "_reservations", "_bus", "_loop")

    def __init__(self, bus: EventBus, loop: asyncio.events.AbstractEventLoop) -> None:
        """Initialize state machine."""
        self._states = States()
        # _states_data is used to access the States backing dict directly to speed
        # up read operations
        self._states_data = self._states.data
        self._reservations: set[str] = set()
        self._bus = bus
        self._loop = loop

    def entity_ids(self, domain_filter: str | None = None) -> list[str]:
        """List of entity ids that are being tracked."""
        future = run_callback_threadsafe(
            self._loop, self.async_entity_ids, domain_filter
        )
        return future.result()

    @callback
    def async_entity_ids(
        self, domain_filter: str | Iterable[str] | None = None
    ) -> list[str]:
        """List of entity ids that are being tracked.

        This method must be run in the event loop.
        """
        if domain_filter is None:
            return list(self._states_data)

        if isinstance(domain_filter, str):
            return list(self._states.domain_entity_ids(domain_filter.lower()))

        entity_ids: list[str] = []
        for domain in domain_filter:
            entity_ids.extend(self._states.domain_entity_ids(domain))
        return entity_ids

    @callback
    def async_entity_ids_count(
        self, domain_filter: str | Iterable[str] | None = None
    ) -> int:
        """Count the entity ids that are being tracked.

        This method must be run in the event loop.
        """
        if domain_filter is None:
            return len(self._states_data)

        if isinstance(domain_filter, str):
            return len(self._states.domain_entity_ids(domain_filter.lower()))

        return sum(
            len(self._states.domain_entity_ids(domain)) for domain in domain_filter
        )

    def all(self, domain_filter: str | Iterable[str] | None = None) -> list[State]:
        """Create a list of all states."""
        return run_callback_threadsafe(
            self._loop, self.async_all, domain_filter
        ).result()

    @callback
    def async_all(
        self, domain_filter: str | Iterable[str] | None = None
    ) -> list[State]:
        """Create a list of all states matching the filter.

        This method must be run in the event loop.
        """
        if domain_filter is None:
            return list(self._states_data.values())

        if isinstance(domain_filter, str):
            return list(self._states.domain_states(domain_filter.lower()))

        states: list[State] = []
        for domain in domain_filter:
            states.extend(self._states.domain_states(domain))
        return states

    def get(self, entity_id: str) -> State | None:
        """Retrieve state of entity_id or None if not found.

        Async friendly.
        """
        return self._states_data.get(entity_id) or self._states_data.get(
            entity_id.lower()
        )

    def is_state(self, entity_id: str, state: str) -> bool:
        """Test if entity exists and is in specified state.

        Async friendly.
        """
        state_obj = self.get(entity_id)
        return state_obj is not None and state_obj.state == state

    def remove(self, entity_id: str) -> bool:
        """Remove the state of an entity.

        Returns boolean to indicate if an entity was removed.
        """
        return run_callback_threadsafe(
            self._loop, self.async_remove, entity_id
        ).result()

    @callback
    def async_remove(self, entity_id: str, context: Context | None = None) -> bool:
        """Remove the state of an entity.

        Returns boolean to indicate if an entity was removed.

        This method must be run in the event loop.
        """
        entity_id = entity_id.lower()
        old_state = self._states.pop(entity_id, None)
        self._reservations.discard(entity_id)

        if old_state is None:
            return False

        old_state.expire()
        state_changed_data: EventStateChangedData = {
            "entity_id": entity_id,
            "old_state": old_state,
            "new_state": None,
        }
        self._bus._async_fire(  # pylint: disable=protected-access
            EVENT_STATE_CHANGED,
            state_changed_data,
            context=context,
        )
        return True

    def set(
        self,
        entity_id: str,
        new_state: str,
        attributes: Mapping[str, Any] | None = None,
        force_update: bool = False,
        context: Context | None = None,
    ) -> None:
        """Set the state of an entity, add entity if it does not exist.

        Attributes is an optional dict to specify attributes of this state.

        If you just update the attributes and not the state, last changed will
        not be affected.
        """
        run_callback_threadsafe(
            self._loop,
            self.async_set,
            entity_id,
            new_state,
            attributes,
            force_update,
            context,
        ).result()

    @callback
    def async_reserve(self, entity_id: str) -> None:
        """Reserve a state in the state machine for an entity being added.

        This must not fire an event when the state is reserved.

        This avoids a race condition where multiple entities with the same
        entity_id are added.
        """
        entity_id = entity_id.lower()
        if entity_id in self._states_data or entity_id in self._reservations:
            raise HomeAssistantError(
                "async_reserve must not be called once the state is in the state"
                " machine."
            )

        self._reservations.add(entity_id)

    @callback
    def async_available(self, entity_id: str) -> bool:
        """Check to see if an entity_id is available to be used."""
        entity_id = entity_id.lower()
        return (
            entity_id not in self._states_data and entity_id not in self._reservations
        )

    @callback
    def async_set(
        self,
        entity_id: str,
        new_state: str,
        attributes: Mapping[str, Any] | None = None,
        force_update: bool = False,
        context: Context | None = None,
        state_info: StateInfo | None = None,
    ) -> None:
        """Set the state of an entity, add entity if it does not exist.

        Attributes is an optional dict to specify attributes of this state.

        If you just update the attributes and not the state, last changed will
        not be affected.

        This method must be run in the event loop.
        """
        new_state = str(new_state)
        attributes = attributes or {}
        old_state = self._states_data.get(entity_id)
        if old_state is None:
            # If the state is missing, try to convert the entity_id to lowercase
            # and try again.
            entity_id = entity_id.lower()
            old_state = self._states_data.get(entity_id)

        if old_state is None:
            same_state = False
            same_attr = False
            last_changed = None
        else:
            same_state = old_state.state == new_state and not force_update
            same_attr = old_state.attributes == attributes
            last_changed = old_state.last_changed if same_state else None

        # It is much faster to convert a timestamp to a utc datetime object
        # than converting a utc datetime object to a timestamp since cpython
        # does not have a fast path for handling the UTC timezone and has to do
        # multiple local timezone conversions.
        #
        # from_timestamp implementation:
        # https://github.com/python/cpython/blob/c90a862cdcf55dc1753c6466e5fa4a467a13ae24/Modules/_datetimemodule.c#L2936
        #
        # timestamp implementation:
        # https://github.com/python/cpython/blob/c90a862cdcf55dc1753c6466e5fa4a467a13ae24/Modules/_datetimemodule.c#L6387
        # https://github.com/python/cpython/blob/c90a862cdcf55dc1753c6466e5fa4a467a13ae24/Modules/_datetimemodule.c#L6323
        timestamp = time.time()
        now = dt_util.utc_from_timestamp(timestamp)

        if same_state and same_attr:
            # mypy does not understand this is only possible if old_state is not None
            old_last_reported = old_state.last_reported  # type: ignore[union-attr]
            old_state.last_reported = now  # type: ignore[union-attr]
            self._bus._async_fire(  # pylint: disable=protected-access
                EVENT_STATE_REPORTED,
                {
                    "entity_id": entity_id,
                    "old_last_reported": old_last_reported,
                    "new_state": old_state,
                },
                context=context,
                time_fired=timestamp,
            )
            return

        if context is None:
            if TYPE_CHECKING:
                assert timestamp is not None
            context = Context(id=ulid_at_time(timestamp))

        if same_attr:
            if TYPE_CHECKING:
                assert old_state is not None
            attributes = old_state.attributes

        # This is intentionally called with positional only arguments for performance
        # reasons
        state = State(
            entity_id,
            new_state,
            attributes,
            last_changed,
            now,
            now,
            context,
            old_state is None,
            state_info,
        )
        if old_state is not None:
            old_state.expire()
        self._states[entity_id] = state
        state_changed_data: EventStateChangedData = {
            "entity_id": entity_id,
            "old_state": old_state,
            "new_state": state,
        }
        self._bus._async_fire(  # pylint: disable=protected-access
            EVENT_STATE_CHANGED,
            state_changed_data,
            context=context,
            time_fired=timestamp,
        )


class SupportsResponse(enum.StrEnum):
    """Service call response configuration."""

    NONE = "none"
    """The service does not support responses (the default)."""

    OPTIONAL = "optional"
    """The service optionally returns response data when asked by the caller."""

    ONLY = "only"
    """The service is read-only and the caller must always ask for response data."""


class Service:
    """Representation of a callable service."""

    __slots__ = ["job", "schema", "domain", "service", "supports_response"]

    def __init__(
        self,
        func: Callable[
            [ServiceCall],
            Coroutine[Any, Any, ServiceResponse | EntityServiceResponse]
            | ServiceResponse
            | EntityServiceResponse
            | None,
        ],
        schema: vol.Schema | None,
        domain: str,
        service: str,
        context: Context | None = None,
        supports_response: SupportsResponse = SupportsResponse.NONE,
        job_type: HassJobType | None = None,
    ) -> None:
        """Initialize a service."""
        self.job = HassJob(func, f"service {domain}.{service}", job_type=job_type)
        self.schema = schema
        self.supports_response = supports_response


class ServiceCall:
    """Representation of a call to a service."""

    __slots__ = ("domain", "service", "data", "context", "return_response")

    def __init__(
        self,
        domain: str,
        service: str,
        data: dict[str, Any] | None = None,
        context: Context | None = None,
        return_response: bool = False,
    ) -> None:
        """Initialize a service call."""
        self.domain = domain
        self.service = service
        self.data = ReadOnlyDict(data or {})
        self.context = context or Context()
        self.return_response = return_response

    def __repr__(self) -> str:
        """Return the representation of the service."""
        if self.data:
            return (
                f"<ServiceCall {self.domain}.{self.service} "
                f"(c:{self.context.id}): {util.repr_helper(self.data)}>"
            )

        return f"<ServiceCall {self.domain}.{self.service} (c:{self.context.id})>"


class ServiceRegistry:
    """Offer the services over the eventbus."""

    __slots__ = ("_services", "_hass")

    def __init__(self, hass: HomeAssistant) -> None:
        """Initialize a service registry."""
        self._services: dict[str, dict[str, Service]] = {}
        self._hass = hass

    @property
    def services(self) -> dict[str, dict[str, Service]]:
        """Return dictionary with per domain a list of available services."""
        return run_callback_threadsafe(self._hass.loop, self.async_services).result()

    @callback
    def async_services(self) -> dict[str, dict[str, Service]]:
        """Return dictionary with per domain a list of available services.

        This method makes a copy of the registry. This function is expensive,
        and should only be used if has_service is not sufficient.

        This method must be run in the event loop.
        """
        return {domain: service.copy() for domain, service in self._services.items()}

    @callback
    def async_services_for_domain(self, domain: str) -> dict[str, Service]:
        """Return dictionary with per domain a list of available services.

        This method makes a copy of the registry for the domain.

        This method must be run in the event loop.
        """
        return self._services.get(domain, {}).copy()

    @callback
    def async_services_internal(self) -> dict[str, dict[str, Service]]:
        """Return dictionary with per domain a list of available services.

        This method DOES NOT make a copy of the services like async_services does.
        It is only expected to be called from the Home Assistant internals
        as a performance optimization when the caller is not going to modify the
        returned data.

        This method must be run in the event loop.
        """
        return self._services

    def has_service(self, domain: str, service: str) -> bool:
        """Test if specified service exists.

        Async friendly.
        """
        return service.lower() in self._services.get(domain.lower(), [])

    def supports_response(self, domain: str, service: str) -> SupportsResponse:
        """Return whether or not the service supports response data.

        This exists so that callers can return more helpful error messages given
        the context. Will return NONE if the service does not exist as there is
        other error handling when calling the service if it does not exist.
        """
        if not (handler := self._services[domain.lower()][service.lower()]):
            return SupportsResponse.NONE
        return handler.supports_response

    def register(
        self,
        domain: str,
        service: str,
        service_func: Callable[
            [ServiceCall],
            Coroutine[Any, Any, ServiceResponse] | ServiceResponse | None,
        ],
        schema: vol.Schema | None = None,
        supports_response: SupportsResponse = SupportsResponse.NONE,
    ) -> None:
        """Register a service.

        Schema is called to coerce and validate the service data.
        """
        run_callback_threadsafe(
            self._hass.loop,
            self.async_register,
            domain,
            service,
            service_func,
            schema,
            supports_response,
        ).result()

    @callback
    def async_register(
        self,
        domain: str,
        service: str,
        service_func: Callable[
            [ServiceCall],
            Coroutine[Any, Any, ServiceResponse | EntityServiceResponse]
            | ServiceResponse
            | EntityServiceResponse
            | None,
        ],
        schema: vol.Schema | None = None,
        supports_response: SupportsResponse = SupportsResponse.NONE,
        job_type: HassJobType | None = None,
    ) -> None:
        """Register a service.

        Schema is called to coerce and validate the service data.

        This method must be run in the event loop.
        """
        domain = domain.lower()
        service = service.lower()
        service_obj = Service(
            service_func,
            schema,
            domain,
            service,
            supports_response=supports_response,
            job_type=job_type,
        )

        if domain in self._services:
            self._services[domain][service] = service_obj
        else:
            self._services[domain] = {service: service_obj}

        self._hass.bus.async_fire(
            EVENT_SERVICE_REGISTERED, {ATTR_DOMAIN: domain, ATTR_SERVICE: service}
        )

    def remove(self, domain: str, service: str) -> None:
        """Remove a registered service from service handler."""
        run_callback_threadsafe(
            self._hass.loop, self.async_remove, domain, service
        ).result()

    @callback
    def async_remove(self, domain: str, service: str) -> None:
        """Remove a registered service from service handler.

        This method must be run in the event loop.
        """
        domain = domain.lower()
        service = service.lower()

        if service not in self._services.get(domain, {}):
            _LOGGER.warning("Unable to remove unknown service %s/%s", domain, service)
            return

        self._services[domain].pop(service)

        if not self._services[domain]:
            self._services.pop(domain)

        self._hass.bus.async_fire(
            EVENT_SERVICE_REMOVED, {ATTR_DOMAIN: domain, ATTR_SERVICE: service}
        )

    def call(
        self,
        domain: str,
        service: str,
        service_data: dict[str, Any] | None = None,
        blocking: bool = False,
        context: Context | None = None,
        target: dict[str, Any] | None = None,
        return_response: bool = False,
    ) -> ServiceResponse:
        """Call a service.

        See description of async_call for details.
        """
        return asyncio.run_coroutine_threadsafe(
            self.async_call(
                domain,
                service,
                service_data,
                blocking,
                context,
                target,
                return_response,
            ),
            self._hass.loop,
        ).result()

    async def async_call(
        self,
        domain: str,
        service: str,
        service_data: dict[str, Any] | None = None,
        blocking: bool = False,
        context: Context | None = None,
        target: dict[str, Any] | None = None,
        return_response: bool = False,
    ) -> ServiceResponse:
        """Call a service.

        Specify blocking=True to wait until service is executed.

        If return_response=True, indicates that the caller can consume return values
        from the service, if any. Return values are a dict that can be returned by the
        standard JSON serialization process. Return values can only be used with blocking=True.

        This method will fire an event to indicate the service has been called.

        Because the service is sent as an event you are not allowed to use
        the keys ATTR_DOMAIN and ATTR_SERVICE in your service_data.

        This method is a coroutine.
        """
        context = context or Context()
        service_data = service_data or {}

        try:
            handler = self._services[domain][service]
        except KeyError:
            # Almost all calls are already lower case, so we avoid
            # calling lower() on the arguments in the common case.
            domain = domain.lower()
            service = service.lower()
            try:
                handler = self._services[domain][service]
            except KeyError:
                raise ServiceNotFound(domain, service) from None

        if return_response:
            if not blocking:
                raise ValueError(
                    "Invalid argument return_response=True when blocking=False"
                )
            if handler.supports_response is SupportsResponse.NONE:
                raise ValueError(
                    "Invalid argument return_response=True when handler does not support responses"
                )
        elif handler.supports_response is SupportsResponse.ONLY:
            raise ValueError(
                "Service call requires responses but caller did not ask for responses"
            )

        if target:
            service_data.update(target)

        if handler.schema:
            try:
                processed_data: dict[str, Any] = handler.schema(service_data)
            except vol.Invalid:
                _LOGGER.debug(
                    "Invalid data for service call %s.%s: %s",
                    domain,
                    service,
                    service_data,
                )
                raise
        else:
            processed_data = service_data

        service_call = ServiceCall(
            domain, service, processed_data, context, return_response
        )

        self._hass.bus._async_fire(  # pylint: disable=protected-access
            EVENT_CALL_SERVICE,
            {
                ATTR_DOMAIN: domain,
                ATTR_SERVICE: service,
                ATTR_SERVICE_DATA: service_data,
            },
            context=context,
        )

        coro = self._execute_service(handler, service_call)
        if not blocking:
            self._hass.async_create_task(
                self._run_service_call_catch_exceptions(coro, service_call),
                f"service call background {service_call.domain}.{service_call.service}",
                eager_start=True,
            )
            return None

        response_data = await coro
        if not return_response:
            return None
        if not isinstance(response_data, dict):
            raise HomeAssistantError(
                f"Service response data expected a dictionary, was {type(response_data)}"
            )
        return response_data

    async def _run_service_call_catch_exceptions(
        self,
        coro_or_task: Coroutine[Any, Any, Any] | asyncio.Task[Any],
        service_call: ServiceCall,
    ) -> None:
        """Run service call in background, catching and logging any exceptions."""
        try:
            await coro_or_task
        except Unauthorized:
            _LOGGER.warning(
                "Unauthorized service called %s/%s",
                service_call.domain,
                service_call.service,
            )
        except asyncio.CancelledError:
            _LOGGER.debug("Service was cancelled: %s", service_call)
        except Exception:  # pylint: disable=broad-except
            _LOGGER.exception("Error executing service: %s", service_call)

    async def _execute_service(
        self, handler: Service, service_call: ServiceCall
    ) -> ServiceResponse:
        """Execute a service."""
        job = handler.job
        target = job.target
        if job.job_type is HassJobType.Coroutinefunction:
            if TYPE_CHECKING:
                target = cast(Callable[..., Coroutine[Any, Any, _R]], target)
            return await target(service_call)
        if job.job_type is HassJobType.Callback:
            if TYPE_CHECKING:
                target = cast(Callable[..., _R], target)
            return target(service_call)
        if TYPE_CHECKING:
            target = cast(Callable[..., _R], target)
        return await self._hass.async_add_executor_job(target, service_call)


class Config:
    """Configuration settings for Home Assistant."""

    _store: Config._ConfigStore

    def __init__(self, hass: HomeAssistant, config_dir: str) -> None:
        """Initialize a new config object."""
        self.hass = hass

        self.latitude: float = 0
        self.longitude: float = 0

        self.elevation: int = 0
        """Elevation (always in meters regardless of the unit system)."""

        self.location_name: str = "Home"
        self.time_zone: str = "UTC"
        self.units: UnitSystem = METRIC_SYSTEM
        self.internal_url: str | None = None
        self.external_url: str | None = None
        self.currency: str = "EUR"
        self.country: str | None = None
        self.language: str = "en"

        self.config_source: ConfigSource = ConfigSource.DEFAULT

        # If True, pip install is skipped for requirements on startup
        self.skip_pip: bool = False

        # List of packages to skip when installing requirements on startup
        self.skip_pip_packages: list[str] = []

        # List of loaded components
        self.components: set[str] = set()

        # API (HTTP) server configuration
        self.api: ApiConfig | None = None

        # Directory that holds the configuration
        self.config_dir: str = config_dir

        # List of allowed external dirs to access
        self.allowlist_external_dirs: set[str] = set()

        # List of allowed external URLs that integrations may use
        self.allowlist_external_urls: set[str] = set()

        # Dictionary of Media folders that integrations may use
        self.media_dirs: dict[str, str] = {}

        # If Home Assistant is running in recovery mode
        self.recovery_mode: bool = False

        # Use legacy template behavior
        self.legacy_templates: bool = False

        # If Home Assistant is running in safe mode
        self.safe_mode: bool = False

    def async_initialize(self) -> None:
        """Finish initializing a config object.

        This must be called before the config object is used.
        """
        self._store = self._ConfigStore(self.hass)

    def distance(self, lat: float, lon: float) -> float | None:
        """Calculate distance from Home Assistant.

        Async friendly.
        """
        return self.units.length(
            location.distance(self.latitude, self.longitude, lat, lon),
            UnitOfLength.METERS,
        )

    def path(self, *path: str) -> str:
        """Generate path to the file within the configuration directory.

        Async friendly.
        """
        return os.path.join(self.config_dir, *path)

    def is_allowed_external_url(self, url: str) -> bool:
        """Check if an external URL is allowed."""
        parsed_url = f"{str(yarl.URL(url))}/"

        return any(
            allowed
            for allowed in self.allowlist_external_urls
            if parsed_url.startswith(allowed)
        )

    def is_allowed_path(self, path: str) -> bool:
        """Check if the path is valid for access from outside.

        This function does blocking I/O and should not be called from the event loop.
        Use hass.async_add_executor_job to schedule it on the executor.
        """
        assert path is not None

        thepath = pathlib.Path(path)
        try:
            # The file path does not have to exist (it's parent should)
            if thepath.exists():
                thepath = thepath.resolve()
            else:
                thepath = thepath.parent.resolve()
        except (FileNotFoundError, RuntimeError, PermissionError):
            return False

        for allowed_path in self.allowlist_external_dirs:
            try:
                thepath.relative_to(allowed_path)
            except ValueError:
                pass
            else:
                return True

        return False

    def as_dict(self) -> dict[str, Any]:
        """Create a dictionary representation of the configuration.

        Async friendly.
        """
        allowlist_external_dirs = list(self.allowlist_external_dirs)
        return {
            "latitude": self.latitude,
            "longitude": self.longitude,
            "elevation": self.elevation,
            "unit_system": self.units.as_dict(),
            "location_name": self.location_name,
            "time_zone": self.time_zone,
            "components": list(self.components),
            "config_dir": self.config_dir,
            # legacy, backwards compat
            "whitelist_external_dirs": allowlist_external_dirs,
            "allowlist_external_dirs": allowlist_external_dirs,
            "allowlist_external_urls": list(self.allowlist_external_urls),
            "version": __version__,
            "config_source": self.config_source,
            "recovery_mode": self.recovery_mode,
            "state": self.hass.state.value,
            "external_url": self.external_url,
            "internal_url": self.internal_url,
            "currency": self.currency,
            "country": self.country,
            "language": self.language,
            "safe_mode": self.safe_mode,
        }

    def set_time_zone(self, time_zone_str: str) -> None:
        """Help to set the time zone."""
        if time_zone := dt_util.get_time_zone(time_zone_str):
            self.time_zone = time_zone_str
            dt_util.set_default_time_zone(time_zone)
        else:
            raise ValueError(f"Received invalid time zone {time_zone_str}")

    @callback
    def _update(
        self,
        *,
        source: ConfigSource,
        latitude: float | None = None,
        longitude: float | None = None,
        elevation: int | None = None,
        unit_system: str | None = None,
        location_name: str | None = None,
        time_zone: str | None = None,
        # pylint: disable=dangerous-default-value # _UNDEFs not modified
        external_url: str | dict[Any, Any] | None = _UNDEF,
        internal_url: str | dict[Any, Any] | None = _UNDEF,
        currency: str | None = None,
        country: str | dict[Any, Any] | None = _UNDEF,
        language: str | None = None,
    ) -> None:
        """Update the configuration from a dictionary."""
        self.config_source = source
        if latitude is not None:
            self.latitude = latitude
        if longitude is not None:
            self.longitude = longitude
        if elevation is not None:
            self.elevation = elevation
        if unit_system is not None:
            try:
                self.units = get_unit_system(unit_system)
            except ValueError:
                self.units = METRIC_SYSTEM
        if location_name is not None:
            self.location_name = location_name
        if time_zone is not None:
            self.set_time_zone(time_zone)
        if external_url is not _UNDEF:
            self.external_url = cast(str | None, external_url)
        if internal_url is not _UNDEF:
            self.internal_url = cast(str | None, internal_url)
        if currency is not None:
            self.currency = currency
        if country is not _UNDEF:
            self.country = cast(str | None, country)
        if language is not None:
            self.language = language

    async def async_update(self, **kwargs: Any) -> None:
        """Update the configuration from a dictionary."""
        # pylint: disable-next=import-outside-toplevel
        from .config import (
            _raise_issue_if_historic_currency,
            _raise_issue_if_no_country,
        )

        self._update(source=ConfigSource.STORAGE, **kwargs)
        await self._async_store()
        self.hass.bus.async_fire(EVENT_CORE_CONFIG_UPDATE, kwargs)

        _raise_issue_if_historic_currency(self.hass, self.currency)
        _raise_issue_if_no_country(self.hass, self.country)

    async def async_load(self) -> None:
        """Load [homeassistant] core config."""
        if not (data := await self._store.async_load()):
            return

        # In 2021.9 we fixed validation to disallow a path (because that's never
        # correct) but this data still lives in storage, so we print a warning.
        if data.get("external_url") and urlparse(data["external_url"]).path not in (
            "",
            "/",
        ):
            _LOGGER.warning("Invalid external_url set. It's not allowed to have a path")

        if data.get("internal_url") and urlparse(data["internal_url"]).path not in (
            "",
            "/",
        ):
            _LOGGER.warning("Invalid internal_url set. It's not allowed to have a path")

        self._update(
            source=ConfigSource.STORAGE,
            latitude=data.get("latitude"),
            longitude=data.get("longitude"),
            elevation=data.get("elevation"),
            unit_system=data.get("unit_system_v2"),
            location_name=data.get("location_name"),
            time_zone=data.get("time_zone"),
            external_url=data.get("external_url", _UNDEF),
            internal_url=data.get("internal_url", _UNDEF),
            currency=data.get("currency"),
            country=data.get("country"),
            language=data.get("language"),
        )

    async def _async_store(self) -> None:
        """Store [homeassistant] core config."""
        data = {
            "latitude": self.latitude,
            "longitude": self.longitude,
            "elevation": self.elevation,
            # We don't want any integrations to use the name of the unit system
            # so we are using the private attribute here
            "unit_system_v2": self.units._name,  # pylint: disable=protected-access
            "location_name": self.location_name,
            "time_zone": self.time_zone,
            "external_url": self.external_url,
            "internal_url": self.internal_url,
            "currency": self.currency,
            "country": self.country,
            "language": self.language,
        }
        await self._store.async_save(data)

    # Circular dependency prevents us from generating the class at top level
    # pylint: disable-next=import-outside-toplevel
    from .helpers.storage import Store

    class _ConfigStore(Store[dict[str, Any]]):
        """Class to help storing Config data."""

        def __init__(self, hass: HomeAssistant) -> None:
            """Initialize storage class."""
            super().__init__(
                hass,
                CORE_STORAGE_VERSION,
                CORE_STORAGE_KEY,
                private=True,
                atomic_writes=True,
                minor_version=CORE_STORAGE_MINOR_VERSION,
            )
            self._original_unit_system: str | None = None  # from old store 1.1

        async def _async_migrate_func(
            self,
            old_major_version: int,
            old_minor_version: int,
            old_data: dict[str, Any],
        ) -> dict[str, Any]:
            """Migrate to the new version."""
            data = old_data
            if old_major_version == 1 and old_minor_version < 2:
                # In 1.2, we remove support for "imperial", replaced by "us_customary"
                # Using a new key to allow rollback
                self._original_unit_system = data.get("unit_system")
                data["unit_system_v2"] = self._original_unit_system
                if data["unit_system_v2"] == _CONF_UNIT_SYSTEM_IMPERIAL:
                    data["unit_system_v2"] = _CONF_UNIT_SYSTEM_US_CUSTOMARY
            if old_major_version == 1 and old_minor_version < 3:
                # In 1.3, we add the key "language", initialize it from the
                # owner account.
                data["language"] = "en"
                try:
                    owner = await self.hass.auth.async_get_owner()
                    if owner is not None:
                        # pylint: disable-next=import-outside-toplevel
                        from .components.frontend import storage as frontend_store

                        # pylint: disable-next=import-outside-toplevel
                        from .helpers import config_validation as cv

                        _, owner_data = await frontend_store.async_user_store(
                            self.hass, owner.id
                        )

                        if (
                            "language" in owner_data
                            and "language" in owner_data["language"]
                        ):
                            with suppress(vol.InInvalid):
                                data["language"] = cv.language(
                                    owner_data["language"]["language"]
                                )
                # pylint: disable-next=broad-except
                except Exception:
                    _LOGGER.exception("Unexpected error during core config migration")

            if old_major_version > 1:
                raise NotImplementedError
            return data

        async def async_save(self, data: dict[str, Any]) -> None:
            if self._original_unit_system:
                data["unit_system"] = self._original_unit_system
            return await super().async_save(data)


# These can be removed if no deprecated constant are in this module anymore
__getattr__ = functools.partial(check_if_deprecated_constant, module_globals=globals())
__dir__ = functools.partial(
    dir_with_deprecated_constants, module_globals_keys=[*globals().keys()]
)
__all__ = all_with_deprecated_constants(globals())<|MERGE_RESOLUTION|>--- conflicted
+++ resolved
@@ -1212,41 +1212,10 @@
 class Context:
     """The context that triggered something."""
 
-<<<<<<< HEAD
     id: str = dataclasses.field(default_factory=ulid_now)
     user_id: str | None = dataclasses.field(default=None, compare=False)
     parent_id: str | None = dataclasses.field(default=None, compare=False)
     origin_event: Event[Any] | None = dataclasses.field(default=None, compare=False)
-=======
-    def __init__(
-        self,
-        user_id: str | None = None,
-        parent_id: str | None = None,
-        id: str | None = None,  # pylint: disable=redefined-builtin
-    ) -> None:
-        """Init the context."""
-        self.id = id or ulid_now()
-        self.user_id = user_id
-        self.parent_id = parent_id
-        self.origin_event: Event[Any] | None = None
-
-    def __eq__(self, other: object) -> bool:
-        """Compare contexts."""
-        return isinstance(other, Context) and self.id == other.id
-
-    @cached_property
-    def _as_dict(self) -> dict[str, str | None]:
-        """Return a dictionary representation of the context.
-
-        Callers should be careful to not mutate the returned dictionary
-        as it will mutate the cached version.
-        """
-        return {
-            "id": self.id,
-            "parent_id": self.parent_id,
-            "user_id": self.user_id,
-        }
->>>>>>> 269429aa
 
     def as_dict(self) -> ReadOnlyDict[str, str | None]:
         """Return a ReadOnlyDict representation of the context."""
